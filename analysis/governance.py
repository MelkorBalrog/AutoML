"""Basic governance diagram support for safety workflows."""

from dataclasses import dataclass, field
from typing import Any, Iterator, List, Tuple

import networkx as nx

# Element and relationship types associated with AI & safety lifecycle nodes.
_AI_NODES = {"Database", "ANN", "Data acquisition"}
_AI_RELATIONS = {
    "Annotation",
    "Synthesis",
    "Augmentation",
    "Acquisition",
    "Labeling",
    "Field risk evaluation",
    "Field data collection",
    "AI training",
    "AI re-training",
    "Curation",
    "Ingestion",
    "Model evaluation",
}


@dataclass
class GeneratedRequirement:
    """Container for a generated requirement.

    The object behaves like both a tuple ``(text, type)`` and a string so that
    existing code and tests that expect either representation continue to work.
    """

    text: str
    req_type: str

    def __iter__(self) -> Iterator[str]:
        yield self.text
        yield self.req_type

    def __getitem__(self, idx: int) -> str:
        return (self.text, self.req_type)[idx]

    def __str__(self) -> str:  # pragma: no cover - trivial
        return self.text

    def __contains__(self, item: str) -> bool:  # pragma: no cover - trivial
        return item in self.text or item in self.req_type


@dataclass
class GovernanceDiagram:
    """A very small governance diagram using a directed graph.

    Nodes in the graph represent tasks and edges represent sequence flows.
    The diagram is intentionally lightweight but can be tailored and extended
    by users to model project-specific safety governance workflows.
    """

    graph: nx.DiGraph = field(default_factory=nx.DiGraph)
    # Explicit mapping of edges to their metadata so the diagram works even
    # when :mod:`networkx` is not fully featured.
    edge_data: dict[tuple[str, str], dict[str, str | None]] = field(
        default_factory=dict
    )
    # Track the original diagram object type for each task so requirements can
    # be categorised.  Tasks originating from AI & safety nodes produce AI
    # safety requirements.
    node_types: dict[str, str] = field(default_factory=dict)

    def add_task(self, name: str, node_type: str = "Action") -> None:
        """Add a task node to the diagram."""
        self.graph.add_node(name)
        self.node_types[name] = node_type

    def add_flow(
        self,
        src: str,
        dst: str,
        condition: str | None = None,
        conn_type: str = "Flow",
    ) -> None:
        """Add a directed flow between two existing tasks.

        Parameters
        ----------
        src, dst:
            Names of the existing source and destination tasks.
        condition:
            Optional textual condition that must hold for the flow to occur.
        conn_type:
            Connection type from the original diagram; defaults to ``"Flow"``.
        """

        if not self.graph.has_node(src) or not self.graph.has_node(dst):
            raise ValueError("Both tasks must exist before creating a flow")
        self.graph.add_edge(src, dst)
        self.edge_data[(src, dst)] = {
            "kind": "flow",
            "condition": condition,
            "label": None,
            "conn_type": conn_type,
        }

    def add_relationship(
        self,
        src: str,
        dst: str,
        condition: str | None = None,
        label: str | None = None,
        conn_type: str | None = None,
    ) -> None:
        """Add a non-flow relationship between two existing tasks.

        Parameters
        ----------
        src, dst:
            Names of the existing source and destination tasks.
        condition:
            Optional textual condition that must hold for the relationship.
        label:
            Optional label describing the relationship between the tasks.
        conn_type:
            Connection type from the original diagram, used to determine the
            requirement category.
        """

        if not self.graph.has_node(src) or not self.graph.has_node(dst):
            raise ValueError("Both tasks must exist before creating a relationship")
        self.graph.add_edge(src, dst)
        self.edge_data[(src, dst)] = {
            "kind": "relationship",
            "condition": condition,
            "label": label,
            "conn_type": conn_type,
        }

    def tasks(self) -> List[str]:
        """Return all task node names in the diagram."""
        return list(self.graph.nodes())

    def flows(self) -> List[Tuple[str, str]]:
        """Return all directed flow edges in the diagram."""
        edges: List[Tuple[str, str]] = []
        for u, v in self.graph.edges():
            data = self.edge_data.get((u, v))
            if data is None or data.get("kind") == "flow":
                edges.append((u, v))
        return edges

    def relationships(self) -> List[Tuple[str, str]]:
        """Return all non-flow relationships in the diagram."""
        return [
            (u, v)
            for (u, v), data in self.edge_data.items()
            if data.get("kind") == "relationship"
        ]

    def generate_requirements(self) -> List[GeneratedRequirement]:
        """Generate textual requirements from the diagram.

        Tasks, flows, relationships and any optional conditions or labels are
        converted into simple natural language statements for downstream
        processing or documentation.  Each returned item is a
        :class:`GeneratedRequirement` containing the requirement text and its
        category (``"AI safety"`` or ``"organizational"``).
        """

        requirements: List[GeneratedRequirement] = []

        for task in self.tasks():
            req_type = (
                "AI safety"
                if self.node_types.get(task) in _AI_NODES
                else "organizational"
            )
            requirements.append(
                GeneratedRequirement(
                    f"The system shall perform task '{task}'.", req_type
                )
            )

        for src, dst in self.graph.edges():
            data = self.edge_data.get(
                (src, dst), {"kind": "flow", "condition": None, "label": None}
            )
            cond = data.get("condition")
            kind = data.get("kind")
            label = data.get("label")
            conn_type = data.get("conn_type")
            if kind == "flow":
                if cond:
                    req = f"When {cond}, task '{src}' shall precede task '{dst}'."
                else:
                    req = f"Task '{src}' shall precede task '{dst}'."
            else:  # relationship
                if label:
                    if cond:
                        req = (
                            f"Task '{src}' shall {label} task '{dst}' when {cond}."
                        )
                    else:
                        req = f"Task '{src}' shall {label} task '{dst}'."
                else:
                    if cond:
                        req = (
                            f"Task '{src}' shall be related to task '{dst}' when {cond}."
                        )
                    else:
                        req = f"Task '{src}' shall be related to task '{dst}'."
            req_type = "organizational"
            if (
                conn_type in _AI_RELATIONS
                or self.node_types.get(src) in _AI_NODES
                or self.node_types.get(dst) in _AI_NODES
            ):
                req_type = "AI safety"
            requirements.append(GeneratedRequirement(req, req_type))

        return requirements

    @classmethod
    def default_from_work_products(cls, names: List[str]) -> "GovernanceDiagram":
        """Create a default sequential diagram from the given work products."""
        diagram = cls()
        for name in names:
            diagram.add_task(name)
        tasks = diagram.tasks()
        for src, dst in zip(tasks, tasks[1:]):
            diagram.add_flow(src, dst)
        return diagram

    @classmethod
    def from_repository(cls, repo: Any, diag_id: str) -> "GovernanceDiagram":
        """Build a :class:`GovernanceDiagram` from a repository diagram.

        Parameters
        ----------
        repo:
            Repository instance providing ``diagrams`` and ``elements`` maps.
        diag_id:
            Identifier of the governance diagram to convert.
        """

        diagram = cls()
        src_diagram = repo.diagrams.get(diag_id)
        if not src_diagram:
            return diagram

        id_to_name: dict[int, str] = {}
        decision_sources: dict[int, str] = {}
        for obj in getattr(src_diagram, "objects", []):
            odict = obj if isinstance(obj, dict) else obj.__dict__
<<<<<<< HEAD
            otype = odict.get("obj_type")
            if otype == "Action":
                elem_id = odict.get("element_id")
                name = ""
                if elem_id and elem_id in repo.elements:
                    name = repo.elements[elem_id].name
                if not name:
                    name = odict.get("properties", {}).get("name", "")
                if not name:
                    continue
                diagram.add_task(name)
                id_to_name[odict.get("obj_id")] = name
            elif otype == "Decision":
                decision_sources[odict.get("obj_id")] = ""

        # Map decision nodes to their predecessor action
        for conn in getattr(src_diagram, "connections", []):
            cdict = conn if isinstance(conn, dict) else conn.__dict__
            if cdict.get("conn_type") != "Flow":
=======
            obj_type = odict.get("obj_type")
            elem_id = odict.get("element_id")
            name = ""
            if elem_id and elem_id in repo.elements:
                name = repo.elements[elem_id].name
            if not name:
                name = odict.get("properties", {}).get("name", "")
            if not name:
>>>>>>> 3dd71442
                continue
            src_name = id_to_name.get(cdict.get("src"))
            dst_id = cdict.get("dst")
            if src_name and dst_id in decision_sources:
                decision_sources[dst_id] = src_name

        # Map decision nodes to their predecessor action
        for conn in getattr(src_diagram, "connections", []):
            cdict = conn if isinstance(conn, dict) else conn.__dict__
<<<<<<< HEAD
            src_id = cdict.get("src")
            dst_id = cdict.get("dst")
            name = cdict.get("name")
=======
            if cdict.get("conn_type") != "Flow":
                continue
            src_name = id_to_name.get(cdict.get("src"))
            dst_id = cdict.get("dst")
            if src_name and dst_id in decision_sources:
                decision_sources[dst_id] = src_name

        for conn in getattr(src_diagram, "connections", []):
            cdict = conn if isinstance(conn, dict) else conn.__dict__
            src_id = cdict.get("src")
            dst_id = cdict.get("dst")
            name = cdict.get("name")
            props = cdict.get("properties", {})
            cond = props.get("condition")
            if not cond:
                guard = cdict.get("guard")
                if guard:
                    ops = cdict.get("guard_ops") or []
                    sep = f" {ops[0]} " if ops else " AND "
                    cond = sep.join(guard)
                elif name and cdict.get("conn_type") == "Flow":
                    cond = name
            conn_type = cdict.get("conn_type")
            if conn_type == "Flow":
                diagram.add_flow(src, dst, cond, conn_type=conn_type)
>>>>>>> 3dd71442
            cond_prop = cdict.get("properties", {}).get("condition")
            guards = cdict.get("guard") or []
            guard_ops = cdict.get("guard_ops") or []
            if isinstance(guards, str):
                guards = [guards]
            if isinstance(guard_ops, str):
                guard_ops = [guard_ops]
            guard_text: str | None = None
            if guards:
                parts: list[str] = []
                for i, g in enumerate(guards):
                    if i == 0:
                        parts.append(g)
                    else:
                        op = guard_ops[i - 1] if i - 1 < len(guard_ops) else "AND"
                        parts.append(f"{op} {g}")
                guard_text = " ".join(parts)
            if cdict.get("conn_type") == "Flow":
                cond = cond_prop or guard_text or name
                src = id_to_name.get(src_id)
                dst = id_to_name.get(dst_id)
                if src and dst:
                    diagram.add_flow(src, dst, cond)
                elif src_id in decision_sources and dst:
                    prev = decision_sources.get(src_id)
                    if prev:
                        diagram.add_flow(prev, dst, cond)
            else:
<<<<<<< HEAD
                src = id_to_name.get(src_id) or decision_sources.get(src_id)
=======
                src = id_to_name.get(src_id)
>>>>>>> 3dd71442
                dst = id_to_name.get(dst_id)
                if not src or not dst:
                    continue
                cond = cond_prop or guard_text
                if cond is None and name is not None:
                    diagram.add_relationship(src, dst, condition=name, conn_type=conn_type)
                else:
                    diagram.add_relationship(
                        src, dst, condition=cond, label=name, conn_type=conn_type
                    )

        return diagram

if __name__ == "__main__":  # pragma: no cover - example usage for docs
    demo = GovernanceDiagram()
    demo.add_task("Draft Plan")
    demo.add_task("Review Plan")
    demo.add_flow("Draft Plan", "Review Plan")
    demo.add_relationship(
        "Review Plan", "Draft Plan", condition="changes requested", label="rework"
    )
    for requirement in demo.generate_requirements():
        print(requirement)<|MERGE_RESOLUTION|>--- conflicted
+++ resolved
@@ -251,7 +251,6 @@
         decision_sources: dict[int, str] = {}
         for obj in getattr(src_diagram, "objects", []):
             odict = obj if isinstance(obj, dict) else obj.__dict__
-<<<<<<< HEAD
             otype = odict.get("obj_type")
             if otype == "Action":
                 elem_id = odict.get("element_id")
@@ -271,16 +270,6 @@
         for conn in getattr(src_diagram, "connections", []):
             cdict = conn if isinstance(conn, dict) else conn.__dict__
             if cdict.get("conn_type") != "Flow":
-=======
-            obj_type = odict.get("obj_type")
-            elem_id = odict.get("element_id")
-            name = ""
-            if elem_id and elem_id in repo.elements:
-                name = repo.elements[elem_id].name
-            if not name:
-                name = odict.get("properties", {}).get("name", "")
-            if not name:
->>>>>>> 3dd71442
                 continue
             src_name = id_to_name.get(cdict.get("src"))
             dst_id = cdict.get("dst")
@@ -290,37 +279,9 @@
         # Map decision nodes to their predecessor action
         for conn in getattr(src_diagram, "connections", []):
             cdict = conn if isinstance(conn, dict) else conn.__dict__
-<<<<<<< HEAD
             src_id = cdict.get("src")
             dst_id = cdict.get("dst")
             name = cdict.get("name")
-=======
-            if cdict.get("conn_type") != "Flow":
-                continue
-            src_name = id_to_name.get(cdict.get("src"))
-            dst_id = cdict.get("dst")
-            if src_name and dst_id in decision_sources:
-                decision_sources[dst_id] = src_name
-
-        for conn in getattr(src_diagram, "connections", []):
-            cdict = conn if isinstance(conn, dict) else conn.__dict__
-            src_id = cdict.get("src")
-            dst_id = cdict.get("dst")
-            name = cdict.get("name")
-            props = cdict.get("properties", {})
-            cond = props.get("condition")
-            if not cond:
-                guard = cdict.get("guard")
-                if guard:
-                    ops = cdict.get("guard_ops") or []
-                    sep = f" {ops[0]} " if ops else " AND "
-                    cond = sep.join(guard)
-                elif name and cdict.get("conn_type") == "Flow":
-                    cond = name
-            conn_type = cdict.get("conn_type")
-            if conn_type == "Flow":
-                diagram.add_flow(src, dst, cond, conn_type=conn_type)
->>>>>>> 3dd71442
             cond_prop = cdict.get("properties", {}).get("condition")
             guards = cdict.get("guard") or []
             guard_ops = cdict.get("guard_ops") or []
@@ -349,11 +310,7 @@
                     if prev:
                         diagram.add_flow(prev, dst, cond)
             else:
-<<<<<<< HEAD
                 src = id_to_name.get(src_id) or decision_sources.get(src_id)
-=======
-                src = id_to_name.get(src_id)
->>>>>>> 3dd71442
                 dst = id_to_name.get(dst_id)
                 if not src or not dst:
                     continue
