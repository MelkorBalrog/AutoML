"""Basic governance diagram support for safety workflows."""

from dataclasses import dataclass, field
from typing import Any, Iterator, List, Tuple

from pathlib import Path
from config import load_diagram_rules

import networkx as nx

_CONFIG_PATH = Path(__file__).resolve().parents[1] / "config/diagram_rules.json"
_CONFIG = load_diagram_rules(_CONFIG_PATH)

# Element and relationship types associated with AI & safety lifecycle nodes.
_AI_NODES = set(_CONFIG.get("ai_nodes", []))
_AI_RELATIONS = set(_CONFIG.get("ai_relations", []))

# Map relationship labels or connection types to requirement actions.  Each
# entry defines the verb to use, whether the destination element acts as a
# constraint instead of an object, and an optional default subject.  The
# resulting requirement follows the ISO/IEC/IEEE 29148 pattern
# ``[CND] <SUB> shall <ACT> [OBJ] [CON].``
_RELATIONSHIP_RULES: dict[str, dict[str, str | bool]] = _CONFIG.get(
    "relationship_rules", {}
)

# Map node types to default requirement roles so that the generator can
# identify the subject, object or constraint directly from the model.
_NODE_ROLES = _CONFIG.get("node_roles", {})


def reload_config() -> None:
    """Reload governance-related configuration."""
    global _CONFIG, _AI_NODES, _AI_RELATIONS, _RELATIONSHIP_RULES, _NODE_ROLES
    _CONFIG = load_diagram_rules(_CONFIG_PATH)
    _AI_NODES = set(_CONFIG.get("ai_nodes", []))
    _AI_RELATIONS = set(_CONFIG.get("ai_relations", []))
    _RELATIONSHIP_RULES = _CONFIG.get("relationship_rules", {})
    _NODE_ROLES = _CONFIG.get("node_roles", {})


@dataclass
class GeneratedRequirement:
    """Structured requirement composed from diagram elements.

    The dataclass exposes the individual requirement components (condition,
    subject, action, object and constraint) alongside the requirement
    category.  Each field except ``action`` is optional and therefore given a
    default value.  This ordering avoids the ``TypeError`` raised when optional
    fields precede required ones in a :func:`dataclass` definition and mirrors
    how requirements are instantiated in the generator.
    """

    action: str
    condition: str | None = None
    subject: str | None = None
    obj: str | None = None
    constraint: str | None = None
    origin: str | None = None
    source: str | None = None
    req_type: str = "organizational"

    @property
    def text(self) -> str:
        parts: List[str] = []
        if self.condition:
            parts.append(f"If {self.condition},")
        if self.origin:
            parts.append(f"after '{self.origin}',")
        subject = self.subject or "Task"
        main = f"{subject} shall {self.action}"
        if self.obj:
            main += f" '{self.obj}'"
        if self.constraint:
            main += f" '{self.constraint}'"
        main += "."
        parts.append(main)
        return " ".join(parts)

    def __iter__(self) -> Iterator[str]:
        yield self.text
        yield self.req_type

    def __getitem__(self, idx: int) -> str:
        return (self.text, self.req_type)[idx]

    def __str__(self) -> str:  # pragma: no cover - trivial
        return self.text

    def __contains__(self, item: str) -> bool:  # pragma: no cover - trivial
        return (
            item in self.text
            or item in self.req_type
            or (self.origin and item in self.origin)
            or (self.source and item in self.source)
        )


@dataclass
class GovernanceDiagram:
    """A very small governance diagram using a directed graph.

    Nodes in the graph represent tasks and edges represent sequence flows.
    The diagram is intentionally lightweight but can be tailored and extended
    by users to model project-specific safety governance workflows.
    """

    graph: nx.DiGraph = field(default_factory=nx.DiGraph)
    # Explicit mapping of edges to their metadata so the diagram works even
    # when :mod:`networkx` is not fully featured.
    edge_data: dict[tuple[str, str], dict[str, str | None]] = field(
        default_factory=dict
    )
    # Track the original diagram object type for each task so requirements can
    # be categorised.  Tasks originating from AI & safety nodes produce AI
    # safety requirements.
    node_types: dict[str, str] = field(default_factory=dict)

    def _role_for(self, name: str) -> str:
        """Return the requirement role for a node name."""
        ntype = self.node_types.get(name, "")
        return _NODE_ROLES.get(ntype, "object")

    def add_task(self, name: str, node_type: str = "Action") -> None:
        """Add a task node to the diagram."""
        self.graph.add_node(name)
        self.node_types[name] = node_type

    def add_flow(
        self,
        src: str,
        dst: str,
        condition: str | None = None,
        conn_type: str = "Flow",
    ) -> None:
        """Add a directed flow between two existing tasks.

        Parameters
        ----------
        src, dst:
            Names of the existing source and destination tasks.
        condition:
            Optional textual condition that must hold for the flow to occur.
        conn_type:
            Connection type from the original diagram; defaults to ``"Flow"``.
        """

        if not self.graph.has_node(src) or not self.graph.has_node(dst):
            raise ValueError("Both tasks must exist before creating a flow")
        self.graph.add_edge(src, dst)
        self.edge_data[(src, dst)] = {
            "kind": "flow",
            "condition": condition,
            "label": None,
            "conn_type": conn_type,
        }

    def add_relationship(
        self,
        src: str,
        dst: str,
        condition: str | None = None,
        label: str | None = None,
        conn_type: str | None = None,
        from_repo: bool = False,
    ) -> None:
        """Add a non-flow relationship between two existing tasks.

        Parameters
        ----------
        src, dst:
            Names of the existing source and destination tasks.
        condition:
            Optional textual condition that must hold for the relationship.
        label:
            Optional label describing the relationship between the tasks.
        conn_type:
            Connection type from the original diagram, used to determine the
            requirement category.
        """

        if not self.graph.has_node(src) or not self.graph.has_node(dst):
            raise ValueError("Both tasks must exist before creating a relationship")
        self.graph.add_edge(src, dst)
        self.edge_data[(src, dst)] = {
            "kind": "relationship",
            "condition": condition,
            "label": label,
            "conn_type": conn_type,
            "from_repo": from_repo,
        }

    def tasks(self) -> List[str]:
        """Return all task node names in the diagram."""
        return list(self.graph.nodes())

    def flows(self) -> List[Tuple[str, str]]:
        """Return all directed flow edges in the diagram."""
        edges: List[Tuple[str, str]] = []
        for u, v in self.graph.edges():
            data = self.edge_data.get((u, v))
            if data is None or data.get("kind") == "flow":
                edges.append((u, v))
        return edges

    def relationships(self) -> List[Tuple[str, str]]:
        """Return all non-flow relationships in the diagram."""
        return [
            (u, v)
            for (u, v), data in self.edge_data.items()
            if data.get("kind") == "relationship"
        ]

    def generate_requirements(self) -> List[GeneratedRequirement | tuple[str, str]]:
        """Generate structured requirements from the diagram."""

        requirements: List[GeneratedRequirement | tuple[str, str]] = []

        decision_sources: dict[str, str] = {}
        for src, dst in self.graph.edges():
            if self.node_types.get(dst) == "Decision":
                decision_sources[dst] = src

        for src, dst in self.graph.edges():
            if self.node_types.get(dst) == "Decision":
                continue

            data = self.edge_data.get(
                (src, dst), {"kind": "flow", "condition": None, "label": None}
            )
            cond = data.get("condition")
            kind = data.get("kind")
            label = data.get("label")
            conn_type = data.get("conn_type")

            # Skip standalone reuse links between lifecycle phases. The
            # corresponding transition requirement will incorporate reuse
            # information so an additional requirement would be redundant.
            if (
                conn_type == "Re-use"
                and self.node_types.get(src) == "Lifecycle Phase"
                and self.node_types.get(dst) == "Lifecycle Phase"
            ):
                continue

            req_type = "organizational"
            if (
                conn_type in _AI_RELATIONS
                or self.node_types.get(src) in _AI_NODES
                or self.node_types.get(dst) in _AI_NODES
            ):
                req_type = "AI safety"

            # Express lifecycle phase transitions explicitly.
            if (
                kind == "flow"
                and self.node_types.get(src) == "Lifecycle Phase"
                and self.node_types.get(dst) == "Lifecycle Phase"
            ):
                reuse_edge = self.edge_data.get((dst, src), {})
                has_reuse = reuse_edge.get("conn_type") == "Re-use"
                text = f"{src} shall transition to '{dst}'"
                if has_reuse:
                    text += f" reusing outputs from '{src}'"
                if cond:
                    text += f" only after {cond}"
                text += "."
                requirements.append((text, req_type))
                continue

            origin = None
            subject = src
            obj: str | None = dst
            constraint: str | None = None
            action: str
            explicit_subject = None

            if data.get("origin_src"):
                origin = src
            elif self.node_types.get(src) == "Decision":
                origin = decision_sources.get(src)
                if origin and kind == "flow":
                    subject = origin
            if kind == "flow":
                action = "precede"
            else:
                key = (label or conn_type or "").lower()
                rule = _RELATIONSHIP_RULES.get(key, {})
                action = str(rule.get("action", label or "relate to"))
                explicit_subject = rule.get("subject")
                if explicit_subject:
                    subject = str(explicit_subject)
                    if origin is None and data.get("from_repo"):
                        origin = src
                if rule.get("constraint"):
                    constraint = dst
                    obj = None
                elif not label and not rule:
                    action = "be related to"

            if obj is not None:
                s_role = self._role_for(subject)
                d_role = self._role_for(obj)
                if s_role != "subject" and d_role == "subject":
                    subject, obj = obj, subject

            requirements.append(
                GeneratedRequirement(
                    action=action,
                    condition=cond,
                    subject=subject,
                    obj=obj,
                    constraint=constraint,
                    origin=origin if (origin and kind != "flow") else None,
                    source=src,
                    req_type=req_type,
                )
            )

        return requirements

    @classmethod
    def default_from_work_products(cls, names: List[str]) -> "GovernanceDiagram":
        """Create a default sequential diagram from the given work products."""
        diagram = cls()
        for name in names:
            diagram.add_task(name)
        tasks = diagram.tasks()
        for src, dst in zip(tasks, tasks[1:]):
            diagram.add_flow(src, dst)
        return diagram

    @classmethod
    def from_repository(cls, repo: Any, diag_id: str) -> "GovernanceDiagram":
        """Build a :class:`GovernanceDiagram` from a repository diagram.

        Parameters
        ----------
        repo:
            Repository instance providing ``diagrams`` and ``elements`` maps.
        diag_id:
            Identifier of the governance diagram to convert.
        """

        diagram = cls()
        src_diagram = repo.diagrams.get(diag_id)
        if not src_diagram:
            return diagram

        id_to_name: dict[int, str] = {}
        decision_sources: dict[int, str] = {}
        for obj in getattr(src_diagram, "objects", []):
            odict = obj if isinstance(obj, dict) else obj.__dict__
            obj_type = odict.get("obj_type")
            obj_id = odict.get("obj_id")
            if obj_type == "Decision":
                decision_sources[obj_id] = ""
            elem_id = odict.get("element_id")
            name = ""
            if elem_id and elem_id in repo.elements:
                name = repo.elements[elem_id].name
            if not name:
                name = odict.get("properties", {}).get("name", "")
            if name:
                diagram.add_task(name, node_type=obj_type or "Action")
                id_to_name[obj_id] = name

        # Map decision nodes to their predecessor action
        for conn in getattr(src_diagram, "connections", []):
            cdict = conn if isinstance(conn, dict) else conn.__dict__
            if cdict.get("conn_type") != "Flow":
                continue
            src_name = id_to_name.get(cdict.get("src"))
            dst_id = cdict.get("dst")
            if src_name and dst_id in decision_sources:
                decision_sources[dst_id] = src_name

        # Map decision nodes to their predecessor action
        for conn in getattr(src_diagram, "connections", []):
            cdict = conn if isinstance(conn, dict) else conn.__dict__
            src_id = cdict.get("src")
            dst_id = cdict.get("dst")
            name = cdict.get("name")
            props = cdict.get("properties", {})
            cond = props.get("condition")
            if not cond:
                guard = cdict.get("guard")
                if guard:
                    ops = cdict.get("guard_ops") or []
                    sep = f" {ops[0]} " if ops else " AND "
                    cond = sep.join(guard)
                elif name and cdict.get("conn_type") == "Flow":
                    cond = name
            conn_type = cdict.get("conn_type")
            cond_prop = cdict.get("properties", {}).get("condition")
            guards = cdict.get("guard") or []
            guard_ops = cdict.get("guard_ops") or []
            if isinstance(guards, str):
                guards = [guards]
            if isinstance(guard_ops, str):
                guard_ops = [guard_ops]
            guard_text: str | None = None
            if guards:
                parts: list[str] = []
                for i, g in enumerate(guards):
                    if i == 0:
                        parts.append(g)
                    else:
                        op = guard_ops[i - 1] if i - 1 < len(guard_ops) else "AND"
                        parts.append(f"{op} {g}")
                guard_text = " ".join(parts)
            if cdict.get("conn_type") == "Flow":
                cond = cond_prop or guard_text or name
                src = id_to_name.get(src_id)
                dst = id_to_name.get(dst_id)
                if src and dst:
                    diagram.add_flow(src, dst, cond)
                elif src_id in decision_sources and dst:
                    prev = decision_sources.get(src_id)
                    if prev:
                        diagram.add_flow(prev, dst, cond)
            else:
                src = id_to_name.get(src_id) or decision_sources.get(src_id)
                dst = id_to_name.get(dst_id)
                if not src or not dst:
                    continue
                cond = cond_prop or guard_text
                if cond is None and name is not None:
<<<<<<< HEAD
                    diagram.add_relationship(src, dst, condition=name, conn_type=conn_type)
                    diagram.edge_data[(src, dst)]["origin_src"] = True
=======
                    diagram.add_relationship(src, dst, condition=name, conn_type=conn_type, from_repo=True)
>>>>>>> 651a1bde
                else:
                    diagram.add_relationship(
                        src,
                        dst,
                        condition=cond,
                        label=name,
                        conn_type=conn_type,
                        from_repo=True,
                    )

        return diagram

if __name__ == "__main__":  # pragma: no cover - example usage for docs
    demo = GovernanceDiagram()
    demo.add_task("Draft Plan")
    demo.add_task("Review Plan")
    demo.add_flow("Draft Plan", "Review Plan")
    demo.add_relationship(
        "Review Plan", "Draft Plan", condition="changes requested", label="rework"
    )
    for requirement in demo.generate_requirements():
        print(requirement)<|MERGE_RESOLUTION|>--- conflicted
+++ resolved
@@ -426,12 +426,8 @@
                     continue
                 cond = cond_prop or guard_text
                 if cond is None and name is not None:
-<<<<<<< HEAD
                     diagram.add_relationship(src, dst, condition=name, conn_type=conn_type)
                     diagram.edge_data[(src, dst)]["origin_src"] = True
-=======
-                    diagram.add_relationship(src, dst, condition=name, conn_type=conn_type, from_repo=True)
->>>>>>> 651a1bde
                 else:
                     diagram.add_relationship(
                         src,
