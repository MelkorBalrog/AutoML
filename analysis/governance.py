--- conflicted
+++ resolved
@@ -221,7 +221,6 @@
         decision_sources: dict[int, str] = {}
         for obj in getattr(src_diagram, "objects", []):
             odict = obj if isinstance(obj, dict) else obj.__dict__
-<<<<<<< HEAD
             elem_id = odict.get("element_id")
             name = ""
             if elem_id and elem_id in repo.elements:
@@ -232,22 +231,6 @@
                 continue
             diagram.add_task(name)
             id_to_name[odict.get("obj_id")] = name
-=======
-            otype = odict.get("obj_type")
-            if otype == "Action":
-                elem_id = odict.get("element_id")
-                name = ""
-                if elem_id and elem_id in repo.elements:
-                    name = repo.elements[elem_id].name
-                if not name:
-                    name = odict.get("properties", {}).get("name", "")
-                if not name:
-                    continue
-                diagram.add_task(name)
-                id_to_name[odict.get("obj_id")] = name
-            elif otype == "Decision":
-                decision_sources[odict.get("obj_id")] = ""
->>>>>>> f6505ba4
 
         # Map decision nodes to their predecessor action
         for conn in getattr(src_diagram, "connections", []):
