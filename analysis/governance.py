"""Basic governance diagram support for safety workflows."""

from dataclasses import dataclass, field
from typing import Any, Iterator, List, Tuple

import networkx as nx

# Element and relationship types associated with AI & safety lifecycle nodes.
_AI_NODES = {"Database", "ANN", "Data acquisition"}
_AI_RELATIONS = {
    "Annotation",
    "Synthesis",
    "Augmentation",
    "Acquisition",
    "Labeling",
    "Field risk evaluation",
    "Field data collection",
    "AI training",
    "AI re-training",
    "Curation",
    "Ingestion",
    "Model evaluation",
}

<<<<<<< HEAD
# Map relationship labels or connection types to requirement actions.  Each
# entry defines the verb to use, whether the destination element acts as a
# constraint instead of an object, and an optional default subject.  The
# resulting requirement follows the ISO/IEC/IEEE 29148 pattern
# ``[CND] <SUB> shall <ACT> [OBJ] [CON].``
_RELATIONSHIP_RULES: dict[str, dict[str, str | bool]] = {
    "performs": {"action": "perform"},
    "executes": {"action": "execute"},
    "responsible for": {"action": "be responsible for"},
    "produces": {"action": "produce"},
    "delivers": {"action": "deliver"},
    "uses": {"action": "use"},
    "consumes": {"action": "use"},
    "monitors": {"action": "monitor"},
    "audits": {"action": "audit"},
    "approves": {"action": "approve"},
    "authorizes": {"action": "authorize"},
    "governed by": {"action": "comply with", "constraint": True},
    "constrained by": {"action": "comply with", "constraint": True},
    # AI specific relationship types default the subject to the engineering
    # team because these actions are typically performed by developers rather
    # than by elements explicitly modelled in the diagram.
    "ai training": {"action": "train", "subject": "Engineering team"},
    "ai re-training": {"action": "retrain", "subject": "Engineering team"},
    "curation": {"action": "curate", "subject": "Engineering team"},
}

# Map node types to default requirement roles so that the generator can
# identify the subject, object or constraint directly from the model.
_NODE_ROLES = {
    "Role": "subject",
    "Actor": "subject",
    "Stakeholder": "subject",
    "Organization": "subject",
    "Business Unit": "subject",
    "Process": "action",
    "Procedure": "action",
    "Activity": "action",
    "Task": "action",
    "Decision": "condition",
    "Policy": "constraint",
    "Principle": "constraint",
    "Standard": "constraint",
    "Guideline": "constraint",
    "Document": "object",
    "Artifact": "object",
    "Data": "object",
    "Record": "object",
    "Database": "object",
    "ANN": "object",
    "Data acquisition": "object",
    "Metric": "constraint",
    "KPI": "constraint",
=======
# Node type groupings for requirement component extraction.
_SUBJECT_NODE_TYPES = {"Role", "Actor", "Stakeholder", "Organization", "Business Unit"}
_ACTION_NODE_TYPES = {
    "Process",
    "Procedure",
    "Activity",
    "Task",
    "Action",
    "Control",
    "Mechanism",
}
_OBJECT_NODE_TYPES = {"Document", "Artifact", "Data", "Record", "Resource"}
_CONSTRAINT_NODE_TYPES = {
    "Policy",
    "Principle",
    "Standard",
    "Guideline",
    "Metric",
    "KPI",
>>>>>>> 89704895
}


@dataclass
class GeneratedRequirement:
    """Structured requirement composed from diagram elements.

<<<<<<< HEAD
    The dataclass exposes the individual requirement components (condition,
    subject, action, object and constraint) alongside the requirement category.
    For backward compatibility the object behaves like a tuple ``(text,
    req_type)`` and can be treated as a string containing the rendered
    requirement sentence.
=======
    ``GeneratedRequirement`` stores the individual requirement components so
    governance diagrams can be translated into structured statements following
    ISO/IEC/IEEE 29148.  The object still behaves like both a tuple
    ``(text, type)`` and a string so existing code and tests that expect either
    representation continue to work.
>>>>>>> 89704895
    """

    condition: str | None
    subject: str | None
    action: str
    obj: str | None
    constraint: str | None
    req_type: str
    cnd: str | None = None  # Condition
    sub: str | None = None  # Subject
    act: str | None = None  # Action
    obj: str | None = None  # Object
    con: str | None = None  # Constraint

    @property
    def text(self) -> str:
        parts: List[str] = []
        if self.condition:
            parts.append(f"If {self.condition},")
        subject = self.subject or "Task"
        main = f"{subject} shall {self.action}"
        if self.obj:
            main += f" '{self.obj}'"
        if self.constraint:
            main += f" '{self.constraint}'"
        main += "."
        parts.append(main)
        return " ".join(parts)

    def __iter__(self) -> Iterator[str]:
        yield self.text
        yield self.req_type

    def __getitem__(self, idx: int) -> str:
        return (self.text, self.req_type)[idx]

    def __str__(self) -> str:  # pragma: no cover - trivial
        return self.text

    def __contains__(self, item: str) -> bool:  # pragma: no cover - trivial
        return item in self.text or item in self.req_type


@dataclass
class GovernanceDiagram:
    """A very small governance diagram using a directed graph.

    Nodes in the graph represent tasks and edges represent sequence flows.
    The diagram is intentionally lightweight but can be tailored and extended
    by users to model project-specific safety governance workflows.
    """

    graph: nx.DiGraph = field(default_factory=nx.DiGraph)
    # Explicit mapping of edges to their metadata so the diagram works even
    # when :mod:`networkx` is not fully featured.
    edge_data: dict[tuple[str, str], dict[str, str | None]] = field(
        default_factory=dict
    )
    # Track the original diagram object type for each task so requirements can
    # be categorised.  Tasks originating from AI & safety nodes produce AI
    # safety requirements.
    node_types: dict[str, str] = field(default_factory=dict)

    def _role_for(self, name: str) -> str:
        """Return the requirement role for a node name."""
        ntype = self.node_types.get(name, "")
        return _NODE_ROLES.get(ntype, "object")

    def add_task(self, name: str, node_type: str = "Action") -> None:
        """Add a task node to the diagram."""
        self.graph.add_node(name)
        self.node_types[name] = node_type

    def add_flow(
        self,
        src: str,
        dst: str,
        condition: str | None = None,
        conn_type: str = "Flow",
    ) -> None:
        """Add a directed flow between two existing tasks.

        Parameters
        ----------
        src, dst:
            Names of the existing source and destination tasks.
        condition:
            Optional textual condition that must hold for the flow to occur.
        conn_type:
            Connection type from the original diagram; defaults to ``"Flow"``.
        """

        if not self.graph.has_node(src) or not self.graph.has_node(dst):
            raise ValueError("Both tasks must exist before creating a flow")
        self.graph.add_edge(src, dst)
        self.edge_data[(src, dst)] = {
            "kind": "flow",
            "condition": condition,
            "label": None,
            "conn_type": conn_type,
        }

    def add_relationship(
        self,
        src: str,
        dst: str,
        condition: str | None = None,
        label: str | None = None,
        conn_type: str | None = None,
    ) -> None:
        """Add a non-flow relationship between two existing tasks.

        Parameters
        ----------
        src, dst:
            Names of the existing source and destination tasks.
        condition:
            Optional textual condition that must hold for the relationship.
        label:
            Optional label describing the relationship between the tasks.
        conn_type:
            Connection type from the original diagram, used to determine the
            requirement category.
        """

        if not self.graph.has_node(src) or not self.graph.has_node(dst):
            raise ValueError("Both tasks must exist before creating a relationship")
        self.graph.add_edge(src, dst)
        self.edge_data[(src, dst)] = {
            "kind": "relationship",
            "condition": condition,
            "label": label,
            "conn_type": conn_type,
        }

    def tasks(self) -> List[str]:
        """Return all task node names in the diagram."""
        return list(self.graph.nodes())

    def flows(self) -> List[Tuple[str, str]]:
        """Return all directed flow edges in the diagram."""
        edges: List[Tuple[str, str]] = []
        for u, v in self.graph.edges():
            data = self.edge_data.get((u, v))
            if data is None or data.get("kind") == "flow":
                edges.append((u, v))
        return edges

    def relationships(self) -> List[Tuple[str, str]]:
        """Return all non-flow relationships in the diagram."""
        return [
            (u, v)
            for (u, v), data in self.edge_data.items()
            if data.get("kind") == "relationship"
        ]

    def generate_requirements(self) -> List[GeneratedRequirement]:
<<<<<<< HEAD
        """Generate structured requirements from the diagram."""

        requirements: List[GeneratedRequirement] = []

=======
        """Generate structured requirements from the diagram.

        Diagram elements are mapped onto requirement components following the
        ``[CND] SUB shall ACT [OBJ] [CON]`` pattern.  The resulting
        :class:`GeneratedRequirement` objects preserve these components to aid
        downstream tooling.
        """

        requirements: List[GeneratedRequirement] = []

        def compose(cnd: str | None, sub: str, act: str, obj: str | None = None, con: str | None = None) -> str:
            parts: list[str] = []
            if cnd:
                parts.append(f"If {cnd}, ")
            parts.append(f"{sub} shall {act}")
            if obj:
                parts.append(f" {obj}")
            if con:
                parts.append(f" {con}")
            return "".join(parts) + "."

        def req_type_for(conn_type: str | None, src: str, dst: str) -> str:
            if (
                conn_type in _AI_RELATIONS
                or self.node_types.get(src) in _AI_NODES
                or self.node_types.get(dst) in _AI_NODES
            ):
                return "AI safety"
            return "organizational"

        for task in self.tasks():
            ntype = self.node_types.get(task)
            if ntype not in _ACTION_NODE_TYPES:
                continue
            req_type = "AI safety" if ntype in _AI_NODES else "organizational"
            sub = "The system"
            act = f"perform {task}"
            text = compose(None, sub, act)
            requirements.append(
                GeneratedRequirement(text, req_type, sub=sub, act=act)
            )

>>>>>>> 89704895
        for src, dst in self.graph.edges():
            data = self.edge_data.get(
                (src, dst), {"kind": "flow", "condition": None, "label": None}
            )
            cond = data.get("condition")
            kind = data.get("kind")
            label = data.get("label")
            conn_type = data.get("conn_type")
<<<<<<< HEAD

            subject = src
            obj: str | None = dst
            constraint: str | None = None
            action: str

            if kind == "flow":
                action = "precede"
            else:
                key = (label or conn_type or "").lower()
                rule = _RELATIONSHIP_RULES.get(key, {})
                action = str(rule.get("action", label or "relate to"))
                explicit_subject = rule.get("subject")
                if explicit_subject:
                    subject = str(explicit_subject)
                if rule.get("constraint"):
                    constraint = dst
                    obj = None
                elif not label and not rule:
                    action = "be related to"

            if obj is not None:
                s_role = self._role_for(subject)
                d_role = self._role_for(obj)
                if s_role != "subject" and d_role == "subject":
                    subject, obj = obj, subject

            req_type = "organizational"
            if (
                conn_type in _AI_RELATIONS
                or self.node_types.get(src) in _AI_NODES
                or self.node_types.get(dst) in _AI_NODES
            ):
                req_type = "AI safety"

            requirements.append(
                GeneratedRequirement(cond, subject, action, obj, constraint, req_type)
            )
=======
            dst_type = self.node_types.get(dst)
            sub = f"Task '{src}'"

            if kind == "flow":
                act = "precede"
                obj = f"task '{dst}'"
                text = compose(cond, sub, act, obj=obj)
                requirements.append(
                    GeneratedRequirement(
                        text,
                        req_type_for(conn_type, src, dst),
                        cnd=cond,
                        sub=sub,
                        act=act,
                        obj=obj,
                    )
                )
                continue

            # relationship
            if dst_type in _CONSTRAINT_NODE_TYPES or (
                label and label.lower() in {"governed by", "constrained by"}
            ):
                if label:
                    lower = label.lower()
                    act = f"be {lower}" if lower in {"governed by", "constrained by"} else label
                else:
                    act = "comply with"
                con = dst
                text = compose(cond, sub, act, con=con)
                requirements.append(
                    GeneratedRequirement(
                        text,
                        req_type_for(conn_type, src, dst),
                        cnd=cond,
                        sub=sub,
                        act=act,
                        con=con,
                    )
                )
            else:
                act = label if label else "relate to"
                obj = (
                    f"task '{dst}'" if dst_type in _ACTION_NODE_TYPES else dst
                )
                text = compose(cond, sub, act, obj=obj)
                requirements.append(
                    GeneratedRequirement(
                        text,
                        req_type_for(conn_type, src, dst),
                        cnd=cond,
                        sub=sub,
                        act=act,
                        obj=obj,
                    )
                )
>>>>>>> 89704895

        return requirements

    @classmethod
    def default_from_work_products(cls, names: List[str]) -> "GovernanceDiagram":
        """Create a default sequential diagram from the given work products."""
        diagram = cls()
        for name in names:
            diagram.add_task(name)
        tasks = diagram.tasks()
        for src, dst in zip(tasks, tasks[1:]):
            diagram.add_flow(src, dst)
        return diagram

    @classmethod
    def from_repository(cls, repo: Any, diag_id: str) -> "GovernanceDiagram":
        """Build a :class:`GovernanceDiagram` from a repository diagram.

        Parameters
        ----------
        repo:
            Repository instance providing ``diagrams`` and ``elements`` maps.
        diag_id:
            Identifier of the governance diagram to convert.
        """

        diagram = cls()
        src_diagram = repo.diagrams.get(diag_id)
        if not src_diagram:
            return diagram

        id_to_name: dict[int, str] = {}
        decision_sources: dict[int, str] = {}
        for obj in getattr(src_diagram, "objects", []):
            odict = obj if isinstance(obj, dict) else obj.__dict__
            obj_type = odict.get("obj_type")
            obj_id = odict.get("obj_id")
            if obj_type == "Decision":
                decision_sources[obj_id] = ""
                continue
            elem_id = odict.get("element_id")
            name = ""
            if elem_id and elem_id in repo.elements:
                name = repo.elements[elem_id].name
            if not name:
                name = odict.get("properties", {}).get("name", "")
<<<<<<< HEAD
            if name:
                diagram.add_task(name)
                id_to_name[odict.get("obj_id")] = name
            if obj_type == "Decision":
                decision_sources[odict.get("obj_id")] = ""
=======
            if not name:
                continue
            diagram.add_task(name)
            id_to_name[obj_id] = name
>>>>>>> 89704895

        # Map decision nodes to their predecessor action
        for conn in getattr(src_diagram, "connections", []):
            cdict = conn if isinstance(conn, dict) else conn.__dict__
            if cdict.get("conn_type") != "Flow":
                continue
            src_name = id_to_name.get(cdict.get("src"))
            dst_id = cdict.get("dst")
            if src_name and dst_id in decision_sources:
                decision_sources[dst_id] = src_name

        # Map decision nodes to their predecessor action
        for conn in getattr(src_diagram, "connections", []):
            cdict = conn if isinstance(conn, dict) else conn.__dict__
            src_id = cdict.get("src")
            dst_id = cdict.get("dst")
            name = cdict.get("name")
            props = cdict.get("properties", {})
            cond = props.get("condition")
            if not cond:
                guard = cdict.get("guard")
                if guard:
                    ops = cdict.get("guard_ops") or []
                    sep = f" {ops[0]} " if ops else " AND "
                    cond = sep.join(guard)
                elif name and cdict.get("conn_type") == "Flow":
                    cond = name
            conn_type = cdict.get("conn_type")
            cond_prop = cdict.get("properties", {}).get("condition")
            guards = cdict.get("guard") or []
            guard_ops = cdict.get("guard_ops") or []
            if isinstance(guards, str):
                guards = [guards]
            if isinstance(guard_ops, str):
                guard_ops = [guard_ops]
            guard_text: str | None = None
            if guards:
                parts: list[str] = []
                for i, g in enumerate(guards):
                    if i == 0:
                        parts.append(g)
                    else:
                        op = guard_ops[i - 1] if i - 1 < len(guard_ops) else "AND"
                        parts.append(f"{op} {g}")
                guard_text = " ".join(parts)
            if cdict.get("conn_type") == "Flow":
                cond = cond_prop or guard_text or name
                src = id_to_name.get(src_id)
                dst = id_to_name.get(dst_id)
                if src and dst:
                    diagram.add_flow(src, dst, cond)
                elif src_id in decision_sources and dst:
                    prev = decision_sources.get(src_id)
                    if prev:
                        diagram.add_flow(prev, dst, cond)
            else:
                src = id_to_name.get(src_id) or decision_sources.get(src_id)
                dst = id_to_name.get(dst_id)
                if not src or not dst:
                    continue
                cond = cond_prop or guard_text
                if cond is None and name is not None:
                    diagram.add_relationship(src, dst, condition=name, conn_type=conn_type)
                else:
                    diagram.add_relationship(
                        src, dst, condition=cond, label=name, conn_type=conn_type
                    )

        return diagram

if __name__ == "__main__":  # pragma: no cover - example usage for docs
    demo = GovernanceDiagram()
    demo.add_task("Draft Plan")
    demo.add_task("Review Plan")
    demo.add_flow("Draft Plan", "Review Plan")
    demo.add_relationship(
        "Review Plan", "Draft Plan", condition="changes requested", label="rework"
    )
    for requirement in demo.generate_requirements():
        print(requirement)<|MERGE_RESOLUTION|>--- conflicted
+++ resolved
@@ -22,7 +22,6 @@
     "Model evaluation",
 }
 
-<<<<<<< HEAD
 # Map relationship labels or connection types to requirement actions.  Each
 # entry defines the verb to use, whether the destination element acts as a
 # constraint instead of an object, and an optional default subject.  The
@@ -76,27 +75,6 @@
     "Data acquisition": "object",
     "Metric": "constraint",
     "KPI": "constraint",
-=======
-# Node type groupings for requirement component extraction.
-_SUBJECT_NODE_TYPES = {"Role", "Actor", "Stakeholder", "Organization", "Business Unit"}
-_ACTION_NODE_TYPES = {
-    "Process",
-    "Procedure",
-    "Activity",
-    "Task",
-    "Action",
-    "Control",
-    "Mechanism",
-}
-_OBJECT_NODE_TYPES = {"Document", "Artifact", "Data", "Record", "Resource"}
-_CONSTRAINT_NODE_TYPES = {
-    "Policy",
-    "Principle",
-    "Standard",
-    "Guideline",
-    "Metric",
-    "KPI",
->>>>>>> 89704895
 }
 
 
@@ -104,19 +82,11 @@
 class GeneratedRequirement:
     """Structured requirement composed from diagram elements.
 
-<<<<<<< HEAD
     The dataclass exposes the individual requirement components (condition,
     subject, action, object and constraint) alongside the requirement category.
     For backward compatibility the object behaves like a tuple ``(text,
     req_type)`` and can be treated as a string containing the rendered
     requirement sentence.
-=======
-    ``GeneratedRequirement`` stores the individual requirement components so
-    governance diagrams can be translated into structured statements following
-    ISO/IEC/IEEE 29148.  The object still behaves like both a tuple
-    ``(text, type)`` and a string so existing code and tests that expect either
-    representation continue to work.
->>>>>>> 89704895
     """
 
     condition: str | None
@@ -274,55 +244,10 @@
         ]
 
     def generate_requirements(self) -> List[GeneratedRequirement]:
-<<<<<<< HEAD
         """Generate structured requirements from the diagram."""
 
         requirements: List[GeneratedRequirement] = []
 
-=======
-        """Generate structured requirements from the diagram.
-
-        Diagram elements are mapped onto requirement components following the
-        ``[CND] SUB shall ACT [OBJ] [CON]`` pattern.  The resulting
-        :class:`GeneratedRequirement` objects preserve these components to aid
-        downstream tooling.
-        """
-
-        requirements: List[GeneratedRequirement] = []
-
-        def compose(cnd: str | None, sub: str, act: str, obj: str | None = None, con: str | None = None) -> str:
-            parts: list[str] = []
-            if cnd:
-                parts.append(f"If {cnd}, ")
-            parts.append(f"{sub} shall {act}")
-            if obj:
-                parts.append(f" {obj}")
-            if con:
-                parts.append(f" {con}")
-            return "".join(parts) + "."
-
-        def req_type_for(conn_type: str | None, src: str, dst: str) -> str:
-            if (
-                conn_type in _AI_RELATIONS
-                or self.node_types.get(src) in _AI_NODES
-                or self.node_types.get(dst) in _AI_NODES
-            ):
-                return "AI safety"
-            return "organizational"
-
-        for task in self.tasks():
-            ntype = self.node_types.get(task)
-            if ntype not in _ACTION_NODE_TYPES:
-                continue
-            req_type = "AI safety" if ntype in _AI_NODES else "organizational"
-            sub = "The system"
-            act = f"perform {task}"
-            text = compose(None, sub, act)
-            requirements.append(
-                GeneratedRequirement(text, req_type, sub=sub, act=act)
-            )
-
->>>>>>> 89704895
         for src, dst in self.graph.edges():
             data = self.edge_data.get(
                 (src, dst), {"kind": "flow", "condition": None, "label": None}
@@ -331,8 +256,6 @@
             kind = data.get("kind")
             label = data.get("label")
             conn_type = data.get("conn_type")
-<<<<<<< HEAD
-
             subject = src
             obj: str | None = dst
             constraint: str | None = None
@@ -370,64 +293,6 @@
             requirements.append(
                 GeneratedRequirement(cond, subject, action, obj, constraint, req_type)
             )
-=======
-            dst_type = self.node_types.get(dst)
-            sub = f"Task '{src}'"
-
-            if kind == "flow":
-                act = "precede"
-                obj = f"task '{dst}'"
-                text = compose(cond, sub, act, obj=obj)
-                requirements.append(
-                    GeneratedRequirement(
-                        text,
-                        req_type_for(conn_type, src, dst),
-                        cnd=cond,
-                        sub=sub,
-                        act=act,
-                        obj=obj,
-                    )
-                )
-                continue
-
-            # relationship
-            if dst_type in _CONSTRAINT_NODE_TYPES or (
-                label and label.lower() in {"governed by", "constrained by"}
-            ):
-                if label:
-                    lower = label.lower()
-                    act = f"be {lower}" if lower in {"governed by", "constrained by"} else label
-                else:
-                    act = "comply with"
-                con = dst
-                text = compose(cond, sub, act, con=con)
-                requirements.append(
-                    GeneratedRequirement(
-                        text,
-                        req_type_for(conn_type, src, dst),
-                        cnd=cond,
-                        sub=sub,
-                        act=act,
-                        con=con,
-                    )
-                )
-            else:
-                act = label if label else "relate to"
-                obj = (
-                    f"task '{dst}'" if dst_type in _ACTION_NODE_TYPES else dst
-                )
-                text = compose(cond, sub, act, obj=obj)
-                requirements.append(
-                    GeneratedRequirement(
-                        text,
-                        req_type_for(conn_type, src, dst),
-                        cnd=cond,
-                        sub=sub,
-                        act=act,
-                        obj=obj,
-                    )
-                )
->>>>>>> 89704895
 
         return requirements
 
@@ -474,18 +339,11 @@
                 name = repo.elements[elem_id].name
             if not name:
                 name = odict.get("properties", {}).get("name", "")
-<<<<<<< HEAD
             if name:
                 diagram.add_task(name)
                 id_to_name[odict.get("obj_id")] = name
             if obj_type == "Decision":
                 decision_sources[odict.get("obj_id")] = ""
-=======
-            if not name:
-                continue
-            diagram.add_task(name)
-            id_to_name[obj_id] = name
->>>>>>> 89704895
 
         # Map decision nodes to their predecessor action
         for conn in getattr(src_diagram, "connections", []):
