"""Safety & Security management data structures.

This module defines simple data classes used by the GUI and other modules to
collect work products, lifecycle information and workflows related to safety
governance."""

"""Helpers for managing safety governance information.

This module originally provided a thin container for safety governance
artifacts.  The user request requires the toolbox to control which work
products are available in the main application.  To support this the
toolbox now tracks which analysis types have been declared in governance
diagrams and how many actual documents of each type exist.  When a work
product type is removed from governance but there are existing documents
of that type, the removal is rejected to prevent orphaned analyses.

The toolbox also notifies listeners (typically the GUI) whenever the set
of enabled work products changes so menu items can be enabled/disabled.
"""

from dataclasses import dataclass, field, asdict
from typing import Dict, List, Callable, Optional

from sysml.sysml_repository import SysMLRepository

# Relationships that allow propagation of results between work products. Each
# entry is a directed edge from source to target analysis name.
ALLOWED_PROPAGATIONS: set[tuple[str, str]] = {
    ("HAZOP", "Risk Assessment"),
    ("FI2TC", "Risk Assessment"),
    ("TC2FI", "Risk Assessment"),
    ("Threat Analysis", "Cyber Risk Assessment"),
    ("Cyber Risk Assessment", "Risk Assessment"),
    ("Risk Assessment", "FMEA"),
    ("Risk Assessment", "FMEDA"),
    ("Risk Assessment", "FTA"),
    ("Risk Assessment", "Product Goal Specification"),
    ("FMEA", "FTA"),
    ("FMEDA", "FTA"),
    ("FTA", "Product Goal Specification"),
}

@dataclass
class SafetyWorkProduct:
    """Describe a work product generated from a diagram or analysis."""

    diagram: str
    analysis: str
    rationale: str

    # ------------------------------------------------------------------
    def to_dict(self) -> dict:
        """Return a serialisable representation of this work product."""
        return asdict(self)

    @classmethod
    def from_dict(cls, data: dict) -> "SafetyWorkProduct":
        """Create a work product from *data* mapping."""
        return cls(
            data.get("diagram", ""),
            data.get("analysis", ""),
            data.get("rationale", ""),
        )


@dataclass
class LifecycleStage:
    """Represent a single stage in a safety lifecycle."""

    name: str


@dataclass
class Workflow:
    """Ordered list of steps for a named workflow."""

    name: str
    steps: List[str]


@dataclass
class GovernanceModule:
    """Container for organising governance diagrams into folders."""

    name: str
    modules: List["GovernanceModule"] = field(default_factory=list)
    diagrams: List[str] = field(default_factory=list)

    # ------------------------------------------------------------------
    def to_dict(self) -> dict:
        """Serialise this module including submodules."""
        return {
            "name": self.name,
            "modules": [m.to_dict() for m in self.modules],
            "diagrams": list(self.diagrams),
        }

    # ------------------------------------------------------------------
    @classmethod
    def from_dict(cls, data: dict) -> "GovernanceModule":
        """Recreate a module hierarchy from *data*."""
        mod = cls(data.get("name", ""))
        mod.modules = [cls.from_dict(m) for m in data.get("modules", [])]
        mod.diagrams = list(data.get("diagrams", []))
        return mod


@dataclass
class SafetyManagementToolbox:
    """Collect work products and governance artifacts for safety management.

    The toolbox lets users register work products from various diagrams and
    analyses with an associated rationale. It also stores lifecycle stages and
    named workflows so projects can describe their safety governance.
    """

    work_products: List[SafetyWorkProduct] = field(default_factory=list)
    lifecycle: List[str] = field(default_factory=list)
    workflows: Dict[str, List[str]] = field(default_factory=dict)
    diagrams: Dict[str, str] = field(default_factory=dict)
    modules: List[GovernanceModule] = field(default_factory=list)
    active_module: Optional[str] = None
    # Track how many documents of each analysis type exist.  This allows the
    # toolbox to prevent removal of work product declarations when documents
    # are present.
    work_product_counts: Dict[str, int] = field(default_factory=dict)
    # Map analysis names to document names and their creating module so work
    # products can be filtered by lifecycle phase. Documents without an entry
    # are visible in all phases for backwards compatibility.
    doc_phases: Dict[str, Dict[str, str]] = field(default_factory=dict)
    # Optional callback invoked whenever the enabled work product set changes.
    on_change: Optional[Callable[[], None]] = field(default=None, repr=False)

    # ------------------------------------------------------------------
    def add_work_product(self, diagram: str, analysis: str, rationale: str) -> None:
        """Add a work product linking a diagram to an analysis with rationale."""
        self.work_products.append(SafetyWorkProduct(diagram, analysis, rationale))
        if self.on_change:
            self.on_change()

    # ------------------------------------------------------------------
    def remove_work_product(self, diagram: str, analysis: str) -> bool:
        """Remove a work product declaration if no documents of that type exist.

        Parameters
        ----------
        diagram: str
            Name of the governance diagram containing the declaration.
        analysis: str
            The analysis/work product type to remove.

        Returns
        -------
        bool
            ``True`` when the declaration was removed, ``False`` if it could
            not be removed because there are existing work products of this
            type or the declaration was not found.
        """

        if self.work_product_counts.get(analysis, 0) > 0:
            return False

        for idx, wp in enumerate(list(self.work_products)):
            if wp.diagram == diagram and wp.analysis == analysis:
                del self.work_products[idx]
                if self.on_change:
                    self.on_change()
                return True
        return False

    # ------------------------------------------------------------------
    def register_created_work_product(self, analysis: str, name: str) -> None:
        """Record creation of a work product document of type ``analysis``."""
        self.work_product_counts[analysis] = self.work_product_counts.get(analysis, 0) + 1
        if self.active_module:
            self.doc_phases.setdefault(analysis, {})[name] = self.active_module

    # ------------------------------------------------------------------
    def register_loaded_work_product(self, analysis: str, name: str) -> None:
        """Record a document loaded from disk without changing its phase."""
        self.work_product_counts[analysis] = self.work_product_counts.get(analysis, 0) + 1

    # ------------------------------------------------------------------
    def register_deleted_work_product(self, analysis: str, name: str) -> None:
        """Record deletion of a work product document of type ``analysis``."""
        if self.work_product_counts.get(analysis, 0) > 0:
            self.work_product_counts[analysis] -= 1
        if name:
            self.doc_phases.get(analysis, {}).pop(name, None)

    # ------------------------------------------------------------------
    def rename_document(self, analysis: str, old: str, new: str) -> None:
        """Update phase mapping when a document is renamed."""
        phase = self.doc_phases.get(analysis, {}).pop(old, None)
        if phase:
            self.doc_phases.setdefault(analysis, {})[new] = phase

    # ------------------------------------------------------------------
    def document_visible(self, analysis: str, name: str) -> bool:
        """Return ``True`` if the document should be visible in the active phase."""
        if not self.active_module:
            return True
        phase = self.doc_phases.get(analysis, {}).get(name)
        if phase is None:
            return True
        return phase == self.active_module

    # ------------------------------------------------------------------
    def enabled_products(self) -> set[str]:
        """Return the set of analysis names enabled for the active phase."""
        all_products = {wp.analysis for wp in self.work_products}
        if not self.active_module:
            return all_products
        diagrams = self.diagrams_in_module(self.active_module)
        if not diagrams:
            return all_products
        return {wp.analysis for wp in self.work_products if wp.diagram in diagrams}

    # ------------------------------------------------------------------
    def is_enabled(self, analysis: str) -> bool:
        """Check whether ``analysis`` has been enabled via governance."""
        return analysis in self.enabled_products()

    # ------------------------------------------------------------------
    def set_active_module(self, name: Optional[str]) -> None:
        """Select the active lifecycle phase by module *name*."""
        self.active_module = name
        if self.on_change:
            self.on_change()

    # ------------------------------------------------------------------
    def _find_module(self, name: str, modules: List[GovernanceModule]) -> Optional[GovernanceModule]:
        for mod in modules:
            if mod.name == name:
                return mod
            found = self._find_module(name, mod.modules)
            if found:
                return found
        return None

    # ------------------------------------------------------------------
    def diagrams_in_module(self, name: str) -> set[str]:
        """Return all diagram names contained within module *name*."""
        mod = self._find_module(name, self.modules)
        if not mod:
            return set()

        names: set[str] = set()

        def _collect(m: GovernanceModule) -> None:
            names.update(m.diagrams)
            for sub in m.modules:
                _collect(sub)

        _collect(mod)
        return names

<<<<<<< HEAD
    # ------------------------------------------------------------------
    def diagrams_for_module(self, name: str) -> set[str]:
        """Return all diagram names contained within module *name*.

        This is a compatibility wrapper around :meth:`diagrams_in_module` used
        by some GUI components."""
        return self.diagrams_in_module(name)

    # ------------------------------------------------------------------
    def module_for_diagram(self, diagram: str) -> Optional[str]:
        """Return the module name directly containing ``diagram``.

        Parameters
        ----------
        diagram:
            Human readable name of the diagram to locate.

        Returns
        -------
        Optional[str]
            The name of the module containing the diagram or ``None`` when the
            diagram is not assigned to any module."""

        def _search(mods: List[GovernanceModule]) -> Optional[str]:
            for mod in mods:
                if diagram in mod.diagrams:
                    return mod.name
                found = _search(mod.modules)
=======
    def module_for_diagram(self, name: str) -> Optional[str]:
        """Return the top-level module name containing diagram ``name``.

        Diagrams may be organised inside nested :class:`GovernanceModule`
        objects. This helper walks the module hierarchy and returns the name
        of the outermost module that lists *name* among its diagrams. ``None``
        is returned when the diagram is not registered in any module."""

        def _search(mod: GovernanceModule, top: str) -> Optional[str]:
            if name in mod.diagrams:
                return top
            for sub in mod.modules:
                found = _search(sub, top)
>>>>>>> 53cb9e18
                if found:
                    return found
            return None

<<<<<<< HEAD
        return _search(self.modules)
=======
        for mod in self.modules:
            result = _search(mod, mod.name)
            if result:
                return result
        return None
>>>>>>> 53cb9e18

    def list_modules(self) -> List[str]:
        """Return names of all governance modules including submodules."""
        names: List[str] = []

        def _collect(mods: List[GovernanceModule]) -> None:
            for m in mods:
                names.append(m.name)
                _collect(m.modules)

        _collect(self.modules)
        return names

    # ------------------------------------------------------------------
    def rename_module(self, old: str, new: str) -> None:
        """Rename a governance module ensuring uniqueness.

        If ``new`` conflicts with an existing module name the method appends
        a numeric suffix to make it unique. The :attr:`active_module` is updated
        when it references the renamed module.
        """

        if not new or old == new:
            return

        existing = set(self.list_modules())
        existing.discard(old)
        base = new
        suffix = 1
        while new in existing:
            new = f"{base}_{suffix}"
            suffix += 1

        def _rename(mods: List[GovernanceModule]) -> bool:
            for mod in mods:
                if mod.name == old:
                    mod.name = new
                    if self.active_module == old:
                        self.active_module = new
                    return True
                if _rename(mod.modules):
                    return True
            return False

        _rename(self.modules)

    # ------------------------------------------------------------------
    def propagation_type(self, source: str, target: str) -> Optional[str]:
        """Return propagation relationship type from ``source`` to ``target``.

        The method searches all governance diagrams for a connection linking
        the two named work products using one of the propagation relationship
        types. ``None`` is returned when no such link exists."""

        repo = SysMLRepository.get_instance()
        diag_ids = self.diagrams.values()
        if self.active_module:
            names = self.diagrams_in_module(self.active_module)
            diag_ids = [self.diagrams.get(n) for n in names if self.diagrams.get(n)]
        for diag_id in diag_ids:
            diag = repo.diagrams.get(diag_id)
            if not diag:
                continue
            src_id = dst_id = None
            for obj in getattr(diag, "objects", []):
                if obj.get("obj_type") != "Work Product":
                    continue
                name = obj.get("properties", {}).get("name")
                if name == source:
                    src_id = obj.get("obj_id")
                elif name == target:
                    dst_id = obj.get("obj_id")
            if src_id is None or dst_id is None:
                continue
            for c in getattr(diag, "connections", []):
                stereo = (c.get("stereotype") or c.get("conn_type") or "").lower()
                if (
                    c.get("src") == src_id
                    and c.get("dst") == dst_id
                    and stereo
                    in {"propagate", "propagate by review", "propagate by approval"}
                ):
                    mapping = {
                        "propagate": "Propagate",
                        "propagate by review": "Propagate by Review",
                        "propagate by approval": "Propagate by Approval",
                    }
                    return c.get("conn_type") or mapping[stereo]
        return None

    # ------------------------------------------------------------------
    def can_propagate(
        self,
        source: str,
        target: str,
        *,
        reviewed: bool = False,
        joint_review: bool = False,
    ) -> bool:
        """Return ``True`` if results may propagate from ``source`` to ``target``.

        ``Propagate`` links always allow propagation. ``Propagate by Review``
        requires that a peer review has been performed (``reviewed``). ``Propagate
        by Approval`` requires a completed joint review (``joint_review``).
        ``False`` is returned when no propagation relationship exists."""

        rel = self.propagation_type(source, target)
        if rel == "Propagate":
            return True
        if rel == "Propagate by Review":
            return reviewed
        if rel == "Propagate by Approval":
            return joint_review
        return False

    def build_lifecycle(self, stages: List[str]) -> None:
        """Define the project lifecycle stages."""
        self.lifecycle = stages

    def define_workflow(self, name: str, steps: List[str]) -> None:
        """Record an ordered list of steps for a workflow."""
        self.workflows[name] = steps

    def get_work_products(self) -> List[SafetyWorkProduct]:
        """Return all registered work products."""
        return list(self.work_products)

    def get_workflow(self, name: str) -> List[str]:
        """Return the steps for the requested workflow."""
        return self.workflows.get(name, [])

    # ------------------------------------------------------------------
    # Diagram management helpers
    # ------------------------------------------------------------------
    def create_diagram(self, name: str) -> str:
        """Create a new BPMN Diagram tracked by this toolbox.

        Parameters
        ----------
        name: str
            Human readable name of the diagram.

        Returns
        -------
        str
            The repository identifier of the created diagram.
        """
        repo = SysMLRepository.get_instance()
        diag = repo.create_diagram("BPMN Diagram", name=name)
        diag.tags.append("safety-management")
        self.diagrams[name] = diag.diag_id
        return diag.diag_id

    def delete_diagram(self, name: str) -> None:
        """Remove a diagram from the toolbox and repository."""
        diag_id = self.diagrams.pop(name, None)
        if not diag_id:
            return
        repo = SysMLRepository.get_instance()
        repo.delete_diagram(diag_id)

    def rename_diagram(self, old: str, new: str) -> None:
        """Rename a managed diagram ensuring the name remains unique.

        Parameters
        ----------
        old: str
            Current diagram name.
        new: str
            Desired new name for the diagram.
        """
        diag_id = self.diagrams.get(old)
        if not diag_id or not new:
            return
        repo = SysMLRepository.get_instance()
        diag = repo.diagrams.get(diag_id)
        if not diag:
            return

        # Ensure the new name is unique across all diagrams
        existing = {d.name for d in repo.diagrams.values() if d.diag_id != diag_id}
        base = new
        suffix = 1
        while new in existing:
            new = f"{base}_{suffix}"
            suffix += 1

        diag.name = new
        repo.touch_diagram(diag_id)
        del self.diagrams[old]
        self.diagrams[new] = diag_id

    def list_diagrams(self) -> List[str]:
        """Return the names of all managed diagrams.

        Any BPMN Diagram in the repository tagged with
        ``"safety-management"`` should appear in the toolbox even if it
        was created outside of :meth:`create_diagram`. To ensure the list is
        complete we rescan the repository on each call and synchronize the
        internal ``diagrams`` mapping.
        """
        self._sync_diagrams()
        return list(self.diagrams.keys())

    # ------------------------------------------------------------------
    # Persistence helpers
    # ------------------------------------------------------------------
    def to_dict(self) -> dict:
        """Return a JSON serialisable representation of the toolbox.

        All dataclass members, including the folder hierarchy stored in
        :attr:`modules`, are converted into primitive Python types so they can
        be saved using :mod:`json` or similar libraries.
        """
        return {
            "work_products": [wp.__dict__ for wp in self.work_products],
            "lifecycle": list(self.lifecycle),
            "workflows": {k: list(v) for k, v in self.workflows.items()},
            "diagrams": dict(self.diagrams),
            "modules": [m.to_dict() for m in self.modules],
            "active_module": self.active_module,
            "doc_phases": {k: dict(v) for k, v in self.doc_phases.items()},
        }

    # ------------------------------------------------------------------
    @classmethod
    def from_dict(cls, data: dict) -> "SafetyManagementToolbox":
        """Create a toolbox instance from serialized *data*.

        The folder structure is reconstructed using
        :meth:`GovernanceModule.from_dict` ensuring that the Safety & Security Management
        Explorer reflects the saved hierarchy on reload.
        """
        toolbox = cls()
        toolbox.work_products = [
            SafetyWorkProduct(**wp) for wp in data.get("work_products", [])
        ]
        toolbox.lifecycle = list(data.get("lifecycle", []))
        toolbox.workflows = {
            k: list(v) for k, v in data.get("workflows", {}).items()
        }
        toolbox.diagrams = dict(data.get("diagrams", {}))
        toolbox.modules = [
            GovernanceModule.from_dict(m) for m in data.get("modules", [])
        ]
        toolbox.active_module = data.get("active_module")
        toolbox.doc_phases = {
            k: dict(v) for k, v in data.get("doc_phases", {}).items()
        }
        return toolbox

    # ------------------------------------------------------------------
    def diagram_hierarchy(self) -> List[List[str]]:
        """Return governance diagrams arranged into hierarchy levels.

        Diagrams appear in successive levels when a task in one diagram links
        to another diagram. Any diagrams not referenced by others start at the
        top level. Each level lists diagram names sorted alphabetically.
        """
        self._sync_diagrams()
        repo = SysMLRepository.get_instance()

        edges: dict[str, set[str]] = {d: set() for d in self.diagrams.values()}
        reverse: dict[str, set[str]] = {d: set() for d in self.diagrams.values()}

        for diag_id in edges:
            diag = repo.diagrams.get(diag_id)
            if not diag:
                continue
            for obj in getattr(diag, "objects", []):
                # ``objects`` may contain plain dictionaries from the repository
                # or ``SysMLObject`` instances used by the GUI.  Support both.
                elem_id = (
                    obj.get("element_id") if isinstance(obj, dict) else getattr(obj, "element_id", None)
                )
                if not elem_id:
                    continue

                target = repo.get_linked_diagram(elem_id)

                if not target:
                    # Some diagrams reference others through object properties
                    # rather than explicit repository links. These appear as
                    # ``view`` or ``diagram`` identifiers within the object's
                    # property mapping. Support both dictionary and dataclass
                    # representations.
                    props = (
                        obj.get("properties", {})
                        if isinstance(obj, dict)
                        else getattr(obj, "properties", {})
                    )
                    target = props.get("view") or props.get("diagram")

                if target in edges:
                    edges[diag_id].add(target)
                    reverse[target].add(diag_id)

        roots = sorted(
            (d for d in edges if not reverse[d]),
            key=lambda d: repo.diagrams[d].name,
        )
        levels: List[List[str]] = []
        visited: set[str] = set()
        current = roots
        while current:
            levels.append(sorted(repo.diagrams[d].name for d in current))
            visited.update(current)
            next_level: set[str] = set()
            for d in current:
                next_level.update(child for child in edges[d] if child not in visited)
            current = sorted(next_level, key=lambda d: repo.diagrams[d].name)

        remaining = sorted(
            [d for d in edges if d not in visited],
            key=lambda d: repo.diagrams[d].name,
        )
        for d in remaining:
            levels.append([repo.diagrams[d].name])

        return levels

    def _replace_name_in_modules(
        self, old: str, new: str, mods: List[GovernanceModule]
    ) -> None:
        """Recursively replace diagram name ``old`` with ``new`` in modules."""
        for mod in mods:
            mod.diagrams = [new if d == old else d for d in mod.diagrams]
            self._replace_name_in_modules(old, new, mod.modules)

    def _prune_module_diagrams(self, existing: set[str], mods: List[GovernanceModule]) -> None:
        """Remove diagram names from modules that are not in ``existing``."""
        for mod in mods:
            mod.diagrams = [d for d in mod.diagrams if d in existing]
            self._prune_module_diagrams(existing, mod.modules)

    # ------------------------------------------------------------------
    def _sync_diagrams(self) -> None:
        """Synchronize ``self.diagrams`` with repository contents.

        Any diagram tagged ``"safety-management"`` is added to the mapping
        and entries for diagrams that no longer exist are dropped.
        """
        repo = SysMLRepository.get_instance()
        # Map current repository diagrams by identifier so we can detect
        # renamed diagrams. ``self.diagrams`` stores the reverse mapping of
        # name -> id.
        current: dict[str, str] = {
            d.diag_id: d.name
            for d in repo.diagrams.values()
            if "safety-management" in getattr(d, "tags", [])
        }

        # Remember the previous name for each diagram so folder references can
        # be updated when a diagram is renamed outside the explorer.
        previous: dict[str, str] = {v: k for k, v in self.diagrams.items()}

        self.diagrams.clear()
        for diag_id, name in current.items():
            old_name = previous.get(diag_id)
            if old_name and old_name != name:
                self._replace_name_in_modules(old_name, name, self.modules)
            self.diagrams[name] = diag_id

        # Remove stale diagram names from modules when diagrams were deleted
        # or renamed.
        self._prune_module_diagrams(set(self.diagrams.keys()), self.modules)
<|MERGE_RESOLUTION|>--- conflicted
+++ resolved
@@ -255,7 +255,6 @@
         _collect(mod)
         return names
 
-<<<<<<< HEAD
     # ------------------------------------------------------------------
     def diagrams_for_module(self, name: str) -> set[str]:
         """Return all diagram names contained within module *name*.
@@ -284,34 +283,11 @@
                 if diagram in mod.diagrams:
                     return mod.name
                 found = _search(mod.modules)
-=======
-    def module_for_diagram(self, name: str) -> Optional[str]:
-        """Return the top-level module name containing diagram ``name``.
-
-        Diagrams may be organised inside nested :class:`GovernanceModule`
-        objects. This helper walks the module hierarchy and returns the name
-        of the outermost module that lists *name* among its diagrams. ``None``
-        is returned when the diagram is not registered in any module."""
-
-        def _search(mod: GovernanceModule, top: str) -> Optional[str]:
-            if name in mod.diagrams:
-                return top
-            for sub in mod.modules:
-                found = _search(sub, top)
->>>>>>> 53cb9e18
                 if found:
                     return found
             return None
 
-<<<<<<< HEAD
         return _search(self.modules)
-=======
-        for mod in self.modules:
-            result = _search(mod, mod.name)
-            if result:
-                return result
-        return None
->>>>>>> 53cb9e18
 
     def list_modules(self) -> List[str]:
         """Return names of all governance modules including submodules."""
