--- conflicted
+++ resolved
@@ -794,16 +794,10 @@
                             sname in SAFETY_ANALYSIS_WORK_PRODUCTS
                             and tname in SAFETY_ANALYSIS_WORK_PRODUCTS
                             and sname != "Mission Profile"
-<<<<<<< HEAD
                             and (sname, tname) not in ALLOWED_ANALYSIS_USAGE
                         ):
                             # Skip invalid safety analysis links that lack a
                             # dependency in the metamodel.
-=======
-                        ):
-                            # Ignore 'Used' links between safety analyses (except
-                            # Mission Profile which serves as a governed input).
->>>>>>> d6e770c1
                             continue
                         mapping.setdefault(sname, {}).setdefault(stereo, set()).add(tname)
         return mapping
