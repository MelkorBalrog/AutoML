#!/usr/bin/env python3
"""Wrapper launcher for AutoML.

This script ensures required third-party packages are available before
executing :mod:`AutoML`.  When run inside the PyInstaller-built
executable the dependencies are already bundled so the installation step
is skipped.
"""
import argparse
import importlib
import os
import subprocess
import sys
from concurrent.futures import ThreadPoolExecutor
from pathlib import Path
from tools.crash_report_logger import install_best
from tools.memory_manager import manager as memory_manager
from tools.splash_launcher import SplashLauncher
from mainappsrc.version import VERSION
from mainappsrc.automl_core import AutoMLApp

# Hint PyInstaller to bundle AutoML and its dependencies (e.g. gui package)
if False:  # pragma: no cover
    import AutoML  # noqa: F401
    Path(r"C:\\Program Files\\gs\\gs10.04.0\\bin\\gswin64c.exe")

REQUIRED_PACKAGES = [
    "pillow",
    "openpyxl",
    "networkx",
    "matplotlib",
    "reportlab",
    "adjustText",
]

GS_PATH = Path(r"C:\\Program Files\\gs\\gs10.04.0\\bin\\gswin64c.exe")


def parse_args() -> None:
    """Handle command line arguments for the launcher."""

    parser = argparse.ArgumentParser(description="Launch the AutoML application")
    parser.add_argument("--version", action="version", version=VERSION)
    parser.parse_args()


def _install_ghostscript_via_winget() -> bool:
    """Attempt installation using winget."""
    try:
        subprocess.check_call([
            "winget",
            "install",
            "--id",
            "Ghostscript.Ghostscript",
            "-e",
            "--silent",
        ])
        return True
    except Exception:
        return False


def _install_ghostscript_via_choco() -> bool:
    """Attempt installation using Chocolatey."""
    try:
        subprocess.check_call(["choco", "install", "ghostscript", "-y"])
        return True
    except Exception:
        return False


def _install_ghostscript_via_powershell() -> bool:
    """Download and install Ghostscript via PowerShell."""
    url = "https://github.com/ArtifexSoftware/ghostpdl-downloads/releases/download/gs10040/gs10040w64.exe"
    script = (
        f"Invoke-WebRequest -Uri {url} -OutFile gs.exe;"
        "Start-Process gs.exe -ArgumentList '/S' -NoNewWindow -Wait"
    )
    try:
        subprocess.check_call(["powershell", "-Command", script])
        return True
    except Exception:
        return False


def _install_ghostscript_via_pip() -> bool:
    """Fallback installation using pip ghostscript wrapper."""
    try:
        subprocess.check_call([sys.executable, "-m", "pip", "install", "ghostscript"])
        return True
    except Exception:
        return False


def ensure_ghostscript() -> None:
    """Ensure Ghostscript is available on Windows systems.

    The function attempts four different installation mechanisms to provide
    robustness across environments.  If all methods fail, a ``RuntimeError``
    is raised to signal the missing dependency.
    """
    if os.name != "nt":
        return
    if GS_PATH.exists():
        return
    installers = [
        _install_ghostscript_via_winget,
        _install_ghostscript_via_choco,
        _install_ghostscript_via_powershell,
        _install_ghostscript_via_pip,
    ]
    for installer in installers:
        if installer():
            if GS_PATH.exists():
                return
    raise RuntimeError("Ghostscript installation failed")


def ensure_packages() -> None:
    """Install any missing runtime dependencies.

    When running from a PyInstaller executable, the packages are already
    bundled and pip is not available, so the function simply returns.
    """
    if getattr(sys, "frozen", False):
        return

    missing = []
    for pkg in REQUIRED_PACKAGES:
        try:
            importlib.import_module(pkg)
        except ImportError:
            missing.append(pkg)

    if not missing:
        return

    def install(pkg: str) -> None:
        proc = subprocess.Popen([sys.executable, "-m", "pip", "install", pkg])
        memory_manager.register_process(pkg, proc)
        proc.wait()

    with ThreadPoolExecutor() as executor:
        executor.map(install, missing)
    memory_manager.cleanup()


def _bootstrap() -> object:
    """Run startup checks while the splash screen is displayed.

    Returns
    -------
    Module
        The main application module which provides a ``main`` entry point.
    """

    parse_args()
    install_best()
    with ThreadPoolExecutor() as executor:
        futures = [
            executor.submit(ensure_packages),
            executor.submit(ensure_ghostscript),
        ]
        for f in futures:
            f.result()
    base_path = Path(getattr(sys, "_MEIPASS", Path(__file__).parent))
    # Insert both the launcher directory and the 'mainappsrc' module location to ensure
    # the project-specific AutoML module is discovered rather than any similarly
    # named third-party package that may be installed in the environment.
    mainappsrc_path = base_path / "mainappsrc"
    for path in (str(mainappsrc_path), str(base_path)):
        if path not in sys.path:
            sys.path.insert(0, path)
    return importlib.import_module("mainappsrc.automl_core")


def main() -> None:
    """Entry point used by both source and bundled executions."""
<<<<<<< HEAD
    SplashLauncher(loader=_bootstrap, post_delay=5000).launch()
=======
    SplashLauncher(loader=_bootstrap, post_delay=50000).launch()
>>>>>>> 4d9bdc5b
    memory_manager.cleanup()

if __name__ == "__main__":
    main()<|MERGE_RESOLUTION|>--- conflicted
+++ resolved
@@ -176,11 +176,7 @@
 
 def main() -> None:
     """Entry point used by both source and bundled executions."""
-<<<<<<< HEAD
     SplashLauncher(loader=_bootstrap, post_delay=5000).launch()
-=======
-    SplashLauncher(loader=_bootstrap, post_delay=50000).launch()
->>>>>>> 4d9bdc5b
     memory_manager.cleanup()
 
 if __name__ == "__main__":
