--- conflicted
+++ resolved
@@ -1642,13 +1642,8 @@
 
 
 ## Version History
-<<<<<<< HEAD
 - 0.2.11 - Introduced Hazard_ODD_Management facade for hazard and ODD helpers.
 - 0.2.10 - Extracted lifecycle UI helpers into dedicated AppLifecycleUI class.
-=======
-- 0.2.11 - Keep splash screen visible through startup and five-second post-load delay.
-- 0.2.10 - Hold splash screen for five seconds after initialisation completes.
->>>>>>> 02e4877e
 - 0.2.9 - Display splash screen during dependency checks and startup.
 - 0.2.8 - Renamed core module to `automl_core.py` and launcher to `automl.py`.
 - 0.2.7 - Launcher now shows the splash screen during application load.
