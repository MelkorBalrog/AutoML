--- conflicted
+++ resolved
@@ -1642,12 +1642,8 @@
 
 
 ## Version History
-<<<<<<< HEAD
 - 0.2.43 - Remove duplicate service initialisation and centralise drawing manager.
 - 0.2.42 - Integrate initialization mixins to provide setup_services and icons.
-=======
-- 0.2.42 - Inherit service initialization mixin to provide `setup_services`.
->>>>>>> 4d82b9a0
 - 0.2.41 - Guard RoundedButton creation to prevent duplicate element errors.
 - 0.2.40 - Import Syncing_And_IDs during core initialization to prevent startup NameError.
 - 0.2.39 - Import SafetyAnalysis_FTA_FMEA during core initialization to prevent startup NameError.
