# AutoSafeguard Analyzer

This repository contains a graphical fault tree analysis tool. The latest update adds a **Review Toolbox** supporting peer and joint review workflows. The explorer pane now includes an **Analyses** tab listing all FMEAs, FMEDAs, HAZOPs, HARAs and architecture diagrams so they can be opened directly. Architecture objects can now be resized either by editing width and height values or by dragging the red handles that appear when an item is selected. Fork and join bars keep a constant thickness so only their length changes.

## Review Toolbox

Launch the review features from the **Review** menu:

* **Start Peer Review** – create at least one moderator and one reviewer, then tick the checkboxes for the FTAs and FMEAs you want to include. Each moderator and participant has an associated email address. A due date is requested and once reached the review becomes read‑only unless a moderator extends it. A document window opens showing the selected elements. FTAs are drawn on canvases you can drag and scroll, while FMEAs appear as full tables listing every field so failures can be reviewed line by line. Linked requirements are listed below and any text changes are colored the same way as other differences. Changes to which requirements are allocated to each item are highlighted in blue and red.
* **Start Joint Review** – add participants with reviewer or approver roles and at least one moderator, select the desired FTAs and FMEAs via checkboxes and enter a unique review name and description. Approvers can approve only after all reviewers are done and comments resolved. Moderators may edit the description, due date or participant list later from the toolbox. The document window behaves the same as for peer reviews with draggable FTAs and tabulated FMEAs. Requirement diffs are also shown in this view.
* **Open Review Toolbox** – manage comments. Selecting a comment focuses the related element and shows the text below the list. Use the **Open Document** button to reopen the visualization for the currently selected review. A drop-down at the top lists every saved review with its approval status.
* **Merge Review Comments** – combine feedback from another saved model into the current one so parallel reviews can be consolidated.
* **Compare Versions** – view earlier approved versions. Differences are listed with a short description and small before/after images of changed FTA nodes. Requirement allocations are compared in the diagrams and logs.
* **Set Current User** – choose who you are when adding comments. The toolbox also provides a drop-down selector.
* **Update Decomposition** – after splitting a requirement into two, select either child and use the new button in the node dialog to pick a different ASIL pair.
* The target selector within the toolbox only lists nodes and FMEA items that were chosen when the review was created, so comments can only be attached to the scoped elements.

Nodes with unresolved comments show a small yellow circle to help locate feedback quickly.
When a review document is opened it automatically compares the current model to the previous approved version. Added elements appear in blue and removed ones in red just like the **Compare Versions** tool, but only for the FTAs and FMEAs included in that review.

When comparing versions, added nodes and connections are drawn in blue while removed ones are drawn in red. Text differences highlight deleted portions in red and new text in blue so changes to descriptions, rationales or FMEA fields stand out. Deleted links between FTA nodes are shown with red connectors.
Requirement lists are compared as well so allocation changes show up alongside description and rationale edits. The Requirements Matrix window now lists every requirement with the nodes and FMEA items where it is allocated and the safety goals traced to each one.

Comments can be attached to FMEA entries and individual requirements. Resolving a comment prompts for a short explanation which is shown with the original text.

Review information (participants, comments, review names, descriptions and approval state) is saved as part of the model file and restored on load.

## Email Setup

When sending review summaries, the application asks for SMTP settings and login details.
If you use Gmail with two-factor authentication enabled, create an **app password**
and enter it instead of your normal account password. Authentication failures will
prompt you to re-enter these settings.

Each summary email embeds PNG images showing the differences between the current
model and the last approved version for the selected FTAs so reviewers can view
the diagrams directly in the message. CSV files containing the FMEA tables are
attached so they can be opened in Excel or another spreadsheet application. Requirement changes with allocations and safety goal traces are listed below the diagrams.

If sending fails with a connection error, the dialog will prompt again so you
can correct the server address or port.

## Mission Profiles and Probability Formulas

The **Reliability** menu lets you define mission profiles describing the on/off
time, temperatures and other conditions for your system.  When a profile is
present its total `TAU` value is used to convert FIT rates into failure
probabilities for each basic event.

In the *Edit Node* dialog for a basic event you can choose how the FIT rate is
interpreted:

* **linear** – probability is calculated as `λ × τ` where `λ` is the FIT value
  expressed as failures per hour and `τ` comes from the selected mission profile.
* **exponential** – uses the exponential model `1 − exp(−λ × τ)`.
* **constant** – probability comes from the basic event's *Failure Probability*
  field and does not use the FIT rate or mission time.

Mission profiles and the selected formula for each basic event are stored in the
JSON model so results remain consistent when reloading the file.

### Component Qualifications

Reliability calculations now take the qualification certificate of each passive
component into account.  When computing FIT rates, a multiplier based on the
certificate (e.g. *AEC‑Q200* or *MIL‑STD‑883*) is applied so qualified parts
yield lower failure rates.  Active components currently use a neutral factor.
Additional datasheet parameters such as diode forward voltage or MOSFET
`RDS(on)` can be entered when configuring components to better document the
parts used in the analysis.

### BOM Integration with SysML Diagrams

Blocks in block diagrams may reference circuits defined in a saved BOM via the
new **circuit** property while parts reference individual components using the
**component** property.  Both element types also provide **fit**,
**qualification** and **failureModes** attributes.  Entering values for these
fields shows them in a *Reliability* compartment for blocks or as additional
lines beneath parts so FIT rates and qualification information remain visible in
<<<<<<< HEAD
the architecture model. When editing a block or part you can now pick from
drop-down lists containing all circuits or components from saved reliability
analyses. Selecting an item automatically fills in its FIT rate, qualification
certificate and any failure modes found in FMEA tables.
=======
the architecture model.
>>>>>>> 15929c4d

### HAZOP Analysis

The **HAZOP Analysis** window lets you list system functions with one or more
associated malfunctions. Each entry records the malfunction guideword
(*No/Not*, *Unintended*, *Excessive*, *Insufficient* or *Reverse*), the related
scenario, driving conditions and hazard, and whether it is safety relevant.
Covered malfunctions may reference other entries as mitigation. When a function
is allocated to an active component in a reliability analysis, its malfunctions
become selectable failure modes in the FMEDA table.

### HARA Analysis

The **HARA Analysis** view builds on the safety relevant malfunctions from one
or more selected HAZOPs. When creating a new HARA you can pick multiple HAZOP
documents; only malfunctions from those selections appear in the table.
Each HARA table contains the following columns:

1. **Malfunction** – combo box listing malfunctions flagged as safety relevant
   in the chosen HAZOP documents.
2. **Severity** – ISO&nbsp;26262 severity level (1–3).
3. **Severity Rationale** – free text explanation for the chosen severity.
4. **Controllability** – ISO&nbsp;26262 controllability level (1–3).
5. **Controllability Rationale** – free text explanation for the chosen
   controllability.
6. **Exposure** – ISO&nbsp;26262 exposure level (1–4).
7. **Exposure Rationale** – free text explanation for the chosen exposure.
8. **ASIL** – automatically calculated from severity, controllability and
   exposure using the ISO&nbsp;26262 risk graph.
9. **Safety Goal** – combo box listing all defined safety goals in the project.

The calculated ASIL from each row is propagated to the referenced safety goal so
that inherited ASIL levels appear consistently in all analyses and
documentation, including FTA top level events.

## License

This project is licensed under the GNU General Public License version 3. See the [LICENSE](LICENSE) file for details.<|MERGE_RESOLUTION|>--- conflicted
+++ resolved
@@ -77,14 +77,10 @@
 **qualification** and **failureModes** attributes.  Entering values for these
 fields shows them in a *Reliability* compartment for blocks or as additional
 lines beneath parts so FIT rates and qualification information remain visible in
-<<<<<<< HEAD
 the architecture model. When editing a block or part you can now pick from
 drop-down lists containing all circuits or components from saved reliability
 analyses. Selecting an item automatically fills in its FIT rate, qualification
 certificate and any failure modes found in FMEA tables.
-=======
-the architecture model.
->>>>>>> 15929c4d
 
 ### HAZOP Analysis
 
