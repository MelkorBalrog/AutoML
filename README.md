--- conflicted
+++ resolved
@@ -53,11 +53,7 @@
 
 ## Requirements Creation and Management
 
-<<<<<<< HEAD
 Safety requirements are defined directly on FTA nodes and FMEA entries. In the edit dialog for a node or table row use **Add New** to create a fresh requirement or **Add Existing** to reuse one from the global registry. A new requirement records an ID, type (vehicle, operational, functional safety, technical safety, functional modification or cybersecurity), ASIL, CAL and descriptive text. Requirements can be split into two with the **Decompose** button which assigns ASIL values according to ISO 26262 decomposition rules. All requirements are stored in a project-wide list so they can be attached to multiple elements.
-=======
-Safety requirements are defined directly on FTA nodes and FMEA entries. In the edit dialog for a node or table row use **Add New** to create a fresh requirement or **Add Existing** to reuse one from the global registry. A new requirement records an ID, type (vehicle, operational, functional safety, technical safety or functional modification), ASIL and descriptive text. Requirements can be split into two with the **Decompose** button which assigns ASIL values according to ISO 26262 decomposition rules. All requirements are stored in a project-wide list so they can be attached to multiple elements.
->>>>>>> 731ac47b
 
 Open the **Requirements Matrix** from the Requirements menu to see every requirement with its allocation to basic events and any traced safety goals. The matrix view links to a **Requirements Editor** where you can add, edit or delete entries and modify traceability. Requirement statuses automatically change from draft to *in review*, *peer reviewed*, *pending approval* and finally *approved* as associated reviews progress. Updating a requirement reopens affected reviews so feedback is always tracked against the latest version.
 
