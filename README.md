version: 0.1.3
Author: Miguel Marina <karel.capek.robotics@gmail.com> - [LinkedIn](https://www.linkedin.com/in/progman32/)
# AutoML

AutoML is an automotive modeling language. It lets you model items, operating scenarios, functions, structure and interfaces. The tool also performs **systems safety analyses**, including cybersecurity, following ISO 26262, ISO 21448, ISO 21434 and ISO 8800 standards. Recent updates add a **Review Toolbox** supporting peer and joint review workflows. The explorer pane now includes an **Analyses** tab listing all FMEAs, FMEDAs, HAZOPs, HARAs and AutoML diagrams so they can be opened directly. Architecture objects can now be resized either by editing width and height values or by dragging the red handles that appear when an item is selected. Fork and join bars keep a constant thickness so only their length changes. New FMEDA functionality automatically fills the violated safety goal from chosen malfunctions, supports selecting multiple malfunction effects and prevents assigning one malfunction to more than one top level event. Malfunctions can be added or removed via **Add** and **Delete** buttons in the FMEA/FMEDA dialogs, but deletion is blocked for malfunctions currently used in analyses or FTAs.

## Workflow Overview

The diagram below illustrates how information flows through the major work products. Each box lists the main inputs and outputs so you can see how analyses feed into one another and where the review workflow fits. Approved reviews update the ASIL values propagated throughout the model.

```mermaid
flowchart TD
    subgraph ext [External inputs]
        X([BOM])
    end
    X --> R([Reliability analysis<br/>inputs: BOM<br/>outputs: FIT rates & parts])
    A([System functions & architecture]) --> B([HAZOP<br/>inputs: functions<br/>outputs: malfunctions])
    A --> S([FI2TC / TC2FI<br/>inputs: functions<br/>outputs: hazards, FIs & TCs, severity])
    B --> C([HARA<br/>inputs: malfunctions & SOTIF severity<br/>outputs: hazards, ASIL, safety goals])
    S --> C
    A --> D([FMEA / FMEDA<br/>inputs: architecture, malfunctions, reliability<br/>outputs: failure modes])
    R --> D
    C --> D
    C --> E([FTA<br/>inputs: hazards & safety goals<br/>outputs: fault trees])
    D --> E
    E --> F([Safety requirements<br/>inputs: fault trees & failure modes])
    F --> G([Peer/Joint review<br/>inputs: requirements & analyses<br/>outputs: approved changes])
    G --> H([ASIL propagation to SGs, FMEAs and FTAs])
```

The workflow begins by entering system functions and architecture elements. A **BOM** is imported into a **Reliability analysis** which produces FIT rates and component lists used by the **FMEA/FMEDA** tables. A **HAZOP** analysis identifies malfunctions while the **FI2TC/TC2FI** tables capture SOTIF hazards, functional insufficiencies and triggering conditions along with their severities. The **HARA** inherits these severities and assigns hazards and ASIL ratings to safety goals which then inform FMEDAs and **FTA** diagrams. Fault trees and failure modes generate safety requirements that go through peer or joint **reviews**. When a review is approved any changes to requirements or analyses automatically update the ASIL values traced back to the safety goals, FMEAs and FTAs.

## HAZOP Analysis

The **HAZOP Analysis** window lets you list system functions with one or more associated malfunctions. Each entry records the malfunction guideword (*No/Not*, *Unintended*, *Excessive*, *Insufficient* or *Reverse*), the related scenario, driving conditions and hazard, and whether it is safety relevant. Covered malfunctions may reference other entries as mitigation. When a function is allocated to an active component in a reliability analysis, its malfunctions become selectable failure modes in the FMEDA table.

## HARA Analysis

The **HARA Analysis** view builds on the safety relevant malfunctions from one or more selected HAZOPs. When creating a new HARA you can pick multiple HAZOP documents; only malfunctions from those selections appear in the table. Each HARA table contains the following columns:

1. **Malfunction** – combo box listing malfunctions flagged as safety relevant in the chosen HAZOP documents.
2. **Hazard** – textual description of the resulting hazard.
3. **Severity** – ISO&nbsp;26262 severity level (1–3). Values from FI2TC and
   TC2FI analyses are inherited here so the HARA reflects SOTIF hazards.
4. **Severity Rationale** – free text explanation for the chosen severity.
5. **Controllability** – ISO&nbsp;26262 controllability level (1–3).
6. **Controllability Rationale** – free text explanation for the chosen controllability.
7. **Exposure** – ISO&nbsp;26262 exposure level (1–4).
8. **Exposure Rationale** – free text explanation for the chosen exposure.
9. **ASIL** – automatically calculated from severity, controllability and exposure using the ISO&nbsp;26262 risk graph.
10. **Safety Goal** – combo box listing all defined safety goals in the project.

The calculated ASIL from each row is propagated to the referenced safety goal so that inherited ASIL levels appear consistently in all analyses and documentation, including FTA top level events.

The **Hazard Explorer** window lists all hazards from every HARA in a read-only table for quick review or CSV export. A **Requirements Explorer** window lets you query global requirements with filters for text, type, ASIL and status.

## Requirements Creation and Management

Safety requirements are defined directly on FTA nodes and FMEA entries. In the edit dialog for a node or table row use **Add New** to create a fresh requirement or **Add Existing** to reuse one from the global registry. A new requirement records an ID, type (vehicle, operational, functional safety, technical safety, functional modification or cybersecurity), ASIL, CAL and descriptive text. Requirements can be split into two with the **Decompose** button which assigns ASIL values according to ISO 26262 decomposition rules. All requirements are stored in a project-wide list so they can be attached to multiple elements.

Open the **Requirements Matrix** from the Requirements menu to see every requirement with its allocation to basic events and any traced safety goals. The matrix view links to a **Requirements Editor** where you can add, edit or delete entries and modify traceability. Requirement statuses automatically change from draft to *in review*, *peer reviewed*, *pending approval* and finally *approved* as associated reviews progress. Updating a requirement reopens affected reviews so feedback is always tracked against the latest version.

## AutoML Diagrams and Safety Analyses

Use case, activity, block and internal block diagrams can be created from the **Architecture** menu. Diagrams are stored inside a built-in SysML repository and appear in the *Analyses* explorer tab so they can be reopened alongside FMEAs and other documents. Each object keeps its saved size and properties so layouts remain stable when returning to the project.

Activity diagrams list individual **actions** that describe the expected behavior for a block. These actions can be referenced directly in HAZOP tables as potential malfunctions. When a block is linked to a reliability analysis, any actions in its internal block diagram are inherited as additional failure modes for that analysis. The inherited actions automatically show up in new FMEDA tables along with the failure modes already defined for the analysis components.

Elements on a diagram may reference reliability analyses. Choosing an **analysis** or **component** automatically fills the **fit**, **qualification** and **failureModes** fields using data from FMEA and FMEDA tables. These values show up in a *Reliability* compartment for blocks or below parts. When a block references an analysis, the components from that analysis BOM can be inserted as parts in the linked internal block diagram with their failure modes already listed.

Requirements can also be attached to diagram elements to keep architecture and safety analyses synchronized. The same safety goals referenced in HAZOP or HARA tables can therefore be traced directly to the blocks and parts that implement them.

## Metamodel Overview

Internally, AutoML stores all model elements inside a lightweight SysML repository. Each element is saved with its specific type—`BlockUsage`, `PartUsage`, `PortUsage`, `ActivityUsage`, `ActionUsage`, `UseCase`, `Actor` and so on. Links between these typed elements use the `SysMLRelationship` class. Diagrams such as use case or block diagrams are stored as `SysMLDiagram` objects containing the drawn **objects** and their **connections**. The singleton `SysMLRepository` manages every element, relationship and diagram so analyses stay consistent across the application. Each element ID is listed in an `element_diagrams` mapping so name or property updates propagate to every diagram where that element appears.

```mermaid
classDiagram
    class SysMLRepository {
        elements: Dict~str, SysMLElement~
        relationships: List~SysMLRelationship~
        diagrams: Dict~str, SysMLDiagram~
        element_diagrams: Dict~str, str~
        +create_element()
        +create_relationship()
        +create_diagram()
    }
    class SysMLElement {
        elem_id: str
        elem_type: str
        name: str
        properties: Dict~str, str~
        stereotypes: Dict~str, str~
        owner: str
    }
    class SysMLRelationship {
        rel_id: str
        rel_type: str
        source: str
        target: str
        stereotype: str
        properties: Dict~str, str~
    }
    class SysMLDiagram {
        diag_id: str
        diag_type: str
        name: str
        package: str
        description: str
        color: str
        elements: List~str~
        relationships: List~str~
        objects: List~SysMLObject~
        connections: List~DiagramConnection~
    }
    class SysMLObject {
        obj_id: int
        obj_type: str
        x: float
        y: float
        element_id: str
        width: float
        height: float
        properties: Dict~str, str~
        requirements: List~dict~
    }
    class DiagramConnection {
        src: int
        dst: int
        conn_type: str
        style: str
        points: List~Tuple~float,float~~
    }
    class BlockUsage
    class PartUsage
    class PortUsage
    class ActivityUsage
    class ActionUsage
    class SafetyGoal
    class Hazard
    class Scenario
    class FaultTreeNode
    SysMLRepository --> "*" BlockUsage
    SysMLRepository --> "*" PartUsage
    SysMLRepository --> "*" PortUsage
    SysMLRepository --> "*" ActivityUsage
    SysMLRepository --> "*" ActionUsage
    SysMLRepository --> "*" SafetyGoal
    SysMLRepository --> "*" Hazard
    SysMLRepository --> "*" Scenario
    SysMLRepository --> "*" FaultTreeNode
    SysMLRepository --> "*" SysMLRelationship
    SysMLRepository --> "*" SysMLDiagram
    SysMLDiagram --> "*" SysMLObject
    SysMLDiagram --> "*" DiagramConnection
    SysMLObject --> "0..1" BlockUsage
    SysMLObject --> "0..1" PartUsage
    SysMLObject --> "0..1" PortUsage
    SysMLObject --> "0..1" ActivityUsage
    SysMLObject --> "0..1" ActionUsage
    SysMLObject --> "0..1" SafetyGoal
    SysMLObject --> "0..1" Hazard
    SysMLObject --> "0..1" Scenario
    SysMLObject --> "0..1" FaultTreeNode
```

### AutoML Safety Extensions

AutoML builds on this base by introducing domain specific stereotypes for safety
analysis. Hazards, faults and scenarios are stored using explicit types such as
`Hazard`, `Scenario`, `Scenery`, `SafetyGoal` and `FaultTreeNode`. Tables like
HAZOP or HARA reference these elements so analyses remain linked to the
architecture.

```mermaid
classDiagram
    class SafetyGoal
    class Hazard
    class Scenario
    class Scenery
    class FaultTreeNode
    class Fault
    class Failure
    class FmedaDoc
    class FmeaDoc
    class FaultTreeDiagram
    class TriggeringCondition
    class FunctionalInsufficiency
    class FunctionalModification
    class AcceptanceCriteria
    SafetyGoal --> "*" Hazard : mitigates
    Scenario --> "*" Hazard : leadsTo
    Scenario --> Scenery : occursIn
    Scenario --> TriggeringCondition : has
    Scenario --> FunctionalInsufficiency : reveals
    TriggeringCondition --> FunctionalInsufficiency : leadsTo
    FunctionalInsufficiency --> FunctionalModification : mitigatedBy
    FunctionalModification --> AcceptanceCriteria : verifiedBy
    Fault --> Failure : leadsTo
    FmeaDoc --> Fault : records
    FmeaDoc --> Failure : records
    FaultTreeNode --> Failure : baseEvent
    FaultTreeNode --> "*" SafetyGoal : traces
    FaultTreeDiagram --> "*" FaultTreeNode : contains
    FaultTreeDiagram --> FmeaDoc : uses
    FaultTreeDiagram --> FmedaDoc : uses
```

### Core SysML Elements

The repository tracks each element by its specific type rather than using the
generic `SysMLElement` placeholder. Key classes include:

- **BlockUsage** – structural block definition. Properties: `valueProperties`,
  `partProperties`, `referenceProperties`, `ports`, `constraintProperties`,
  `operations`, plus reliability attributes `analysis`, `fit`, `qualification`
  and `failureModes`.
- **PartUsage** – internal part with `component`, `failureModes` and `asil`
  fields for BOM links and safety ratings.
- **PortUsage** – port on a block or part. Provides `direction`, `flow`,
  `labelX` and `labelY` to specify connector orientation.
- **ActivityUsage** – container for behaviors with `ownedActions` and
  `parameters`.
- **ActionUsage** – atomic step within an activity. Can be specialized as
  `CallBehaviorAction` to invoke another activity.
- **ControlFlow** and **ObjectFlow** – edges between actions. Control flows
  handle sequencing while object flows carry typed data.
- **Use Case** and **Actor** – high level functional views capturing external
  interactions.

```mermaid
classDiagram
    class BlockUsage
    class PartUsage
    class PortUsage
    class ActivityUsage
    class ActionUsage
    class ControlFlow
    class ObjectFlow
    class UseCase
    class Actor
    BlockUsage "1" o-- "*" PartUsage : parts
    BlockUsage --> "*" PortUsage : ports
    BlockUsage --> "*" ActivityUsage : behaviors
    PartUsage --> "*" PortUsage : ports
    ActivityUsage --> "*" ActionUsage : actions
    ActionUsage --> "*" ControlFlow : control
    ActionUsage --> "*" ObjectFlow : objects
    UseCase --> "*" Actor : actors
    UseCase --> ActivityUsage : realizedBy
```

### Diagram Relationships

Internal block diagrams provide structural views of a block. The diagram displays the block's parts and their ports so connectors can be drawn between them. Actions in activity diagrams may also reference an internal block diagram that explains the hardware interaction for that step.

```mermaid
classDiagram
    class BlockUsage
    class PartUsage
    class PortUsage
    class SysMLDiagram
    class InternalBlockDiagram
    class ActionUsage
    SysMLDiagram <|-- InternalBlockDiagram
    BlockUsage --> InternalBlockDiagram : structureView
    InternalBlockDiagram --> "*" PartUsage : shows
    InternalBlockDiagram --> "*" PortUsage : ports
    PartUsage --> "*" PortUsage : ports
    ActionUsage --> InternalBlockDiagram : view
```

### Detailed Safety and Reliability Metamodel

The tool stores each safety analysis in its own container object alongside the
SysML repository. These containers track the tables and diagrams loaded in the
GUI so analyses remain linked to the architecture. Key data classes include:

```mermaid
classDiagram
    SysMLRepository --> "*" ReliabilityAnalysis
    ReliabilityAnalysis --> "*" ReliabilityComponent
    SysMLRepository --> "*" HazopDoc
    HazopDoc --> "*" HazopEntry
    SysMLRepository --> "*" HaraDoc
    HaraDoc --> "*" HaraEntry
    SysMLRepository --> "*" FmeaDoc
    FmeaDoc --> "*" FmeaEntry
    SysMLRepository --> "*" FmedaDoc
    FmedaDoc --> "*" FmeaEntry
    FmeaEntry --> Fault : cause
    FmeaEntry --> Failure : effect
    Failure --> FaultTreeNode : representedBy
    SysMLRepository --> "*" FI2TCDoc
    SysMLRepository --> "*" TC2FIDoc
    FI2TCDoc --> "*" FI2TCEntry
    TC2FIDoc --> "*" TC2FIEntry
    FI2TCEntry --> FunctionalInsufficiency
    FI2TCEntry --> TriggeringCondition
    FI2TCEntry --> Scenario
    FI2TCEntry --> Hazard : hazard
    FI2TCEntry --> HaraEntry : severity
    TC2FIEntry --> TriggeringCondition
    TC2FIEntry --> FunctionalInsufficiency
    TC2FIEntry --> Hazard : hazard
    TC2FIEntry --> HaraEntry : severity
    SysMLRepository --> "*" Hazard
    SysMLRepository --> "*" FunctionalModification
    FunctionalModification --> "*" AcceptanceCriteria
    SysMLRepository --> "*" AcceptanceCriteria
    SysMLRepository --> "*" TriggeringCondition
    SysMLRepository --> "*" FunctionalInsufficiency
    SysMLRepository --> "*" Fault
    SysMLRepository --> "*" Failure
    class FI2TCEntry
    class TC2FIEntry
    class Hazard
    class HaraEntry
    class TriggeringCondition
    class FunctionalInsufficiency
    class FunctionalModification
    class AcceptanceCriteria
    class FaultTreeNode
    class Fault
    class Failure
```

`ReliabilityAnalysis` records the selected standard, mission profile and overall
FIT results. Each `ReliabilityComponent` lists attributes like qualification,
quantity and a dictionary of part‑specific parameters. HAZOP and HARA tables use
`HazopDoc`/`HazopEntry` and `HaraDoc`/`HaraEntry` pairs to store their rows. FMEA
and FMEDA tables are stored as `FmeaDoc` and `FmedaDoc` with lists of generic
`FmeaEntry` dictionaries capturing the failure mode, cause, detection rating and
diagnostic coverage. Fault tree diagrams consist of nested `FaultTreeNode`
objects that hold FMEA metrics, FMEDA values and traced requirements.

#### Analysis Relationships

The diagram below shows how reliability calculations flow into FMEDA tables and fault trees.

```mermaid
classDiagram
    class BlockUsage
    class PartUsage
    class HazopEntry
    class FmeaDoc
    class FaultTreeDiagram
    class Fault
    class Failure
    class FmeaEntry
    class FmedaDoc
    class ReliabilityAnalysis
    class ReliabilityComponent
    BlockUsage --> ReliabilityAnalysis : analysis
    ReliabilityAnalysis --> "*" ReliabilityComponent : components
    PartUsage --> ReliabilityComponent : component
    HazopEntry --> FmeaEntry : failureMode
    FmeaDoc --> "*" FmeaEntry : rows
    FmeaEntry --> Fault : cause
    FmeaEntry --> Failure : effect
    Failure --> FaultTreeNode : event
    FmedaDoc --> "*" FmeaEntry : rows
    PartUsage --> "*" FmeaEntry : failureModes
    ReliabilityComponent --> "*" FmeaEntry : modes
    FmeaEntry --> FaultTreeNode : baseEvent
    SysMLDiagram <|-- FaultTreeDiagram
    FaultTreeDiagram --> "*" FaultTreeNode : nodes
```

Blocks reference a `ReliabilityAnalysis` which lists its components. Parts link directly to the matching `ReliabilityComponent`. Malfunctions selected from `HazopEntry` rows become `FmeaEntry` failure modes tied to those components. The base FIT for each `ReliabilityComponent` feeds into FMEDA tables so a separate FIT is calculated for every failure mode. These FMEDA entries can spawn `FaultTreeNode` base events inside an FTA diagram so probabilities and coverage remain synchronized with the reliability analysis.

#### Hazard Traceability

The next diagram traces how malfunctions detected in a HAZOP flow through the safety analyses. Actions in activity diagrams become `HazopEntry` malfunctions linked to operational `Scenario` objects and their `Scenery` from the ODD. Selected HAZOP rows populate `HaraEntry` items where Severity × Exposure × Controllability determine the ASIL and resulting `SafetyGoal`. Safety goals appear as the top level events in FTAs. FMEDA failure modes and architecture components create `FaultTreeNode` base events that generate safety `Requirement` objects. Requirements may be decomposed into children with reduced ASIL values when ISO 26262 decomposition rules apply.

```mermaid
classDiagram
    class UseCase
    class ActivityUsage
    class ActionUsage
    class HazopEntry
    class Scenario
    class Scenery
    class HaraEntry
    class Hazard
    class SafetyGoal
    class FmeaEntry
    class FaultTreeDiagram
    class FaultTreeNode
    class Fault
    class Failure
    class Requirement
    UseCase --> ActivityUsage : realizedBy
    ActivityUsage --> "*" ActionUsage : actions
    ActivityUsage --> HazopEntry : hazopInput
    ActionUsage --> HazopEntry : malfunction
    Scenario --> HazopEntry : analyzedIn
    Scenery --> Scenario : contextFor
    HazopEntry --> HaraEntry : selected
    HazopEntry --> Fault : fault
    Fault --> Failure : resultsIn
    FmeaEntry --> Fault : cause
    FmeaEntry --> Failure : effect
    Failure --> FaultTreeNode : event
    HaraEntry --> Hazard
    HaraEntry --> SafetyGoal
    SafetyGoal --> FaultTreeDiagram : topEvent
    FmeaEntry --> FaultTreeNode : baseEvent
    FaultTreeDiagram --> "*" FaultTreeNode : nodes
    FaultTreeNode --> Requirement : requirement
    Requirement --> "0..*" Requirement : decomposedInto
```

#### Differences From Standard SysML

- `BlockUsage` elements add the properties `analysis`, `fit`, `qualification` and
  `failureModes` to reference reliability calculations.
- `PartUsage` elements add `component`, `failureModes` and `asil` so individual
  parts can point to BOM entries and SOTIF ratings.
- Safety specific element types such as `SafetyGoal`, `Hazard`, `Scenario` and
  `FaultTreeNode` are stored using dedicated `elem_type` values within the
  repository. These extend the basic `SysMLElement` with fields for ASIL, FMEA
  ratings, diagnostic coverage and requirement links.

### Extended AutoML Element Attributes

AutoML elements include additional properties beyond the standard SysML fields.
Key attributes are:

- **SafetyGoal** – textual `description`, assigned `asil` level and quantitative
  targets `spfm`, `lpfm` and `dc`. Each goal also lists allocated safety
  `requirements`.
- **Hazard** – hazard `description`, HARA `severity` and the related
  `scenarios` that can lead to it.
- **Scenario** – short `description`, linked `scenery` context and traced
  `hazards`.
- **Scenery** – stores the `odd_element` name and an open-ended set of
  context attributes describing that element.
- **FaultTreeNode** – FMEA fields `fmea_effect` and `fmea_cause`, FMEDA metrics
  `fmeda_fit`, `fmeda_diag_cov`, `fmeda_spfm`, `fmeda_lpfm`, the calculated
  `failure_prob` and a list of `safety_requirements`.
- **ReliabilityAnalysis** – selected `standard`, mission `profile`, aggregated
  `total_fit` and resulting `spfm`, `lpfm` and `dc` values.
- **ReliabilityComponent** – component `name`, qualification certificate,
  `quantity`, parameter `attributes` and computed `fit` rate.
- **FmeaDoc** – failure mode table with occurrence and detection ratings.
- **FmedaDoc** – table-level metrics `spfm`, `lpfm` and `dc` calculated from
  failure mode FIT values.
- **FaultTreeDiagram** – overall fault tree probability `phmf` and Prototype
  Assurance Level `pal`.
- **TriggeringCondition** – `description`, related `scenario` and any allocated
  acceptance criteria.
- **FunctionalInsufficiency** – description of the missing function,
  associated `scenario` and the impacted `safetyGoal`.
- **FunctionalModification** – mitigation text and link to one or more
  `acceptanceCriteria` used to verify the change.
- **AcceptanceCriteria** – measurable condition proving a functional
  modification resolves the hazard.
- **Fault** - underlying cause leading to a failure mode.
- **Failure** - malfunction effect used as an FMEA failure mode and FTA event.

```mermaid
classDiagram
    class BlockUsage {
        analysis
        fit
        qualification
        failureModes
    }
    Block <|-- BlockUsage
```

```mermaid
classDiagram
    class PartUsage {
        component
        failureModes
        asil
    }
    PartProperty <|-- PartUsage
```

```mermaid
classDiagram
    class SafetyGoal {
        asil
        spfm
        lpfm
        dc
    }
    Requirement <|-- SafetyGoal
```

```mermaid
classDiagram
    class Hazard {
        description
        severity
    }
    SysMLElement <|-- Hazard
```

```mermaid
classDiagram
    class Scenario {
        description
        scenery
    }
    SysMLElement <|-- Scenario
```

```mermaid
classDiagram
    class Scenery {
        odd_element
        attributes
    }
    SysMLElement <|-- Scenery
```

```mermaid
classDiagram
    class FaultTreeNode {
        fmea_effect
        fmea_cause
        fmeda_fit
        fmeda_diag_cov
        fmeda_spfm
        fmeda_lpfm
        failure_prob
        safety_requirements
    }
    SysMLElement <|-- FaultTreeNode
```

```mermaid
classDiagram
    class ReliabilityAnalysis {
        standard
        profile
        total_fit
        spfm
        lpfm
        dc
    }
    AnalysisDocument <|-- ReliabilityAnalysis
```

```mermaid
classDiagram
    class ReliabilityComponent {
        name
        qualification
        quantity
        attributes
        fit
    }
    SysMLElement <|-- ReliabilityComponent
```

```mermaid
classDiagram
    class AnalysisDocument {
        name
        date
        description
    }
    SysMLElement <|-- AnalysisDocument
```

```mermaid
classDiagram
    class FmeaDoc {
        rpn_threshold
    }
    AnalysisDocument <|-- FmeaDoc
```

```mermaid
classDiagram
    class FmeaEntry {
        failure_mode
        cause
        effect
        severity
        occurrence
        detection
    }
    SysMLElement <|-- FmeaEntry
```

```mermaid
classDiagram
    class FmedaDoc {
        spfm
        lpfm
        dc
    }
    AnalysisDocument <|-- FmedaDoc
```

```mermaid
classDiagram
    class FaultTreeDiagram {
        phmf
        pal
    }
    SysMLDiagram <|-- FaultTreeDiagram
```

```mermaid
classDiagram
    class TriggeringCondition {
        description
        scenario
        acceptanceCriteria
    }
    SysMLElement <|-- TriggeringCondition
```

```mermaid
classDiagram
    class FunctionalInsufficiency {
        description
        scenario
        safetyGoal
    }
    SysMLElement <|-- FunctionalInsufficiency
```

```mermaid
classDiagram
    class FunctionalModification {
        text
        acceptanceCriteria
    }
    SysMLElement <|-- FunctionalModification
```

```mermaid
classDiagram
    class AcceptanceCriteria {
        description
    }
    SysMLElement <|-- AcceptanceCriteria
```
```mermaid
classDiagram
    class Fault {
        description
    }
    SysMLElement <|-- Fault
```

```mermaid
classDiagram
    class Failure {
        description
        severity
    }
    SysMLElement <|-- Failure
```

## BOM Integration with AutoML Diagrams

Blocks in block diagrams may reference saved reliability analyses via the **analysis** property while parts reference individual components using the **component** property. Both element types also provide **fit**, **qualification** and **failureModes** attributes. Entering values for these fields shows them in a *Reliability* compartment for blocks or as additional lines beneath parts so FIT rates and qualification information remain visible in the AutoML model. When editing a block or part you can now pick from drop-down lists containing all analyses or components from saved reliability analyses. Selecting an item automatically fills in its FIT rate, qualification certificate and any failure modes found in FMEA tables.

## Component Qualifications

Reliability calculations take the qualification certificate of each passive component into account. When computing FIT rates, a multiplier based on the certificate (e.g. *AEC‑Q200* or *MIL‑STD‑883*) is applied so qualified parts yield lower failure rates. Active components currently use a neutral factor. Additional datasheet parameters such as diode forward voltage or MOSFET `RDS(on)` can be entered when configuring components to better document the parts used in the analysis.

## Mission Profiles and Probability Formulas

The **Reliability** menu lets you define mission profiles describing the on/off time, temperatures and other conditions for your system. When a profile is present its total `TAU` value is used to convert FIT rates into failure probabilities for each basic event.

In the *Edit Node* dialog for a basic event you can choose how the FIT rate is interpreted:

* **linear** – probability is calculated as `λ × τ` where `λ` is the FIT value expressed as failures per hour and `τ` comes from the selected mission profile.
* **exponential** – uses the exponential model `1 − exp(−λ × τ)`.
* **constant** – probability comes from the basic event's *Failure Probability* field and does not use the FIT rate or mission time.

Mission profiles and the selected formula for each basic event are stored in the JSON model so results remain consistent when reloading the file.

## SOTIF Analysis

The **Qualitative Analysis** menu also provides dedicated SOTIF tools. Selecting **Triggering Conditions** or **Functional Insufficiencies** opens read-only lists of each node type with an **Export CSV** button. These views gather all triggering condition and functional insufficiency nodes from the FTAs so the information can be reviewed separately.

Two additional tables support tracing between these elements:

<<<<<<< HEAD
* **FI2TC Analysis** – links each functional insufficiency to the triggering
  conditions, scenarios and mitigation measures that reveal the hazard. The
  table now supports editing directly in the list by double clicking any cell.
  Dedicated **triggering_conditions** and **functional_insufficiencies**
  columns remain populated via comboboxes so new items can be added on the fly.
  The **design_measures** column still offers a multi-select list of all
  requirements labelled as *functional modification*. Hold **Ctrl** while
  clicking to choose multiple items.
* **TC2FI Analysis** – starts from the triggering condition and lists the
  impacted functions, architecture elements and related insufficiencies. This
  table also allows in-place editing. The **triggering_conditions** and
  **functional_insufficiencies** fields mirror those in the FI2TC table to keep
  the relationships consistent.

The analyses approach the problem from opposite directions:

| Aspect | FI2TC | TC2FI |
| --- | --- | --- |
| Start Point | Known functional weakness | Known environmental/operational condition |
| Goal | Identify triggering conditions | Identify affected functions |
| Focus | Understanding cause of known issues | Discovering issues from known situations |
| Role in SOTIF | Verifying known risks are well covered | Expanding coverage for unknown risks |

HARA values such as severity and the associated safety goal flow into these tables so SOTIF considerations remain connected to the overall risk assessment. Minimal cut sets calculated from the FTAs highlight combinations of FIs and TCs that form *CTAs*. From a CTA entry you can generate a functional modification requirement describing how the design must change to avoid the unsafe behaviour.
=======
* **FI2TC Analysis** – analogue of HAZOP for SOTIF. Each row links a functional
  insufficiency to the triggering conditions, scenarios and mitigation measures
  that reveal the hazard. The hazard and its **severity** are recorded here. The
  table includes dedicated **triggering_conditions** and
  **functional_insufficiencies** columns populated via comboboxes so new items
  can be added on the fly. The **design_measures** column now offers a
  multi-select list of all existing requirements labelled as *functional
  modification* for quick selection. Hold **Ctrl** while clicking to choose
  multiple items.
* **TC2FI Analysis** – also mirrors HAZOP concepts for SOTIF. It starts from the
  triggering condition and lists the impacted functions, architecture elements
  and related insufficiencies. The identified hazard and its **severity** are
  noted in each entry. The **triggering_conditions** and
  **functional_insufficiencies** fields mirror those in the FI2TC table to keep
  the relationships consistent.

Severity recorded in FI2TC and TC2FI entries is inherited by the HARA so the risk graph reflects the SOTIF findings. Other HARA values such as the associated safety goal flow into these tables so SOTIF considerations remain connected to the overall risk assessment. Minimal cut sets calculated from the FTAs highlight combinations of FIs and TCs that form *CTAs*. From a CTA entry you can generate a functional modification requirement describing how the design must change to avoid the unsafe behaviour.
>>>>>>> c4706fd0

All FI2TC and TC2FI documents appear under the **Analyses** tab so they can be opened alongside HARA tables, FTAs and CTAs for a complete view of functional safety and SOTIF issues.

### SOTIF Traceability

The following diagram shows how triggering conditions, functional insufficiencies and functional modifications connect scenarios to safety goals and fault trees. FI2TC and TC2FI tables cross‑reference these elements and record the acceptance criteria for each mitigation.

```mermaid
classDiagram
    class Scenario
    class SafetyGoal
    class TriggeringCondition
    class FunctionalInsufficiency
    class FI2TCDoc
    class TC2FIDoc
    class Hazard
    class HaraEntry
    class FunctionalModification
    class AcceptanceCriteria
    class FaultTreeDiagram
    class FaultTreeNode
    Scenario --> TriggeringCondition : triggers
    Scenario --> FunctionalInsufficiency : reveals
    TriggeringCondition --> FI2TCDoc : entry
    FunctionalInsufficiency --> FI2TCDoc : entry
    TriggeringCondition --> TC2FIDoc : entry
    FunctionalInsufficiency --> TC2FIDoc : entry
    FunctionalInsufficiency --> FunctionalModification : mitigatedBy
    FunctionalModification --> AcceptanceCriteria : validatedBy
    FI2TCDoc --> Hazard : hazard
    TC2FIDoc --> Hazard : hazard
    FI2TCDoc --> HaraEntry : severity
    TC2FIDoc --> HaraEntry : severity
    SafetyGoal --> FaultTreeDiagram : topEvent
    FaultTreeDiagram --> "*" FaultTreeNode : nodes
    TriggeringCondition --> FaultTreeNode : cta
    FunctionalInsufficiency --> FaultTreeNode : cta
```

## Review Toolbox

Launch the review features from the **Review** menu:

* **Start Peer Review** – create at least one moderator and one reviewer, then tick the checkboxes for the FTAs and FMEAs you want to include. Each moderator and participant has an associated email address. A due date is requested and once reached the review becomes read‑only unless a moderator extends it. A document window opens showing the selected elements. FTAs are drawn on canvases you can drag and scroll, while FMEAs appear as full tables listing every field so failures can be reviewed line by line. Linked requirements are listed below and any text changes are colored the same way as other differences. Changes to which requirements are allocated to each item are highlighted in blue and red.
* **Start Joint Review** – add participants with reviewer or approver roles and at least one moderator, select the desired FTAs and FMEAs via checkboxes and enter a unique review name and description. Approvers can approve only after all reviewers are done and comments resolved. Moderators may edit the description, due date or participant list later from the toolbox. The document window behaves the same as for peer reviews with draggable FTAs and tabulated FMEAs. Requirement diffs are also shown in this view.
* Closing a joint review asks for a baseline name which is combined with the automatically incremented version, for example "v4 - baseline_00_98_23". This label appears in the **Compare Versions** dialog.
* **Open Review Toolbox** – manage comments. Selecting a comment focuses the related element and shows the text below the list. Use the **Open Document** button to reopen the visualization for the currently selected review. A drop-down at the top lists every saved review with its approval status.
* **Merge Review Comments** – combine feedback from another saved model into the current one so parallel reviews can be consolidated.
* **Compare Versions** – view earlier approved versions. Differences are listed with a short description and small before/after images of changed FTA nodes. Requirement allocations are compared in the diagrams and logs.
* **Set Current User** – choose who you are when adding comments. The toolbox also provides a drop-down selector.
* **Update Decomposition** – after splitting a requirement into two, select either child and use the new button in the node dialog to pick a different ASIL pair.
* The target selector within the toolbox only lists nodes and FMEA items that were chosen when the review was created, so comments can only be attached to the scoped elements.

Nodes with unresolved comments show a small yellow circle to help locate feedback quickly. When a review document is opened it automatically compares the current model to the previous approved version. Added elements appear in blue and removed ones in red just like the **Compare Versions** tool, but only for the FTAs and FMEAs included in that review.

When comparing versions, added nodes and connections are drawn in blue while removed ones are drawn in red. Text differences highlight deleted portions in red and new text in blue so changes to descriptions, rationales or FMEA fields stand out. Deleted links between FTA nodes are shown with red connectors. Requirement lists are compared as well so allocation changes show up alongside description and rationale edits. The Requirements Matrix window now lists every requirement with the nodes and FMEA items where it is allocated and the safety goals traced to each one.

Comments can be attached to FMEA entries and individual requirements. Resolving a comment prompts for a short explanation which is shown with the original text.

Review information (participants, comments, review names, descriptions and approval state) is saved as part of the model file and restored on load.

## Additional Tools

### Common Cause Toolbox

The **Common Cause Toolbox** groups failures that share the same cause across FMEAs, FMEDAs and FTAs. It highlights events that may lead to common cause failures and supports exporting the aggregated list to CSV.

### Risk & Assurance Gate Calculator

A built-in calculator derives a Prototype Assurance Level (PAL) from confidence, robustness and direct assurance inputs. Gates aggregate assurance from child nodes to help judge whether additional testing or design changes are needed before road trials.

### Safety Goal Export

Use **Export SG Requirements** in the Requirements menu to generate a CSV listing each safety goal with its associated requirements and ASIL ratings.

## Email Setup

When sending review summaries, the application asks for SMTP settings and login details. If you use Gmail with two-factor authentication enabled, create an **app password** and enter it instead of your normal account password. Authentication failures will prompt you to re-enter these settings.

Each summary email embeds PNG images showing the differences between the current model and the last approved version for the selected FTAs so reviewers can view the diagrams directly in the message. CSV files containing the FMEA tables are attached so they can be opened in Excel or another spreadsheet application. Requirement changes with allocations and safety goal traces are listed below the diagrams.

If sending fails with a connection error, the dialog will prompt again so you can correct the server address or port.

## Dependencies

AutoML relies on a few third‑party Python packages which must be installed
before running the tool or creating the executable. Install them with pip:

```
pip install pillow openpyxl networkx matplotlib reportlab adjustText
```

PyInstaller requires these packages to be present so they are bundled into
`AutoML.exe`. Missing dependencies, such as Pillow, will otherwise lead to
`ModuleNotFoundError` when launching the built executable.

Note that Pillow provides the `PIL` module. The build scripts now verify
dependencies with `python -m pip show` so the correct interpreter is used and
pass `--hidden-import=PIL.ImageTk` to PyInstaller to ensure the module is
bundled correctly.

If double‑clicking `AutoML.py` closes immediately, launch it from a command
prompt instead so any error messages remain visible.

## License

This project is licensed under the GNU General Public License version 3. See the [LICENSE](LICENSE) file for details.

## Building the Executable
To create a standalone Windows executable with PyInstaller:

- **Linux/macOS:** run `bin/build_exe.sh`
- **Windows:** run `bin\build_exe.bat`

You can invoke these scripts from any directory; they locate the repository
root automatically. Both generate `AutoML.exe` inside the `bin` directory.
After building you can launch the application directly or use
`bin/run_automl.sh` on Unix-like systems or `bin\run_automl.bat` on
Windows.

If a previous build failed and left an `AutoML.spec` file behind, the build
scripts now delete it before running PyInstaller so your command line
options are always applied.

The scripts exclude the `scipy` package, which is not required by AutoML but
can cause PyInstaller to fail on some Python installations. If you encounter
errors about ``IndexError`` while building, try upgrading your Python runtime
or reinstalling SciPy. This is most common when using a pre-release Python
interpreter (e.g. ``3.10.0rc2``). Install the latest stable release of Python
and run the build again if you hit this issue.


## Version History
- 0.1.2 - Clarified systems safety focus in description and About dialog.
- 0.1.1 - Updated description and About dialog.
- 0.1.0 - Added Help menu and version tracking.<|MERGE_RESOLUTION|>--- conflicted
+++ resolved
@@ -687,7 +687,6 @@
 
 Two additional tables support tracing between these elements:
 
-<<<<<<< HEAD
 * **FI2TC Analysis** – links each functional insufficiency to the triggering
   conditions, scenarios and mitigation measures that reveal the hazard. The
   table now supports editing directly in the list by double clicking any cell.
@@ -712,25 +711,6 @@
 | Role in SOTIF | Verifying known risks are well covered | Expanding coverage for unknown risks |
 
 HARA values such as severity and the associated safety goal flow into these tables so SOTIF considerations remain connected to the overall risk assessment. Minimal cut sets calculated from the FTAs highlight combinations of FIs and TCs that form *CTAs*. From a CTA entry you can generate a functional modification requirement describing how the design must change to avoid the unsafe behaviour.
-=======
-* **FI2TC Analysis** – analogue of HAZOP for SOTIF. Each row links a functional
-  insufficiency to the triggering conditions, scenarios and mitigation measures
-  that reveal the hazard. The hazard and its **severity** are recorded here. The
-  table includes dedicated **triggering_conditions** and
-  **functional_insufficiencies** columns populated via comboboxes so new items
-  can be added on the fly. The **design_measures** column now offers a
-  multi-select list of all existing requirements labelled as *functional
-  modification* for quick selection. Hold **Ctrl** while clicking to choose
-  multiple items.
-* **TC2FI Analysis** – also mirrors HAZOP concepts for SOTIF. It starts from the
-  triggering condition and lists the impacted functions, architecture elements
-  and related insufficiencies. The identified hazard and its **severity** are
-  noted in each entry. The **triggering_conditions** and
-  **functional_insufficiencies** fields mirror those in the FI2TC table to keep
-  the relationships consistent.
-
-Severity recorded in FI2TC and TC2FI entries is inherited by the HARA so the risk graph reflects the SOTIF findings. Other HARA values such as the associated safety goal flow into these tables so SOTIF considerations remain connected to the overall risk assessment. Minimal cut sets calculated from the FTAs highlight combinations of FIs and TCs that form *CTAs*. From a CTA entry you can generate a functional modification requirement describing how the design must change to avoid the unsafe behaviour.
->>>>>>> c4706fd0
 
 All FI2TC and TC2FI documents appear under the **Analyses** tab so they can be opened alongside HARA tables, FTAs and CTAs for a complete view of functional safety and SOTIF issues.
 
