version: 0.1.4
Author: Miguel Marina <karel.capek.robotics@gmail.com> - [LinkedIn](https://www.linkedin.com/in/progman32/)
# AutoML

AutoML is an automotive modeling language. It lets you model items, operating scenarios, functions, structure and interfaces. The tool also performs **systems safety analyses**, including cybersecurity, following ISO 26262, ISO 21448, ISO 21434 and ISO 8800 standards. Recent updates add a **Review Toolbox** supporting peer and joint review workflows. The explorer pane now includes an **Analyses** tab organized into *System Design*, *Hazard Analysis*, *Risk Assessment* and *Safety Analysis* sections so documents and diagrams can be opened directly. Architecture objects can now be resized either by editing width and height values or by dragging the red handles that appear when an item is selected. Fork and join bars keep a constant thickness so only their length changes. New FMEDA functionality automatically fills the violated safety goal from chosen malfunctions, supports selecting multiple malfunction effects and prevents assigning one malfunction to more than one top level event. Malfunctions can be added or removed via **Add** and **Delete** buttons in the FMEA/FMEDA dialogs, but deletion is blocked for malfunctions currently used in analyses or FTAs.

## Index

- [Workflow Overview](#workflow-overview)
- [HAZOP Analysis](#hazop-analysis)
- [HARA Analysis](#hara-analysis)
- [Requirements Creation and Management](#requirements-creation-and-management)
- [AutoML Diagrams and Safety Analyses](#automl-diagrams-and-safety-analyses)
- [Metamodel Overview](#metamodel-overview)
  - [AutoML Safety Extensions](#automl-safety-extensions)
  - [Core SysML Elements](#core-sysml-elements)
  - [Diagram Relationships](#diagram-relationships)
  - [Detailed Safety and Reliability Metamodel](#detailed-safety-and-reliability-metamodel)
  - [Extended AutoML Element Attributes](#extended-automl-element-attributes)
- [BOM Integration with AutoML Diagrams](#bom-integration-with-automl-diagrams)
- [Component Qualifications](#component-qualifications)
- [Mission Profiles and Probability Formulas](#mission-profiles-and-probability-formulas)
- [SOTIF Analysis](#sotif-analysis)
  - [SOTIF Traceability](#sotif-traceability)
- [Review Toolbox](#review-toolbox)
- [Additional Tools](#additional-tools)
  - [Common Cause Toolbox](#common-cause-toolbox)
  - [Risk & Assurance Gate Calculator](#risk--assurance-gate-calculator)
  - [Safety Goal Export](#safety-goal-export)
- [Email Setup](#email-setup)
- [Dependencies](#dependencies)
- [Diagram Styles](#diagram-styles)
- [License](#license)
- [Building the Executable](#building-the-executable)
- [Version History](#version-history)

## Workflow Overview

The diagram below illustrates how information flows through the major work products. Each box lists the main inputs and outputs so you can see how analyses feed into one another and where the review workflow fits. Approved reviews update the ASIL values propagated throughout the model.

```mermaid
flowchart TD
    subgraph ext [External inputs]
        X([BOM])
    end
    X --> R([Reliability analysis<br/>inputs: BOM<br/>outputs: FIT rates & parts])
    A([System functions & architecture]) --> B([HAZOP<br/>inputs: functions<br/>outputs: malfunctions])
    A --> S([FI2TC / TC2FI<br/>inputs: functions<br/>outputs: hazards, FIs & TCs, severity])
    B --> C([HARA<br/>inputs: malfunctions & SOTIF severity<br/>outputs: hazards, ASIL, safety goals])
    S --> C
    A --> D([FMEA / FMEDA<br/>inputs: architecture, malfunctions, reliability<br/>outputs: failure modes])
    R --> D
    C --> D
    C --> E([FTA<br/>inputs: hazards & safety goals<br/>outputs: fault trees])
    D --> E
    E --> F([Safety requirements<br/>inputs: fault trees & failure modes])
    F --> G([Peer/Joint review<br/>inputs: requirements & analyses<br/>outputs: approved changes])
    G --> H([ASIL propagation to SGs, FMEAs and FTAs])
```

The workflow begins by entering system functions and architecture elements. A **BOM** is imported into a **Reliability analysis** which produces FIT rates and component lists used by the **FMEA/FMEDA** tables. A **HAZOP** analysis identifies malfunctions while the **FI2TC/TC2FI** tables capture SOTIF hazards, functional insufficiencies and triggering conditions along with their severities. The **HARA** inherits these severities and assigns hazards and ASIL ratings to safety goals which then inform FMEDAs and **FTA** diagrams. Fault trees and failure modes generate safety requirements that go through peer or joint **reviews**. When a review is approved any changes to requirements or analyses automatically update the ASIL values traced back to the safety goals, FMEAs and FTAs.

## HAZOP Analysis

The **HAZOP Analysis** window lets you list system functions with one or more associated malfunctions. Each entry records the malfunction guideword (*No/Not*, *Unintended*, *Excessive*, *Insufficient* or *Reverse*), the related scenario, driving conditions and hazard, and whether it is safety relevant. Covered malfunctions may reference other entries as mitigation. When a function is allocated to an active component in a reliability analysis, its malfunctions become selectable failure modes in the FMEDA table.

## HARA Analysis

The **HARA Analysis** view builds on the safety relevant malfunctions from one or more selected HAZOPs. When creating a new HARA you can pick multiple HAZOP documents; only malfunctions from those selections appear in the table. Each HARA table contains the following columns:

1. **Malfunction** – combo box listing malfunctions flagged as safety relevant in the chosen HAZOP documents.
2. **Hazard** – textual description of the resulting hazard.
3. **Severity** – ISO&nbsp;26262 severity level (1–3). Values from FI2TC and
   TC2FI analyses are inherited here so the HARA reflects SOTIF hazards.
4. **Severity Rationale** – free text explanation for the chosen severity.
5. **Controllability** – ISO&nbsp;26262 controllability level (1–3).
6. **Controllability Rationale** – free text explanation for the chosen controllability.
7. **Exposure** – ISO&nbsp;26262 exposure level (1–4).
8. **Exposure Rationale** – free text explanation for the chosen exposure.
9. **ASIL** – automatically calculated from severity, controllability and exposure using the ISO&nbsp;26262 risk graph.
10. **Safety Goal** – combo box listing all defined safety goals in the project.

The calculated ASIL from each row is propagated to the referenced safety goal so that inherited ASIL levels appear consistently in all analyses and documentation, including FTA top level events.

The **Hazard Explorer** window lists all hazards from every HARA in a read-only table for quick review or CSV export. A **Requirements Explorer** window lets you query global requirements with filters for text, type, ASIL and status.

## Requirements Creation and Management

Safety requirements are defined directly on FTA nodes and FMEA entries. In the edit dialog for a node or table row use **Add New** to create a fresh requirement or **Add Existing** to reuse one from the global registry. A new requirement records an ID, type (vehicle, operational, functional safety, technical safety, functional modification or cybersecurity), ASIL, CAL and descriptive text. Requirements can be split into two with the **Decompose** button which assigns ASIL values according to ISO 26262 decomposition rules. All requirements are stored in a project-wide list so they can be attached to multiple elements.

Open the **Requirements Matrix** from the Requirements menu to see every requirement with its allocation to basic events and any traced safety goals. The matrix view links to a **Requirements Editor** where you can add, edit or delete entries and modify traceability. Requirement statuses automatically change from draft to *in review*, *peer reviewed*, *pending approval* and finally *approved* as associated reviews progress. Updating a requirement reopens affected reviews so feedback is always tracked against the latest version.

## AutoML Diagrams and Safety Analyses

Use case, activity, block and internal block diagrams can be created from the **Architecture** menu. Diagrams are stored inside a built-in SysML repository and appear in the *Analyses* explorer under *System Design* so they can be reopened alongside safety documents. Each object keeps its saved size and properties so layouts remain stable when returning to the project.

Activity diagrams list individual **actions** that describe the expected behavior for a block. These actions can be referenced directly in HAZOP tables as potential malfunctions. When a block is linked to a reliability analysis, any actions in its internal block diagram are inherited as additional failure modes for that analysis. The inherited actions automatically show up in new FMEDA tables along with the failure modes already defined for the analysis components.

Elements on a diagram may reference reliability analyses. Choosing an **analysis** or **component** automatically fills the **fit**, **qualification** and **failureModes** fields using data from FMEA and FMEDA tables. These values show up in a *Reliability* compartment for blocks or below parts. When a block references an analysis, the components from that analysis BOM can be inserted as parts in the linked internal block diagram with their failure modes already listed.

Requirements can also be attached to diagram elements to keep architecture and safety analyses synchronized. The same safety goals referenced in HAZOP or HARA tables can therefore be traced directly to the blocks and parts that implement them.

## Metamodel Overview

Internally, AutoML stores all model elements inside a lightweight SysML repository. Each element is saved with its specific type—`BlockUsage`, `PartUsage`, `PortUsage`, `ActivityUsage`, `ActionUsage`, `UseCase`, `Actor` and so on. Links between these typed elements use the `SysMLRelationship` class. Diagrams such as use case or block diagrams are stored as `SysMLDiagram` objects containing the drawn **objects** and their **connections**. The singleton `SysMLRepository` manages every element, relationship and diagram so analyses stay consistent across the application. Each element ID is listed in an `element_diagrams` mapping so name or property updates propagate to every diagram where that element appears.

```mermaid
classDiagram
    class SysMLRepository {
        elements: Dict~str, SysMLElement~
        relationships: List~SysMLRelationship~
        diagrams: Dict~str, SysMLDiagram~
        element_diagrams: Dict~str, str~
        +create_element()
        +create_relationship()
        +create_diagram()
    }
    class SysMLElement {
        elem_id: str
        elem_type: str
        name: str
        properties: Dict~str, str~
        stereotypes: Dict~str, str~
        owner: str
    }
    class SysMLRelationship {
        rel_id: str
        rel_type: str
        source: str
        target: str
        stereotype: str
        properties: Dict~str, str~
    }
    class SysMLDiagram {
        diag_id: str
        diag_type: str
        name: str
        package: str
        description: str
        color: str
        elements: List~str~
        relationships: List~str~
        objects: List~SysMLObject~
        connections: List~DiagramConnection~
    }
    class SysMLObject {
        obj_id: int
        obj_type: str
        x: float
        y: float
        element_id: str
        width: float
        height: float
        properties: Dict~str, str~
        requirements: List~dict~
        locked: bool
        hidden: bool
    }
    class DiagramConnection {
        src: int
        dst: int
        conn_type: str
        style: str
        points: List~Tuple~float,float~~
        src_pos: Tuple~float,float~~
        dst_pos: Tuple~float,float~~
        name: str
        arrow: str
        mid_arrow: bool
        multiplicity: str
    }
    class BlockUsage
    class PartUsage
    class PortUsage
    class ActivityUsage
    class ActionUsage
    class SafetyGoal
    class Hazard
    class Scenario
    class FaultTreeNode
    SysMLRepository --> "*" BlockUsage
    SysMLRepository --> "*" PartUsage
    SysMLRepository --> "*" PortUsage
    SysMLRepository --> "*" ActivityUsage
    SysMLRepository --> "*" ActionUsage
    SysMLRepository --> "*" SafetyGoal
    SysMLRepository --> "*" Hazard
    SysMLRepository --> "*" Scenario
    SysMLRepository --> "*" FaultTreeNode
    SysMLRepository --> "*" SysMLRelationship
    SysMLRepository --> "*" SysMLDiagram
    SysMLDiagram --> "*" SysMLObject
    SysMLDiagram --> "*" DiagramConnection
    SysMLObject --> "0..1" BlockUsage
    SysMLObject --> "0..1" PartUsage
    SysMLObject --> "0..1" PortUsage
    SysMLObject --> "0..1" ActivityUsage
    SysMLObject --> "0..1" ActionUsage
    SysMLObject --> "0..1" SafetyGoal
    SysMLObject --> "0..1" Hazard
    SysMLObject --> "0..1" Scenario
    SysMLObject --> "0..1" FaultTreeNode
```

### AutoML Safety Extensions

AutoML builds on this base by introducing domain specific stereotypes for safety
analysis. Hazards, faults and scenarios are stored using explicit types such as
`Hazard`, `Scenario`, `Scenery`, `SafetyGoal` and `FaultTreeNode`. Tables like
HAZOP or HARA reference these elements so analyses remain linked to the
architecture.

```mermaid
classDiagram
    class SafetyGoal
    class Hazard
    class Scenario
    class Scenery
    class FaultTreeNode
    class Fault
    class Failure
    class FmedaDoc
    class FmeaDoc
    class FaultTreeDiagram
    class TriggeringCondition
    class FunctionalInsufficiency
    class FunctionalModification
    class AcceptanceCriteria
    SafetyGoal --> "*" Hazard : mitigates
    Scenario --> "*" Hazard : leadsTo
    Scenario --> Scenery : occursIn
    Scenario --> TriggeringCondition : has
    Scenario --> FunctionalInsufficiency : reveals
    TriggeringCondition --> FunctionalInsufficiency : leadsTo
    FunctionalInsufficiency --> FunctionalModification : mitigatedBy
    FunctionalModification --> AcceptanceCriteria : verifiedBy
    Fault --> Failure : leadsTo
    FmeaDoc --> Fault : records
    FmeaDoc --> Failure : records
    FaultTreeNode --> Failure : baseEvent
    FaultTreeNode --> "*" SafetyGoal : traces
    FaultTreeDiagram --> "*" FaultTreeNode : contains
    FaultTreeDiagram --> FmeaDoc : uses
    FaultTreeDiagram --> FmedaDoc : uses
```

### Core SysML Elements

The repository tracks each element by its specific type rather than using the
generic `SysMLElement` placeholder. Key classes include:

- **BlockUsage** – structural block definition. Properties: `partProperties`,
  `ports`, `operations`, plus reliability attributes `analysis`, `fit`,
  `qualification` and `failureModes`.
- **PartUsage** – internal part with `component`, `failureModes` and `asil`
  fields for BOM links and safety ratings.
  Parts created automatically for composite aggregations set a `force_ibd`
  property so an internal block diagram is generated when the block structure is
  first opened.
- **PortUsage** – port on a block or part. Provides `direction`, `flow`,
  `labelX` and `labelY` to specify connector orientation.
- **ActivityUsage** – container for behaviors with `ownedActions` and
  `parameters`.
- **ActionUsage** – atomic step within an activity. Can be specialized as
  `CallBehaviorAction` to invoke another activity.
- **ControlFlow** and **ObjectFlow** – edges between actions. Control flows
  handle sequencing while object flows carry typed data.
- **Use Case** and **Actor** – high level functional views capturing external
  interactions.

```mermaid
classDiagram
    class BlockUsage
    class PartUsage
    class PortUsage
    class ActivityUsage
    class ActionUsage
    class ControlFlow
    class ObjectFlow
    class UseCase
    class Actor
    BlockUsage "1" o-- "*" PartUsage : parts
    BlockUsage --> "*" PortUsage : ports
    BlockUsage --> "*" ActivityUsage : behaviors
    PartUsage --> "*" PortUsage : ports
    ActivityUsage --> "*" ActionUsage : actions
    ActionUsage --> "*" ControlFlow : control
    ActionUsage --> "*" ObjectFlow : objects
    UseCase --> "*" Actor : actors
    UseCase --> ActivityUsage : realizedBy
```

### Diagram Relationships

Internal block diagrams provide structural views of a block. The diagram displays the block's parts and their ports so connectors can be drawn between them. Actions in activity diagrams may also reference an internal block diagram that explains the hardware interaction for that step.

```mermaid
classDiagram
    class BlockUsage
    class PartUsage
    class PortUsage
    class SysMLDiagram
    class InternalBlockDiagram
    class ActionUsage
    SysMLDiagram <|-- InternalBlockDiagram
    BlockUsage --> InternalBlockDiagram : structureView
    InternalBlockDiagram --> "*" PartUsage : shows
    InternalBlockDiagram --> "*" PortUsage : ports
    PartUsage --> "*" PortUsage : ports
    ActionUsage --> InternalBlockDiagram : view
```

### Detailed Safety and Reliability Metamodel

The tool stores each safety analysis in its own container object alongside the
SysML repository. These containers track the tables and diagrams loaded in the
GUI so analyses remain linked to the architecture. Key data classes include:

```mermaid
classDiagram
    SysMLRepository --> "*" ReliabilityAnalysis
    ReliabilityAnalysis --> "*" ReliabilityComponent
    SysMLRepository --> "*" HazopDoc
    HazopDoc --> "*" HazopEntry
    SysMLRepository --> "*" HaraDoc
    HaraDoc --> "*" HaraEntry
    SysMLRepository --> "*" FmeaDoc
    FmeaDoc --> "*" FmeaEntry
    SysMLRepository --> "*" FmedaDoc
    FmedaDoc --> "*" FmeaEntry
    FmeaEntry --> Fault : cause
    FmeaEntry --> Failure : effect
    Failure --> FaultTreeNode : representedBy
    SysMLRepository --> "*" FI2TCDoc
    SysMLRepository --> "*" TC2FIDoc
    FI2TCDoc --> "*" FI2TCEntry
    TC2FIDoc --> "*" TC2FIEntry
    FI2TCEntry --> FunctionalInsufficiency
    FI2TCEntry --> TriggeringCondition
    FI2TCEntry --> Scenario
    FI2TCEntry --> Hazard : hazard
    FI2TCEntry --> HaraEntry : severity
    TC2FIEntry --> TriggeringCondition
    TC2FIEntry --> FunctionalInsufficiency
    TC2FIEntry --> Hazard : hazard
    TC2FIEntry --> HaraEntry : severity
    SysMLRepository --> "*" Hazard
    SysMLRepository --> "*" FunctionalModification
    FunctionalModification --> "*" AcceptanceCriteria
    SysMLRepository --> "*" AcceptanceCriteria
    SysMLRepository --> "*" TriggeringCondition
    SysMLRepository --> "*" FunctionalInsufficiency
    SysMLRepository --> "*" Fault
    SysMLRepository --> "*" Failure
    class FI2TCEntry
    class TC2FIEntry
    class Hazard
    class HaraEntry
    class TriggeringCondition
    class FunctionalInsufficiency
    class FunctionalModification
    class AcceptanceCriteria
    class FaultTreeNode
    class Fault
    class Failure
```

`ReliabilityAnalysis` records the selected standard, mission profile and overall
FIT results. Each `ReliabilityComponent` lists attributes like qualification,
quantity and a dictionary of part‑specific parameters. HAZOP and HARA tables use
`HazopDoc`/`HazopEntry` and `HaraDoc`/`HaraEntry` pairs to store their rows. FMEA
and FMEDA tables are stored as `FmeaDoc` and `FmedaDoc` with lists of generic
`FmeaEntry` dictionaries capturing the failure mode, cause, detection rating and
diagnostic coverage. Fault tree diagrams consist of nested `FaultTreeNode`
objects that hold FMEA metrics, FMEDA values and traced requirements.

#### Analysis Relationships

The diagram below shows how reliability calculations flow into FMEDA tables and fault trees.

```mermaid
classDiagram
    class BlockUsage
    class PartUsage
    class HazopEntry
    class FmeaDoc
    class FaultTreeDiagram
    class Fault
    class Failure
    class FmeaEntry
    class FmedaDoc
    class ReliabilityAnalysis
    class ReliabilityComponent
    BlockUsage --> ReliabilityAnalysis : analysis
    ReliabilityAnalysis --> "*" ReliabilityComponent : components
    PartUsage --> ReliabilityComponent : component
    HazopEntry --> FmeaEntry : failureMode
    FmeaDoc --> "*" FmeaEntry : rows
    FmeaEntry --> Fault : cause
    FmeaEntry --> Failure : effect
    Failure --> FaultTreeNode : event
    FmedaDoc --> "*" FmeaEntry : rows
    PartUsage --> "*" FmeaEntry : failureModes
    ReliabilityComponent --> "*" FmeaEntry : modes
    FmeaEntry --> FaultTreeNode : baseEvent
    SysMLDiagram <|-- FaultTreeDiagram
    FaultTreeDiagram --> "*" FaultTreeNode : nodes
```

Blocks reference a `ReliabilityAnalysis` which lists its components. Parts link directly to the matching `ReliabilityComponent`. Malfunctions selected from `HazopEntry` rows become `FmeaEntry` failure modes tied to those components. The base FIT for each `ReliabilityComponent` feeds into FMEDA tables so a separate FIT is calculated for every failure mode. These FMEDA entries can spawn `FaultTreeNode` base events inside an FTA diagram so probabilities and coverage remain synchronized with the reliability analysis.

#### Hazard Traceability

The next diagram traces how malfunctions detected in a HAZOP flow through the safety analyses. Actions in activity diagrams become `HazopEntry` malfunctions linked to operational `Scenario` objects and their `Scenery` from the ODD. Selected HAZOP rows populate `HaraEntry` items where Severity × Exposure × Controllability determine the ASIL and resulting `SafetyGoal`. Safety goals appear as the top level events in FTAs. FMEDA failure modes and architecture components create `FaultTreeNode` base events that generate safety `Requirement` objects. Requirements may be decomposed into children with reduced ASIL values when ISO 26262 decomposition rules apply.

```mermaid
classDiagram
    class UseCase
    class ActivityUsage
    class ActionUsage
    class HazopEntry
    class Scenario
    class Scenery
    class HaraEntry
    class Hazard
    class SafetyGoal
    class FmeaEntry
    class FaultTreeDiagram
    class FaultTreeNode
    class Fault
    class Failure
    class Requirement
    UseCase --> ActivityUsage : realizedBy
    ActivityUsage --> "*" ActionUsage : actions
    ActivityUsage --> HazopEntry : hazopInput
    ActionUsage --> HazopEntry : malfunction
    Scenario --> HazopEntry : analyzedIn
    Scenery --> Scenario : contextFor
    HazopEntry --> HaraEntry : selected
    HazopEntry --> Fault : fault
    Fault --> Failure : resultsIn
    FmeaEntry --> Fault : cause
    FmeaEntry --> Failure : effect
    Failure --> FaultTreeNode : event
    HaraEntry --> Hazard
    HaraEntry --> SafetyGoal
    SafetyGoal --> FaultTreeDiagram : topEvent
    FmeaEntry --> FaultTreeNode : baseEvent
    FaultTreeDiagram --> "*" FaultTreeNode : nodes
    FaultTreeNode --> Requirement : requirement
    Requirement --> "0..*" Requirement : decomposedInto
```

#### Differences From Standard SysML

- **BlockUsage** – extends the standard `Block` with reliability information:
  `analysis`, `fit`, `qualification` and `failureModes` link architecture
  elements to FMEA tables.
- **PartUsage** – extends `PartProperty` by referencing a BOM `component`,
  listing applicable `failureModes` and storing the assigned `asil` level.
- **SafetyGoal** – specialization of `Requirement` holding a textual
  `description`, `asil` rating and quantitative targets `spfm`, `lpfm` and `dc`.
- **Hazard** – extends `SysMLElement` with a hazard `description` and HARA
  `severity` plus the related `scenarios`.
- **Scenario** – extends `SysMLElement` to include a short `description`, linked
  `scenery` context and traced `hazards`.
- **Scenery** – extends `SysMLElement` with the `odd_element` name and flexible
  context `attributes` describing that environment.
- **FaultTreeNode** – extends `SysMLElement` by storing FMEA fields
  `fmea_effect` and `fmea_cause`, FMEDA metrics and traced
  `safety_requirements`.
- **ReliabilityAnalysis** – specialization of `AnalysisDocument` capturing the
  selected reliability `standard`, mission `profile`, aggregated `total_fit` and
  resulting `spfm`, `lpfm` and `dc` values.
- **ReliabilityComponent** – extends `SysMLElement` with component `name`,
  qualification certificate, `quantity`, parameter `attributes` and computed
  `fit` rate.
- **FmeaDoc** – specialized `AnalysisDocument` holding the failure mode table
  with occurrence and detection ratings.
- **FmeaEntry** – extends `SysMLElement` with `failure_mode`, `cause`, `effect`,
  `severity`, `occurrence` and `detection` data.
- **FmedaDoc** – specialized `AnalysisDocument` whose table-level metrics
  `spfm`, `lpfm` and `dc` are calculated from failure mode FIT values.
- **FaultTreeDiagram** – specialization of `SysMLDiagram` storing the overall
  fault tree probability `phmf` and Prototype Assurance Level `pal`.
- **TriggeringCondition** – extends `SysMLElement` with a textual
  `description`, the related `scenario` and any allocated acceptance criteria.
- **FunctionalInsufficiency** – extends `SysMLElement` with the missing function
  `description`, associated `scenario` and impacted `safetyGoal`.
- **FunctionalModification** – extends `SysMLElement` to record the mitigation
  text and linked `acceptanceCriteria` used to verify the change.
- **AcceptanceCriteria** – extends `SysMLElement` with a measurable condition
  proving a functional modification resolves the hazard.
- **Fault** – extends `SysMLElement` to describe the underlying cause leading to
  a failure mode.
- **Failure** – extends `SysMLElement` to record the malfunction effect used as
  an FMEA failure mode and FTA event.

### Extended AutoML Element Attributes

AutoML elements include additional properties beyond the standard SysML fields.
Key attributes are:

- **SafetyGoal** – textual `description`, assigned `asil` level and quantitative
  targets `spfm`, `lpfm` and `dc`. Each goal also lists allocated safety
  `requirements`.
- **Hazard** – hazard `description`, HARA `severity` and the related
  `scenarios` that can lead to it.
- **Scenario** – short `description`, linked `scenery` context and traced
  `hazards`.
- **Scenery** – stores the `odd_element` name and an open-ended set of
  context attributes describing that element.
- **FaultTreeNode** – FMEA fields `fmea_effect` and `fmea_cause`, FMEDA metrics
  `fmeda_fit`, `fmeda_diag_cov`, `fmeda_spfm`, `fmeda_lpfm`, the calculated
  `failure_prob` and a list of `safety_requirements`.
- **ReliabilityAnalysis** – selected `standard`, mission `profile`, aggregated
  `total_fit` and resulting `spfm`, `lpfm` and `dc` values.
- **ReliabilityComponent** – component `name`, qualification certificate,
  `quantity`, parameter `attributes` and computed `fit` rate.
- **FmeaDoc** – failure mode table with occurrence and detection ratings.
- **FmedaDoc** – table-level metrics `spfm`, `lpfm` and `dc` calculated from
  failure mode FIT values.
- **FaultTreeDiagram** – overall fault tree probability `phmf` and Prototype
  Assurance Level `pal`.
- **TriggeringCondition** – `description`, related `scenario` and any allocated
  acceptance criteria.
- **FunctionalInsufficiency** – description of the missing function,
  associated `scenario` and the impacted `safetyGoal`.
- **FunctionalModification** – mitigation text and link to one or more
  `acceptanceCriteria` used to verify the change.
- **AcceptanceCriteria** – measurable condition proving a functional
  modification resolves the hazard.
- **Fault** - underlying cause leading to a failure mode.
- **Failure** - malfunction effect used as an FMEA failure mode and FTA event.
- **SysMLObject** – drawn object with coordinates, size and an optional linked
  element. The `locked` flag prevents editing while `hidden` temporarily removes
  the object from the diagram.
- **DiagramConnection** – connector between objects storing the connection
  `style`, optional arrowheads, intermediate points and a `mid_arrow` toggle for
  aggregation lines.

**BlockUsage** – extends `Block` with reliability fields like `analysis`, `fit`, `qualification` and `failureModes`.

```mermaid
classDiagram
    class BlockUsage {
        analysis
        fit
        qualification
        failureModes
    }
    Block <|-- BlockUsage
```

**PartUsage** – extends `PartProperty` with `component`, `failureModes` and `asil` fields.

```mermaid
classDiagram
    class PartUsage {
        component
        failureModes
        asil
    }
    PartProperty <|-- PartUsage
```

**SafetyGoal** – specialization of `Requirement` with `asil` and FMEDA metrics (`spfm`, `lpfm`, `dc`).

```mermaid
classDiagram
    class SafetyGoal {
        asil
        spfm
        lpfm
        dc
    }
    Requirement <|-- SafetyGoal
```

**Hazard** – extends `SysMLElement` to store the hazard `description` and HARA `severity`.

```mermaid
classDiagram
    class Hazard {
        description
        severity
    }
    SysMLElement <|-- Hazard
```

**Scenario** – extends `SysMLElement` with a short `description` and linked `scenery`.

```mermaid
classDiagram
    class Scenario {
        description
        scenery
    }
    SysMLElement <|-- Scenario
```

**Scenery** – extends `SysMLElement` with an `odd_element` name and descriptive `attributes`.

```mermaid
classDiagram
    class Scenery {
        odd_element
        attributes
    }
    SysMLElement <|-- Scenery
```

**FaultTreeNode** – specialized `SysMLElement` capturing FMEA and FMEDA data for FTA events.

```mermaid
classDiagram
    class FaultTreeNode {
        fmea_effect
        fmea_cause
        fmeda_fit
        fmeda_diag_cov
        fmeda_spfm
        fmeda_lpfm
        failure_prob
        safety_requirements
    }
    SysMLElement <|-- FaultTreeNode
```

**ReliabilityAnalysis** – extends `AnalysisDocument` to store mission profile and cumulative FIT metrics.

```mermaid
classDiagram
    class ReliabilityAnalysis {
        standard
        profile
        total_fit
        spfm
        lpfm
        dc
    }
    AnalysisDocument <|-- ReliabilityAnalysis
```
**ReliabilityComponent** – extends `SysMLElement` with component data like `name`, `qualification`, `quantity`, `attributes` and `fit`.


```mermaid
classDiagram
    class ReliabilityComponent {
        name
        qualification
        quantity
        attributes
        fit
    }
    SysMLElement <|-- ReliabilityComponent
```
**AnalysisDocument** – base class for safety tables with `name`, `date` and `description`.


```mermaid
classDiagram
    class AnalysisDocument {
        name
        date
        description
    }
    SysMLElement <|-- AnalysisDocument
```

**FmeaDoc** – extends `AnalysisDocument` for FMEA tables with an `rpn_threshold`.

```mermaid
classDiagram
    class FmeaDoc {
        rpn_threshold
    }
    AnalysisDocument <|-- FmeaDoc
```

**FmeaEntry** – extends `SysMLElement` with failure mode data including `cause`, `effect`, `severity`, `occurrence` and `detection`.

```mermaid
classDiagram
    class FmeaEntry {
        failure_mode
        cause
        effect
        severity
        occurrence
        detection
    }
    SysMLElement <|-- FmeaEntry
```

**FmedaDoc** – another `AnalysisDocument` variant storing table-level `spfm`, `lpfm` and `dc` metrics.

```mermaid
classDiagram
    class FmedaDoc {
        spfm
        lpfm
        dc
    }
    AnalysisDocument <|-- FmedaDoc
```
**FaultTreeDiagram** – specialization of `SysMLDiagram` storing overall probability `phmf` and Prototype Assurance Level `pal`.


```mermaid
classDiagram
    class FaultTreeDiagram {
        phmf
        pal
    }
    SysMLDiagram <|-- FaultTreeDiagram
```

**TriggeringCondition** – extends `SysMLElement` with a `description`, linked `scenario` and associated acceptance criteria.

```mermaid
classDiagram
    class TriggeringCondition {
        description
        scenario
        acceptanceCriteria
    }
    SysMLElement <|-- TriggeringCondition
```

**FunctionalInsufficiency** – extends `SysMLElement` with a failure `description`, linked `scenario` and impacted `safetyGoal`.

```mermaid
classDiagram
    class FunctionalInsufficiency {
        description
        scenario
        safetyGoal
    }
    SysMLElement <|-- FunctionalInsufficiency
```

**FunctionalModification** – extends `SysMLElement` with mitigation `text` and linked acceptance criteria.

```mermaid
classDiagram
    class FunctionalModification {
        text
        acceptanceCriteria
    }
    SysMLElement <|-- FunctionalModification
```
**AcceptanceCriteria** – extends `SysMLElement` with a textual description verifying a functional modification.


```mermaid
classDiagram
    class AcceptanceCriteria {
        description
    }
    SysMLElement <|-- AcceptanceCriteria
```
**Fault** – extends `SysMLElement` to describe an underlying cause leading to a failure mode.

```mermaid
classDiagram
    class Fault {
        description
    }
    SysMLElement <|-- Fault
```

**Failure** – extends `SysMLElement` to capture a malfunction effect and its `severity`.

```mermaid
classDiagram
    class Failure {
        description
        severity
    }
    SysMLElement <|-- Failure
```

## BOM Integration with AutoML Diagrams

Blocks in block diagrams may reference saved reliability analyses via the **analysis** property while parts reference individual components using the **component** property. Both element types also provide **fit**, **qualification** and **failureModes** attributes. Entering values for these fields shows them in a *Reliability* compartment for blocks or as additional lines beneath parts so FIT rates and qualification information remain visible in the AutoML model. When editing a block or part you can now pick from drop-down lists containing all analyses or components from saved reliability analyses. Selecting an item automatically fills in its FIT rate, qualification certificate and any failure modes found in FMEA tables.

## Component Qualifications

Reliability calculations take the qualification certificate of each passive component into account. When computing FIT rates, a multiplier based on the certificate (e.g. *AEC‑Q200* or *MIL‑STD‑883*) is applied so qualified parts yield lower failure rates. Active components currently use a neutral factor. Additional datasheet parameters such as diode forward voltage or MOSFET `RDS(on)` can be entered when configuring components to better document the parts used in the analysis.

## Mission Profiles and Probability Formulas

The **Reliability** menu lets you define mission profiles describing the on/off time, temperatures and other conditions for your system. When a profile is present its total `TAU` value is used to convert FIT rates into failure probabilities for each basic event.

In the *Edit Node* dialog for a basic event you can choose how the FIT rate is interpreted:

* **linear** – probability is calculated as `λ × τ` where `λ` is the FIT value expressed as failures per hour and `τ` comes from the selected mission profile.
* **exponential** – uses the exponential model `1 − exp(−λ × τ)`.
* **constant** – probability comes from the basic event's *Failure Probability* field and does not use the FIT rate or mission time.

Mission profiles and the selected formula for each basic event are stored in the JSON model so results remain consistent when reloading the file.

## SOTIF Analysis

The **Qualitative Analysis** menu also provides dedicated SOTIF tools. Selecting **Triggering Conditions** or **Functional Insufficiencies** opens read-only lists of each node type with an **Export CSV** button. These views gather all triggering condition and functional insufficiency nodes from the FTAs so the information can be reviewed separately.

Two additional tables support tracing between these elements:

* **FI2TC Analysis** – analogue of HAZOP for SOTIF. Each row links a functional
  insufficiency to the triggering conditions, scenarios and mitigation measures
  that reveal the hazard. The hazard and its **severity** are recorded here. The
  table includes dedicated **triggering_conditions** and
  **functional_insufficiencies** columns populated via comboboxes so new items
  can be added on the fly. The **design_measures** column now shows a list of
  allocated functional modification requirements with **Add New** and
  **Add Existing** buttons just like FTA nodes. Selected requirements appear in
  the listbox and can be edited or removed individually.
* **TC2FI Analysis** – also mirrors HAZOP concepts for SOTIF. It starts from the
  triggering condition and lists the impacted functions, architecture elements
  and related insufficiencies. The identified hazard and its **severity** are
  noted in each entry. The **triggering_conditions** and
  **functional_insufficiencies** fields mirror those in the FI2TC table to keep
  the relationships consistent.

Severity recorded in FI2TC and TC2FI entries is inherited by the HARA so the risk graph reflects the SOTIF findings. Other HARA values such as the associated safety goal flow into these tables so SOTIF considerations remain connected to the overall risk assessment. Minimal cut sets calculated from the FTAs highlight combinations of FIs and TCs that form *CTAs*. From a CTA entry you can generate a functional modification requirement describing how the design must change to avoid the unsafe behaviour.

All FI2TC and TC2FI documents appear in the *Hazard Analysis* section of the **Analyses** tab so they can be opened alongside HARA tables, FTAs and CTAs for a complete view of functional safety and SOTIF issues.

### SOTIF Traceability

The following diagram shows how triggering conditions, functional insufficiencies and functional modifications connect scenarios to safety goals and fault trees. FI2TC and TC2FI tables cross‑reference these elements and record the acceptance criteria for each mitigation.

```mermaid
classDiagram
    class Scenario
    class SafetyGoal
    class TriggeringCondition
    class FunctionalInsufficiency
    class FI2TCDoc
    class TC2FIDoc
    class Hazard
    class HaraEntry
    class FunctionalModification
    class AcceptanceCriteria
    class FaultTreeDiagram
    class FaultTreeNode
    Scenario --> TriggeringCondition : triggers
    Scenario --> FunctionalInsufficiency : reveals
    TriggeringCondition --> FI2TCDoc : entry
    FunctionalInsufficiency --> FI2TCDoc : entry
    TriggeringCondition --> TC2FIDoc : entry
    FunctionalInsufficiency --> TC2FIDoc : entry
    FunctionalInsufficiency --> FunctionalModification : mitigatedBy
    FunctionalModification --> AcceptanceCriteria : validatedBy
    FI2TCDoc --> Hazard : hazard
    TC2FIDoc --> Hazard : hazard
    FI2TCDoc --> HaraEntry : severity
    TC2FIDoc --> HaraEntry : severity
    SafetyGoal --> FaultTreeDiagram : topEvent
    FaultTreeDiagram --> "*" FaultTreeNode : nodes
    TriggeringCondition --> FaultTreeNode : cta
    FunctionalInsufficiency --> FaultTreeNode : cta
```

## Review Toolbox

Launch the review features from the **Review** menu:

* **Start Peer Review** – create at least one moderator and one reviewer, then tick the checkboxes for the FTAs and FMEAs you want to include. Each moderator and participant has an associated email address. A due date is requested and once reached the review becomes read‑only unless a moderator extends it. A document window opens showing the selected elements. FTAs are drawn on canvases you can drag and scroll, while FMEAs appear as full tables listing every field so failures can be reviewed line by line. Linked requirements are listed below and any text changes are colored the same way as other differences. Changes to which requirements are allocated to each item are highlighted in blue and red.
* **Start Joint Review** – add participants with reviewer or approver roles and at least one moderator, select the desired FTAs and FMEAs via checkboxes and enter a unique review name and description. Approvers can approve only after all reviewers are done and comments resolved. Moderators may edit the description, due date or participant list later from the toolbox. The document window behaves the same as for peer reviews with draggable FTAs and tabulated FMEAs. Requirement diffs are also shown in this view.
* Closing a joint review asks for a baseline name which is combined with the automatically incremented version, for example "v4 - baseline_00_98_23". This label appears in the **Compare Versions** dialog.
* **Open Review Toolbox** – manage comments. Selecting a comment focuses the related element and shows the text below the list. Use the **Open Document** button to reopen the visualization for the currently selected review. A drop-down at the top lists every saved review with its approval status.
* **Merge Review Comments** – combine feedback from another saved model into the current one so parallel reviews can be consolidated.
* **Compare Versions** – view earlier approved versions. Differences are listed with a short description and small before/after images of changed FTA nodes. Requirement allocations are compared in the diagrams and logs.
* **Set Current User** – choose who you are when adding comments. The toolbox also provides a drop-down selector.
* **Update Decomposition** – after splitting a requirement into two, select either child and use the new button in the node dialog to pick a different ASIL pair.
* The target selector within the toolbox only lists nodes and FMEA items that were chosen when the review was created, so comments can only be attached to the scoped elements.

Nodes with unresolved comments show a small yellow circle to help locate feedback quickly. When a review document is opened it automatically compares the current model to the previous approved version. Added elements appear in blue and removed ones in red just like the **Compare Versions** tool, but only for the FTAs and FMEAs included in that review.

When comparing versions, added nodes and connections are drawn in blue while removed ones are drawn in red. Text differences highlight deleted portions in red and new text in blue so changes to descriptions, rationales or FMEA fields stand out. Deleted links between FTA nodes are shown with red connectors. Requirement lists are compared as well so allocation changes show up alongside description and rationale edits. The Requirements Matrix window now lists every requirement with the nodes and FMEA items where it is allocated and the safety goals traced to each one.

Comments can be attached to FMEA entries and individual requirements. Resolving a comment prompts for a short explanation which is shown with the original text.

Review information (participants, comments, review names, descriptions and approval state) is saved as part of the model file and restored on load.

## Additional Tools

### Common Cause Toolbox

The **Common Cause Toolbox** groups failures that share the same cause across FMEAs, FMEDAs and FTAs. It highlights events that may lead to common cause failures and supports exporting the aggregated list to CSV.

### Risk & Assurance Gate Calculator

A built-in calculator derives a Prototype Assurance Level (PAL) from confidence, robustness and direct assurance inputs. Gates aggregate assurance from child nodes to help judge whether additional testing or design changes are needed before road trials.

### Safety Goal Export

Use **Export SG Requirements** in the Requirements menu to generate a CSV listing each safety goal with its associated requirements and ASIL ratings.

## Email Setup

When sending review summaries, the application asks for SMTP settings and login details. If you use Gmail with two-factor authentication enabled, create an **app password** and enter it instead of your normal account password. Authentication failures will prompt you to re-enter these settings.

Each summary email embeds PNG images showing the differences between the current model and the last approved version for the selected FTAs so reviewers can view the diagrams directly in the message. CSV files containing the FMEA tables are attached so they can be opened in Excel or another spreadsheet application. Requirement changes with allocations and safety goal traces are listed below the diagrams.

If sending fails with a connection error, the dialog will prompt again so you can correct the server address or port.

## Dependencies

AutoML relies on a few third‑party Python packages which must be installed
before running the tool or creating the executable. Install them with pip:

```
pip install pillow openpyxl networkx matplotlib reportlab adjustText
```

PyInstaller requires these packages to be present so they are bundled into
`AutoML.exe`. Missing dependencies, such as Pillow, will otherwise lead to
`ModuleNotFoundError` when launching the built executable.

Note that Pillow provides the `PIL` module. The build scripts now verify
dependencies with `python -m pip show` so the correct interpreter is used and
pass `--hidden-import=PIL.ImageTk` to PyInstaller to ensure the module is
bundled correctly.

If double‑clicking `AutoML.py` closes immediately, launch it from a command
prompt instead so any error messages remain visible.

## Diagram Styles

<<<<<<< HEAD
Several XML files in the `styles` directory control the colors used for
diagram elements. The default `modern.xml` uses a Material-inspired palette.
For a look similar to IBM Rhapsody load `rhapsody.xml` from the Style Editor.
Likewise, `ea.xml` gives the appearance of Enterprise Architect. Open the
editor via **View → Style Editor**, click **Load** and choose the desired
style. All open diagrams update immediately.
=======
Several example style files are provided in the `styles` directory:
`modern.xml`, `dark.xml`, `light.xml` and `vibrant.xml`. Load these from the
Style Editor to quickly switch the color scheme or create your own based on
them.
>>>>>>> dd9d6f85

## License

This project is licensed under the GNU General Public License version 3. See the [LICENSE](LICENSE) file for details.

## Building the Executable
To create a standalone Windows executable with PyInstaller:

- **Linux/macOS:** run `bin/build_exe.sh`
- **Windows:** run `bin\build_exe.bat`

You can invoke these scripts from any directory; they locate the repository
root automatically. Both generate `AutoML.exe` inside the `bin` directory.
After building you can launch the application directly or use
`bin/run_automl.sh` on Unix-like systems or `bin\run_automl.bat` on
Windows.

If a previous build failed and left an `AutoML.spec` file behind, the build
scripts now delete it before running PyInstaller so your command line
options are always applied.

The scripts exclude the `scipy` package, which is not required by AutoML but
can cause PyInstaller to fail on some Python installations. If you encounter
errors about ``IndexError`` while building, try upgrading your Python runtime
or reinstalling SciPy. This is most common when using a pre-release Python
interpreter (e.g. ``3.10.0rc2``). Install the latest stable release of Python
and run the build again if you hit this issue.


## Version History
<<<<<<< HEAD
- 0.1.4 - Added Rhapsody and Enterprise Architect style files and documentation.
=======
- 0.1.4 - Added example style files and documentation.
>>>>>>> dd9d6f85
- 0.1.3 - Added context menu actions to remove parts from a diagram or from the model.
- 0.1.2 - Clarified systems safety focus in description and About dialog.
- 0.1.1 - Updated description and About dialog.
- 0.1.0 - Added Help menu and version tracking.<|MERGE_RESOLUTION|>--- conflicted
+++ resolved
@@ -930,19 +930,12 @@
 
 ## Diagram Styles
 
-<<<<<<< HEAD
 Several XML files in the `styles` directory control the colors used for
 diagram elements. The default `modern.xml` uses a Material-inspired palette.
 For a look similar to IBM Rhapsody load `rhapsody.xml` from the Style Editor.
 Likewise, `ea.xml` gives the appearance of Enterprise Architect. Open the
 editor via **View → Style Editor**, click **Load** and choose the desired
 style. All open diagrams update immediately.
-=======
-Several example style files are provided in the `styles` directory:
-`modern.xml`, `dark.xml`, `light.xml` and `vibrant.xml`. Load these from the
-Style Editor to quickly switch the color scheme or create your own based on
-them.
->>>>>>> dd9d6f85
 
 ## License
 
@@ -973,11 +966,7 @@
 
 
 ## Version History
-<<<<<<< HEAD
 - 0.1.4 - Added Rhapsody and Enterprise Architect style files and documentation.
-=======
-- 0.1.4 - Added example style files and documentation.
->>>>>>> dd9d6f85
 - 0.1.3 - Added context menu actions to remove parts from a diagram or from the model.
 - 0.1.2 - Clarified systems safety focus in description and About dialog.
 - 0.1.1 - Updated description and About dialog.
