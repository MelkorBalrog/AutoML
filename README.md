version: 0.2.7
Author: Miguel Marina <karel.capek.robotics@gmail.com> - [LinkedIn](https://www.linkedin.com/in/progman32/)
# AutoML

AutoML is an automotive modeling and analysis tool built around a SysML-based metamodel. It lets you describe items, operating scenarios, functions, structure and interfaces in a single environment.

The metamodel blends concepts from key automotive standards—ISO 26262 (functional safety), ISO 21448 (SOTIF), ISO 21434 (cybersecurity) and ISO 8800 (safety and AI)—so one project can address safety, cybersecurity and assurance requirements side by side.

Diagram drawing is centralised in a dedicated :class:`DiagramRenderer`, providing a clear interface for generating and exporting diagrams.

## Getting Started

1. **Install dependencies**
   ```bash
   pip install pillow openpyxl networkx matplotlib reportlab adjustText
   ```
2. **Launch AutoML**
   ```bash
   python AutoML_Launcher.py
   ```
3. **Create a new project**
   - Choose **File → New Project** from the menu.
   - Use the diagrams and analysis tools to build your model.

These steps start the application with an empty project so you can explore the workflow described in later sections.

## Table of Contents

- [Getting Started](#getting-started)
- [Governance Diagrams](#governance-diagrams)
- [Workflow Overview](#workflow-overview)
- [Pegasus Scenario Generation](#pegasus-scenario-generation)
- [HAZOP Analysis](#hazop-analysis)
- [Risk Assessment](#risk-assessment)
- [Causal Bayesian Network Analysis](#causal-bayesian-network-analysis)
- [Requirements Creation and Management](#requirements-creation-and-management)
- [AutoML Diagrams and Safety Analyses](#automl-diagrams-and-safety-analyses)
- [Metamodel Overview](#metamodel-overview)
  - [AutoML Safety Extensions](#automl-safety-extensions)
  - [Core SysML Elements](#core-sysml-elements)
  - [Diagram Relationships](#diagram-relationships)
  - [Detailed Safety, Reliability and Cybersecurity Metamodel](#detailed-safety-reliability-and-cybersecurity-metamodel)
  - [Extended AutoML Element Attributes](#extended-automl-element-attributes)
- [BOM Integration with AutoML Diagrams](#bom-integration-with-automl-diagrams)
- [Component Qualifications](#component-qualifications)
- [Mission Profiles and Probability Formulas](#mission-profiles-and-probability-formulas)
- [SOTIF Analysis](#sotif-analysis)
  - [SOTIF Traceability](#sotif-traceability)
- [Cybersecurity Analysis](#cybersecurity-analysis)
  - [Safety and Cyber Governance](#safety-and-cyber-governance)
- [Review Toolbox](#review-toolbox)
- [Additional Tools](#additional-tools)
  - [Common Cause Toolbox](#common-cause-toolbox)
  - [Risk & Assurance Gate Calculator](#risk--assurance-gate-calculator)
  - [Product Goals Export](#product-goals-export)
  - [Safety Performance Indicators](#safety-performance-indicators)
  - [Safety & Security Management Toolbox](#safety--security-management-toolbox)
- [Email Setup](#email-setup)
- [Dependencies](#dependencies)
- [Diagram Styles](#diagram-styles)
- [License](#license)
- [Building the Executable](#building-the-executable)
- [Version History](#version-history)

## Governance Diagrams

Governance diagrams map the lifecycle of an item to the standards it must
comply with so teams can see when each guideline applies. To build one in
AutoML:

1. **List the standards** that govern the item (e.g. ISO 26262, ISO 21448,
   ISO 21434, ISO 8800). Capture their key milestones, work products and
   review gates.
2. **Define lifecycle states** for the item such as concept, development,
   production and operation. For each state note the required evidence and
   decision points drawn from the standards.
3. **Create a diagram** that lays out the lifecycle states as nodes. Connect
   them with transitions that reflect progression or feedback. Use
   stereotypes or color coding to highlight which standard drives each state
   and to show shared activities across standards. Select process areas or
   work products from the governance panel and click in the diagram to place
   them where they belong.
4. **Tailor the flow** by adding optional branches or conditional steps when
   a standard allows alternative approaches. Document rationale for each
   tailoring so audits can trace the decision.
5. **Iterate** as the project evolves. Update the diagram when standards or
   lifecycle plans change so it remains a current view of governance.

These diagrams provide a single reference for planning work products,
coordinating reviews and communicating how safety, cybersecurity and AI
assurance fit together across the item’s lifecycle.

Governance diagrams can also produce **derived requirements**.  Each task,
flow and relationship—including any optional conditions or labels—is
converted into a natural language statement so governance models can be
exported as concise requirements lists.

When editing a governance diagram in the Safety & Security Management tool,
use the **Requirements** button to generate these statements and view them in
a new tab within the working area.

For example, the snippet below creates a tiny governance diagram and prints
its derived requirements:

```python
from analysis.governance import GovernanceDiagram

diagram = GovernanceDiagram()
diagram.add_task("Draft Plan")
diagram.add_task("Review Plan")
diagram.add_flow("Draft Plan", "Review Plan", condition="plan complete")
diagram.add_relationship(
    "Review Plan", "Draft Plan", condition="changes requested", label="rework"
)

for req in diagram.generate_requirements():
    print(req)
```

Running this script produces:

```
The system shall perform task 'Draft Plan'.
The system shall perform task 'Review Plan'.
When plan complete, task 'Draft Plan' shall precede task 'Review Plan'.
Task 'Review Plan' shall rework task 'Draft Plan' when changes requested.
```

To gather the requirements for every governance diagram within a specific lifecycle phase,
use the Safety & Security Management tool's *Phase Requirements* menu or call the helper
directly:

```python
from analysis import SafetyManagementToolbox
from gui.safety_management_toolbox import SafetyManagementWindow

toolbox = SafetyManagementToolbox()
# diagrams would normally be created and assigned to a phase here
window = SafetyManagementWindow(None, app=None, toolbox=toolbox)
window.generate_phase_requirements("Concept")  # collects all Concept phase requirements
```

This opens a tab listing the combined requirements for the chosen phase, and
now includes a dedicated column displaying the lifecycle phase for each
requirement.

When importing governance diagrams from a SysML repository, every diagram object
is treated as a task regardless of its type. Custom elements such as ANN or
AI Database nodes therefore participate in requirement generation:

```python
from mainappsrc.models.sysml.sysml_repository import SysMLRepository
from analysis.governance import GovernanceDiagram

repo = SysMLRepository()
diag = repo.create_diagram("Governance Diagram", name="Train")
ann = repo.create_element("ANN", name="ANN1")
gate = repo.create_element("Decision", name="Gate")
diag.objects = [
    {"obj_id": 1, "obj_type": "ANN", "element_id": ann.elem_id, "properties": {}},
    {"obj_id": 2, "obj_type": "Decision", "element_id": gate.elem_id, "properties": {}},
]
diag.connections = [
    {"src": 2, "dst": 1, "conn_type": "AI training", "name": "data ready", "properties": {}}
]

gov = GovernanceDiagram.from_repository(repo, diag.diag_id)
for req in gov.generate_requirements():
    print(req)
```

The output includes the relationship requirement:

```
The system shall perform task 'ANN1'.
The system shall perform task 'Gate'.
Task 'Gate' shall be related to task 'ANN1' when data ready.
```

To gather the requirements for every governance diagram within a specific lifecycle phase,
use the Safety & Security Management tool's *Phase Requirements* menu or call the helper
directly:

```python
from analysis import SafetyManagementToolbox
from gui.safety_management_toolbox import SafetyManagementWindow

toolbox = SafetyManagementToolbox()
# diagrams would normally be created and assigned to a phase here
window = SafetyManagementWindow(None, app=None, toolbox=toolbox)
window.generate_phase_requirements("Concept")  # collects all Concept phase requirements
```

This opens a tab listing the combined requirements for the chosen phase.

When importing governance diagrams from a SysML repository, every diagram object
is treated as a task regardless of its type. Custom elements such as ANN or
AI Database nodes therefore participate in requirement generation:

```python
from mainappsrc.models.sysml.sysml_repository import SysMLRepository
from analysis.governance import GovernanceDiagram

repo = SysMLRepository()
diag = repo.create_diagram("Governance Diagram", name="Train")
ann = repo.create_element("ANN", name="ANN1")
gate = repo.create_element("Decision", name="Gate")
diag.objects = [
    {"obj_id": 1, "obj_type": "ANN", "element_id": ann.elem_id, "properties": {}},
    {"obj_id": 2, "obj_type": "Decision", "element_id": gate.elem_id, "properties": {}},
]
diag.connections = [
    {"src": 2, "dst": 1, "conn_type": "AI training", "name": "data ready", "properties": {}}
]

gov = GovernanceDiagram.from_repository(repo, diag.diag_id)
for req in gov.generate_requirements():
    print(req)
```

The output includes the relationship requirement:

```
The system shall perform task 'ANN1'.
The system shall perform task 'Gate'.
Task 'Gate' shall be related to task 'ANN1' when data ready.
```

## Workflow Overview

The diagram below illustrates how information flows through the major work products. Each box lists the main inputs and outputs so you can see how analyses feed into one another and where the review workflow fits. Approved reviews update the ASIL and CAL values propagated throughout the model.

```mermaid
flowchart TD
    subgraph ext [External inputs]
        X([BOM])
    end
    X --> R([Reliability analysis<br/>inputs: BOM<br/>outputs: FIT rates & parts])
    A([System functions & architecture]) --> B([HAZOP<br/>inputs: functions<br/>outputs: malfunctions])
    A --> S([FI2TC / TC2FI<br/>inputs: functions<br/>outputs: hazards, FIs & TCs, severity])
    A --> T([Threat Analysis<br/>inputs: architecture & functions<br/>outputs: threat scenarios])
    B --> C([Risk Assessment<br/>inputs: malfunctions, SOTIF severity & cyber risk<br/>outputs: hazards, ASIL, safety goals])
    S --> C
    T --> U([Cyber Risk Assessment<br/>inputs: threat scenarios<br/>outputs: damage scenarios, CAL, cybersecurity goals])
    U --> C
    A --> D([FMEA / FMEDA<br/>inputs: architecture, malfunctions, reliability<br/>outputs: failure modes])
    R --> D
    C --> D
    C --> E([FTA<br/>inputs: hazards & safety goals<br/>outputs: fault trees])
    D --> E
    U --> V([Cybersecurity requirements<br/>inputs: cybersecurity goals])
    E --> F([Safety requirements<br/>inputs: fault trees & failure modes])
    F & V --> G([Peer/Joint review<br/>inputs: requirements & analyses<br/>outputs: approved changes])
    G --> H([ASIL & CAL propagation to SGs, CGs, FMEAs and FTAs])
```

The workflow begins by entering system functions and architecture elements. A **BOM** is imported into a **Reliability analysis** which produces FIT rates and component lists used by the **FMEA/FMEDA** tables. A **HAZOP** analysis identifies malfunctions while the **FI2TC/TC2FI** tables capture SOTIF hazards, functional insufficiencies and triggering conditions along with their severities. In parallel, a **Threat Analysis** maps potential attack paths so the **Cyber Risk Assessment** can compute damage scenarios, risk levels and CALs. Those cybersecurity results feed the **risk assessment**, which combines them with malfunctions and SOTIF severities to assign hazards and ASIL ratings to safety goals that then inform FMEDAs and **FTA** diagrams. Cyber and safety goals produce corresponding requirement sets that converge in peer or joint **reviews**. When a review is approved any changes to requirements or analyses automatically update the ASIL and CAL values traced back to the safety goals, cybersecurity goals, FMEAs and FTAs.

## Pegasus Scenario Generation

AutoML can autogenerate traffic scenarios using the PEGASUS methodology to ensure standardized and comprehensive coverage of operating conditions. The tool interprets ODD parameters and variation dimensions to build scenario libraries consumed by HAZOP, risk assessments and other analyses. Learn more about the approach in the [PEGASUS project](https://www.pegasusprojekt.de/en/about-PEGASUS).

## HAZOP Analysis

The **HAZOP Analysis** window lets you list system functions with one or more associated malfunctions. Each entry records the malfunction guideword (*No/Not*, *Unintended*, *Excessive*, *Insufficient* or *Reverse*), the related scenario, driving conditions and hazard, and whether it is safety relevant. Covered malfunctions may reference other entries as mitigation. When a function is allocated to an active component in a reliability analysis, its malfunctions become selectable failure modes in the FMEDA table.

## Risk Assessment

The **Risk Assessment** view builds on the safety relevant malfunctions from a selected HAZOP. When creating a new assessment you pick a HAZOP document from a drop-down; only malfunctions from that selection appear in the table. Each assessment table contains the following columns:

1. **Malfunction** – combo box listing malfunctions flagged as safety relevant in the chosen HAZOP document.
2. **Hazard** – textual description of the resulting hazard.
3. **Severity** – ISO&nbsp;26262 severity level (1–3). Values from FI2TC and
   TC2FI analyses are inherited here so the risk assessment reflects SOTIF hazards.
4. **Severity Rationale** – free text explanation for the chosen severity.
5. **Controllability** – ISO&nbsp;26262 controllability level (1–3).
6. **Controllability Rationale** – free text explanation for the chosen controllability.
7. **Exposure** – ISO&nbsp;26262 exposure level (1–4).
8. **Exposure Rationale** – free text explanation for the chosen exposure.
9. **ASIL** – automatically calculated from severity, controllability and exposure using the ISO&nbsp;26262 risk graph.
10. **Safety Goal** – combo box listing all defined safety goals in the project.
11. **Cyber Risk** – optional link to a cyber risk assessment entry so damage scenarios and CALs influence the hazard evaluation.

If a cyber risk entry is selected, its damage scenario and CAL are stored with the row for traceability to cybersecurity goals. The calculated ASIL from each row is propagated to the referenced safety goal so that inherited ASIL levels appear consistently in all analyses and documentation, including FTA top level events.

 The **Hazard Explorer** tab lists all hazards from every risk assessment in a read-only table for quick review or CSV export. A **Requirements Explorer** window lets you query global requirements with filters for text, type, ASIL and status.

## Causal Bayesian Network Analysis

The **Causal Bayesian Network** editor models causal relationships between binary variables and supports classic probability queries alongside `do`-style interventions. Add variables with the **Variable** tool, connect them with directed edges and enter prior or conditional probabilities in the table beneath the diagram. Queries can be run with observational evidence or by forcing interventions on selected variables.

```python
from analysis import CausalBayesianNetwork
cbn = CausalBayesianNetwork()
cbn.add_node("Rain", cpd=0.3)
cbn.add_node("WetGround", parents=["Rain"], cpd={(True,): 0.9, (False,): 0.1})
cbn.add_node("SlipperyRoad", parents=["WetGround"], cpd={(True,): 0.8, (False,): 0.05})
cbn.query("SlipperyRoad")
cbn.intervention("SlipperyRoad", {"Rain": True})
```

## Requirements Creation and Management

Safety requirements are defined directly on FTA nodes and FMEA entries. In the edit dialog for a node or table row use **Add New** to create a fresh requirement or **Add Existing** to reuse one from the global registry. A new requirement records an ID, type (vehicle, operational, functional safety, technical safety, AI safety, functional modification, cybersecurity, production, service, product or legal) with ASIL and CAL values where applicable. Operational, functional modification, production, service, product and legal requirements omit ASIL and CAL. Requirements can be split into two with the **Decompose** button which assigns ASIL values according to ISO 26262 decomposition rules. All requirements are stored in a project-wide list so they can be attached to multiple elements.

Open the **Requirements Matrix** from the Requirements menu to see every requirement with its allocation to basic events and any traced safety goals. The matrix view links to a **Requirements Editor** where you can add, edit or delete entries and modify traceability. Requirement statuses automatically change from draft to *in review*, *peer reviewed*, *pending approval* and finally *approved* as associated reviews progress. Updating a requirement reopens affected reviews so feedback is always tracked against the latest version.

## AutoML Diagrams and Safety Analyses

Use case, activity, block and internal block diagrams can be created from the **Architecture** menu. Diagrams are stored inside a built-in SysML repository and appear in the *Analyses* explorer under *System Design (Item Definition)* so they can be reopened alongside safety documents. Each object keeps its saved size and properties so layouts remain stable when returning to the project.

Activity diagrams list individual **actions** that describe the expected behavior for a block. These actions can be referenced directly in HAZOP tables as potential malfunctions. When a block is linked to a reliability analysis, any actions in its internal block diagram are inherited as additional failure modes for that analysis. The inherited actions automatically show up in new FMEDA tables along with the failure modes already defined for the analysis components.

Elements on a diagram may reference reliability analyses. Choosing an **analysis** or **component** automatically fills the **fit**, **qualification** and **failureModes** fields using data from FMEA and FMEDA tables. These values show up in a *Reliability* compartment for blocks or below parts. When a block references an analysis, the components from that analysis BOM can be inserted as parts in the linked internal block diagram with their failure modes already listed.

Requirements can also be attached to diagram elements to keep architecture and safety analyses synchronized. The same safety goals referenced in HAZOP or risk assessment tables can therefore be traced directly to the blocks and parts that implement them.

## Metamodel Overview

The AutoML metamodel extends SysML with safety, SOTIF, cybersecurity and reliability constructs. By embedding concepts from ISO 26262, ISO 21448, ISO 21434 and ISO 8800 directly into the language, it provides a unified foundation for analyses across disciplines.

Internally, AutoML stores all model elements inside a lightweight SysML repository. Each element is saved with its specific type—`BlockUsage`, `PartUsage`, `PortUsage`, `ActivityUsage`, `ActionUsage`, `UseCase`, `Actor` and so on. Links between these typed elements use the `SysMLRelationship` class. Diagrams such as use case or block diagrams are stored as `SysMLDiagram` objects containing the drawn **objects** and their **connections**. The singleton `SysMLRepository` manages every element, relationship, diagram and review so analyses stay consistent across the application. Each element ID is listed in an `element_diagrams` mapping so name or property updates propagate to every diagram where that element appears.

Every element, relationship and diagram records creation and modification metadata such as the author, email and timestamps. Blocks and parts expose additional reliability fields (`analysis`, `fit`, `qualification` and `failureModes`, plus `component` and `asil` on parts) so architecture elements remain linked to safety analyses.

```mermaid
classDiagram
    class SysMLRepository {
        elements: Dict~str, SysMLElement~
        relationships: List~SysMLRelationship~
        diagrams: Dict~str, SysMLDiagram~
        element_diagrams: Dict~str, str~
        reviews: List~ReviewData~
        current_review: ReviewData
        +create_element()
        +create_relationship()
        +create_diagram()
    }
    class SysMLElement {
        elem_id: str
        elem_type: str
        name: str
        properties: Dict~str, str~
        stereotypes: Dict~str, str~
        owner: str
        created: str
        author: str
        author_email: str
        modified: str
        modified_by: str
        modified_by_email: str
    }
    class SysMLRelationship {
        rel_id: str
        rel_type: str
        source: str
        target: str
        stereotype: str
        properties: Dict~str, str~
        created: str
        author: str
        author_email: str
        modified: str
        modified_by: str
        modified_by_email: str
    }
    class SysMLDiagram {
        diag_id: str
        diag_type: str
        name: str
        package: str
        description: str
        color: str
        father: str
        elements: List~str~
        relationships: List~str~
        objects: List~SysMLObject~
        connections: List~DiagramConnection~
        created: str
        author: str
        author_email: str
        modified: str
        modified_by: str
        modified_by_email: str
    }
    class SysMLObject {
        obj_id: int
        obj_type: str
        x: float
        y: float
        element_id: str
        width: float
        height: float
        properties: Dict~str, str~
        requirements: List~dict~
        locked: bool
        hidden: bool
        collapsed: Dict~str, bool~
    }
    class DiagramConnection {
        src: int
        dst: int
        conn_type: str
        style: str
        points: List~Tuple~float,float~~
        src_pos: Tuple~float,float~~
        dst_pos: Tuple~float,float~~
        name: str
        arrow: str
        mid_arrow: bool
        multiplicity: str
    }
    class BlockUsage
    class PartUsage
    class PortUsage
    class ActivityUsage
    class ActionUsage
    class SafetyGoal
    class Hazard
    class Scenario
    class FaultTreeNode
    class ReviewData
    SysMLRepository --> "*" BlockUsage
    SysMLRepository --> "*" PartUsage
    SysMLRepository --> "*" PortUsage
    SysMLRepository --> "*" ActivityUsage
    SysMLRepository --> "*" ActionUsage
    SysMLRepository --> "*" SafetyGoal
    SysMLRepository --> "*" Hazard
    SysMLRepository --> "*" Scenario
    SysMLRepository --> "*" FaultTreeNode
    SysMLRepository --> "*" ReviewData
    SysMLRepository --> "*" SysMLRelationship
    SysMLRepository --> "*" SysMLDiagram
    SysMLDiagram --> "*" SysMLObject
    SysMLDiagram --> "*" DiagramConnection
    SysMLObject --> "0..1" BlockUsage
    SysMLObject --> "0..1" PartUsage
    SysMLObject --> "0..1" PortUsage
    SysMLObject --> "0..1" ActivityUsage
    SysMLObject --> "0..1" ActionUsage
    SysMLObject --> "0..1" SafetyGoal
    SysMLObject --> "0..1" Hazard
    SysMLObject --> "0..1" Scenario
    SysMLObject --> "0..1" FaultTreeNode
```

### AutoML Safety Extensions

AutoML builds on this base by introducing domain specific stereotypes for safety
analysis. Hazards, faults and scenarios are stored using explicit types such as
`Hazard`, `Scenario`, `Scenery`, `SafetyGoal` and `FaultTreeNode`. Tables like
HAZOP or risk assessment reference these elements so analyses remain linked to the
architecture.

```mermaid
classDiagram
    class SafetyGoal
    class Hazard
    class Scenario
    class Scenery
    class FaultTreeNode
    class Fault
    class Failure
    class FmedaDoc
    class FmeaDoc
    class FaultTreeDiagram
    class TriggeringCondition
    class FunctionalInsufficiency
    class FunctionalModification
    class AcceptanceCriteria
    SafetyGoal --> "*" Hazard : mitigates
    Scenario --> "*" Hazard : leadsTo
    Scenario --> Scenery : occursIn
    Scenario --> TriggeringCondition : has
    Scenario --> FunctionalInsufficiency : reveals
    TriggeringCondition --> FunctionalInsufficiency : leadsTo
    FunctionalInsufficiency --> FunctionalModification : mitigatedBy
    FunctionalModification --> AcceptanceCriteria : verifiedBy
    Fault --> Failure : leadsTo
    FmeaDoc --> Fault : records
    FmeaDoc --> Failure : records
    FaultTreeNode --> Failure : baseEvent
    FaultTreeNode --> "*" SafetyGoal : traces
    FaultTreeDiagram --> "*" FaultTreeNode : contains
    FaultTreeDiagram --> FmeaDoc : uses
    FaultTreeDiagram --> FmedaDoc : uses
```

### Core SysML Elements

The repository tracks each element by its specific type rather than using the
generic `SysMLElement` placeholder. Key classes include:

- **BlockUsage** – structural block definition. Properties: `partProperties`,
  `ports`, `operations`, plus reliability attributes `analysis`, `fit`,
  `qualification` and `failureModes`.
- **PartUsage** – internal part with `component`, `failureModes` and `asil`
  fields for BOM links and safety ratings.
  Parts created automatically for composite aggregations set a `force_ibd`
  property so an internal block diagram is generated when the block structure is
  first opened.
- **PortUsage** – port on a block or part. Provides `direction`, `flow`,
  `labelX` and `labelY` to specify connector orientation.
- **ActivityUsage** – container for behaviors with `ownedActions` and
  `parameters`.
- **ActionUsage** – atomic step within an activity. Can be specialized as
  `CallBehaviorAction` to invoke another activity.
- **ControlFlow** and **ObjectFlow** – edges between actions. Control flows
  handle sequencing while object flows carry typed data.
- **Use Case** and **Actor** – high level functional views capturing external
  interactions.

```mermaid
classDiagram
    class BlockUsage
    class PartUsage
    class PortUsage
    class ActivityUsage
    class ActionUsage
    class ControlFlow
    class ObjectFlow
    class UseCase
    class Actor
    BlockUsage "1" o-- "*" PartUsage : parts
    BlockUsage --> "*" PortUsage : ports
    BlockUsage --> "*" ActivityUsage : behaviors
    PartUsage --> "*" PortUsage : ports
    ActivityUsage --> "*" ActionUsage : actions
    ActionUsage --> "*" ControlFlow : control
    ActionUsage --> "*" ObjectFlow : objects
    UseCase --> "*" Actor : actors
    UseCase --> ActivityUsage : realizedBy
```

### Diagram Relationships

Internal block diagrams provide structural views of a block. The diagram displays the block's parts and their ports so connectors can be drawn between them. Actions in activity diagrams may also reference an internal block diagram that explains the hardware interaction for that step.

```mermaid
classDiagram
    class BlockUsage
    class PartUsage
    class PortUsage
    class SysMLDiagram
    class InternalBlockDiagram
    class ActionUsage
    SysMLDiagram <|-- InternalBlockDiagram
    BlockUsage --> InternalBlockDiagram : structureView
    InternalBlockDiagram --> "*" PartUsage : shows
    InternalBlockDiagram --> "*" PortUsage : ports
    PartUsage --> "*" PortUsage : ports
    ActionUsage --> InternalBlockDiagram : view
```

### Detailed Safety, Reliability and Cybersecurity Metamodel

The tool stores each safety analysis in its own container object alongside the
SysML repository. These containers track the tables and diagrams loaded in the
GUI so analyses remain linked to the architecture. Key data classes include:

```mermaid
classDiagram
    SysMLRepository --> "*" MissionProfile
    SysMLRepository --> "*" MechanismLibrary
    MechanismLibrary --> "*" DiagnosticMechanism
    SysMLRepository --> "*" ReliabilityAnalysis
    ReliabilityAnalysis --> "*" ReliabilityComponent
    SysMLRepository --> "*" MissionProfile
    SysMLRepository --> "*" MechanismLibrary
    MechanismLibrary --> "*" DiagnosticMechanism
    ReliabilityAnalysis --> MissionProfile : profile
    SysMLRepository --> "*" HazopDoc
    HazopDoc --> "*" HazopEntry
    SysMLRepository --> "*" HaraDoc
    HaraDoc --> "*" HaraEntry
    SysMLRepository --> "*" FmeaDoc
    FmeaDoc --> "*" FmeaEntry
    SysMLRepository --> "*" FmedaDoc
    FmedaDoc --> "*" FmeaEntry
    SysMLRepository --> "*" CausalBayesianNetworkDoc
    CausalBayesianNetworkDoc --> CausalBayesianNetwork : network
    FmeaEntry --> Fault : cause
    FmeaEntry --> Failure : effect
    Failure --> FaultTreeNode : representedBy
    SysMLRepository --> "*" FI2TCDoc
    SysMLRepository --> "*" TC2FIDoc
    FI2TCDoc --> "*" FI2TCEntry
    TC2FIDoc --> "*" TC2FIEntry
    FI2TCEntry --> FunctionalInsufficiency
    FI2TCEntry --> TriggeringCondition
    FI2TCEntry --> Scenario
    FI2TCEntry --> Hazard : hazard
    FI2TCEntry --> HaraEntry : severity
    TC2FIEntry --> TriggeringCondition
    TC2FIEntry --> FunctionalInsufficiency
    TC2FIEntry --> Hazard : hazard
    TC2FIEntry --> HaraEntry : severity
    SysMLRepository --> "*" ScenarioLibrary
    ScenarioLibrary --> "*" Scenario
    SysMLRepository --> "*" OddLibrary
    OddLibrary --> "*" Scenery
    SysMLRepository --> "*" Hazard
    SysMLRepository --> "*" FunctionalModification
    FunctionalModification --> "*" AcceptanceCriteria
    SysMLRepository --> "*" AcceptanceCriteria
    SysMLRepository --> "*" TriggeringCondition
    SysMLRepository --> "*" FunctionalInsufficiency
    SysMLRepository --> "*" Fault
    SysMLRepository --> "*" Failure
    SysMLRepository --> "*" ReviewData
    SysMLRepository --> "*" ThreatDoc
    ThreatDoc --> "*" ThreatEntry
    ThreatEntry --> "*" FunctionThreat
    FunctionThreat --> "*" DamageScenario
    DamageScenario --> "*" ThreatScenario
    ThreatScenario --> "*" AttackPath
    SysMLRepository --> "*" CyberRiskEntry
    SysMLRepository --> "*" CybersecurityGoal
    CybersecurityGoal --> "*" CyberRiskEntry : riskAssessments
    CyberRiskEntry --> ThreatScenario : threatScenario
    CyberRiskEntry --> DamageScenario : damageScenario
    HaraEntry --> CyberRiskEntry : cyber
    class CausalBayesianNetworkDoc
    class CausalBayesianNetwork
    class FI2TCEntry
    class TC2FIEntry
    class Hazard
    class HaraEntry
    class TriggeringCondition
    class FunctionalInsufficiency
    class FunctionalModification
    class AcceptanceCriteria
    class FaultTreeNode
    class Fault
    class Failure
    class MechanismLibrary
    class DiagnosticMechanism
    class MissionProfile
    class ScenarioLibrary
    class OddLibrary
    class Scenery
    class ReviewData
    class ThreatDoc
    class ThreatEntry
    class FunctionThreat
    class DamageScenario
    class ThreatScenario
    class AttackPath
    class CyberRiskEntry
    class CybersecurityGoal
```

`ReliabilityAnalysis` records the selected standard, mission profile and overall
FIT results. Each `ReliabilityComponent` lists attributes like qualification,
quantity and a dictionary of part‑specific parameters. `MissionProfile`
instances capture on/off times and temperature ranges used when converting FIT
rates to probabilities. `MechanismLibrary` collections hold
`DiagnosticMechanism` entries from ISO 26262 Annex D so FMEDAs can select the
appropriate diagnostic coverage. `ScenarioLibrary` and `OddLibrary` objects
group reusable scenarios and ODD elements so HAZOP, risk assessment and FI2TC/TC2FI tables
share a consistent context. HAZOP and risk assessment tables use `HazopDoc`/`HazopEntry`
and `HaraDoc`/`HaraEntry` pairs to store their rows. FMEA and FMEDA tables are
stored as `FmeaDoc` and `FmedaDoc` with lists of generic `FmeaEntry`
dictionaries capturing the failure mode, cause, detection rating and diagnostic
coverage. Causal Bayesian Network analyses use `CausalBayesianNetworkDoc` containers that pair a network with its diagram layout so probabilistic models can be edited alongside other work products. Fault tree diagrams consist of nested `FaultTreeNode` objects that hold
FMEA metrics, FMEDA values and traced requirements. Cybersecurity analyses use
`ThreatDoc` and `CyberRiskEntry` records to capture STRIDE-based threat
scenarios, attack paths and damage assessments. Each `CyberRiskEntry`
computes impact, risk level and CAL while linked `CybersecurityGoal`
collections store the highest resulting CAL to support ISO 21434 compliance.

The diagram below shows how a threat analysis links to its cybersecurity risk
assessment and resulting goal. Each risk entry records the attack vector,
feasibility and four impact categories before deriving the overall impact,
resulting risk level and Cybersecurity Assurance Level (CAL).

```mermaid
classDiagram
    class ThreatDoc {
        name
        diagram
    }
    class ThreatEntry {
        asset
    }
    class FunctionThreat {
        name
    }
    class DamageScenario {
        scenario
        dtype
    }
    class ThreatScenario {
        stride
        scenario
    }
    class AttackPath {
        description
    }
    class CyberRiskEntry {
        damage_scenario
        threat_scenario
        attack_vector
        feasibility
        financial_impact
        safety_impact
        operational_impact
        privacy_impact
        overall_impact
        risk_level
        cal
    }
    class CybersecurityGoal {
        goal_id
        description
        cal
    }
    ThreatDoc --> "*" ThreatEntry
    ThreatEntry --> "*" FunctionThreat
    FunctionThreat --> "*" DamageScenario
    DamageScenario --> "*" ThreatScenario
    ThreatScenario --> "*" AttackPath
    CyberRiskEntry --> ThreatScenario : threatScenario
    CyberRiskEntry --> DamageScenario : damageScenario
    CybersecurityGoal --> "*" CyberRiskEntry : riskAssessments
```

#### Analysis Relationships

The diagram below shows how reliability calculations flow into FMEDA tables and fault trees.

```mermaid
classDiagram
    class BlockUsage
    class PartUsage
    class HazopEntry
    class FmeaDoc
    class FaultTreeDiagram
    class Fault
    class Failure
    class FmeaEntry
    class FmedaDoc
    class ReliabilityAnalysis
    class ReliabilityComponent
    BlockUsage --> ReliabilityAnalysis : analysis
    ReliabilityAnalysis --> "*" ReliabilityComponent : components
    PartUsage --> ReliabilityComponent : component
    HazopEntry --> FmeaEntry : failureMode
    FmeaDoc --> "*" FmeaEntry : rows
    FmeaEntry --> Fault : cause
    FmeaEntry --> Failure : effect
    Failure --> FaultTreeNode : event
    FmedaDoc --> "*" FmeaEntry : rows
    PartUsage --> "*" FmeaEntry : failureModes
    ReliabilityComponent --> "*" FmeaEntry : modes
    FmeaEntry --> FaultTreeNode : baseEvent
    SysMLDiagram <|-- FaultTreeDiagram
    FaultTreeDiagram --> "*" FaultTreeNode : nodes
```

Blocks reference a `ReliabilityAnalysis` which lists its components. Parts link directly to the matching `ReliabilityComponent`. Malfunctions selected from `HazopEntry` rows become `FmeaEntry` failure modes tied to those components. The base FIT for each `ReliabilityComponent` feeds into FMEDA tables so a separate FIT is calculated for every failure mode. These FMEDA entries can spawn `FaultTreeNode` base events inside an FTA diagram so probabilities and coverage remain synchronized with the reliability analysis.

#### Hazard Traceability

The next diagram traces how malfunctions detected in a HAZOP flow through the safety analyses. Actions in activity diagrams become `HazopEntry` malfunctions linked to operational `Scenario` objects and their `Scenery` from the ODD. Selected HAZOP rows populate `HaraEntry` items where Severity × Exposure × Controllability determine the ASIL and resulting `SafetyGoal`. When cyber risks are relevant, each `HaraEntry` can reference a `CyberRiskEntry` so damage scenarios influence the hazard analysis. Safety goals appear as the top level events in FTAs. FMEDA failure modes and architecture components create `FaultTreeNode` base events that generate safety `Requirement` objects. Requirements may be decomposed into children with reduced ASIL values when ISO 26262 decomposition rules apply.

```mermaid
classDiagram
    class UseCase
    class ActivityUsage
    class ActionUsage
    class HazopEntry
    class Scenario
    class Scenery
    class HaraEntry
    class Hazard
    class SafetyGoal
    class FmeaEntry
    class FaultTreeDiagram
    class FaultTreeNode
    class Fault
    class Failure
    class Requirement
    class CyberRiskEntry
    UseCase --> ActivityUsage : realizedBy
    ActivityUsage --> "*" ActionUsage : actions
    ActivityUsage --> HazopEntry : hazopInput
    ActionUsage --> HazopEntry : malfunction
    Scenario --> HazopEntry : analyzedIn
    Scenery --> Scenario : contextFor
    HazopEntry --> HaraEntry : selected
    HazopEntry --> Fault : fault
    Fault --> Failure : resultsIn
    FmeaEntry --> Fault : cause
    FmeaEntry --> Failure : effect
    Failure --> FaultTreeNode : event
    CyberRiskEntry --> HaraEntry : cyber
    HaraEntry --> Hazard
    HaraEntry --> SafetyGoal
    SafetyGoal --> FaultTreeDiagram : topEvent
    FmeaEntry --> FaultTreeNode : baseEvent
    FaultTreeDiagram --> "*" FaultTreeNode : nodes
    FaultTreeNode --> Requirement : requirement
    Requirement --> "0..*" Requirement : decomposedInto
```

#### Review Data Structure

```mermaid
classDiagram
    SysMLRepository --> "*" ReviewData
    ReviewData --> "*" ReviewParticipant : moderators
    ReviewData --> "*" ReviewParticipant : participants
    ReviewData --> "*" ReviewComment : comments
    class ReviewParticipant {
        name
        email
        role
        done
        approved
        reject_reason
    }
    class ReviewComment {
        comment_id
        node_id
        text
        reviewer
        target_type
        req_id
        field
        resolved
        resolution
    }
    class ReviewData {
        name
        description
        mode
        fta_ids
        fmea_names
        fmeda_names
        hazop_names
        hara_names
        due_date
        closed
        approved
        reviewed
    }
```

Each review stores its moderators, participants and comment threads along with
the names or IDs of the analyses being evaluated.

#### Differences From Standard SysML

- **BlockUsage** – extends the standard `Block` with reliability information:
  `analysis`, `fit`, `qualification` and `failureModes` link architecture
  elements to FMEA tables.
- **PartUsage** – extends `PartProperty` by referencing a BOM `component`,
  listing applicable `failureModes` and storing the assigned `asil` level.
- **SafetyGoal** – specialization of `Requirement` holding a textual
  `description`, `asil` rating and quantitative targets `spfm`, `lpfm` and `dc`.
- **Hazard** – extends `SysMLElement` with a hazard `description` and risk assessment
  `severity` plus the related `scenarios`.
- **Scenario** – extends `SysMLElement` to include a short `description`, linked
  `scenery` context and traced `hazards`.
- **Scenery** – extends `SysMLElement` with the `odd_element` name and flexible
  context `attributes` describing that environment.
- **FaultTreeNode** – extends `SysMLElement` by storing FMEA fields
  `fmea_effect` and `fmea_cause`, FMEDA metrics and traced
  `safety_requirements`.
- **ReliabilityAnalysis** – specialization of `AnalysisDocument` capturing the
  selected reliability `standard`, mission `profile`, aggregated `total_fit` and
  resulting `spfm`, `lpfm` and `dc` values.
- **ReliabilityComponent** – extends `SysMLElement` with component `name`,
  qualification certificate, `quantity`, parameter `attributes` and computed
  `fit` rate.
- **FmeaDoc** – specialized `AnalysisDocument` holding the failure mode table
  with occurrence and detection ratings.
- **FmeaEntry** – extends `SysMLElement` with `failure_mode`, `cause`, `effect`,
  `severity`, `occurrence` and `detection` data.
- **FmedaDoc** – specialized `AnalysisDocument` whose table-level metrics
  `spfm`, `lpfm` and `dc` are calculated from failure mode FIT values.
- **FaultTreeDiagram** – specialization of `SysMLDiagram` storing the overall
  fault tree probability `phmf` and Prototype Assurance Level `pal`.
- **TriggeringCondition** – extends `SysMLElement` with a textual
  `description`, the related `scenario` and any allocated acceptance criteria.
- **FunctionalInsufficiency** – extends `SysMLElement` with the missing function
  `description`, associated `scenario` and impacted `safetyGoal`.
- **FunctionalModification** – extends `SysMLElement` to record the mitigation
  text and linked `acceptanceCriteria` used to verify the change.
- **AcceptanceCriteria** – extends `SysMLElement` with a measurable condition
  proving a functional modification resolves the hazard.
- **Fault** – extends `SysMLElement` to describe the underlying cause leading to
  a failure mode.
- **Failure** – extends `SysMLElement` to record the malfunction effect used as
  an FMEA failure mode and FTA event.
- **MechanismLibrary** – aggregates `DiagnosticMechanism` definitions that can
  be referenced by FMEDAs. Each mechanism stores a `coverage` value along with a
  short `description`, implementation `detail` and optional `requirement`.
- **MissionProfile** – captures the on/off time, temperatures and other
  environmental parameters for reliability calculations.
- **ScenarioLibrary** – groups reusable `Scenario` entries so analyses share the
  same operational contexts.
- **OddLibrary** – lists `Scenery` elements describing ODD attributes such as
  road features or environmental limits.
- **ReviewData** – stores peer or joint review sessions with moderators,
  participants, review comments and lists of referenced analyses.
- **ThreatDoc** – container for a threat analysis document with a `name`,
  reference `diagram` and `entries` describing assets and functions.
- **ThreatEntry** – links an `asset` to the affected system `functions` for
  further analysis.
- **FunctionThreat** – associates a function `name` with possible
  `damage_scenarios`.
- **DamageScenario** – potential damage `scenario` and type `dtype` that groups
  related threat scenarios.
- **ThreatScenario** – STRIDE-based `stride` category, textual `scenario` and
  optional attack paths.
- **AttackPath** – description of a single attack path that could realize the
  threat.
- **CyberRiskEntry** – risk assessment values for a threat scenario including
  `attack_vector`, `feasibility`, impact ratings, derived `overall_impact`,
  `risk_level` and resulting `cal`.
- **HaraEntry** – risk assessment row linking a malfunction and scenario to an
  optional `cyber` reference so damage scenarios influence safety hazards.
- **CybersecurityGoal** – textual goal `description`, `goal_id` and computed
  highest `cal` across linked risk assessments.

### Extended AutoML Element Attributes

AutoML elements include additional properties beyond the standard SysML fields.
Key attributes are:

- **SafetyGoal** – textual `description`, assigned `asil` level and quantitative
  targets `spfm`, `lpfm` and `dc`. Each goal also lists allocated safety
  `requirements`.
- **Hazard** – hazard `description`, risk assessment `severity` and the related
  `scenarios` that can lead to it.
- **Scenario** – short `description`, linked `scenery` context and traced
  `hazards`.
- **Scenery** – stores the `odd_element` name and an open-ended set of
  context attributes describing that element.
- **FaultTreeNode** – FMEA fields (`fmea_effect`, `fmea_cause`, `fmea_severity`,
  `fmea_occurrence`, `fmea_detection`, `fmea_component`), FMEDA metrics
  (`fmeda_malfunction`, `fmeda_safety_goal`, `fmeda_diag_cov`, `fmeda_fit`,
  `fmeda_spfm`, `fmeda_lpfm`, `fmeda_fault_type`, `fmeda_fault_fraction`,
  `fmeda_dc_target`, `fmeda_spfm_target`, `fmeda_lpfm_target`), safety goal data
  (`safety_goal_description`, `safety_goal_asil`, `safe_state`, `ftti`,
  `validation_target`, `validation_desc`, `acceptance_criteria`, `sg_dc_target`,
  `sg_spfm_target`, `sg_lpfm_target`), probability attributes (`failure_prob`, `probability`,
  `prob_formula`), plus `fault_ref`, `malfunction` and linked
  `safety_requirements`.
- **ReliabilityAnalysis** – selected `standard`, mission `profile`, aggregated
  `total_fit` and resulting `spfm`, `lpfm` and `dc` values.
- **ReliabilityComponent** – component `name`, qualification certificate,
  `quantity`, parameter `attributes` and computed `fit` rate.
- **MissionProfile** – `tau_on`, `tau_off`, board and ambient temperature
  ranges, `humidity`, `duty_cycle` and optional `notes` describing operating
  conditions.
- **FmeaDoc** – failure mode table with occurrence and detection ratings.
- **FmedaDoc** – table-level metrics `spfm`, `lpfm` and `dc` calculated from
  failure mode FIT values.
- **MechanismLibrary** – named collection of diagnostic mechanisms.
- **DiagnosticMechanism** – mechanism `name`, expected `coverage` and
  descriptive fields `description`, `detail` and `requirement`.
- **FaultTreeDiagram** – overall fault tree probability `phmf` and Prototype
  Assurance Level `pal`.
- **TriggeringCondition** – `description`, related `scenario` and any allocated
  acceptance criteria.
- **FunctionalInsufficiency** – description of the missing function,
  associated `scenario` and the impacted `safetyGoal`.
- **FunctionalModification** – mitigation text and link to one or more
  `acceptanceCriteria` used to verify the change.
- **AcceptanceCriteria** – measurable condition proving a functional
  modification resolves the hazard.
- **MechanismLibrary** – library `name` and list of `DiagnosticMechanism`
  definitions that provide diagnostic coverage values.
- **DiagnosticMechanism** – `coverage`, `description`, implementation `detail`
  and optional `requirement` text.
- **MissionProfile** – `tau_on`, `tau_off`, `board_temp`, `ambient_temp`,
  `humidity`, `duty_cycle` and free-form `notes` describing operating
  conditions.
- **ScenarioLibrary** – `name` plus a list of `scenarios` and referenced ODD
  elements.
- **OddLibrary** – `name` and collection of `Scenery` entries describing ODD
  attributes.
- **Fault** - underlying cause leading to a failure mode.
- **Failure** - malfunction effect used as an FMEA failure mode and FTA event.
- **ReviewData** - review `mode`, lists of `moderators` and `participants`,
  referenced analysis names and a collection of `comments`.
- **SysMLObject** – drawn object with coordinates, size and an optional linked
  element. The `locked` flag prevents editing while `hidden` temporarily removes
  the object from the diagram.
- **DiagramConnection** – connector between objects storing the connection
  `style`, optional arrowheads, intermediate points and a `mid_arrow` toggle for
  aggregation lines.

**BlockUsage** – extends `Block` with reliability fields like `analysis`, `fit`, `qualification` and `failureModes`.

```mermaid
classDiagram
    class BlockUsage {
        analysis
        fit
        qualification
        failureModes
    }
    Block <|-- BlockUsage
```

**PartUsage** – extends `PartProperty` with `component`, `failureModes` and `asil` fields.

```mermaid
classDiagram
    class PartUsage {
        component
        failureModes
        asil
    }
    PartProperty <|-- PartUsage
```

**SafetyGoal** – specialization of `Requirement` with `asil` and FMEDA metrics (`spfm`, `lpfm`, `dc`).

```mermaid
classDiagram
    class SafetyGoal {
        asil
        spfm
        lpfm
        dc
    }
    Requirement <|-- SafetyGoal
```

**Hazard** – extends `SysMLElement` to store the hazard `description` and risk assessment `severity`.

```mermaid
classDiagram
    class Hazard {
        description
        severity
    }
    SysMLElement <|-- Hazard
```

**Scenario** – extends `SysMLElement` with a short `description` and linked `scenery`.

```mermaid
classDiagram
    class Scenario {
        description
        scenery
    }
    SysMLElement <|-- Scenario
```

**Scenery** – extends `SysMLElement` with an `odd_element` name and descriptive `attributes`.

```mermaid
classDiagram
    class Scenery {
        odd_element
        attributes
    }
    SysMLElement <|-- Scenery
```

**FaultTreeNode** – specialized `SysMLElement` capturing FMEA and FMEDA data for FTA events.

```mermaid
classDiagram
    class FaultTreeNode {
        fmea_effect
        fmea_cause
        fmeda_fit
        fmeda_diag_cov
        fmeda_spfm
        fmeda_lpfm
        failure_prob
        safety_requirements
    }
    SysMLElement <|-- FaultTreeNode
```

**ReliabilityAnalysis** – extends `AnalysisDocument` to store mission profile and cumulative FIT metrics.

```mermaid
classDiagram
    class ReliabilityAnalysis {
        standard
        profile
        total_fit
        spfm
        lpfm
        dc
    }
    AnalysisDocument <|-- ReliabilityAnalysis
```
**ReliabilityComponent** – extends `SysMLElement` with component data like `name`, `qualification`, `quantity`, `attributes` and `fit`.


```mermaid
classDiagram
    class ReliabilityComponent {
        name
        qualification
        quantity
        attributes
        fit
    }
    SysMLElement <|-- ReliabilityComponent
```
**MissionProfile** – records operating and environmental conditions for reliability calculations.

```mermaid
classDiagram
    class MissionProfile {
        tau_on
        tau_off
        board_temp
        board_temp_min
        board_temp_max
        ambient_temp
        ambient_temp_min
        ambient_temp_max
        humidity
        duty_cycle
        notes
    }
```

**MechanismLibrary** – collection of diagnostic mechanisms with coverage data.

```mermaid
classDiagram
    class MechanismLibrary {
        name
        mechanisms
    }
```

**DiagnosticMechanism** – individual safety mechanism and its expected coverage.

```mermaid
classDiagram
    class DiagnosticMechanism {
        name
        coverage
        description
        detail
        requirement
    }
```

**AnalysisDocument** – base class for safety tables with `name`, `date` and `description`.


```mermaid
classDiagram
    class AnalysisDocument {
        name
        date
        description
    }
    SysMLElement <|-- AnalysisDocument
```

**FmeaDoc** – extends `AnalysisDocument` for FMEA tables with an `rpn_threshold`.

```mermaid
classDiagram
    class FmeaDoc {
        rpn_threshold
    }
    AnalysisDocument <|-- FmeaDoc
```

**FmeaEntry** – extends `SysMLElement` with failure mode data including `cause`, `effect`, `severity`, `occurrence` and `detection`.

```mermaid
classDiagram
    class FmeaEntry {
        failure_mode
        cause
        effect
        severity
        occurrence
        detection
    }
    SysMLElement <|-- FmeaEntry
```

**FmedaDoc** – another `AnalysisDocument` variant storing table-level `spfm`, `lpfm` and `dc` metrics.

```mermaid
classDiagram
    class FmedaDoc {
        spfm
        lpfm
        dc
    }
    AnalysisDocument <|-- FmedaDoc
```
**FaultTreeDiagram** – specialization of `SysMLDiagram` storing overall probability `phmf` and Prototype Assurance Level `pal`.


```mermaid
classDiagram
    class FaultTreeDiagram {
        phmf
        pal
    }
    SysMLDiagram <|-- FaultTreeDiagram
```

**TriggeringCondition** – extends `SysMLElement` with a `description`, linked `scenario` and associated acceptance criteria.

```mermaid
classDiagram
    class TriggeringCondition {
        description
        scenario
        acceptanceCriteria
    }
    SysMLElement <|-- TriggeringCondition
```

**FunctionalInsufficiency** – extends `SysMLElement` with a failure `description`, linked `scenario` and impacted `safetyGoal`.

```mermaid
classDiagram
    class FunctionalInsufficiency {
        description
        scenario
        safetyGoal
    }
    SysMLElement <|-- FunctionalInsufficiency
```

**FunctionalModification** – extends `SysMLElement` with mitigation `text` and linked acceptance criteria.

```mermaid
classDiagram
    class FunctionalModification {
        text
        acceptanceCriteria
    }
    SysMLElement <|-- FunctionalModification
```
**AcceptanceCriteria** – extends `SysMLElement` with a textual description verifying a functional modification.


```mermaid
classDiagram
    class AcceptanceCriteria {
        description
    }
    SysMLElement <|-- AcceptanceCriteria
```
**Fault** – extends `SysMLElement` to describe an underlying cause leading to a failure mode.

```mermaid
classDiagram
    class Fault {
        description
    }
    SysMLElement <|-- Fault
```

**Failure** – extends `SysMLElement` to capture a malfunction effect and its `severity`.

```mermaid
classDiagram
    class Failure {
        description
        severity
    }
    SysMLElement <|-- Failure
```

**ReviewData** – captures the participants and comments for peer or joint reviews.

```mermaid
classDiagram
    class ReviewParticipant {
        name
        email
        role
        done
        approved
        reject_reason
    }
    class ReviewComment {
        comment_id
        node_id
        text
        reviewer
        target_type
        req_id
        field
        resolved
        resolution
    }
    class ReviewData {
        name
        description
        mode
        moderators
        participants
        comments
        fta_ids
        fmea_names
        fmeda_names
        hazop_names
        hara_names
        due_date
        closed
        approved
        reviewed
    }
    ReviewData --> "*" ReviewParticipant : participants
    ReviewData --> "*" ReviewParticipant : moderators
    ReviewData --> "*" ReviewComment : comments
```

## BOM Integration with AutoML Diagrams

Blocks in block diagrams may reference saved reliability analyses via the **analysis** property while parts reference individual components using the **component** property. Both element types also provide **fit**, **qualification** and **failureModes** attributes. Entering values for these fields shows them in a *Reliability* compartment for blocks or as additional lines beneath parts so FIT rates and qualification information remain visible in the AutoML model. When editing a block or part you can now pick from drop-down lists containing all analyses or components from saved reliability analyses. Selecting an item automatically fills in its FIT rate, qualification certificate and any failure modes found in FMEA tables.

## Component Qualifications

Reliability calculations take the qualification certificate of each passive component into account. When computing FIT rates, a multiplier based on the certificate (e.g. *AEC‑Q200* or *MIL‑STD‑883*) is applied so qualified parts yield lower failure rates. Active components currently use a neutral factor. Additional datasheet parameters such as diode forward voltage or MOSFET `RDS(on)` can be entered when configuring components to better document the parts used in the analysis.

## Mission Profiles and Probability Formulas

The **Reliability** menu lets you define mission profiles describing the on/off time, temperatures and other conditions for your system. When a profile is present its total `TAU` value is used to convert FIT rates into failure probabilities for each basic event.

In the *Edit Node* dialog for a basic event you can choose how the FIT rate is interpreted:

* **linear** – probability is calculated as `λ × τ` where `λ` is the FIT value expressed as failures per hour and `τ` comes from the selected mission profile.
* **exponential** – uses the exponential model `1 − exp(−λ × τ)`.
* **constant** – probability comes from the basic event's *Failure Probability* field and does not use the FIT rate or mission time.

Mission profiles and the selected formula for each basic event are stored in the JSON model so results remain consistent when reloading the file.

## SOTIF Analysis

The **Qualitative Analysis** menu also provides dedicated SOTIF tools. Selecting **Triggering Conditions** or **Functional Insufficiencies** opens read-only lists of each node type with an **Export CSV** button. These views gather all triggering condition and functional insufficiency nodes from the FTAs so the information can be reviewed separately.

Two additional tables support tracing between these elements:

* **FI2TC Analysis** – analogue of HAZOP for SOTIF. Each row links a functional
  insufficiency to the triggering conditions, scenarios and mitigation measures
  that reveal the hazard. The hazard and its **severity** are recorded here. The
  table includes dedicated **triggering_conditions** and
  **functional_insufficiencies** columns populated via comboboxes so new items
  can be added on the fly. The **design_measures** column now shows a list of
  allocated functional modification requirements with **Add New** and
  **Add Existing** buttons just like FTA nodes. Selected requirements appear in
  the listbox and can be edited or removed individually.
* **TC2FI Analysis** – also mirrors HAZOP concepts for SOTIF. It starts from the
  triggering condition and lists the impacted functions, architecture elements
  and related insufficiencies. The identified hazard and its **severity** are
  noted in each entry. The **triggering_conditions** and
  **functional_insufficiencies** fields mirror those in the FI2TC table to keep
  the relationships consistent.

Severity recorded in FI2TC and TC2FI entries is inherited by the risk assessment so the risk graph reflects the SOTIF findings. Other risk assessment values such as the associated safety goal flow into these tables so SOTIF considerations remain connected to the overall risk assessment. Minimal cut sets calculated from the FTAs highlight combinations of FIs and TCs that form *CTAs*. From a CTA entry you can generate a functional modification requirement describing how the design must change to avoid the unsafe behaviour.

All FI2TC and TC2FI documents appear in the *Hazard Analysis* section of the **Analyses** tab so they can be opened alongside risk assessment tables, FTAs and CTAs for a complete view of functional safety and SOTIF issues.

### SOTIF Traceability

The following diagram shows how triggering conditions, functional insufficiencies and functional modifications connect scenarios to safety goals and fault trees. FI2TC and TC2FI tables cross‑reference these elements and record the acceptance criteria for each mitigation.

```mermaid
classDiagram
    class Scenario
    class SafetyGoal
    class TriggeringCondition
    class FunctionalInsufficiency
    class FI2TCDoc
    class TC2FIDoc
    class Hazard
    class HaraEntry
    class FunctionalModification
    class AcceptanceCriteria
    class FaultTreeDiagram
    class FaultTreeNode
    Scenario --> TriggeringCondition : triggers
    Scenario --> FunctionalInsufficiency : reveals
    TriggeringCondition --> FI2TCDoc : entry
    FunctionalInsufficiency --> FI2TCDoc : entry
    TriggeringCondition --> TC2FIDoc : entry
    FunctionalInsufficiency --> TC2FIDoc : entry
    FunctionalInsufficiency --> FunctionalModification : mitigatedBy
    FunctionalModification --> AcceptanceCriteria : validatedBy
    FI2TCDoc --> Hazard : hazard
    TC2FIDoc --> Hazard : hazard
    FI2TCDoc --> HaraEntry : severity
    TC2FIDoc --> HaraEntry : severity
    SafetyGoal --> FaultTreeDiagram : topEvent
    FaultTreeDiagram --> "*" FaultTreeNode : nodes
    TriggeringCondition --> FaultTreeNode : cta
    FunctionalInsufficiency --> FaultTreeNode : cta
```

## Cybersecurity Analysis

AutoML includes cybersecurity assessments alongside traditional safety tools.
The **Cyber Risk Assessment** view evaluates damage scenarios, threat
scenarios and attack vectors to compute overall impact, risk level and
Cybersecurity Assurance Level (CAL). Each row may reference a
`CybersecurityGoal`, which aggregates the highest CAL from its linked
risk assessments.

### Safety and Cyber Governance

The governance model below illustrates how safety and cybersecurity
activities converge during reviews.

```mermaid
flowchart TD
    A([Threat Analysis]) --> B([Cyber Risk Assessment])
    B --> C([Cybersecurity Goals])
    A --> D([Hazard Analysis])
    D --> E([Safety Goals])
    C & E --> F([Governance Review])
    F --> G([Mitigations Implemented])
```

Threat analyses feed cyber risk assessments and ultimately cybersecurity
goals, while hazard analyses inform safety goals. Both goal sets flow
into a combined governance review that drives the implementation of
mitigations across safety and security domains.

## Review Toolbox

Launch the review features from the **Review** menu:

* **Start Peer Review** – create at least one moderator and one reviewer, then tick the checkboxes for the FTAs and FMEAs you want to include. Each moderator and participant has an associated email address. A due date is requested and once reached the review becomes read‑only unless a moderator extends it. A document window opens showing the selected elements. FTAs are drawn on canvases you can drag and scroll, while FMEAs appear as full tables listing every field so failures can be reviewed line by line. Linked requirements are listed below and any text changes are colored the same way as other differences. Changes to which requirements are allocated to each item are highlighted in blue and red.
* **Start Joint Review** – add participants with reviewer or approver roles and at least one moderator, select the desired FTAs and FMEAs via checkboxes and enter a unique review name and description. Approvers can approve only after all reviewers are done and comments resolved. Moderators may edit the description, due date or participant list later from the toolbox. The document window behaves the same as for peer reviews with draggable FTAs and tabulated FMEAs. Requirement diffs are also shown in this view.
* Closing a joint review asks for a baseline name which is combined with the automatically incremented version, for example "v4 - baseline_00_98_23". This label appears in the **Compare Versions** dialog.
* **Open Review Toolbox** – manage comments. Selecting a comment focuses the related element and shows the text below the list. Use the **Open Document** button to reopen the visualization for the currently selected review. A drop-down at the top lists every saved review with its approval status.
* **Merge Review Comments** – combine feedback from another saved model into the current one so parallel reviews can be consolidated.
* **Compare Versions** – view earlier approved versions. Differences are listed with a short description and small before/after images of changed FTA nodes. Requirement allocations are compared in the diagrams and logs.
* **Set Current User** – choose who you are when adding comments. The toolbox also provides a drop-down selector.
* **Update Decomposition** – after splitting a requirement into two, select either child and use the new button in the node dialog to pick a different ASIL pair.
* The target selector within the toolbox only lists nodes and FMEA items that were chosen when the review was created, so comments can only be attached to the scoped elements.

Nodes with unresolved comments show a small yellow circle to help locate feedback quickly. When a review document is opened it automatically compares the current model to the previous approved version. Added elements appear in blue and removed ones in red just like the **Compare Versions** tool, but only for the FTAs and FMEAs included in that review.

When comparing versions, added nodes and connections are drawn in blue while removed ones are drawn in red. Text differences highlight deleted portions in red and new text in blue so changes to descriptions, rationales or FMEA fields stand out. Deleted links between FTA nodes are shown with red connectors. Requirement lists are compared as well so allocation changes show up alongside description and rationale edits. The Requirements Matrix window now lists every requirement with the nodes and FMEA items where it is allocated and the safety goals traced to each one.

Comments can be attached to FMEA entries and individual requirements. Resolving a comment prompts for a short explanation which is shown with the original text.

Review information (participants, comments, review names, descriptions and approval state) is saved as part of the model file and restored on load.

## Additional Tools

### Common Cause Toolbox

The **Common Cause Toolbox** groups failures that share the same cause across FMEAs, FMEDAs and FTAs. It highlights events that may lead to common cause failures and supports exporting the aggregated list to CSV.

### Risk & Assurance Gate Calculator

A built-in calculator derives a Prototype Assurance Level (PAL) from confidence, robustness and direct assurance inputs. Gates aggregate assurance from child nodes to help judge whether additional testing or design changes are needed before road trials.

### Product Goals Export

Use **Export Product Goal Requirements** in the Requirements menu to generate a CSV listing each product goal with its associated requirements and ASIL ratings.

### Safety Performance Indicators

The **Safety Performance Indicators** tool in the Safety & Security Management tab
aggregates each product goal's validation target and acceptance criteria with
its safety and AI metrics. Safety metrics such as SPFM, LPFM and DC, along with
AI-specific measures like false-negative or precision rates, can be compared
against the planned validation targets. This view highlights how acceptance
criteria translate into measurable indicators and whether current performance
meets the required safety objectives.

### Safety & Security Management Toolbox

The **Safety & Security Management Toolbox** lets you organize safety work products across the entire lifecycle. You can define phases, attach tailored work products from any diagram or analysis with a supporting rationale, and capture workflows that govern how these items interact. The resulting lifecycle and workflow definition can be exported as a JSON business diagram to document your safety governance process.

### Acceptance Criteria and Validation Targets

ISO 21448 provides a method to derive a validation target from an acceptance
criterion by analysing the rate of the hazardous behaviour :math:`R_{HB}`.
The **acceptance rate** :math:`A_H` represents the tolerated rate of harm
in events per hour. Product goals also record the operational hours spent in
the system's ON state for which the acceptance criterion applies. The derived
validation target is the corresponding rate of hazardous behaviour
:math:`R_{HB}` that should not be exceeded. A mission profile from the model
can be selected to define the operating context for this validation target. Given
conditional probabilities for exposure :math:`P_{E|HB}`, uncontrollability
:math:`P_{C|E}` and severity :math:`P_{S|C}`, the acceptable rate of the
hazardous behaviour is computed as:

```
R_HB = A_H / (P_{E|HB} * P_{C|E} * P_{S|C})
```

This value can serve as a validation target when planning tests. For example,
an acceptance criterion of ``1e-8/h`` with ``P_{E|HB}=0.05``,
``P_{C|E}=0.1`` and ``P_{S|C}=0.01`` yields ``R_HB = 2e-4/h``. Because the
conditional probabilities are often very small, even moderate acceptance
rates can produce seemingly large validation targets.

The product goal editor derives exposure, controllability and severity
probabilities from their risk assessment ratings and shows them as read-only
fields. Only the acceptance rate is editable; the validation target is then
computed automatically.

The following rule-of-thumb probabilities are used to convert ISO 26262/21448
ratings into conditional probabilities. Each step increases the likelihood by
roughly an order of magnitude and represents values commonly referenced in
industry practice:

| Rating | P(E\|HB) | P(C\|E) | P(S\|C) |
|-------:|----------:|---------:|---------:|
| 1      | 1×10⁻⁴    | 1×10⁻³   | 1×10⁻³   |
| 2      | 1×10⁻³    | 1×10⁻²   | 1×10⁻²   |
| 3      | 1×10⁻²    | 1×10⁻¹   | 1×10⁻¹   |
| 4      | 1×10⁻¹    | –        | –        |

Projects with empirical data may substitute more precise values, but these
approximations provide a justified starting point when none are available. The
probability associated with each rating can be adjusted under **Project
Properties → Validation Probabilities** and is persisted in the project's JSON
file.

These acceptance criteria and validation targets form the baseline for Safety
Performance Indicators. Observed safety or AI metrics are traced back to these
targets so stakeholders can validate whether the established acceptance
criteria are met throughout development and testing.

## Email Setup

When sending review summaries, the application asks for SMTP settings and login details. If you use Gmail with two-factor authentication enabled, create an **app password** and enter it instead of your normal account password. Authentication failures will prompt you to re-enter these settings.

Each summary email embeds PNG images showing the differences between the current model and the last approved version for the selected FTAs so reviewers can view the diagrams directly in the message. CSV files containing the FMEA tables are attached so they can be opened in Excel or another spreadsheet application. Requirement changes with allocations and safety goal traces are listed below the diagrams.

If sending fails with a connection error, the dialog will prompt again so you can correct the server address or port.

## Dependencies

AutoML relies on a few third‑party Python packages. The new
`AutoML_Launcher.py` script checks for these dependencies and installs any that are
missing before handing off execution to `mainappsrc/AutoML.py`. The required packages
are:

```
Pillow openpyxl networkx reportlab adjustText
```

You can still install them manually with pip if preferred:

```
pip install pillow openpyxl networkx reportlab adjustText
```

When building the standalone executable with PyInstaller these packages must
already be available so they can be bundled into `AutoML.exe`. Missing
dependencies, such as Pillow, will otherwise lead to `ModuleNotFoundError`
when launching the built executable.

Note that Pillow provides the `PIL` module. The build scripts verify
dependencies with `python -m pip show` so the correct interpreter is used and
pass `--hidden-import=PIL.ImageTk` to PyInstaller to ensure the module is
bundled correctly.

If double‑clicking `mainappsrc/AutoML.py` closes immediately, launch it from a command
prompt instead so any error messages remain visible. Running `AutoML_Launcher.py`
performs the dependency installation automatically:

```
python AutoML_Launcher.py
```

## Metrics Tab

AutoML can display simple project metrics without needing Matplotlib. Open the
graphs via **View → Metrics**. Three canvases provide at‑a‑glance insight:

- **Requirement history** – line chart tracking the total number of
  requirements over time.
- **Status distribution** – bar chart showing counts for each requirement
  status such as *open* or *closed*.
- **User effort** – bar chart summarizing any values stored in
  ``app.user_metrics``.

Create requirements and populate their statuses to see data appear. Empty
projects will show blank charts until information is added.

## Diagram Styles

Several XML files in the `styles` directory control the colors used for
diagram elements. The default style `pastel.xml` provides softer tones like
peach actions and steel-blue nodes. `modern.xml` offers a Material-inspired
palette for a different look. Open the Style Editor via **View → Style Editor**, click **Load** and choose
the desired style. All open diagrams update immediately.

## License

This project is licensed under the GNU General Public License version 3. See the [LICENSE](LICENSE) file for details.

## Building the Executable
To create a standalone Windows executable with PyInstaller that embeds the
dependency-checking `AutoML_Launcher.py`:

- **Linux/macOS:** run `bin/build_exe.sh`
- **Windows:** run `bin\build_exe.bat`

You can invoke these scripts from any directory; they locate the repository
root automatically. Both generate `AutoML.exe` and an installer archive `AutoML_installer.zip` inside the `bin` directory. After building you can launch the application directly or use
`bin/run_automl.sh` on Unix-like systems or `bin\run_automl.bat` on
Windows. The bundled executable executes `AutoML_Launcher.py` internally so it
performs the same dependency installation when run from source.

The build scripts explicitly include Tkinter and its submodules so the GUI
launches correctly when running the packaged executable. This prevents
`ModuleNotFoundError: No module named 'tkinter'` errors on systems without a
full Python installation.

If a previous build failed and left an `AutoML.spec` file behind, the build
scripts now delete it before running PyInstaller so your command line
options are always applied.

The scripts exclude the `scipy` package, which is not required by AutoML but
can cause PyInstaller to fail on some Python installations. If you encounter
errors about ``IndexError`` while building, try upgrading your Python runtime
or reinstalling SciPy. This is most common when using a pre-release Python
interpreter (e.g. ``3.10.0rc2``). Install the latest stable release of Python
and run the build again if you hit this issue.


## Version History
<<<<<<< HEAD
- 0.2.7 - Launcher now shows the splash screen during application load.
=======
- 0.2.7 - Introduced `DiagramRenderer` for unified diagram rendering.
>>>>>>> 8a4a3c4b
- 0.2.6 - Introduced WindowControllers class for centralized window management.
- 0.2.5 - Added PDF report generation placeholder and fixed missing menu action.
- 0.2.4 - Centralized diff capture and review tools into ReviewManager.
- 0.2.3 - Moved capsule button into dedicated controls module.
- 0.2.2 - Moved risk assessment helpers into dedicated sub-app.
- 0.2.1 - Extracted review diff and version functions into ReviewManager.
- 0.1.12 - Delegated reliability and risk-analysis windows to dedicated sub-app wrappers.
- 0.1.11 - Split fault-tree and risk assessment logic into dedicated sub-app wrappers.
- 0.1.10 - Centralised constants and moved requirement logic into a RequirementsManager sub-app.
- 0.1.9 - Split diagram creation into dedicated sub-apps and centralised PNG export.
- 0.1.8 - Moved analysis tree logic into a dedicated TreeSubApp wrapper.
- 0.1.7 - Refactored main application into modular sub-apps and added CLI version option.
- 0.1.6 - Fixed version display in Help → About and splash screen.
- 0.1.5 - Added a pastel style with peach actions and steel-blue nodes.
- 0.1.4 - Initial diagram style support documented.
- 0.1.3 - Added context menu actions to remove parts from a diagram or from the model.
- 0.1.2 - Clarified systems safety focus in description and About dialog.
- 0.1.1 - Updated description and About dialog.
- 0.1.0 - Added Help menu and version tracking.
## Example Safety Analysis Tables

The following example shows how to build a small project from scratch so you can
follow the full safety workflow yourself. Start with these setup steps:

### Project Setup

1. Install the required packages:
   ```
   pip install pillow openpyxl networkx matplotlib reportlab adjustText
   ```
2. Launch AutoML with `python mainappsrc/AutoML.py` and choose **File → New Project**.
3. Create an activity diagram named **Stop at Intersection**:
   - **Diagram → Activity → New**
   - Add an initial node, an action called *Braking*, and a final node.
   - Save the diagram. HAZOP entries reference actions from activity diagrams,
     so the HAZOP table cannot be created without this step.
4. Add a scenario library via **Libraries → Scenario Library** and create the
   *Detroit* library with a scenario named *Pedestrians crossing* (exposure 4).

With the project prepared, the following sections illustrate each analysis.

### HAZOP

Steps to reproduce:
1. Navigate to **Safety → HAZOP**.
2. Click **Add Entry** and fill in the fields as shown.
3. Save the document.

| Function | Malfunction | Scenario | Hazard | Rationale |
|----------|-------------|----------|--------|-----------|
| Stop at Intersection | Does not stop at intersection | Pedestrians crossing | Run over VRUs | If the vehicle fails to stop when pedestrians are crossing, it may run over vulnerable road users. |

### Risk Assessment

Steps to reproduce:
1. Open **Safety → Risk Assessment** and create a new document linked to the HAZOP entry.
2. Set Severity = 3, Controllability = 3, Exposure = 4; AutoML computes ASIL D.
3. Export or save to view the table.

| Malfunction | Hazard | Scenario | Severity | Controllability | Exposure | ASIL | Safety Goal |
|-------------|--------|----------|----------|----------------|----------|------|-------------|
| Does not stop at intersection | Run over VRUs | Pedestrians crossing | 3 | 3 | 4 | D | Prevent no braking |

### Fault Tree

Steps to reproduce:
1. Go to **Analysis → Fault Tree**.
2. Create the top event "Prevent no braking" with an AND gate.
3. Add basic events for "capacitor is open" and "capacitor is shorted".
4. Run the probability calculation.

| Node | Type | Description | Probability | Safety Goal |
|------|------|-------------|-------------|-------------|
| Prevent no braking | TOP EVENT (AND) | Does not stop at intersection | 0.01277 | Prevent no braking |
| Node 5 | Basic Event | capacitor is open | 0.09227 | Prevent no braking |
| Node 8 | Basic Event | capacitor is shorted | 0.13841 | Prevent no braking |

### FMEDA

Steps to reproduce:
1. Open **Safety → FMEDA** and create a document named "ADS_FMEDA".
2. Add failure modes with diagnostic coverage and FIT values.
3. AutoML computes SPFM and LPFM; export the table.

| ID | Description | FMEA Cause | Malfunction | Safety Goal | Fault Type | FIT | SPFM | LPFM | Diagnostic Cov. |
|----|-------------|------------|-------------|-------------|------------|-----|------|------|-----------------|
| 4 | open | capacitor is open | Does not stop at intersection | Prevent no braking | permanent | 3844.68 | 38.4468 | 0 | 0.99 |
| 6 | shorted | capacitor is shorted | — | — | transient | 5767.02 | 0 | 1441.755 | 0.75 |

### Reliability Analysis

Steps to reproduce:
1. Navigate to **Analysis → Reliability** and create an "ADS_BOM" analysis.
2. Add components with their quantity and attributes.
3. Run the FIT calculation and export the results.

| Component | Type | Qty | FIT |
|-----------|------|-----|-----|
| resistor | resistor | 20 | 297.505 |
| capacitor | capacitor | 10 | 961.17 |

### Causal Bayesian Network

Steps to reproduce:
1. Open **Safety → Causal Bayesian Network** and create a document named "CBN".
2. Add variables `Rain`, `WetGround` and `SlipperyRoad` linking them in that order.
3. Set probabilities:
   - `Rain` prior 0.3
   - `WetGround` | `Rain` = 0.9, `¬Rain` = 0.1
   - `SlipperyRoad` | `WetGround` = 0.8, `¬WetGround` = 0.05
4. Use **Query** for `SlipperyRoad` to obtain approximately 0.305.

This end-to-end flow links HAZOP findings to risk assessment ratings, fault trees, FMEDA metrics, reliability data and causal Bayesian network reasoning for a coherent safety & security case.
<|MERGE_RESOLUTION|>--- conflicted
+++ resolved
@@ -1638,11 +1638,7 @@
 
 
 ## Version History
-<<<<<<< HEAD
 - 0.2.7 - Launcher now shows the splash screen during application load.
-=======
-- 0.2.7 - Introduced `DiagramRenderer` for unified diagram rendering.
->>>>>>> 8a4a3c4b
 - 0.2.6 - Introduced WindowControllers class for centralized window management.
 - 0.2.5 - Added PDF report generation placeholder and fixed missing menu action.
 - 0.2.4 - Centralized diff capture and review tools into ReviewManager.
