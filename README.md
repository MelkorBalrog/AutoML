Author: Miguel Marina <karel.capek.robotics@gmail.com>
# AutoML

This repository contains a graphical fault tree analysis tool. The latest update adds a **Review Toolbox** supporting peer and joint review workflows. The explorer pane now includes an **Analyses** tab listing all FMEAs, FMEDAs, HAZOPs, HARAs and AutoML diagrams so they can be opened directly. Architecture objects can now be resized either by editing width and height values or by dragging the red handles that appear when an item is selected. Fork and join bars keep a constant thickness so only their length changes.

## Workflow Overview

The diagram below illustrates how information flows through the major work products. Each box lists the main inputs and outputs so you can see how analyses feed into one another and where the review workflow fits. Approved reviews update the ASIL values propagated throughout the model.

```mermaid
flowchart TD
    subgraph ext [External inputs]
        X([BOM])
    end
<<<<<<< HEAD
    X --> R([Reliability analysis<br/>inputs: BOM<br/>outputs: FIT rates & parts])
    A([System functions & architecture]) --> B([HAZOP<br/>inputs: functions<br/>outputs: malfunctions])
    B --> C([HARA<br/>inputs: malfunctions<br/>outputs: hazards, ASIL, safety goals])
    A --> D([FMEA / FMEDA<br/>inputs: architecture, malfunctions, reliability<br/>outputs: failure modes])
    R --> D
    C --> D
    C --> E([FTA<br/>inputs: hazards & safety goals<br/>outputs: fault trees])
    D --> E
    E --> F([Safety requirements<br/>inputs: fault trees & failure modes])
    F --> G([Peer/Joint review<br/>inputs: requirements & analyses<br/>outputs: approved changes])
=======
    X --> R([Reliability analysis\ninputs: BOM\noutputs: FIT rates & parts])
    A([System functions & architecture]) --> B([HAZOP\ninputs: functions\noutputs: malfunctions])
    B --> C([HARA\ninputs: malfunctions\noutputs: hazards, ASIL, safety goals])
    A --> D([FMEA / FMEDA\ninputs: architecture, malfunctions, reliability\noutputs: failure modes])
    R --> D
    C --> D
    C --> E([FTA\ninputs: hazards & safety goals\noutputs: fault trees])
    D --> E
    E --> F([Safety requirements\ninputs: fault trees & failure modes])
    F --> G([Peer/Joint review\ninputs: requirements & analyses\noutputs: approved changes])
>>>>>>> cbd2c1be
    G --> H([ASIL propagation to SGs, FMEAs and FTAs])
```

The workflow begins by entering system functions and architecture elements. A **BOM** is imported into a **Reliability analysis** which produces FIT rates and component lists used by the **FMEA/FMEDA** tables. A **HAZOP** analysis identifies malfunctions which become inputs to the **HARA** and FMEAs. The HARA assigns hazards and ASIL ratings to safety goals which then inform FMEDAs and **FTA** diagrams. Fault trees and failure modes generate safety requirements that go through peer or joint **reviews**. When a review is approved any changes to requirements or analyses automatically update the ASIL values traced back to the safety goals, FMEAs and FTAs.

## HAZOP Analysis

The **HAZOP Analysis** window lets you list system functions with one or more associated malfunctions. Each entry records the malfunction guideword (*No/Not*, *Unintended*, *Excessive*, *Insufficient* or *Reverse*), the related scenario, driving conditions and hazard, and whether it is safety relevant. Covered malfunctions may reference other entries as mitigation. When a function is allocated to an active component in a reliability analysis, its malfunctions become selectable failure modes in the FMEDA table.

## HARA Analysis

The **HARA Analysis** view builds on the safety relevant malfunctions from one or more selected HAZOPs. When creating a new HARA you can pick multiple HAZOP documents; only malfunctions from those selections appear in the table. Each HARA table contains the following columns:

1. **Malfunction** – combo box listing malfunctions flagged as safety relevant in the chosen HAZOP documents.
2. **Hazard** – textual description of the resulting hazard.
3. **Severity** – ISO&nbsp;26262 severity level (1–3).
4. **Severity Rationale** – free text explanation for the chosen severity.
5. **Controllability** – ISO&nbsp;26262 controllability level (1–3).
6. **Controllability Rationale** – free text explanation for the chosen controllability.
7. **Exposure** – ISO&nbsp;26262 exposure level (1–4).
8. **Exposure Rationale** – free text explanation for the chosen exposure.
9. **ASIL** – automatically calculated from severity, controllability and exposure using the ISO&nbsp;26262 risk graph.
10. **Safety Goal** – combo box listing all defined safety goals in the project.

The calculated ASIL from each row is propagated to the referenced safety goal so that inherited ASIL levels appear consistently in all analyses and documentation, including FTA top level events.

The **Hazard Explorer** window lists all hazards from every HARA in a read-only table for quick review or CSV export.

## Requirements Creation and Management

Safety requirements are defined directly on FTA nodes and FMEA entries. In the edit dialog for a node or table row use **Add New** to create a fresh requirement or **Add Existing** to reuse one from the global registry. A new requirement records an ID, type (vehicle or operational), ASIL and descriptive text. Requirements can be split into two with the **Decompose** button which assigns ASIL values according to ISO 26262 decomposition rules. All requirements are stored in a project-wide list so they can be attached to multiple elements.

Open the **Requirements Matrix** from the Requirements menu to see every requirement with its allocation to basic events and any traced safety goals. The matrix view links to a **Requirements Editor** where you can add, edit or delete entries and modify traceability. Requirement statuses automatically change from draft to *in review*, *peer reviewed*, *pending approval* and finally *approved* as associated reviews progress. Updating a requirement reopens affected reviews so feedback is always tracked against the latest version.

## AutoML Diagrams and Safety Analyses

Use case, activity, block and internal block diagrams can be created from the **Architecture** menu. Diagrams are stored inside a built-in SysML repository and appear in the *Analyses* explorer tab so they can be reopened alongside FMEAs and other documents. Each object keeps its saved size and properties so layouts remain stable when returning to the project.

Activity diagrams list individual **actions** that describe the expected behavior for a block. These actions can be referenced directly in HAZOP tables as potential malfunctions. When a block is linked to a circuit, any actions in its internal block diagram are inherited as additional failure modes for that circuit. The inherited actions automatically show up in new FMEDA tables along with the failure modes already defined for the circuit's components.

Elements on a diagram may reference reliability analyses. Choosing a **circuit** or **component** automatically fills the **fit**, **qualification** and **failureModes** fields using data from FMEA and FMEDA tables. These values show up in a *Reliability* compartment for blocks or below parts. When a block references a circuit, the components from that circuit's BOM can be inserted as parts in the linked internal block diagram with their failure modes already listed.

Requirements can also be attached to diagram elements to keep architecture and safety analyses synchronized. The same safety goals referenced in HAZOP or HARA tables can therefore be traced directly to the blocks and parts that implement them.

## BOM Integration with AutoML Diagrams

Blocks in block diagrams may reference circuits defined in a saved BOM via the new **circuit** property while parts reference individual components using the **component** property. Both element types also provide **fit**, **qualification** and **failureModes** attributes. Entering values for these fields shows them in a *Reliability* compartment for blocks or as additional lines beneath parts so FIT rates and qualification information remain visible in the AutoML model. When editing a block or part you can now pick from drop-down lists containing all circuits or components from saved reliability analyses. Selecting an item automatically fills in its FIT rate, qualification certificate and any failure modes found in FMEA tables.

## Component Qualifications

Reliability calculations take the qualification certificate of each passive component into account. When computing FIT rates, a multiplier based on the certificate (e.g. *AEC‑Q200* or *MIL‑STD‑883*) is applied so qualified parts yield lower failure rates. Active components currently use a neutral factor. Additional datasheet parameters such as diode forward voltage or MOSFET `RDS(on)` can be entered when configuring components to better document the parts used in the analysis.

## Mission Profiles and Probability Formulas

The **Reliability** menu lets you define mission profiles describing the on/off time, temperatures and other conditions for your system. When a profile is present its total `TAU` value is used to convert FIT rates into failure probabilities for each basic event.

In the *Edit Node* dialog for a basic event you can choose how the FIT rate is interpreted:

* **linear** – probability is calculated as `λ × τ` where `λ` is the FIT value expressed as failures per hour and `τ` comes from the selected mission profile.
* **exponential** – uses the exponential model `1 − exp(−λ × τ)`.
* **constant** – probability comes from the basic event's *Failure Probability* field and does not use the FIT rate or mission time.

Mission profiles and the selected formula for each basic event are stored in the JSON model so results remain consistent when reloading the file.

## SOTIF Analysis

The **Qualitative Analysis** menu also provides dedicated SOTIF tools. Selecting **Triggering Conditions** or **Functional Insufficiencies** opens read-only lists of each node type with an **Export CSV** button. These views gather all triggering condition and functional insufficiency nodes from the FTAs so the information can be reviewed separately.

Two additional tables support tracing between these elements:

* **FI2TC Analysis** – links each functional insufficiency to the triggering conditions, scenarios and mitigation measures that reveal the hazard.
* **TC2FI Analysis** – starts from the triggering condition and lists the impacted functions, architecture elements and related insufficiencies.

HARA values such as severity and the associated safety goal flow into these tables so SOTIF considerations remain connected to the overall risk assessment. Minimal cut sets calculated from the FTAs highlight combinations of FIs and TCs that form *CTAs*. From a CTA entry you can generate a functional modification requirement describing how the design must change to avoid the unsafe behaviour.

All FI2TC and TC2FI documents appear under the **Analyses** tab so they can be opened alongside HARA tables, FTAs and CTAs for a complete view of functional safety and SOTIF issues.

## Review Toolbox

Launch the review features from the **Review** menu:

* **Start Peer Review** – create at least one moderator and one reviewer, then tick the checkboxes for the FTAs and FMEAs you want to include. Each moderator and participant has an associated email address. A due date is requested and once reached the review becomes read‑only unless a moderator extends it. A document window opens showing the selected elements. FTAs are drawn on canvases you can drag and scroll, while FMEAs appear as full tables listing every field so failures can be reviewed line by line. Linked requirements are listed below and any text changes are colored the same way as other differences. Changes to which requirements are allocated to each item are highlighted in blue and red.
* **Start Joint Review** – add participants with reviewer or approver roles and at least one moderator, select the desired FTAs and FMEAs via checkboxes and enter a unique review name and description. Approvers can approve only after all reviewers are done and comments resolved. Moderators may edit the description, due date or participant list later from the toolbox. The document window behaves the same as for peer reviews with draggable FTAs and tabulated FMEAs. Requirement diffs are also shown in this view.
* **Open Review Toolbox** – manage comments. Selecting a comment focuses the related element and shows the text below the list. Use the **Open Document** button to reopen the visualization for the currently selected review. A drop-down at the top lists every saved review with its approval status.
* **Merge Review Comments** – combine feedback from another saved model into the current one so parallel reviews can be consolidated.
* **Compare Versions** – view earlier approved versions. Differences are listed with a short description and small before/after images of changed FTA nodes. Requirement allocations are compared in the diagrams and logs.
* **Set Current User** – choose who you are when adding comments. The toolbox also provides a drop-down selector.
* **Update Decomposition** – after splitting a requirement into two, select either child and use the new button in the node dialog to pick a different ASIL pair.
* The target selector within the toolbox only lists nodes and FMEA items that were chosen when the review was created, so comments can only be attached to the scoped elements.

Nodes with unresolved comments show a small yellow circle to help locate feedback quickly. When a review document is opened it automatically compares the current model to the previous approved version. Added elements appear in blue and removed ones in red just like the **Compare Versions** tool, but only for the FTAs and FMEAs included in that review.

When comparing versions, added nodes and connections are drawn in blue while removed ones are drawn in red. Text differences highlight deleted portions in red and new text in blue so changes to descriptions, rationales or FMEA fields stand out. Deleted links between FTA nodes are shown with red connectors. Requirement lists are compared as well so allocation changes show up alongside description and rationale edits. The Requirements Matrix window now lists every requirement with the nodes and FMEA items where it is allocated and the safety goals traced to each one.

Comments can be attached to FMEA entries and individual requirements. Resolving a comment prompts for a short explanation which is shown with the original text.

Review information (participants, comments, review names, descriptions and approval state) is saved as part of the model file and restored on load.

## Additional Tools

### Common Cause Toolbox

The **Common Cause Toolbox** groups failures that share the same cause across FMEAs, FMEDAs and FTAs. It highlights events that may lead to common cause failures and supports exporting the aggregated list to CSV.

### Risk & Assurance Gate Calculator

A built-in calculator derives a Prototype Assurance Level (PAL) from confidence, robustness and direct assurance inputs. Gates aggregate assurance from child nodes to help judge whether additional testing or design changes are needed before road trials.

### Safety Goal Export

Use **Export SG Requirements** in the Requirements menu to generate a CSV listing each safety goal with its associated requirements and ASIL ratings.

## Email Setup

When sending review summaries, the application asks for SMTP settings and login details. If you use Gmail with two-factor authentication enabled, create an **app password** and enter it instead of your normal account password. Authentication failures will prompt you to re-enter these settings.

Each summary email embeds PNG images showing the differences between the current model and the last approved version for the selected FTAs so reviewers can view the diagrams directly in the message. CSV files containing the FMEA tables are attached so they can be opened in Excel or another spreadsheet application. Requirement changes with allocations and safety goal traces are listed below the diagrams.

If sending fails with a connection error, the dialog will prompt again so you can correct the server address or port.

## License

This project is licensed under the GNU General Public License version 3. See the [LICENSE](LICENSE) file for details.<|MERGE_RESOLUTION|>--- conflicted
+++ resolved
@@ -12,7 +12,6 @@
     subgraph ext [External inputs]
         X([BOM])
     end
-<<<<<<< HEAD
     X --> R([Reliability analysis<br/>inputs: BOM<br/>outputs: FIT rates & parts])
     A([System functions & architecture]) --> B([HAZOP<br/>inputs: functions<br/>outputs: malfunctions])
     B --> C([HARA<br/>inputs: malfunctions<br/>outputs: hazards, ASIL, safety goals])
@@ -23,18 +22,6 @@
     D --> E
     E --> F([Safety requirements<br/>inputs: fault trees & failure modes])
     F --> G([Peer/Joint review<br/>inputs: requirements & analyses<br/>outputs: approved changes])
-=======
-    X --> R([Reliability analysis\ninputs: BOM\noutputs: FIT rates & parts])
-    A([System functions & architecture]) --> B([HAZOP\ninputs: functions\noutputs: malfunctions])
-    B --> C([HARA\ninputs: malfunctions\noutputs: hazards, ASIL, safety goals])
-    A --> D([FMEA / FMEDA\ninputs: architecture, malfunctions, reliability\noutputs: failure modes])
-    R --> D
-    C --> D
-    C --> E([FTA\ninputs: hazards & safety goals\noutputs: fault trees])
-    D --> E
-    E --> F([Safety requirements\ninputs: fault trees & failure modes])
-    F --> G([Peer/Joint review\ninputs: requirements & analyses\noutputs: approved changes])
->>>>>>> cbd2c1be
     G --> H([ASIL propagation to SGs, FMEAs and FTAs])
 ```
 
