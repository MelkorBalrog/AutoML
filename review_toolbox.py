--- conflicted
+++ resolved
@@ -598,7 +598,6 @@
             if p.name == self.app.current_user:
                 role = p.role
                 break
-<<<<<<< HEAD
         if (
             self.app.review_data
             and self.app.review_data.mode == 'joint'
@@ -614,15 +613,6 @@
                 self.resolve_btn.pack(side=tk.LEFT)
             else:
                 self.resolve_btn.pack_forget()
-=======
-        if self.app.review_data and self.app.review_data.mode == 'joint' and role == 'approver' and not self.app.review_is_closed():
-            self.approve_btn.pack(side=tk.LEFT)
-        else:
-            self.approve_btn.pack_forget()
-        if self.app.review_data and self.app.current_user in [m.name for m in self.app.review_data.moderators] and not self.app.review_is_closed():
-            self.resolve_btn.pack(side=tk.LEFT)
-            self.edit_btn.pack(side=tk.LEFT)
->>>>>>> ffb910e6
         else:
             self.resolve_btn.pack_forget()
             self.edit_btn.pack_forget()
@@ -862,7 +852,6 @@
 
     def populate(self):
         row = 0
-<<<<<<< HEAD
         current = self.app.export_model_data(include_versions=False)
         base_data = self.app.versions[-1]["data"] if self.app.versions else {"top_events": [], "fmeas": []}
 
@@ -948,27 +937,6 @@
             for f in data1.get("fmeas", [])
         }
 
-=======
-        if self.app.versions:
-            base_data = self.app.versions[-1]["data"]
-            current = self.app.export_model_data(include_versions=False)
-            map1 = self.app.node_map_from_data(base_data["top_events"])
-            map2 = self.app.node_map_from_data(current["top_events"])
-            diff_nodes = {
-                nid
-                for nid in map2
-                if nid not in map1
-                or json.dumps(map1.get(nid, {}), sort_keys=True)
-                != json.dumps(map2[nid], sort_keys=True)
-            }
-            old_fmea = {
-                f["name"]: {e["unique_id"]: e for e in f.get("entries", [])}
-                for f in base_data.get("fmeas", [])
-            }
-        else:
-            diff_nodes = set()
-            old_fmea = {}
->>>>>>> ffb910e6
         heading_font = ("TkDefaultFont", 10, "bold")
         for nid in self.review.fta_ids:
             node = self.app.find_node_by_id_all(nid)
@@ -989,7 +957,6 @@
             frame.columnconfigure(0, weight=1)
             c.bind("<ButtonPress-1>", lambda e, cv=c: cv.scan_mark(e.x, e.y))
             c.bind("<B1-Motion>", lambda e, cv=c: cv.scan_dragto(e.x, e.y, gain=1))
-<<<<<<< HEAD
 
             allow_ids = set()
             def collect_ids(d):
@@ -1002,9 +969,6 @@
                 collect_ids(map2[nid])
 
             self.draw_diff_tree(c, new_roots, status, conn_status, node_objs, allow_ids)
-=======
-            self.draw_tree(c, node, diff_nodes)
->>>>>>> ffb910e6
             bbox = c.bbox("all")
             if bbox:
                 c.config(scrollregion=bbox)
@@ -1044,7 +1008,6 @@
             hsb.grid(row=1, column=0, sticky="ew")
             frame.grid_columnconfigure(0, weight=1)
             frame.grid_rowconfigure(0, weight=1)
-<<<<<<< HEAD
 
             tree.tag_configure("added", background="#cce5ff")
             tree.tag_configure("removed", background="#f8d7da")
@@ -1060,44 +1023,6 @@
                 elif uid in entries2 and uid not in entries1:
                     st = "added"
                     entry = entries2[uid]
-=======
-            tree.tag_configure("added", background="#cce5ff")
-            tree.tag_configure("removed", background="#f8d7da")
-            tree.tag_configure("added", background="#cce5ff")
-            for entry in fmea["entries"]:
-                prev_entries.setdefault(entry.unique_id, None)
-
-            for uid, prev in list(prev_entries.items()):
-                curr = next((e for e in fmea["entries"] if e.unique_id == uid), None)
-                if curr and prev is not None:
-                    st = "existing"
-                    if json.dumps(prev, sort_keys=True) != json.dumps(curr.to_dict(), sort_keys=True):
-                        st = "added"
-                    entry = curr
-                elif curr and prev is None:
-                    st = "added"
-                    entry = curr
-                else:
-                    st = "removed"
-                    d = prev
-                    class Dummy:
-                        pass
-                    entry = Dummy()
-                    entry.parents = d.get("parents", [])
-                    entry.description = d.get("description", "")
-                    entry.user_name = d.get("user_name", "")
-                    entry.fmea_effect = d.get("fmea_effect", "")
-                    entry.fmea_cause = d.get("fmea_cause", "")
-                    entry.fmea_severity = d.get("fmea_severity", 1)
-                    entry.fmea_occurrence = d.get("fmea_occurrence", 1)
-                    entry.fmea_detection = d.get("fmea_detection", 1)
-                    entry.safety_requirements = d.get("safety_requirements", [])
-
-                parent = entry.parents[0] if entry.parents else None
-                if parent:
-                    comp = parent.user_name if parent.user_name else f"Node {parent.unique_id}"
-                    parent_name = comp
->>>>>>> ffb910e6
                 else:
                     if json.dumps(entries1[uid], sort_keys=True) != json.dumps(entries2[uid], sort_keys=True):
                         st = "added"
@@ -1115,12 +1040,7 @@
                     f"{r.get('req_type', '')}:{r.get('text', '')}"
                     for r in entry.get("safety_requirements", [])
                 )
-<<<<<<< HEAD
                 failure_mode = entry.get("description") or entry.get("user_name", f"BE {uid}")
-=======
-                rpn = entry.fmea_severity * entry.fmea_occurrence * entry.fmea_detection
-                failure_mode = entry.description or entry.user_name or f"BE {uid}"
->>>>>>> ffb910e6
                 vals = [
                     comp,
                     parent_name,
@@ -1133,16 +1053,7 @@
                     rpn,
                     req_ids,
                 ]
-<<<<<<< HEAD
                 tree.insert("", "end", values=vals, tags=(st,))
-=======
-                status = "existing"
-                old_entries = old_fmea.get(name, {})
-                old_entry = old_entries.get(entry.unique_id)
-                if not old_entry or json.dumps(old_entry, sort_keys=True) != json.dumps(entry.to_dict(), sort_keys=True):
-                    status = "added"
-                tree.insert("", "end", values=vals, tags=(status,))
->>>>>>> ffb910e6
 
             row += 1
 
