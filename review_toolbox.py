--- conflicted
+++ resolved
@@ -143,11 +143,8 @@
         tk.Label(master, text="Password:").grid(row=3, column=0, sticky="w")
         self.pass_entry = tk.Entry(master, show="*")
         self.pass_entry.grid(row=3, column=1, pady=2)
-<<<<<<< HEAD
         tk.Label(master, text="Use an app password for Gmail with 2FA.",
                  font=(None, 8)).grid(row=4, column=0, columnspan=2, pady=(2,0))
-=======
->>>>>>> d4d74136
         return self.email_entry
 
     def apply(self):
