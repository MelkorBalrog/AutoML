--- conflicted
+++ resolved
@@ -714,7 +714,6 @@
 
     def insert_diff(self, old, new):
         """Insert a colorized diff between old and new strings."""
-<<<<<<< HEAD
         matcher = difflib.SequenceMatcher(None, old, new)
         for tag, i1, i2, j1, j2 in matcher.get_opcodes():
             if tag == "equal":
@@ -726,18 +725,6 @@
             elif tag == "replace":
                 self.log_text.insert(tk.END, old[i1:i2], "removed")
                 self.log_text.insert(tk.END, new[j1:j2], "added")
-=======
-        diff = difflib.ndiff(old.splitlines(keepends=True), new.splitlines(keepends=True))
-        for token in diff:
-            if token.startswith("- "):
-                self.log_text.insert(tk.END, token[2:], "removed")
-            elif token.startswith("+ "):
-                self.log_text.insert(tk.END, token[2:], "added")
-            elif token.startswith("? "):
-                continue
-            else:
-                self.log_text.insert(tk.END, token[2:])
->>>>>>> 05500169
 
     def draw_small_tree(self, canvas, node):
         def draw_connections(n):
