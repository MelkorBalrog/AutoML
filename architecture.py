--- conflicted
+++ resolved
@@ -235,11 +235,7 @@
             self.canvas.create_rectangle(left, top, right, bottom)
             header = f"<<block>> {obj.properties.get('name', '')}".strip()
             self.canvas.create_line(left, top + 20 * self.zoom, right, top + 20 * self.zoom)
-<<<<<<< HEAD
             self.canvas.create_text(left + 4 * self.zoom, top + 10 * self.zoom, text=header, anchor="w")
-=======
-            self.canvas.create_text(x, top + 10 * self.zoom, text=header, anchor="center")
->>>>>>> be95df3c
             compartments = [
                 ("Attributes", obj.properties.get("valueProperties", "")),
                 ("Parts", obj.properties.get("partProperties", "")),
@@ -251,13 +247,8 @@
             cy = top + 20 * self.zoom
             for label, text in compartments:
                 self.canvas.create_line(left, cy, right, cy)
-<<<<<<< HEAD
                 display = f"{label}: {text}" if text else f"{label}:"
                 self.canvas.create_text(left + 4 * self.zoom, cy + 10 * self.zoom, text=display, anchor="w")
-=======
-                if text:
-                    self.canvas.create_text(x, cy + 10 * self.zoom, text=f"{label}: {text}", anchor="n")
->>>>>>> be95df3c
                 cy += 20 * self.zoom
         elif obj.obj_type in ("Initial", "Final"):
             if obj.obj_type == "Initial":
@@ -424,10 +415,6 @@
         ]
         super().__init__(master, "Internal Block Diagram", tools, diagram_id)
 
-<<<<<<< HEAD
-
-=======
->>>>>>> be95df3c
 class NewDiagramDialog(simpledialog.Dialog):
     """Dialog to create a new diagram and assign a name and type."""
 
@@ -448,9 +435,7 @@
     def apply(self):
         self.name = self.name_var.get()
         self.diag_type = self.type_var.get()
-
-
-<<<<<<< HEAD
+        
 class ArchitectureManagerDialog(tk.Toplevel):
     """Manage packages and diagrams in a hierarchical tree."""
 
@@ -498,43 +483,6 @@
 
     def on_double(self, event):
         self.open()
-=======
-class DiagramManagerDialog(tk.Toplevel):
-    """Simple manager to browse and open architecture diagrams."""
-
-    def __init__(self, master):
-        super().__init__(master)
-        self.title("Diagrams")
-        self.repo = SysMLRepository.get_instance()
-        self.geometry("300x300")
-        self.listbox = tk.Listbox(self)
-        self.listbox.pack(fill=tk.BOTH, expand=True, padx=4, pady=4)
-        btns = ttk.Frame(self)
-        btns.pack(fill=tk.X, padx=4, pady=4)
-        ttk.Button(btns, text="Open", command=self.open).pack(side=tk.LEFT, padx=2)
-        ttk.Button(btns, text="New", command=self.new).pack(side=tk.LEFT, padx=2)
-        ttk.Button(btns, text="Delete", command=self.delete).pack(side=tk.LEFT, padx=2)
-        ttk.Button(btns, text="Close", command=self.destroy).pack(side=tk.RIGHT, padx=2)
-        self.refresh()
-
-    def refresh(self):
-        self.listbox.delete(0, tk.END)
-        for d in self.repo.diagrams.values():
-            name = d.name or d.diag_id
-            self.listbox.insert(tk.END, f"{d.diag_id} | {name} ({d.diag_type})")
-
-    def selected_id(self) -> str | None:
-        if not self.listbox.curselection():
-            return None
-        value = self.listbox.get(self.listbox.curselection()[0])
-        return value.split(" | ")[0]
-
-    def open(self):
-        diag_id = self.selected_id()
-        if not diag_id:
-            return
-        self.open_diagram(diag_id)
->>>>>>> be95df3c
 
     def open_diagram(self, diag_id: str):
         diag = self.repo.diagrams.get(diag_id)
@@ -549,7 +497,6 @@
         elif diag.diag_type == "Internal Block Diagram":
             InternalBlockDiagramWindow(self, diagram_id=diag_id)
 
-<<<<<<< HEAD
     def new_package(self):
         item = self.selected() or self.repo.root_package.elem_id
         if item.startswith("diag_"):
@@ -576,17 +523,4 @@
             self.repo.delete_diagram(item[5:])
         else:
             self.repo.delete_package(item)
-        self.populate()
-=======
-    def new(self):
-        dlg = NewDiagramDialog(self)
-        if dlg.name:
-            self.repo.create_diagram(dlg.diag_type, name=dlg.name)
-            self.refresh()
-
-    def delete(self):
-        diag_id = self.selected_id()
-        if diag_id:
-            self.repo.delete_diagram(diag_id)
-            self.refresh()
->>>>>>> be95df3c
+        self.populate()