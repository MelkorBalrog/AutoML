import tkinter as tk
import tkinter.font as tkFont
from tkinter import ttk, simpledialog, messagebox
from dataclasses import dataclass, field
from typing import Dict, List, Tuple

from sysml_repository import SysMLRepository, SysMLDiagram, SysMLElement

from sysml_spec import SYSML_PROPERTIES
from models import global_requirements

# ---------------------------------------------------------------------------
# Appearance customization
# ---------------------------------------------------------------------------
# Basic fill colors for different SysML object types. This provides a simple
# color palette so diagrams appear less bland and more professional.
OBJECT_COLORS: dict[str, str] = {
    "Actor": "#E0F7FA",
    "Use Case": "#FFF3E0",
    "System Boundary": "#ECEFF1",
    "Action Usage": "#E8F5E9",
    "Action": "#E8F5E9",
    "Part": "#FFFDE7",
    "Port": "#F3E5F5",
    "Block": "#E0E0E0",
    "Decision": "#E1F5FE",
    "Merge": "#E1F5FE",
    # Fork and Join bars remain black so are not listed here
}


_next_obj_id = 1


def _get_next_id() -> int:
    global _next_obj_id
    val = _next_obj_id
    _next_obj_id += 1
    return val


def _parse_float(val: str | None, default: float) -> float:
    """Convert *val* to ``float`` or return ``default`` if conversion fails."""
    try:
        return float(val)
    except (TypeError, ValueError):
        return default


def _find_parent_blocks(repo: SysMLRepository, block_id: str) -> set[str]:
    """Return all blocks that directly use ``block_id`` as a part or are
    associated with it."""
    parents: set[str] = set()
    # check IBDs for parts referencing this block
    for parent_id, diag_id in repo.element_diagrams.items():
        diag = repo.diagrams.get(diag_id)
        if not diag:
            continue
        for obj in getattr(diag, "objects", []):
            if obj.get("obj_type") != "Part":
                continue
            if obj.get("properties", {}).get("definition") == block_id:
                parents.add(parent_id)
                break
    # also follow Association relationships
    for rel in repo.relationships:
        if rel.rel_type != "Association":
            continue
        if rel.source == block_id and rel.target in repo.elements:
            parents.add(rel.target)
        elif rel.target == block_id and rel.source in repo.elements:
            parents.add(rel.source)
    return parents


def _collect_parent_parts(repo: SysMLRepository, block_id: str, visited=None) -> list[str]:
    """Recursively gather parts from all parent blocks of ``block_id``."""
    if visited is None:
        visited = set()
    parts: list[str] = []
    for parent in _find_parent_blocks(repo, block_id):
        if parent in visited:
            continue
        visited.add(parent)
        elem = repo.elements.get(parent)
        if elem:
            parts.extend(
                [p.strip() for p in elem.properties.get("partProperties", "").split(",") if p.strip()]
            )
        parts.extend(_collect_parent_parts(repo, parent, visited))
    seen = []
    for p in parts:
        if p not in seen:
            seen.append(p)
    return seen


def extend_block_parts_with_parents(repo: SysMLRepository, block_id: str) -> None:
    """Merge parent block parts into the given block's ``partProperties``."""
    block = repo.elements.get(block_id)
    if not block:
        return
    names = [p.strip() for p in block.properties.get("partProperties", "").split(",") if p.strip()]
    for p in _collect_parent_parts(repo, block_id):
        if p not in names:
            names.append(p)
    joined = ", ".join(names)
    block.properties["partProperties"] = joined
    for d in repo.diagrams.values():
        for o in getattr(d, "objects", []):
            if o.get("element_id") == block_id:
                o.setdefault("properties", {})["partProperties"] = joined


@dataclass
class SysMLObject:
    obj_id: int
    obj_type: str
    x: float
    y: float
    element_id: str | None = None
    width: float = 80.0
    height: float = 40.0
    properties: Dict[str, str] = field(default_factory=dict)
    requirements: List[dict] = field(default_factory=list)


def remove_orphan_ports(objs: List[SysMLObject]) -> None:
    """Delete ports that don't reference an existing parent part."""
    part_ids = {o.obj_id for o in objs if o.obj_type == "Part"}
    filtered: List[SysMLObject] = []
    for o in objs:
        if o.obj_type == "Port":
            pid = o.properties.get("parent")
            if not pid or int(pid) not in part_ids:
                continue
        filtered.append(o)
    objs[:] = filtered


@dataclass
class DiagramConnection:
    src: int
    dst: int
    conn_type: str
    style: str = "Straight"  # Straight, Squared, Custom
    points: List[Tuple[float, float]] = field(default_factory=list)


class SysMLDiagramWindow(tk.Toplevel):
    """Base window for simple SysML diagrams with zoom and pan support."""

    def __init__(self, master, title, tools, diagram_id: str | None = None, app=None):
        super().__init__(master)
        self.app = app
        self.title(title)
        self.geometry("800x600")

        self.repo = SysMLRepository.get_instance()
        if diagram_id and diagram_id in self.repo.diagrams:
            diagram = self.repo.diagrams[diagram_id]
        else:
            diagram = self.repo.create_diagram(title, name=title, diag_id=diagram_id)
        self.diagram_id = diagram.diag_id
        self.protocol("WM_DELETE_WINDOW", self.on_close)

        # Load any saved objects and connections for this diagram
        self.objects: List[SysMLObject] = []
        for data in getattr(diagram, "objects", []):
            if "requirements" not in data:
                data["requirements"] = []
            self.objects.append(SysMLObject(**data))
        self.sort_objects()
        self.connections: List[DiagramConnection] = [
            DiagramConnection(**data) for data in getattr(diagram, "connections", [])
        ]
        if self.objects:
            global _next_obj_id
            _next_obj_id = max(o.obj_id for o in self.objects) + 1

        self.zoom = 1.0
        self.font = tkFont.Font(family="Arial", size=int(8 * self.zoom))
        self.current_tool = None
        self.start = None
        self.selected_obj: SysMLObject | None = None
        self.drag_offset = (0, 0)
        self.clipboard: SysMLObject | None = None
        self.resizing_obj: SysMLObject | None = None
        self.resize_edge: str | None = None
        self.temp_line_end: tuple[float, float] | None = None
        self.rc_dragged = False

        self.toolbox = ttk.Frame(self)
        self.toolbox.pack(side=tk.LEFT, fill=tk.Y)

        # Always provide a select tool
        tools = ["Select"] + tools
        for tool in tools:
            ttk.Button(self.toolbox, text=tool,
                       command=lambda t=tool: self.select_tool(t)).pack(
                fill=tk.X, padx=2, pady=2)

        self.canvas = tk.Canvas(self, bg="white")
        self.canvas.pack(side=tk.RIGHT, fill=tk.BOTH, expand=True)

        self.canvas.bind("<Button-1>", self.on_left_press)
        self.canvas.bind("<B1-Motion>", self.on_left_drag)
        self.canvas.bind("<ButtonRelease-1>", self.on_left_release)
        self.canvas.bind("<Double-Button-1>", self.on_double_click)
        self.canvas.bind("<ButtonPress-3>", self.on_rc_press)
        self.canvas.bind("<B3-Motion>", self.on_rc_drag)
        self.canvas.bind("<ButtonRelease-3>", self.on_rc_release)
        self.canvas.bind("<Motion>", self.on_mouse_move)
        self.canvas.bind("<Control-MouseWheel>", self.on_ctrl_mousewheel)
        self.bind("<Control-c>", self.copy_selected)
        self.bind("<Control-x>", self.cut_selected)
        self.bind("<Control-v>", self.paste_selected)
        self.bind("<Delete>", self.delete_selected)

        self.redraw()

    def select_tool(self, tool):
        self.current_tool = tool
        self.start = None
        self.temp_line_end = None
        self.selected_obj = None
        cursor = "arrow"
        if tool != "Select":
            cursor = "crosshair" if tool in (
                "Association",
                "Include",
                "Extend",
                "Flow",
                "Connector",
            ) else "tcross"
        self.canvas.configure(cursor=cursor)

    # ------------------------------------------------------------
    # Event handlers
    # ------------------------------------------------------------
    def on_left_press(self, event):
        x = self.canvas.canvasx(event.x)
        y = self.canvas.canvasy(event.y)
        obj = self.find_object(x, y)
        t = self.current_tool

        if t in ("Association", "Include", "Extend", "Flow", "Connector"):
            if self.start is None:
                if obj:
                    self.start = obj
                    # Do not highlight objects while adding a connection
                    self.selected_obj = None
                    self.temp_line_end = (x, y)
                    self.redraw()
            else:
                if obj and obj != self.start:
                    conn = DiagramConnection(self.start.obj_id, obj.obj_id, t)
                    self.connections.append(conn)
                    src_id = self.start.element_id
                    dst_id = obj.element_id
                    if src_id and dst_id:
                        rel = self.repo.create_relationship(t, src_id, dst_id)
                        self.repo.add_relationship_to_diagram(self.diagram_id, rel.rel_id)
                    self._sync_to_repository()
                    ConnectionDialog(self, conn)
                self.start = None
                self.temp_line_end = None
                self.selected_obj = None
                self.redraw()
        elif t and t != "Select":
            if t == "Port":
                parent_obj = obj if obj and obj.obj_type == "Part" else None
                if parent_obj is None:
                    return
            pkg = self.repo.diagrams[self.diagram_id].package
            element = self.repo.create_element(t, owner=pkg)
            self.repo.add_element_to_diagram(self.diagram_id, element.elem_id)
            new_obj = SysMLObject(
                _get_next_id(),
                t,
                x / self.zoom,
                y / self.zoom,
                element_id=element.elem_id,
            )
            if t == "Block":
                new_obj.height = 140.0
                new_obj.width = 160.0
            elif t == "System Boundary":
                new_obj.width = 200.0
                new_obj.height = 120.0
            elif t in ("Decision", "Merge"):
                new_obj.width = 40.0
                new_obj.height = 40.0
            elif t == "Initial":
                new_obj.width = 20.0
                new_obj.height = 20.0
            elif t == "Final":
                new_obj.width = 30.0
                new_obj.height = 30.0
            elif t in ("Fork", "Join"):
                new_obj.width = 60.0
                new_obj.height = 10.0
            key = f"{t.replace(' ', '')}Usage"

            for prop in SYSML_PROPERTIES.get(key, []):
                new_obj.properties.setdefault(prop, "")
            if t == "Port":
                new_obj.properties.setdefault("labelX", "8")
                new_obj.properties.setdefault("labelY", "-8")
                if parent_obj:
                    new_obj.properties["parent"] = str(parent_obj.obj_id)
                    self.snap_port_to_parent(new_obj, parent_obj)
                    # Persist the port by adding it to the parent part's list
                    pname = new_obj.properties.get("name") or ""
                    ports = [p.strip() for p in parent_obj.properties.get("ports", "").split(",") if p.strip()]
                    if not pname:
                        base = "Port"
                        idx = 1
                        existing = set(ports)
                        existing.update(
                            p.properties.get("name")
                            for p in self.objects
                            if p.obj_type == "Port" and p.properties.get("parent") == str(parent_obj.obj_id)
                        )
                        pname = base
                        while pname in existing:
                            pname = f"{base}{idx}"
                            idx += 1
                        new_obj.properties["name"] = pname
                        element.name = pname
                    if pname not in ports:
                        ports.append(pname)
                        parent_obj.properties["ports"] = ", ".join(ports)
                        if parent_obj.element_id and parent_obj.element_id in self.repo.elements:
                            self.repo.elements[parent_obj.element_id].properties["ports"] = parent_obj.properties["ports"]
            element.properties.update(new_obj.properties)
            if t == "System Boundary":
                self.objects.insert(0, new_obj)
            else:
                self.objects.append(new_obj)
            self.sort_objects()
            self._sync_to_repository()
            self.selected_obj = new_obj
            self.redraw()
        else:
            if obj:
                self.selected_obj = obj
                self.drag_offset = (x / self.zoom - obj.x, y / self.zoom - obj.y)
                self.resizing_obj = None
                self.resize_edge = self.hit_resize_handle(obj, x, y)
                if self.resize_edge:
                    self.resizing_obj = obj
                self.redraw()
            else:
                # allow clicking on the resize handle even if outside the object
                if self.selected_obj:
                    self.resize_edge = self.hit_resize_handle(self.selected_obj, x, y)
                    if self.resize_edge:
                        self.resizing_obj = self.selected_obj
                        return
                self.selected_obj = None
                self.resizing_obj = None
                self.resize_edge = None
                self.redraw()

    def on_left_drag(self, event):
        if self.start and self.current_tool in (
            "Association",
            "Include",
            "Extend",
            "Flow",
            "Connector",
        ):
            x = self.canvas.canvasx(event.x)
            y = self.canvas.canvasy(event.y)
            self.temp_line_end = (x, y)
            self.redraw()
            return
        if not self.selected_obj:
            return
        x = self.canvas.canvasx(event.x)
        y = self.canvas.canvasy(event.y)
        if self.resizing_obj:
            obj = self.resizing_obj
            cx = obj.x * self.zoom
            cy = obj.y * self.zoom
            if "e" in self.resize_edge or "w" in self.resize_edge:
                obj.width = max(10.0, 2 * abs(x - cx) / self.zoom)
            if "n" in self.resize_edge or "s" in self.resize_edge:
                if obj.obj_type not in ("Fork", "Join"):
                    obj.height = max(10.0, 2 * abs(y - cy) / self.zoom)
            self.redraw()
            return
        if self.selected_obj.obj_type == "Port" and "parent" in self.selected_obj.properties:
            parent = self.get_object(int(self.selected_obj.properties["parent"]))
            if parent:
                self.selected_obj.x = x / self.zoom
                self.selected_obj.y = y / self.zoom
                self.snap_port_to_parent(self.selected_obj, parent)
        else:
            old_x = self.selected_obj.x
            old_y = self.selected_obj.y
            self.selected_obj.x = x / self.zoom - self.drag_offset[0]
            self.selected_obj.y = y / self.zoom - self.drag_offset[1]
            dx = self.selected_obj.x - old_x
            dy = self.selected_obj.y - old_y
            if self.selected_obj.obj_type == "Part":
                for p in self.objects:
                    if p.obj_type == "Port" and p.properties.get("parent") == str(self.selected_obj.obj_id):
                        p.x += dx
                        p.y += dy
                        self.snap_port_to_parent(p, self.selected_obj)
            if self.selected_obj.obj_type == "System Boundary":
                for o in self.objects:
                    if o.properties.get("boundary") == str(self.selected_obj.obj_id):
                        o.x += dx
                        o.y += dy
            else:
                b_id = self.selected_obj.properties.get("boundary")
                if b_id:
                    b = self.get_object(int(b_id))
                    if b:
                        b.x += dx
                        b.y += dy
                        for o in self.objects:
                            if o is not self.selected_obj and o.properties.get("boundary") == b_id:
                                o.x += dx
                                o.y += dy
        self.redraw()
        self._sync_to_repository()

    def on_left_release(self, event):
        if self.start and self.current_tool in (
            "Association",
            "Include",
            "Extend",
            "Flow",
            "Connector",
        ):
            x = self.canvas.canvasx(event.x)
            y = self.canvas.canvasy(event.y)
            obj = self.find_object(x, y)
            if obj and obj != self.start:
                conn = DiagramConnection(self.start.obj_id, obj.obj_id, self.current_tool)
                self.connections.append(conn)
                if self.start.element_id and obj.element_id:
                    rel = self.repo.create_relationship(
                        self.current_tool, self.start.element_id, obj.element_id
                    )
                    self.repo.add_relationship_to_diagram(self.diagram_id, rel.rel_id)
                self._sync_to_repository()
                ConnectionDialog(self, conn)
        self.start = None
        self.temp_line_end = None
        self.resizing_obj = None
        self.resize_edge = None
        if self.selected_obj and self.current_tool == "Select":
            if self.selected_obj.obj_type != "System Boundary":
                b = self.find_boundary_for_obj(self.selected_obj)
                if b:
                    self.selected_obj.properties["boundary"] = str(b.obj_id)
                else:
                    self.selected_obj.properties.pop("boundary", None)
            self._sync_to_repository()
        self.redraw()

    def on_mouse_move(self, event):
        if self.start and self.current_tool in (
            "Association",
            "Include",
            "Extend",
            "Flow",
            "Connector",
        ):
            x = self.canvas.canvasx(event.x)
            y = self.canvas.canvasy(event.y)
            self.temp_line_end = (x, y)
            self.redraw()

    def on_mouse_move(self, event):
        if self.start and self.current_tool in (
            "Association",
            "Include",
            "Extend",
            "Flow",
            "Connector",
        ):
            x = self.canvas.canvasx(event.x)
            y = self.canvas.canvasy(event.y)
            self.temp_line_end = (x, y)
            self.redraw()

    def on_double_click(self, event):
        x = self.canvas.canvasx(event.x)
        y = self.canvas.canvasy(event.y)
        obj = self.find_object(x, y)
        if obj:
            diag_id = self.repo.get_linked_diagram(obj.element_id)
            if diag_id and diag_id in self.repo.diagrams:
                diag = self.repo.diagrams[diag_id]
                if diag.diag_type == "Activity Diagram":
                    ActivityDiagramWindow(self.master, self.app, diagram_id=diag_id)
                    return
                if diag.diag_type == "Internal Block Diagram":
                    InternalBlockDiagramWindow(self.master, self.app, diagram_id=diag_id)
                    return
            SysMLObjectDialog(self, obj)
            self.redraw()
        else:
            conn = self.find_connection(x, y)
            if conn:
                ConnectionDialog(self, conn)
                self.redraw()

    def on_rc_press(self, event):
        self.rc_dragged = False
        self.canvas.scan_mark(event.x, event.y)

    def on_rc_drag(self, event):
        self.rc_dragged = True
        self.canvas.scan_dragto(event.x, event.y, gain=1)

    def on_rc_release(self, event):
        if not self.rc_dragged:
            self.show_context_menu(event)

    def show_context_menu(self, event):
        x = self.canvas.canvasx(event.x)
        y = self.canvas.canvasy(event.y)
        obj = self.find_object(x, y)
        if not obj:
            return
        self.selected_obj = obj
        menu = tk.Menu(self, tearoff=0)
        menu.add_command(label="Properties", command=lambda: self._edit_object(obj))
        diag_id = self.repo.get_linked_diagram(obj.element_id)
        if diag_id and diag_id in self.repo.diagrams:
            menu.add_command(label="Open Linked Diagram", command=lambda: self._open_linked_diagram(obj))
        menu.add_separator()
        menu.add_command(label="Copy", command=self.copy_selected)
        menu.add_command(label="Cut", command=self.cut_selected)
        menu.add_command(label="Paste", command=self.paste_selected)
        menu.add_command(label="Delete", command=self.delete_selected)
        menu.tk_popup(event.x_root, event.y_root)

    def _edit_object(self, obj):
        SysMLObjectDialog(self, obj)
        self._sync_to_repository()
        self.redraw()

    def _open_linked_diagram(self, obj):
        diag_id = self.repo.get_linked_diagram(obj.element_id)
        if not diag_id or diag_id not in self.repo.diagrams:
            return
        diag = self.repo.diagrams[diag_id]
        if diag.diag_type == "Use Case Diagram":
            UseCaseDiagramWindow(self.master, self.app, diagram_id=diag_id)
        elif diag.diag_type == "Activity Diagram":
            ActivityDiagramWindow(self.master, self.app, diagram_id=diag_id)
        elif diag.diag_type == "Block Diagram":
            BlockDiagramWindow(self.master, self.app, diagram_id=diag_id)
        elif diag.diag_type == "Internal Block Diagram":
            InternalBlockDiagramWindow(self.master, self.app, diagram_id=diag_id)

    def on_ctrl_mousewheel(self, event):
        if event.delta > 0:
            self.zoom_in()
        else:
            self.zoom_out()

    # ------------------------------------------------------------
    # Utility methods
    # ------------------------------------------------------------
    def find_object(self, x: float, y: float) -> SysMLObject | None:
        for obj in reversed(self.objects):
            ox = obj.x * self.zoom
            oy = obj.y * self.zoom
            w = obj.width * self.zoom / 2
            h = obj.height * self.zoom / 2
            if ox - w <= x <= ox + w and oy - h <= y <= oy + h:
                return obj
        return None

    def hit_resize_handle(self, obj: SysMLObject, x: float, y: float) -> str | None:
        margin = 5
        ox = obj.x * self.zoom
        oy = obj.y * self.zoom
        w = obj.width * self.zoom / 2
        h = obj.height * self.zoom / 2
        left = ox - w
        right = ox + w
        top = oy - h
        bottom = oy + h
        near_left = abs(x - left) <= margin
        near_right = abs(x - right) <= margin
        near_top = abs(y - top) <= margin
        near_bottom = abs(y - bottom) <= margin
        if near_left and near_top:
            return "nw"
        if near_right and near_top:
            return "ne"
        if near_left and near_bottom:
            return "sw"
        if near_right and near_bottom:
            return "se"
        if near_left:
            return "w"
        if near_right:
            return "e"
        if near_top:
            return "n"
        if near_bottom:
            return "s"
        return None

    def _dist_to_segment(self, p, a, b) -> float:
        px, py = p
        ax, ay = a
        bx, by = b
        if ax == bx and ay == by:
            return ((px - ax) ** 2 + (py - ay) ** 2) ** 0.5
        t = ((px - ax) * (bx - ax) + (py - ay) * (by - ay)) / ((bx - ax) ** 2 + (by - ay) ** 2)
        t = max(0, min(1, t))
        lx = ax + t * (bx - ax)
        ly = ay + t * (by - ay)
        return ((px - lx) ** 2 + (py - ly) ** 2) ** 0.5

    def find_connection(self, x: float, y: float) -> DiagramConnection | None:
        for conn in self.connections:
            src = self.get_object(conn.src)
            dst = self.get_object(conn.dst)
            if not src or not dst:
                continue
            points = [(src.x * self.zoom, src.y * self.zoom)]
            if conn.style == "Squared":
                midx = (src.x + dst.x) / 2 * self.zoom
                points.extend([(midx, points[-1][1]), (midx, dst.y * self.zoom)])
            elif conn.style == "Custom":
                for px, py in conn.points:
                    xpt = px * self.zoom
                    ypt = py * self.zoom
                    last = points[-1]
                    points.extend([(xpt, last[1]), (xpt, ypt)])
            points.append((dst.x * self.zoom, dst.y * self.zoom))
            for a, b in zip(points[:-1], points[1:]):
                if self._dist_to_segment((x, y), a, b) <= 5:
                    return conn
        return None

    def snap_port_to_parent(self, port: SysMLObject, parent: SysMLObject) -> None:
        px = port.x
        py = port.y
        left = parent.x - parent.width / 2
        right = parent.x + parent.width / 2
        top = parent.y - parent.height / 2
        bottom = parent.y + parent.height / 2
        d_left = abs(px - left)
        d_right = abs(px - right)
        d_top = abs(py - top)
        d_bottom = abs(py - bottom)
        min_d = min(d_left, d_right, d_top, d_bottom)
        if min_d == d_left:
            port.x = left
            port.y = min(max(py, top), bottom)
            port.properties["side"] = "W"
        elif min_d == d_right:
            port.x = right
            port.y = min(max(py, top), bottom)
            port.properties["side"] = "E"
        elif min_d == d_top:
            port.y = top
            port.x = min(max(px, left), right)
            port.properties["side"] = "N"
        else:
            port.y = bottom
            port.x = min(max(px, left), right)
            port.properties["side"] = "S"

    def edge_point(self, obj: SysMLObject, tx: float, ty: float) -> Tuple[float, float]:
        x = obj.x * self.zoom
        y = obj.y * self.zoom
        if obj.obj_type == "Port":
            return x, y
        w = obj.width * self.zoom / 2
        h = obj.height * self.zoom / 2
        dx = tx - x
        dy = ty - y
        if abs(dx) > abs(dy):
            if dx > 0:
                x += w
                y += dy * (w / abs(dx)) if dx != 0 else 0
            else:
                x -= w
                y += dy * (w / abs(dx)) if dx != 0 else 0
        else:
            if dy > 0:
                y += h
                x += dx * (h / abs(dy)) if dy != 0 else 0
            else:
                y -= h
                x += dx * (h / abs(dy)) if dy != 0 else 0
        return x, y

    def sync_ports(self, part: SysMLObject) -> None:
        names: List[str] = []
        block_id = part.properties.get("definition")
        if block_id and block_id in self.repo.elements:
            block_elem = self.repo.elements[block_id]
            names.extend([p.strip() for p in block_elem.properties.get("ports", "").split(",") if p.strip()])
        names.extend([p.strip() for p in part.properties.get("ports", "").split(",") if p.strip()])
        existing = {o.properties.get("name"): o for o in self.objects if o.obj_type == "Port" and o.properties.get("parent") == str(part.obj_id)}
        for n in names:
            if n not in existing:
                port = SysMLObject(
                    _get_next_id(),
                    "Port",
                    part.x + part.width / 2 + 20,
                    part.y,
                    properties={
                        "name": n,
                        "parent": str(part.obj_id),
                        "side": "E",
                        "labelX": "8",
                        "labelY": "-8",
                    },
                )
                self.snap_port_to_parent(port, part)
                self.objects.append(port)
                existing[n] = port
        for n, obj in list(existing.items()):
            if n not in names:
                self.objects.remove(obj)
        self.sort_objects()

    def zoom_in(self):
        self.zoom *= 1.2
        self.font.config(size=int(8 * self.zoom))
        self.redraw()

    def zoom_out(self):
        self.zoom /= 1.2
        self.font.config(size=int(8 * self.zoom))
        self.redraw()

    def sort_objects(self) -> None:
        """Ensure System Boundaries are drawn and selected behind others."""
        self.objects.sort(key=lambda o: 0 if o.obj_type == "System Boundary" else 1)

    def redraw(self):
        self.canvas.delete("all")
        self.sort_objects()
        remove_orphan_ports(self.objects)
        for obj in list(self.objects):
            if obj.obj_type == "Part":
                self.sync_ports(obj)
            self.draw_object(obj)
        for conn in self.connections:
            src = self.get_object(conn.src)
            dst = self.get_object(conn.dst)
            if src and dst:
                self.draw_connection(src, dst, conn)
        if (
            self.start
            and self.temp_line_end
            and self.current_tool in (
                "Association",
                "Include",
                "Extend",
                "Flow",
                "Connector",
            )
        ):
            sx, sy = self.edge_point(self.start, *self.temp_line_end)
            ex, ey = self.temp_line_end
            self.canvas.create_line(sx, sy, ex, ey, dash=(2, 2), arrow=tk.LAST)
        self.canvas.config(scrollregion=self.canvas.bbox("all"))

    def draw_object(self, obj: SysMLObject):
        x = obj.x * self.zoom
        y = obj.y * self.zoom
        w = obj.width * self.zoom / 2
        h = obj.height * self.zoom / 2
        color = OBJECT_COLORS.get(obj.obj_type, "white")
        outline = "black"
        if obj.obj_type == "Actor":
            sx = obj.width / 80.0 * self.zoom
            sy = obj.height / 40.0 * self.zoom
            self.canvas.create_oval(
                x - 10 * sx,
                y - 30 * sy,
                x + 10 * sx,
                y - 10 * sy,
                outline=outline,
                fill=color,
            )
            self.canvas.create_line(x, y - 10 * sy, x, y + 20 * sy, fill=outline)
            self.canvas.create_line(x - 15 * sx, y, x + 15 * sx, y, fill=outline)
            self.canvas.create_line(
                x,
                y + 20 * sy,
                x - 10 * sx,
                y + 40 * sy,
                fill=outline,
            )
            self.canvas.create_line(
                x,
                y + 20 * sy,
                x + 10 * sx,
                y + 40 * sy,
                fill=outline,
            )
        elif obj.obj_type == "Use Case":
            self.canvas.create_oval(
                x - w,
                y - h,
                x + w,
                y + h,
                fill=color,
                outline=outline,
            )
        elif obj.obj_type == "System Boundary":
            self.canvas.create_rectangle(
                x - w,
                y - h,
                x + w,
                y + h,
                dash=(4, 2),
                outline=outline,
                fill=color,
            )
            label = obj.properties.get("name", "")
            if label:
                lx = x
                ly = y - h - 4 * self.zoom
                self.canvas.create_text(
                    lx,
                    ly,
                    text=label,
                    anchor="s",
                    font=self.font,
                )
        elif obj.obj_type in ("Action Usage", "Action", "Part", "Port"):
            dash = ()
            fill = color
            if obj.obj_type == "Part":
                dash = (4, 2)
            if obj.obj_type == "Port":
                side = obj.properties.get("side", "E")
                sz = 6 * self.zoom
                self.canvas.create_rectangle(
                    x - sz,
                    y - sz,
                    x + sz,
                    y + sz,
                    fill=color,
                    outline=outline,
                )
                arrow_len = sz * 1.2
                half = arrow_len / 2
                direction = obj.properties.get("direction", "out")

                if side in ("E", "W"):
                    if side == "E":
                        inside = -half
                        outside = half
                    else:
                        inside = half
                        outside = -half
                    if direction == "in":
                        self.canvas.create_line(x + outside, y, x + inside, y, arrow=tk.LAST)
                    elif direction == "out":
                        self.canvas.create_line(x + inside, y, x + outside, y, arrow=tk.LAST)
                    else:
                        self.canvas.create_line(x - half, y, x + half, y, arrow=tk.BOTH)
                else:  # N or S
                    if side == "S":
                        inside = -half
                        outside = half
                    else:
                        inside = half
                        outside = -half
                    if direction == "in":
                        self.canvas.create_line(x, y + outside, x, y + inside, arrow=tk.LAST)
                    elif direction == "out":
                        self.canvas.create_line(x, y + inside, x, y + outside, arrow=tk.LAST)
                    else:
                        self.canvas.create_line(x, y - half, x, y + half, arrow=tk.BOTH)

                lx_off = _parse_float(obj.properties.get("labelX"), 8.0)
                ly_off = _parse_float(obj.properties.get("labelY"), -8.0)
                lx = x + lx_off * self.zoom
                ly = y + ly_off * self.zoom
                self.canvas.create_text(
                    lx,
                    ly,
                    text=obj.properties.get("name", ""),
                    anchor="center",
                    font=self.font,
                )
            else:
                self.canvas.create_rectangle(
                    x - w,
                    y - h,
                    x + w,
                    y + h,
                    dash=dash,
                    fill=fill,
                    outline=outline,
                )
        elif obj.obj_type == "Block":
            left, top = x - w, y - h
            right, bottom = x + w, y + h
            self.canvas.create_rectangle(
                left,
                top,
                right,
                bottom,
                fill=color,
                outline=outline,
            )
            header = f"<<block>> {obj.properties.get('name', '')}".strip()
            self.canvas.create_line(left, top + 20 * self.zoom, right, top + 20 * self.zoom)
            self.canvas.create_text(
                left + 4 * self.zoom,
                top + 10 * self.zoom,
                text=header,
                anchor="w",
                font=self.font,
            )
            compartments = [
                ("Attributes", obj.properties.get("valueProperties", "")),
                ("Parts", obj.properties.get("partProperties", "")),
                ("References", obj.properties.get("referenceProperties", "")),
                ("Operations", obj.properties.get("operations", "")),
                ("Constraints", obj.properties.get("constraintProperties", "")),
                ("Ports", obj.properties.get("ports", "")),
                (
                    "Reliability",
                    " ".join(
                        f"{label}={obj.properties.get(key,'')}"
                        for label, key in (
                            ("FIT", "fit"),
                            ("Qual", "qualification"),
                            ("FM", "failureModes"),
                        )
                        if obj.properties.get(key, "")
                    ),
                ),
                (
                    "Requirements",
                    "; ".join(r.get("id") for r in obj.requirements),
                ),
            ]
            cy = top + 20 * self.zoom
            for label, text in compartments:
                self.canvas.create_line(left, cy, right, cy)
                display = f"{label}: {text}" if text else f"{label}:"
                self.canvas.create_text(
                    left + 4 * self.zoom,
                    cy + 10 * self.zoom,
                    text=display,
                    anchor="w",
                    font=self.font,
                )
                cy += 20 * self.zoom
        elif obj.obj_type in ("Initial", "Final"):
            if obj.obj_type == "Initial":
                r = min(obj.width, obj.height) / 2 * self.zoom
                self.canvas.create_oval(x - r, y - r, x + r, y + r, fill="black")
            else:
                r = min(obj.width, obj.height) / 2 * self.zoom
                inner = max(r - 5 * self.zoom, 0)
                self.canvas.create_oval(x - r, y - r, x + r, y + r)
                self.canvas.create_oval(x - inner, y - inner, x + inner, y + inner,
                                        fill="black")
        elif obj.obj_type in ("Decision", "Merge"):
            self.canvas.create_polygon(
                x,
                y - h,
                x + w,
                y,
                x,
                y + h,
                x - w,
                y,
                fill=color,
                outline=outline,
            )
        elif obj.obj_type in ("Fork", "Join"):
            half = obj.width / 2 * self.zoom
            self.canvas.create_rectangle(x - half, y - 5 * self.zoom,
                                        x + half, y + 5 * self.zoom,
                                        fill="black")
        else:
            self.canvas.create_rectangle(
                x - w,
                y - h,
                x + w,
                y + h,
                fill=color,
                outline=outline,
            )

        if obj.obj_type not in ("Block", "System Boundary", "Port"):
            name = obj.properties.get("name", obj.obj_type)
            label = name
            if obj.obj_type == "Part":
                def_id = obj.properties.get("definition")
                if def_id and def_id in self.repo.elements:
                    def_name = self.repo.elements[def_id].name or def_id
                    label = f"{name} : {def_name}" if name else def_name
            diag_id = self.repo.get_linked_diagram(obj.element_id)
            label_lines = []
            if diag_id and diag_id in self.repo.diagrams:
                diag = self.repo.diagrams[diag_id]
                diag_name = diag.name or diag_id
                label_lines.append(diag_name)
            label_lines.append(label)
            key = obj.obj_type.replace(' ', '')
            if not key.endswith('Usage'):
                key += 'Usage'
            for prop in SYSML_PROPERTIES.get(key, []):
                if obj.obj_type == "Part" and prop in ("fit", "qualification", "failureModes"):
                    continue
                val = obj.properties.get(prop)
                if val:
                    label_lines.append(f"{prop}: {val}")
            if obj.obj_type == "Part":
                rel_items = []
                for lbl, key in (
                    ("FIT", "fit"),
                    ("Qual", "qualification"),
                    ("FM", "failureModes"),
                ):
                    val = obj.properties.get(key)
                    if val:
                        rel_items.append(f"{lbl}: {val}")
                if rel_items:
                    label_lines.extend(rel_items)
                reqs = "; ".join(r.get("id") for r in obj.requirements)
                if reqs:
                    label_lines.append(f"Reqs: {reqs}")
            if obj.obj_type == "Actor":
                sy = obj.height / 40.0 * self.zoom
                label_x = x
                label_y = y + 40 * sy + 10 * self.zoom
                self.canvas.create_text(label_x, label_y, text="\n".join(label_lines), anchor="n")
            else:
                self.canvas.create_text(x, y, text="\n".join(label_lines), anchor="center")

        if obj == self.selected_obj:
            bx = x - w
            by = y - h
            ex = x + w
            ey = y + h
            self.canvas.create_rectangle(bx, by, ex, ey, outline="red", dash=(2, 2))
            s = 4
            for hx, hy in [(bx, by), (bx, ey), (ex, by), (ex, ey)]:
                self.canvas.create_rectangle(hx - s, hy - s, hx + s, hy + s,
                                             outline="red", fill="white")

    def draw_connection(self, a: SysMLObject, b: SysMLObject, conn: DiagramConnection):
        axc, ayc = a.x * self.zoom, a.y * self.zoom
        bxc, byc = b.x * self.zoom, b.y * self.zoom
        ax, ay = self.edge_point(a, bxc, byc)
        bx, by = self.edge_point(b, axc, ayc)
        dash = ()
        label = None
        if conn.conn_type in ("Include", "Extend"):
            dash = (4, 2)
            label = f"<<{conn.conn_type.lower()}>>"
        points = [(ax, ay)]
        if conn.style == "Squared":
            midx = (ax + bx) / 2
            points.extend([(midx, ay), (midx, by)])
        elif conn.style == "Custom":
            for px, py in conn.points:
                x = px * self.zoom
                y = py * self.zoom
                last = points[-1]
                points.extend([(x, last[1]), (x, y)])
        points.append((bx, by))
        flat = [coord for pt in points for coord in pt]
        self.canvas.create_line(*flat, arrow=tk.LAST, dash=dash)
        if label:
            mx, my = (ax + bx) / 2, (ay + by) / 2
            self.canvas.create_text(
                mx,
                my - 10 * self.zoom,
                text=label,
                font=self.font,
            )

    def get_object(self, oid: int) -> SysMLObject | None:
        for o in self.objects:
            if o.obj_id == oid:
                return o
        return None

    def _object_within(self, obj: SysMLObject, boundary: SysMLObject) -> bool:
        left = boundary.x - boundary.width / 2
        right = boundary.x + boundary.width / 2
        top = boundary.y - boundary.height / 2
        bottom = boundary.y + boundary.height / 2
        ox = obj.x
        oy = obj.y
        return left <= ox <= right and top <= oy <= bottom

    def find_boundary_for_obj(self, obj: SysMLObject) -> SysMLObject | None:
        for b in self.objects:
            if b.obj_type == "System Boundary" and self._object_within(obj, b):
                return b
        return None

    # ------------------------------------------------------------
    # Clipboard operations
    # ------------------------------------------------------------
    def copy_selected(self, _event=None):
        if self.selected_obj:
            import copy
            self.clipboard = copy.deepcopy(self.selected_obj)

    def cut_selected(self, _event=None):
        if self.selected_obj:
            import copy
            self.clipboard = copy.deepcopy(self.selected_obj)
            self.remove_object(self.selected_obj)
            self.selected_obj = None
            self._sync_to_repository()
            self.redraw()

    def paste_selected(self, _event=None):
        if self.clipboard:
            import copy
            new_obj = copy.deepcopy(self.clipboard)
            new_obj.obj_id = _get_next_id()
            new_obj.x += 20
            new_obj.y += 20
            if new_obj.obj_type == "System Boundary":
                self.objects.insert(0, new_obj)
            else:
                self.objects.append(new_obj)
            self.sort_objects()
            diag = self.repo.diagrams.get(self.diagram_id)
            if diag and new_obj.element_id and new_obj.element_id not in diag.elements:
                diag.elements.append(new_obj.element_id)
            self.selected_obj = new_obj
            self._sync_to_repository()
            self.redraw()

    def delete_selected(self, _event=None):
        if self.selected_obj:
            self.remove_object(self.selected_obj)
            self.selected_obj = None
            self._sync_to_repository()
            self.redraw()

    def remove_object(self, obj: SysMLObject) -> None:
        if obj in self.objects:
            self.objects.remove(obj)
        self.connections = [c for c in self.connections if c.src != obj.obj_id and c.dst != obj.obj_id]
        diag = self.repo.diagrams.get(self.diagram_id)
        if diag and obj.element_id in diag.elements:
            diag.elements.remove(obj.element_id)
        self._sync_to_repository()

    def _sync_to_repository(self) -> None:
        """Persist current objects and connections back to the repository."""
        diag = self.repo.diagrams.get(self.diagram_id)
        if diag:
            diag.objects = [obj.__dict__ for obj in self.objects]
            diag.connections = [conn.__dict__ for conn in self.connections]

    def on_close(self):
        self._sync_to_repository()
        self.destroy()

class SysMLObjectDialog(simpledialog.Dialog):
    """Simple dialog for editing SysML object properties."""

    def __init__(self, master, obj: SysMLObject):
        if not hasattr(obj, "requirements"):
            obj.requirements = []
        self.obj = obj
        super().__init__(master, title=f"Edit {obj.obj_type}")

    class SelectRequirementsDialog(simpledialog.Dialog):
        def __init__(self, parent, title="Select Requirements"):
            self.selected_vars = {}
            super().__init__(parent, title=title)

        def body(self, master):
            ttk.Label(master, text="Select requirements:").pack(padx=5, pady=5)
            container = ttk.Frame(master)
            container.pack(fill=tk.BOTH, expand=True)
            canvas = tk.Canvas(container, borderwidth=0)
            scrollbar = ttk.Scrollbar(container, orient="vertical", command=canvas.yview)
            self.check_frame = ttk.Frame(canvas)
            self.check_frame.bind(
                "<Configure>", lambda e: canvas.configure(scrollregion=canvas.bbox("all"))
            )
            canvas.create_window((0, 0), window=self.check_frame, anchor="nw")
            canvas.configure(yscrollcommand=scrollbar.set)
            canvas.pack(side="left", fill="both", expand=True)
            scrollbar.pack(side="right", fill="y")
            for req_id, req in global_requirements.items():
                var = tk.BooleanVar(value=False)
                self.selected_vars[req_id] = var
                text = f"[{req['id']}] {req['text']}"
                ttk.Checkbutton(self.check_frame, text=text, variable=var).pack(anchor="w", padx=2, pady=2)
            return self.check_frame

        def apply(self):
            self.result = [rid for rid, var in self.selected_vars.items() if var.get()]

    class SelectComponentsDialog(simpledialog.Dialog):
        """Dialog to choose which components should become parts."""

        def __init__(self, parent, components):
            self.components = components
            self.selected = {}
            super().__init__(parent, title="Select Components")

        def body(self, master):
            ttk.Label(master, text="Select components:").pack(padx=5, pady=5)
            frame = ttk.Frame(master)
            frame.pack(fill=tk.BOTH, expand=True)
            canvas = tk.Canvas(frame, borderwidth=0)
            scrollbar = ttk.Scrollbar(frame, orient="vertical", command=canvas.yview)
            self.check_frame = ttk.Frame(canvas)
            self.check_frame.bind(
                "<Configure>", lambda e: canvas.configure(scrollregion=canvas.bbox("all"))
            )
            canvas.create_window((0, 0), window=self.check_frame, anchor="nw")
            canvas.configure(yscrollcommand=scrollbar.set)
            canvas.pack(side="left", fill="both", expand=True)
            scrollbar.pack(side="right", fill="y")
            for comp in self.components:
                var = tk.BooleanVar(value=True)
                self.selected[comp] = var
                ttk.Checkbutton(self.check_frame, text=comp.name, variable=var).pack(anchor="w", padx=2, pady=2)
            return self.check_frame

        def apply(self):
            self.result = [c for c, var in self.selected.items() if var.get()]

    def body(self, master):
        # Disable window resizing so the layout remains consistent
        self.resizable(False, False)

        # Use a notebook to keep the dialog compact by grouping fields
        self.nb = ttk.Notebook(master)
        self.nb.grid(row=0, column=0, columnspan=3, sticky="nsew")

        gen_frame = ttk.Frame(self.nb)
        prop_frame = ttk.Frame(self.nb)
        rel_frame = ttk.Frame(self.nb)
        link_frame = ttk.Frame(self.nb)
        req_frame = ttk.Frame(self.nb)

        self.nb.add(gen_frame, text="General")
        self.nb.add(prop_frame, text="Properties")
        self.nb.add(rel_frame, text="Reliability")
        self.nb.add(link_frame, text="Links")
        self.nb.add(req_frame, text="Requirements")

        gen_row = 0
        ttk.Label(gen_frame, text="Name:").grid(row=gen_row, column=0, sticky="e", padx=4, pady=4)
        self.name_var = tk.StringVar(value=self.obj.properties.get("name", ""))
        ttk.Entry(gen_frame, textvariable=self.name_var).grid(row=gen_row, column=1, padx=4, pady=4)
        gen_row += 1
        ttk.Label(gen_frame, text="Width:").grid(row=gen_row, column=0, sticky="e", padx=4, pady=2)
        self.width_var = tk.StringVar(value=str(self.obj.width))
        ttk.Entry(gen_frame, textvariable=self.width_var).grid(row=gen_row, column=1, padx=4, pady=2)
        gen_row += 1
        if self.obj.obj_type not in ("Fork", "Join"):
            ttk.Label(gen_frame, text="Height:").grid(row=gen_row, column=0, sticky="e", padx=4, pady=2)
            self.height_var = tk.StringVar(value=str(self.obj.height))
            ttk.Entry(gen_frame, textvariable=self.height_var).grid(row=gen_row, column=1, padx=4, pady=2)
            gen_row += 1
        else:
            self.height_var = tk.StringVar(value=str(self.obj.height))
        self.entries = {}
        self.listboxes = {}
        prop_row = 0
        rel_row = 0
        key = f"{self.obj.obj_type.replace(' ', '')}Usage"
        list_props = {
            "ports",
            "partProperties",
            "referenceProperties",
            "valueProperties",
            "constraintProperties",
            "operations",
            "failureModes",
        }
        reliability_props = {"circuit", "component", "fit", "qualification", "failureModes"}
        app = getattr(self.master, 'app', None)
        for prop in SYSML_PROPERTIES.get(key, []):
            frame = rel_frame if prop in reliability_props else prop_frame
            row = rel_row if prop in reliability_props else prop_row
            ttk.Label(frame, text=f"{prop}:").grid(row=row, column=0, sticky="e", padx=4, pady=2)
            if prop in list_props:
                lb = tk.Listbox(frame, height=4)
                items = [p.strip() for p in self.obj.properties.get(prop, "").split(",") if p.strip()]
                for it in items:
                    lb.insert(tk.END, it)
                lb.grid(row=row, column=1, padx=4, pady=2, sticky="we")
                btnf = ttk.Frame(frame)
                btnf.grid(row=row, column=2, padx=2)
                ttk.Button(btnf, text="Add", command=lambda p=prop: self.add_list_item(p)).pack(side=tk.TOP)
                ttk.Button(btnf, text="Remove", command=lambda p=prop: self.remove_list_item(p)).pack(side=tk.TOP)
                self.listboxes[prop] = lb
            elif prop == "direction":
                var = tk.StringVar(value=self.obj.properties.get(prop, "in"))
                ttk.Combobox(frame, textvariable=var, values=["in", "out", "inout"]).grid(row=row, column=1, padx=4, pady=2)
                self.entries[prop] = var
            elif self.obj.obj_type == "Use Case" and prop == "useCaseDefinition":
                repo = SysMLRepository.get_instance()
                diags = [
                    d for d in repo.diagrams.values()
                    if d.diag_type == "Use Case Diagram" and d.diag_id != self.master.diagram_id
                ]
                idmap = {d.name or d.diag_id: d.diag_id for d in diags}
                self.ucdef_map = idmap
                cur_id = self.obj.properties.get(prop, "")
                cur_name = next((n for n, i in idmap.items() if i == cur_id), "")
                var = tk.StringVar(value=cur_name)
                ttk.Combobox(frame, textvariable=var, values=list(idmap.keys())).grid(row=row, column=1, padx=4, pady=2)
                self.entries[prop] = var
            elif self.obj.obj_type == "Use Case" and prop == "includedUseCase":
                repo = SysMLRepository.get_instance()
                targets = [
                    repo.elements[t].name or t
                    for rel in repo.relationships
                    if rel.rel_type == "Include" and rel.source == self.obj.element_id
                    if (t := rel.target) in repo.elements
                ]
                ttk.Label(frame, text=", ".join(targets)).grid(row=row, column=1, sticky="w", padx=4, pady=2)
            elif prop == "circuit" and app:
                circuits = [
                    c
                    for ra in getattr(app, 'reliability_analyses', [])
                    for c in ra.components
                    if c.comp_type == "circuit"
                ]
                circuits.extend(
                    c
                    for c in getattr(app, "reliability_components", [])
                    if c.comp_type == "circuit"
                )
                names = list({c.name for c in circuits})
                var = tk.StringVar(value=self.obj.properties.get(prop, ""))
                cb = ttk.Combobox(frame, textvariable=var, values=names, state="readonly")
                cb.grid(row=row, column=1, padx=4, pady=2)
                self.entries[prop] = var
                self._circuit_map = {c.name: c for c in circuits}

                def sync_circuit(_):
                    name = var.get()
                    comp = self._circuit_map.get(name)
                    if not comp:
                        return
                    if 'fit' in self.entries:
                        self.entries['fit'].set(f"{comp.fit:.2f}")
                    else:
                        self.obj.properties['fit'] = f"{comp.fit:.2f}"
                    if 'qualification' in self.entries:
                        self.entries['qualification'].set(comp.qualification)
                    else:
                        self.obj.properties['qualification'] = comp.qualification
                    modes = self._get_failure_modes(app, comp.name)
                    if 'failureModes' in self.entries:
                        self.entries['failureModes'].set(modes)
                    else:
                        self.obj.properties['failureModes'] = modes
                    # update part list preview from circuit BOM
                    if comp.sub_boms:
                        names = [c.name for bom in comp.sub_boms for c in bom]
                        joined = ", ".join(names)
                        if 'partProperties' in self.listboxes:
                            lb = self.listboxes['partProperties']
                            lb.delete(0, tk.END)
                            for n in names:
                                lb.insert(tk.END, n)
                        else:
                            self.obj.properties['partProperties'] = joined

                cb.bind("<<ComboboxSelected>>", sync_circuit)
            elif prop == "component" and app:
                comps = [
                    c
                    for ra in getattr(app, 'reliability_analyses', [])
                    for c in ra.components
                    if c.comp_type != "circuit"
                ]
                comps.extend(
                    c
                    for c in getattr(app, "reliability_components", [])
                    if c.comp_type != "circuit"
                )
                names = list({c.name for c in comps})
                var = tk.StringVar(value=self.obj.properties.get(prop, ""))
                cb = ttk.Combobox(frame, textvariable=var, values=names, state="readonly")
                cb.grid(row=row, column=1, padx=4, pady=2)
                self.entries[prop] = var
                self._comp_map = {c.name: c for c in comps}

                def sync_component(_):
                    name = var.get()
                    comp = self._comp_map.get(name)
                    if not comp:
                        return
                    if 'fit' in self.entries:
                        self.entries['fit'].set(f"{comp.fit:.2f}")
                    else:
                        self.obj.properties['fit'] = f"{comp.fit:.2f}"
                    if 'qualification' in self.entries:
                        self.entries['qualification'].set(comp.qualification)
                    else:
                        self.obj.properties['qualification'] = comp.qualification
                    modes = self._get_failure_modes(app, comp.name)
                    if 'failureModes' in self.entries:
                        self.entries['failureModes'].set(modes)
                    else:
                        self.obj.properties['failureModes'] = modes

                cb.bind("<<ComboboxSelected>>", sync_component)
            else:
                var = tk.StringVar(value=self.obj.properties.get(prop, ""))
                state = "normal"
                if self.obj.obj_type == "Block" and prop in ("fit", "qualification"):
                    state = "readonly"
                ttk.Entry(frame, textvariable=var, state=state).grid(row=row, column=1, padx=4, pady=2)
                self.entries[prop] = var
            if prop in reliability_props:
                rel_row += 1
            else:
                prop_row += 1

<<<<<<< HEAD
        # Display inherited reliability values only for Blocks
        if self.obj.obj_type == "Block":
            for prop in ("fit", "qualification"):
                if prop not in self.entries and self.obj.properties.get(prop, ""):
                    ttk.Label(rel_frame, text=f"{prop}:").grid(row=rel_row, column=0, sticky="e", padx=4, pady=2)
                    var = tk.StringVar(value=self.obj.properties.get(prop, ""))
                    ttk.Entry(rel_frame, textvariable=var, state="readonly").grid(row=rel_row, column=1, padx=4, pady=2)
                    self.entries[prop] = var
                    rel_row += 1
=======
        # Always display inherited FIT and qualification values if present
        for prop in ("fit", "qualification"):
            if prop not in self.entries and self.obj.properties.get(prop, ""):
                ttk.Label(rel_frame, text=f"{prop}:").grid(row=rel_row, column=0, sticky="e", padx=4, pady=2)
                var = tk.StringVar(value=self.obj.properties.get(prop, ""))
                ttk.Entry(rel_frame, textvariable=var, state="readonly").grid(row=rel_row, column=1, padx=4, pady=2)
                self.entries[prop] = var
                rel_row += 1
>>>>>>> eecc1e8c

        repo = SysMLRepository.get_instance()
        link_row = 0
        if self.obj.obj_type == "Block":
            diags = [d for d in repo.diagrams.values() if d.diag_type == "Internal Block Diagram"]
            ids = {d.name or d.diag_id: d.diag_id for d in diags}
            ttk.Label(link_frame, text="Internal Block Diagram:").grid(row=link_row, column=0, sticky="e", padx=4, pady=2)
            self.diag_map = ids
            cur_id = repo.get_linked_diagram(self.obj.element_id)
            cur_name = next((n for n, i in ids.items() if i == cur_id), "")
            self.diagram_var = tk.StringVar(value=cur_name)
            ttk.Combobox(link_frame, textvariable=self.diagram_var, values=list(ids.keys())).grid(row=link_row, column=1, padx=4, pady=2)
            link_row += 1
        elif self.obj.obj_type in ("Action Usage", "Action"):
            diagrams = [
                d for d in repo.diagrams.values()
                if d.diag_type in ("Activity Diagram", "Internal Block Diagram")
            ]
            self.behavior_map = {d.name or d.diag_id: d.diag_id for d in diagrams}
            ttk.Label(link_frame, text="Behavior Diagram:").grid(row=link_row, column=0, sticky="e", padx=4, pady=2)
            cur_id = repo.get_linked_diagram(self.obj.element_id)
            cur_name = next((n for n, i in self.behavior_map.items() if i == cur_id), "")
            self.behavior_var = tk.StringVar(value=cur_name)
            ttk.Combobox(link_frame, textvariable=self.behavior_var, values=list(self.behavior_map.keys())).grid(row=link_row, column=1, padx=4, pady=2)
            link_row += 1
        elif self.obj.obj_type == "Part":
            blocks = [e for e in repo.elements.values() if e.elem_type == "Block"]
            idmap = {b.name or b.elem_id: b.elem_id for b in blocks}
            ttk.Label(link_frame, text="Definition:").grid(row=link_row, column=0, sticky="e", padx=4, pady=2)
            self.def_map = idmap
            cur_id = self.obj.properties.get("definition", "")
            cur_name = next((n for n, i in idmap.items() if i == cur_id), "")
            self.def_var = tk.StringVar(value=cur_name)
            ttk.Combobox(link_frame, textvariable=self.def_var, values=list(idmap.keys())).grid(row=link_row, column=1, padx=4, pady=2)
            link_row += 1

        # Requirement allocation section
        req_row = 0
        ttk.Label(req_frame, text="Requirements:").grid(row=req_row, column=0, sticky="ne", padx=4, pady=2)
        self.req_list = tk.Listbox(req_frame, height=4)
        self.req_list.grid(row=req_row, column=1, padx=4, pady=2, sticky="we")
        btnf = ttk.Frame(req_frame)
        btnf.grid(row=req_row, column=2, padx=2)
        ttk.Button(btnf, text="Add", command=self.add_requirement).pack(side=tk.TOP)
        ttk.Button(btnf, text="Remove", command=self.remove_requirement).pack(side=tk.TOP)
        for r in self.obj.requirements:
            self.req_list.insert(tk.END, f"[{r.get('id')}] {r.get('text','')}")
        req_row += 1

    def add_port(self):
        name = simpledialog.askstring("Port", "Name:", parent=self)
        if name:
            self.listboxes["ports"].insert(tk.END, name)

    def remove_port(self):
        sel = list(self.listboxes["ports"].curselection())
        for idx in reversed(sel):
            self.listboxes["ports"].delete(idx)

    def add_list_item(self, prop: str):
        val = simpledialog.askstring(prop, "Value:", parent=self)
        if val:
            self.listboxes[prop].insert(tk.END, val)

    def remove_list_item(self, prop: str):
        lb = self.listboxes[prop]
        sel = list(lb.curselection())
        for idx in reversed(sel):
            lb.delete(idx)

    def add_requirement(self):
        if not global_requirements:
            messagebox.showinfo("No Requirements", "No requirements defined.")
            return
        dialog = self.SelectRequirementsDialog(self)
        if dialog.result:
            for rid in dialog.result:
                req = global_requirements.get(rid)
                if req and not any(r.get("id") == rid for r in self.obj.requirements):
                    self.obj.requirements.append(req)
                    self.req_list.insert(tk.END, f"[{req['id']}] {req.get('text','')}")

    def remove_requirement(self):
        sel = list(self.req_list.curselection())
        for idx in reversed(sel):
            del self.obj.requirements[idx]
            self.req_list.delete(idx)

    def _get_failure_modes(self, app, comp_name: str) -> str:
        """Return comma separated failure modes for a component name."""
        modes = set()
        for e in getattr(app, 'fmea_entries', []):
            if getattr(e, 'fmea_component', '') == comp_name:
                label = getattr(e, 'description', '') or getattr(e, 'user_name', '')
                if label:
                    modes.add(label)
        for fmea in getattr(app, 'fmeas', []):
            for e in fmea.get('entries', []):
                if getattr(e, 'fmea_component', '') == comp_name:
                    label = getattr(e, 'description', '') or getattr(e, 'user_name', '')
                    if label:
                        modes.add(label)
        return ", ".join(sorted(modes))
        
    def apply(self):
        self.obj.properties["name"] = self.name_var.get()
        repo = SysMLRepository.get_instance()
        if self.obj.element_id and self.obj.element_id in repo.elements:
            repo.elements[self.obj.element_id].name = self.name_var.get()
        for prop, var in self.entries.items():
            self.obj.properties[prop] = var.get()
            if self.obj.element_id and self.obj.element_id in repo.elements:
                repo.elements[self.obj.element_id].properties[prop] = var.get()
        for prop, lb in self.listboxes.items():
            items = [lb.get(i) for i in range(lb.size())]
            joined = ", ".join(items)
            self.obj.properties[prop] = joined
            if self.obj.element_id and self.obj.element_id in repo.elements:
                repo.elements[self.obj.element_id].properties[prop] = joined
        try:
            self.obj.width = float(self.width_var.get())
            self.obj.height = float(self.height_var.get())
        except ValueError:
            pass

        # ensure block shows BOM components as part names when a circuit is set
        if (
            self.obj.obj_type == "Block"
            and "circuit" in self.obj.properties
            and hasattr(self, "_circuit_map")
        ):
            comp = self._circuit_map.get(self.obj.properties["circuit"], None)
            if comp and comp.sub_boms:
                cur = [p.strip() for p in self.obj.properties.get("partProperties", "").split(",") if p.strip()]
                names = [c.name for bom in comp.sub_boms for c in bom]
                for n in names:
                    if n not in cur:
                        cur.append(n)
                joined = ", ".join(cur)
                self.obj.properties["partProperties"] = joined
                if self.obj.element_id and self.obj.element_id in repo.elements:
                    repo.elements[self.obj.element_id].properties["partProperties"] = joined
                if self.obj.element_id:
                    extend_block_parts_with_parents(repo, self.obj.element_id)
                    self.obj.properties["partProperties"] = repo.elements[self.obj.element_id].properties["partProperties"]

        # Update linked diagram if applicable
        link_id = None
        if hasattr(self, "behavior_var") and self.behavior_var.get():
            link_id = self.behavior_map.get(self.behavior_var.get())
        elif hasattr(self, "diagram_var"):
            link_id = self.diag_map.get(self.diagram_var.get())
        if hasattr(self, "behavior_var") or hasattr(self, "diagram_var"):
            repo.link_diagram(self.obj.element_id, link_id)
        if hasattr(self, "def_var"):
            name = self.def_var.get()
            def_id = self.def_map.get(name)
            if def_id:
                self.obj.properties["definition"] = def_id
                if self.obj.element_id and self.obj.element_id in repo.elements:
                    repo.elements[self.obj.element_id].properties["definition"] = def_id
        if hasattr(self, "ucdef_var"):
            name = self.ucdef_var.get()
            def_id = self.ucdef_map.get(name)
            if def_id:
                self.obj.properties["useCaseDefinition"] = def_id
                if self.obj.element_id and self.obj.element_id in repo.elements:
                    repo.elements[self.obj.element_id].properties["useCaseDefinition"] = def_id

        # ------------------------------------------------------------
        # Add parts from selected circuit BOM
        # ------------------------------------------------------------
        if (
            self.obj.obj_type == "Block"
            and "circuit" in self.obj.properties
            and hasattr(self, "diag_map")
        ):
            diag_id = repo.get_linked_diagram(self.obj.element_id)
            if diag_id:
                circuit_name = self.obj.properties.get("circuit", "")
                comp = getattr(self, "_circuit_map", {}).get(circuit_name)
                if comp and comp.sub_boms:
                    comps = [c for bom in comp.sub_boms for c in bom]
                    dlg = self.SelectComponentsDialog(self, comps)
                    selected = dlg.result or []
                    if selected:
                        diag = repo.diagrams.get(diag_id)
                        if diag is not None:
                            diag.objects = getattr(diag, "objects", [])
                            existing = {
                                o.get("properties", {}).get("component")
                                for o in diag.objects
                                if o.get("obj_type") == "Part"
                            }
                            base_x = 50.0
                            base_y = 50.0
                            offset = 60.0
                            for idx, c in enumerate(selected):
                                if c.name in existing:
                                    continue
                                elem = repo.create_element(
                                    "Part",
                                    name=c.name,
                                    properties={
                                        "component": c.name,
                                        "fit": f"{c.fit:.2f}",
                                        "qualification": c.qualification,
                                        "failureModes": self._get_failure_modes(getattr(self.master, "app", None), c.name),
                                    },
                                    owner=repo.root_package.elem_id,
                                )
                                repo.add_element_to_diagram(diag_id, elem.elem_id)
                                obj = SysMLObject(
                                    _get_next_id(),
                                    "Part",
                                    base_x,
                                    base_y + offset * idx,
                                    element_id=elem.elem_id,
                                    properties=elem.properties.copy(),
                                )
                                diag.objects.append(obj.__dict__)
                                # update any open windows for this diagram
                                app = getattr(self.master, "app", None)
                                if app:
                                    for win in getattr(app, "ibd_windows", []):
                                        if win.diagram_id == diag_id:
                                            win.objects.append(obj)
                                            win.redraw()
                                            win._sync_to_repository()
                            # update block partProperties with newly added components
                            new_names = [c.name for c in selected if c.name not in existing]
                            if new_names:
                                cur = self.obj.properties.get("partProperties", "")
                                names = [n.strip() for n in cur.split(",") if n.strip()]
                                for name in new_names:
                                    if name not in names:
                                        names.append(name)
                                joined = ", ".join(names)
                                self.obj.properties["partProperties"] = joined
                                if self.obj.element_id and self.obj.element_id in repo.elements:
                                    repo.elements[self.obj.element_id].properties["partProperties"] = joined
                                # update all diagram objects referencing this block element
                                for d in repo.diagrams.values():
                                    for o in getattr(d, "objects", []):
                                        if o.get("element_id") == self.obj.element_id:
                                            o.setdefault("properties", {})["partProperties"] = joined
                                # include parent block parts
                                if self.obj.element_id:
                                    extend_block_parts_with_parents(repo, self.obj.element_id)
                                    joined = repo.elements[self.obj.element_id].properties["partProperties"]
                                    self.obj.properties["partProperties"] = joined
                            repo.diagrams[diag_id] = diag
                            if hasattr(self.master, "_sync_to_repository"):
                                self.master._sync_to_repository()

        
class ConnectionDialog(simpledialog.Dialog):
    """Edit connection style and custom routing points."""

    def __init__(self, master, connection: DiagramConnection):
        self.connection = connection
        super().__init__(master, title="Connection Properties")

    def body(self, master):
        ttk.Label(master, text="Style:").grid(row=0, column=0, sticky="e", padx=4, pady=4)
        self.style_var = tk.StringVar(value=self.connection.style)
        ttk.Combobox(master, textvariable=self.style_var,
                     values=["Straight", "Squared", "Custom"]).grid(row=0, column=1, padx=4, pady=4)
        ttk.Label(master, text="Points:").grid(row=1, column=0, sticky="ne", padx=4, pady=4)
        self.point_list = tk.Listbox(master, height=4)
        for px, py in self.connection.points:
            self.point_list.insert(tk.END, f"{px:.1f},{py:.1f}")
        self.point_list.grid(row=1, column=1, padx=4, pady=4, sticky="we")
        btnf = ttk.Frame(master)
        btnf.grid(row=1, column=2, padx=2)
        ttk.Button(btnf, text="Add", command=self.add_point).pack(side=tk.TOP)
        ttk.Button(btnf, text="Remove", command=self.remove_point).pack(side=tk.TOP)

    def add_point(self):
        x = simpledialog.askfloat("Point", "X:", parent=self)
        y = simpledialog.askfloat("Point", "Y:", parent=self)
        if x is not None and y is not None:
            self.point_list.insert(tk.END, f"{x},{y}")

    def remove_point(self):
        sel = list(self.point_list.curselection())
        for idx in reversed(sel):
            self.point_list.delete(idx)

    def apply(self):
        self.connection.style = self.style_var.get()
        pts = []
        for i in range(self.point_list.size()):
            txt = self.point_list.get(i)
            try:
                x_str, y_str = txt.split(",")
                pts.append((float(x_str), float(y_str)))
            except ValueError:
                continue
        self.connection.points = pts
        if hasattr(self.master, "_sync_to_repository"):
            self.master._sync_to_repository()

class UseCaseDiagramWindow(SysMLDiagramWindow):
    def __init__(self, master, app, diagram_id: str | None = None):
        tools = [
            "Actor",
            "Use Case",
            "System Boundary",
            "Association",
        ]
        super().__init__(master, "Use Case Diagram", tools, diagram_id, app=app)


class ActivityDiagramWindow(SysMLDiagramWindow):
    def __init__(self, master, app, diagram_id: str | None = None):
        tools = [
            "Action Usage",
            "Initial",
            "Final",
            "Decision",
            "Merge",
            "Fork",
            "Join",
            "Flow",
        ]
        super().__init__(master, "Activity Diagram", tools, diagram_id, app=app)


class BlockDiagramWindow(SysMLDiagramWindow):
    def __init__(self, master, app, diagram_id: str | None = None):
        tools = [
            "Block",
            "Association",
        ]
        super().__init__(master, "Block Diagram", tools, diagram_id, app=app)


class InternalBlockDiagramWindow(SysMLDiagramWindow):
    def __init__(self, master, app, diagram_id: str | None = None):
        tools = [
            "Part",
            "Port",
            "Connector",
        ]
        super().__init__(master, "Internal Block Diagram", tools, diagram_id, app=app)
        ttk.Button(self.toolbox, text="Add Block Parts", command=self.add_block_parts).pack(
            fill=tk.X, padx=2, pady=2
        )

    def _get_failure_modes(self, comp_name: str) -> str:
        """Return comma separated failure modes for a component name."""
        app = getattr(self, "app", None)
        modes = set()
        for e in getattr(app, "fmea_entries", []):
            if getattr(e, "fmea_component", "") == comp_name:
                label = getattr(e, "description", "") or getattr(e, "user_name", "")
                if label:
                    modes.add(label)
        for fmea in getattr(app, "fmeas", []):
            for entry in fmea.get("entries", []):
                if getattr(entry, "fmea_component", "") == comp_name:
                    label = getattr(entry, "description", "") or getattr(entry, "user_name", "")
                    if label:
                        modes.add(label)
        return ", ".join(sorted(modes))

    def add_block_parts(self) -> None:
        repo = self.repo
        # determine which block this IBD represents
        block_id = next((eid for eid, did in repo.element_diagrams.items() if did == self.diagram_id), None)
        if not block_id or block_id not in repo.elements:
            messagebox.showinfo("Add Parts", "No block is linked to this diagram")
            return
        block = repo.elements[block_id]
        circuit_name = block.properties.get("circuit", "")
        if not circuit_name:
            messagebox.showinfo("Add Parts", "Block has no circuit assigned")
            return
        circuits = [
            c
            for ra in getattr(self.app, "reliability_analyses", [])
            for c in ra.components
            if c.comp_type == "circuit"
        ]
        circuits.extend(
            c
            for c in getattr(self.app, "reliability_components", [])
            if c.comp_type == "circuit"
        )
        comp_map = {c.name: c for c in circuits}
        comp = comp_map.get(circuit_name)
        if not comp or not comp.sub_boms:
            messagebox.showinfo("Add Parts", "Circuit has no BOM components")
            return
        comps = [c for bom in comp.sub_boms for c in bom]
        dlg = SysMLObjectDialog.SelectComponentsDialog(self, comps)
        selected = dlg.result or []
        if not selected:
            return
        diag = repo.diagrams.get(self.diagram_id)
        if diag is None:
            return
        diag.objects = getattr(diag, "objects", [])
        existing = {
            o.get("properties", {}).get("component")
            for o in diag.objects
            if o.get("obj_type") == "Part"
        }
        base_x = 50.0
        base_y = 50.0
        offset = 60.0
        added = []
        for idx, c in enumerate(selected):
            if c.name in existing:
                continue
            elem = repo.create_element(
                "Part",
                name=c.name,
                properties={
                    "component": c.name,
                    "fit": f"{c.fit:.2f}",
                    "qualification": c.qualification,
                    "failureModes": self._get_failure_modes(c.name),
                },
                owner=repo.root_package.elem_id,
            )
            repo.add_element_to_diagram(self.diagram_id, elem.elem_id)
            obj = SysMLObject(
                _get_next_id(),
                "Part",
                base_x,
                base_y + offset * idx,
                element_id=elem.elem_id,
                properties=elem.properties.copy(),
            )
            diag.objects.append(obj.__dict__)
            self.objects.append(obj)
            added.append(c.name)
        self.redraw()
        self._sync_to_repository()
        if added:
            names = [n.strip() for n in block.properties.get("partProperties", "").split(",") if n.strip()]
            for name in added:
                if name not in names:
                    names.append(name)
            joined = ", ".join(names)
            block.properties["partProperties"] = joined
            extend_block_parts_with_parents(repo, block_id)
            joined = repo.elements[block_id].properties["partProperties"]
            for d in repo.diagrams.values():
                for o in getattr(d, "objects", []):
                    if o.get("element_id") == block_id:
                        o.setdefault("properties", {})["partProperties"] = joined

class NewDiagramDialog(simpledialog.Dialog):
    """Dialog to create a new diagram and assign a name and type."""

    def __init__(self, master):
        self.name = ""
        self.diag_type = "Use Case Diagram"
        super().__init__(master, title="New Diagram")

    def body(self, master):
        ttk.Label(master, text="Name:").grid(row=0, column=0, padx=4, pady=4, sticky="e")
        self.name_var = tk.StringVar()
        ttk.Entry(master, textvariable=self.name_var).grid(row=0, column=1, padx=4, pady=4)
        ttk.Label(master, text="Type:").grid(row=1, column=0, padx=4, pady=4, sticky="e")
        self.type_var = tk.StringVar(value=self.diag_type)
        ttk.Combobox(master, textvariable=self.type_var,
                     values=["Use Case Diagram", "Activity Diagram", "Block Diagram", "Internal Block Diagram"]).grid(row=1, column=1, padx=4, pady=4)

    def apply(self):
        self.name = self.name_var.get()
        self.diag_type = self.type_var.get()

class DiagramPropertiesDialog(simpledialog.Dialog):
    """Dialog to edit a diagram's metadata."""

    def __init__(self, master, diagram: SysMLDiagram):
        self.diagram = diagram
        super().__init__(master, title="Diagram Properties")

    def body(self, master):
        ttk.Label(master, text="Name:").grid(row=0, column=0, sticky="e", padx=4, pady=2)
        self.name_var = tk.StringVar(value=self.diagram.name)
        ttk.Entry(master, textvariable=self.name_var).grid(row=0, column=1, padx=4, pady=2)
        ttk.Label(master, text="Description:").grid(row=1, column=0, sticky="e", padx=4, pady=2)
        self.desc_var = tk.StringVar(value=getattr(self.diagram, "description", ""))
        ttk.Entry(master, textvariable=self.desc_var).grid(row=1, column=1, padx=4, pady=2)
        ttk.Label(master, text="Color:").grid(row=2, column=0, sticky="e", padx=4, pady=2)
        self.color_var = tk.StringVar(value=getattr(self.diagram, "color", "#FFFFFF"))
        ttk.Entry(master, textvariable=self.color_var).grid(row=2, column=1, padx=4, pady=2)

    def apply(self):
        self.diagram.name = self.name_var.get()
        self.diagram.description = self.desc_var.get()
        self.diagram.color = self.color_var.get()

class PackagePropertiesDialog(simpledialog.Dialog):
    """Dialog to edit a package's name."""

    def __init__(self, master, package: SysMLElement):
        self.package = package
        super().__init__(master, title="Package Properties")

    def body(self, master):
        ttk.Label(master, text="Name:").grid(
            row=0, column=0, sticky="e", padx=4, pady=2
        )
        self.name_var = tk.StringVar(value=self.package.name)
        ttk.Entry(master, textvariable=self.name_var).grid(
            row=0, column=1, padx=4, pady=2
        )

    def apply(self):
        self.package.name = self.name_var.get()


class ElementPropertiesDialog(simpledialog.Dialog):
    """Dialog to edit a generic element's name and properties."""

    def __init__(self, master, element: SysMLElement):
        self.element = element
        super().__init__(master, title=f"{element.elem_type} Properties")

    def body(self, master):
        ttk.Label(master, text="Name:").grid(row=0, column=0, sticky="e", padx=4, pady=2)
        self.name_var = tk.StringVar(value=self.element.name)
        ttk.Entry(master, textvariable=self.name_var).grid(row=0, column=1, padx=4, pady=2)
        self.entries = {}
        key = f"{self.element.elem_type.replace(' ', '')}Usage"
        row = 1
        for prop in SYSML_PROPERTIES.get(key, []):
            ttk.Label(master, text=f"{prop}:").grid(row=row, column=0, sticky="e", padx=4, pady=2)
            var = tk.StringVar(value=self.element.properties.get(prop, ""))
            ttk.Entry(master, textvariable=var).grid(row=row, column=1, padx=4, pady=2)
            self.entries[prop] = var
            row += 1

    def apply(self):
        self.element.name = self.name_var.get()
        for prop, var in self.entries.items():
            self.element.properties[prop] = var.get()

class ArchitectureManagerDialog(tk.Toplevel):
    """Manage packages and diagrams in a hierarchical tree."""

    def __init__(self, master, app=None):
        super().__init__(master)
        self.app = app
        self.title("Architecture Explorer")
        self.repo = SysMLRepository.get_instance()
        self.geometry("350x400")
        self.tree = ttk.Treeview(self)
        self.tree.pack(fill=tk.BOTH, expand=True, padx=4, pady=4)

        # simple icons to visually distinguish packages, diagrams and objects
        self.pkg_icon = self._create_icon("folder")
        self.diagram_icons = {
            "Use Case Diagram": self._create_icon("circle"),
            "Activity Diagram": self._create_icon("arrow"),
            "Block Diagram": self._create_icon("rect"),
            "Internal Block Diagram": self._create_icon("nested"),
        }
        self.elem_icons = {
            "Actor": self._create_icon("circle"),
            "Use Case": self._create_icon("circle"),
            "Block": self._create_icon("rect"),
            "Part": self._create_icon("rect"),
            "Port": self._create_icon("circle"),
        }
        self.default_diag_icon = self._create_icon("rect")
        self.default_elem_icon = self._create_icon("rect")
        btns = ttk.Frame(self)
        btns.pack(fill=tk.X, padx=4, pady=4)
        ttk.Button(btns, text="Open", command=self.open).pack(side=tk.LEFT, padx=2)
        ttk.Button(btns, text="Properties", command=self.properties).pack(side=tk.LEFT, padx=2)
        ttk.Button(btns, text="New Package", command=self.new_package).pack(side=tk.LEFT, padx=2)
        ttk.Button(btns, text="New Diagram", command=self.new_diagram).pack(side=tk.LEFT, padx=2)
        ttk.Button(btns, text="Cut", command=self.cut).pack(side=tk.LEFT, padx=2)
        ttk.Button(btns, text="Paste", command=self.paste).pack(side=tk.LEFT, padx=2)
        ttk.Button(btns, text="Delete", command=self.delete).pack(side=tk.LEFT, padx=2)
        ttk.Button(btns, text="Close", command=self.destroy).pack(side=tk.RIGHT, padx=2)
        self.populate()
        self.tree.bind("<Double-1>", self.on_double)
        self.tree.bind("<ButtonPress-1>", self.on_drag_start)
        self.tree.bind("<B1-Motion>", self.on_drag_motion)
        self.tree.bind("<ButtonRelease-1>", self.on_drag_release)
        self.bind("<FocusIn>", lambda _e: self.populate())
        self.drag_item = None
        self.cut_item = None

    def populate(self):
        """Populate the tree view with packages, diagrams and elements."""
        self.tree.delete(*self.tree.get_children())
        from collections import defaultdict

        rel_children = defaultdict(list)
        for rel in self.repo.relationships:
            rel_children[rel.source].append((rel.rel_id, rel.target, rel.rel_type))

        visited: set[str] = set()

        # collect all elements that already appear on a diagram so they don't
        # show up twice in the hierarchy
        diagram_elems = {
            elem_id
            for diag in self.repo.diagrams.values()
            for elem_id in (
                list(getattr(diag, "elements", []))
                + [
                    getattr(o, "element_id", o.get("element_id"))
                    for o in getattr(diag, "objects", [])
                    if getattr(o, "element_id", o.get("element_id"))
                ]
            )
        }

        def add_elem(elem_id: str, parent: str):
            if elem_id in visited:
                return
            visited.add(elem_id)
            elem = self.repo.elements[elem_id]
            icon = self.elem_icons.get(elem.elem_type, self.default_elem_icon)
            node = self.tree.insert(
                parent,
                "end",
                iid=elem_id,
                text=elem.name or elem_id,
                values=(elem.elem_type,),
                image=icon,
            )
            for rel_id, tgt_id, rtype in rel_children.get(elem_id, []):
                if tgt_id in self.repo.elements:
                    rel_node = self.tree.insert(node, "end", iid=f"rel_{rel_id}",
                                               text=rtype, values=("Relationship",))
                    add_elem(tgt_id, rel_node)
            visited.remove(elem_id)

        root_pkg = getattr(self.repo, "root_package", None)
        if not root_pkg or root_pkg.elem_id not in self.repo.elements:
            # ensure a valid root package exists
            self.repo.root_package = self.repo.create_element("Package", name="Root")
            root_pkg = self.repo.root_package

        def add_pkg(pkg_id, parent=""):
            pkg = self.repo.elements[pkg_id]
            node = self.tree.insert(parent, "end", iid=pkg_id,
                                   text=pkg.name or pkg_id, open=True,
                                   image=self.pkg_icon)
            for p in self.repo.elements.values():
                if p.elem_type == "Package" and p.owner == pkg_id:
                    add_pkg(p.elem_id, node)
            for e in self.repo.elements.values():
                if (
                    e.owner == pkg_id
                    and e.elem_type not in ("Package", "Part")
                    and e.name
                    and e.elem_id not in diagram_elems
                ):
                    add_elem(e.elem_id, node)
            for d in self.repo.diagrams.values():
                if d.package == pkg_id:
                    label = d.name or d.diag_id
                    icon = self.diagram_icons.get(d.diag_type, self.default_diag_icon)
                    diag_node = self.tree.insert(
                        node,
                        "end",
                        iid=f"diag_{d.diag_id}",
                        text=label,
                        values=(d.diag_type,),
                        image=icon,
                    )
                    objs = sorted(
                        d.objects,
                        key=lambda o: 1 if getattr(o, "obj_type", o.get("obj_type")) == "Port" else 0,
                    )
                    for obj in objs:
                        props = getattr(obj, "properties", obj.get("properties", {}))
                        name = props.get("name", getattr(obj, "obj_type", obj.get("obj_type")))
                        oid = getattr(obj, "obj_id", obj.get("obj_id"))
                        otype = getattr(obj, "obj_type", obj.get("obj_type"))
                        icon = self.elem_icons.get(otype, self.default_elem_icon)
                        parent_node = diag_node
                        if (
                            otype == "Port"
                            and props.get("parent")
                            and self.tree.exists(f"obj_{d.diag_id}_{props.get('parent')}")
                        ):
                            parent_node = f"obj_{d.diag_id}_{props.get('parent')}"
                        self.tree.insert(
                            parent_node,
                            "end",
                            iid=f"obj_{d.diag_id}_{oid}",
                            text=name,
                            values=(obj.get("obj_type"),),
                            image=icon,
                        )

        add_pkg(root_pkg.elem_id)

    def selected(self):
        sel = self.tree.selection()
        if sel:
            return sel[0]
        item = self.tree.focus()
        return item if item else None

    def open(self):
        item = self.selected()
        if not item:
            return
        if item.startswith("diag_"):
            self.open_diagram(item[5:])
        elif item.startswith("obj_"):
            diag_id, oid = item[4:].split("_", 1)
            win = self.open_diagram(diag_id)
            if win:
                for o in win.objects:
                    if o.obj_id == int(oid):
                        win.selected_obj = o
                        win.redraw()
                        break

    def on_double(self, event):
        item = self.tree.identify_row(event.y)
        if item:
            self.tree.selection_set(item)
            if item.startswith("diag_"):
                self.open_diagram(item[5:])
            elif item.startswith("obj_"):
                self.open()

    def open_diagram(self, diag_id: str):
        diag = self.repo.diagrams.get(diag_id)
        if not diag:
            return None
        master = self.master if self.master else self
        win = None
        if diag.diag_type == "Use Case Diagram":
            UseCaseDiagramWindow(master, self.app, diagram_id=diag_id)
        elif diag.diag_type == "Activity Diagram":
            ActivityDiagramWindow(master, self.app, diagram_id=diag_id)
        elif diag.diag_type == "Block Diagram":
            BlockDiagramWindow(master, self.app, diagram_id=diag_id)
        elif diag.diag_type == "Internal Block Diagram":
            InternalBlockDiagramWindow(master, self.app, diagram_id=diag_id)

    def new_package(self):
        item = self.selected() or self.repo.root_package.elem_id
        if item.startswith("diag_"):
            item = self.repo.diagrams[item[5:]].package
        name = simpledialog.askstring("New Package", "Name:")
        if name:
            self.repo.create_package(name, parent=item)
            self.populate()

    def new_diagram(self):
        item = self.selected() or self.repo.root_package.elem_id
        if item.startswith("diag_"):
            item = self.repo.diagrams[item[5:]].package
        dlg = NewDiagramDialog(self)
        if dlg.name:
            self.repo.create_diagram(dlg.diag_type, name=dlg.name, package=item)
            self.populate()

    def delete(self):
        item = self.selected()
        if not item:
            return
        if item.startswith("diag_"):
            self.repo.delete_diagram(item[5:])
        elif item.startswith("obj_"):
            diag_id, oid = item[4:].split("_", 1)
            diag = self.repo.diagrams.get(diag_id)
            if diag:
                diag.objects = [o for o in diag.objects if str(o.get("obj_id")) != oid]
        else:
            if item == self.repo.root_package.elem_id:
                messagebox.showerror("Delete", "Cannot delete the root package.")
            else:
                self.repo.delete_package(item)
        self.populate()

    def properties(self):
        item = self.selected()
        if not item:
            return
        if item.startswith("diag_"):
            diag = self.repo.diagrams.get(item[5:])
            if diag:
                DiagramPropertiesDialog(self, diag)
                self.populate()
        elif item.startswith("obj_"):
            diag_id, oid = item[4:].split("_", 1)
            diag = self.repo.diagrams.get(diag_id)
            if diag:
                obj_data = next(
                    (o for o in diag.objects if str(o.get("obj_id")) == oid),
                    None,
                )
                if obj_data:
                    obj = SysMLObject(**obj_data)
                    SysMLObjectDialog(self, obj)
                    diag.objects = [
                        obj.__dict__ if str(o.get("obj_id")) == oid else o
                        for o in diag.objects
                    ]
                    self.populate()
        else:
            elem = self.repo.elements.get(item)
            if elem:
                if elem.elem_type == "Package":
                    PackagePropertiesDialog(self, elem)
                else:
                    ElementPropertiesDialog(self, elem)
                self.populate()

    # ------------------------------------------------------------------
    # Cut/Paste and Drag & Drop Handling
    # ------------------------------------------------------------------
    def cut(self):
        item = self.selected()
        if item:
            self.cut_item = item

    def paste(self):
        if not self.cut_item:
            return
        target = self.selected() or self.repo.root_package.elem_id
        if target.startswith("diag_"):
            target = self.repo.diagrams[target[5:]].package
        self._move_item(self.cut_item, target)
        self.cut_item = None
        self.populate()

    def on_drag_start(self, event):
        self.drag_item = self.tree.identify_row(event.y)
        if self.drag_item:
            self.tree.selection_set(self.drag_item)

    def on_drag_motion(self, _event):
        pass

    def on_drag_release(self, event):
        if not self.drag_item:
            return
        target = self.tree.identify_row(event.y)
        if not target:
            self.drag_item = None
            return
        if target == self.drag_item:
            self.drag_item = None
            return
        if self.drag_item.startswith("obj_"):
            messagebox.showerror("Drop Error", "Objects cannot be moved in the explorer.")
            self.drag_item = None
            return
        if target.startswith("obj_"):
            messagebox.showerror("Drop Error", "Cannot drop items on an object.")
            self.drag_item = None
            return
        region = self.tree.identify_region(event.x, event.y)
        if region in ("separator", "nothing"):
            parent = self.tree.parent(target)
            index = self.tree.index(target)
            self.tree.move(self.drag_item, parent, index)
            self._move_item(self.drag_item, parent)
        else:
            if target.startswith("diag_"):
                diag = self.repo.diagrams.get(target[5:])
                self._drop_on_diagram(self.drag_item, diag)
            else:
                self.tree.move(self.drag_item, target, "end")
                self._move_item(self.drag_item, target)
        self.drag_item = None
        self.populate()

    def _move_item(self, item, new_parent):
        if item.startswith("obj_") or new_parent.startswith("obj_"):
            messagebox.showerror("Drop Error", "Cannot drop items on an object.")
            return
        if new_parent == "":
            new_parent = self.repo.root_package.elem_id
        if item.startswith("diag_"):
            self.repo.diagrams[item[5:]].package = new_parent
        else:
            elem = self.repo.elements.get(item)
            if elem:
                elem.owner = new_parent
    def _drop_on_diagram(self, elem_id, diagram):
        repo = self.repo
        if elem_id.startswith("obj_"):
            messagebox.showerror("Drop Error", "Objects cannot be dropped on a diagram.")
            return
        # Dropping a diagram onto an Activity Diagram creates a referenced action
        if elem_id.startswith("diag_"):
            src_diag = repo.diagrams.get(elem_id[5:])
            if src_diag and diagram.diag_type == "Activity Diagram" and src_diag.diag_type in ("Activity Diagram", "Internal Block Diagram"):
                act = repo.create_element("Action Usage", name=src_diag.name, owner=diagram.package)
                repo.add_element_to_diagram(diagram.diag_id, act.elem_id)
                obj = SysMLObject(_get_next_id(), "Action Usage", 50.0, 50.0, element_id=act.elem_id, properties={"name": src_diag.name})
                diagram.objects.append(obj.__dict__)
                repo.link_diagram(act.elem_id, src_diag.diag_id)
                return
            messagebox.showerror("Drop Error", "This item cannot be dropped on that diagram.")
            return

        allowed = diagram.diag_type == "Block Diagram"
        if allowed and repo.elements[elem_id].elem_type == "Package":
            block = repo.create_element("Block", name=repo.elements[elem_id].name, owner=elem_id)
            repo.add_element_to_diagram(diagram.diag_id, block.elem_id)
            obj = SysMLObject(_get_next_id(), "Block", 50.0, 50.0, element_id=block.elem_id)
            diagram.objects.append(obj.__dict__)
        else:
            messagebox.showerror("Drop Error", "This item cannot be dropped on that diagram.")

    def _create_icon(self, shape: str) -> tk.PhotoImage:
        """Return a simple 16x16 PhotoImage representing the given shape."""
        size = 16
        img = tk.PhotoImage(width=size, height=size)
        img.put("white", to=(0, 0, size - 1, size - 1))
        if shape == "circle":
            r = size // 2 - 2
            cx = cy = size // 2
            for y in range(size):
                for x in range(size):
                    if (x - cx) ** 2 + (y - cy) ** 2 <= r * r:
                        img.put("black", (x, y))
        elif shape == "arrow":
            mid = size // 2
            for x in range(2, mid + 1):
                img.put("black", to=(x, mid - 1, x + 1, mid + 1))
            for i in range(4):
                img.put("black", to=(mid + i, mid - 2 - i, mid + i + 1, mid - i))
                img.put("black", to=(mid + i, mid + i, mid + i + 1, mid + 2 + i))
        elif shape == "rect":
            for x in range(3, size - 3):
                img.put("black", (x, 3))
                img.put("black", (x, size - 4))
            for y in range(3, size - 3):
                img.put("black", (3, y))
                img.put("black", (size - 4, y))
        elif shape == "nested":
            for x in range(1, size - 1):
                img.put("black", (x, 1))
                img.put("black", (x, size - 2))
            for y in range(1, size - 1):
                img.put("black", (1, y))
                img.put("black", (size - 2, y))
            for x in range(5, size - 5):
                img.put("black", (x, 5))
                img.put("black", (x, size - 6))
            for y in range(5, size - 5):
                img.put("black", (5, y))
                img.put("black", (size - 6, y))
        elif shape == "folder":
            for x in range(1, size - 1):
                img.put("black", (x, 4))
                img.put("black", (x, size - 2))
            for y in range(4, size - 1):
                img.put("black", (1, y))
                img.put("black", (size - 2, y))
            for x in range(3, size - 3):
                img.put("black", (x, 2))
            img.put("black", to=(1, 3, size - 2, 4))
        else:
            img.put("black", to=(2, 2, size - 2, size - 2))
        return img
<|MERGE_RESOLUTION|>--- conflicted
+++ resolved
@@ -1438,7 +1438,6 @@
             else:
                 prop_row += 1
 
-<<<<<<< HEAD
         # Display inherited reliability values only for Blocks
         if self.obj.obj_type == "Block":
             for prop in ("fit", "qualification"):
@@ -1448,16 +1447,6 @@
                     ttk.Entry(rel_frame, textvariable=var, state="readonly").grid(row=rel_row, column=1, padx=4, pady=2)
                     self.entries[prop] = var
                     rel_row += 1
-=======
-        # Always display inherited FIT and qualification values if present
-        for prop in ("fit", "qualification"):
-            if prop not in self.entries and self.obj.properties.get(prop, ""):
-                ttk.Label(rel_frame, text=f"{prop}:").grid(row=rel_row, column=0, sticky="e", padx=4, pady=2)
-                var = tk.StringVar(value=self.obj.properties.get(prop, ""))
-                ttk.Entry(rel_frame, textvariable=var, state="readonly").grid(row=rel_row, column=1, padx=4, pady=2)
-                self.entries[prop] = var
-                rel_row += 1
->>>>>>> eecc1e8c
 
         repo = SysMLRepository.get_instance()
         link_row = 0
