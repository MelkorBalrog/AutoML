--- conflicted
+++ resolved
@@ -755,12 +755,9 @@
             self.result = [rid for rid, var in self.selected_vars.items() if var.get()]
 
     def body(self, master):
-<<<<<<< HEAD
         # Disable window resizing so the layout remains consistent
         self.resizable(False, False)
 
-=======
->>>>>>> 7223fb27
         # Use a notebook to keep the dialog compact by grouping fields
         self.nb = ttk.Notebook(master)
         self.nb.grid(row=0, column=0, columnspan=3, sticky="nsew")
@@ -920,7 +917,6 @@
                 if self.obj.obj_type == "Block" and prop in ("fit", "qualification"):
                     state = "readonly"
                 ttk.Entry(frame, textvariable=var, state=state).grid(row=row, column=1, padx=4, pady=2)
-<<<<<<< HEAD
                 self.entries[prop] = var
             if prop in reliability_props:
                 rel_row += 1
@@ -935,13 +931,6 @@
                 ttk.Entry(rel_frame, textvariable=var, state="readonly").grid(row=rel_row, column=1, padx=4, pady=2)
                 self.entries[prop] = var
                 rel_row += 1
-=======
-                self.entries[prop] = var
-            if prop in reliability_props:
-                rel_row += 1
-            else:
-                prop_row += 1
->>>>>>> 7223fb27
 
         repo = SysMLRepository.get_instance()
         link_row = 0
