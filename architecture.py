--- conflicted
+++ resolved
@@ -69,11 +69,6 @@
         self.zoom = 1.0
         self.current_tool = None
         self.start = None
-<<<<<<< HEAD
-=======
-        self.objects: List[SysMLObject] = []
-        self.connections: List[DiagramConnection] = []
->>>>>>> e722be27
         self.selected_obj: SysMLObject | None = None
         self.drag_offset = (0, 0)
 
@@ -379,13 +374,10 @@
         return None
 
     def on_close(self):
-<<<<<<< HEAD
         diag = self.repo.diagrams.get(self.diagram_id)
         if diag:
             diag.objects = [obj.__dict__ for obj in self.objects]
             diag.connections = [conn.__dict__ for conn in self.connections]
-=======
->>>>>>> e722be27
         self.destroy()
 
 class SysMLObjectDialog(simpledialog.Dialog):
@@ -488,10 +480,6 @@
             diag_id = self.diag_map.get(name)
             repo.link_diagram(self.obj.element_id, diag_id)
 
-<<<<<<< HEAD
-
-=======
->>>>>>> e722be27
 class ConnectionDialog(simpledialog.Dialog):
     """Edit connection style and custom routing points."""
 
@@ -584,10 +572,6 @@
         ]
         super().__init__(master, "Internal Block Diagram", tools, diagram_id)
 
-<<<<<<< HEAD
-
-=======
->>>>>>> e722be27
 class NewDiagramDialog(simpledialog.Dialog):
     """Dialog to create a new diagram and assign a name and type."""
 
@@ -609,10 +593,6 @@
         self.name = self.name_var.get()
         self.diag_type = self.type_var.get()
 
-<<<<<<< HEAD
-
-=======
->>>>>>> e722be27
 class DiagramPropertiesDialog(simpledialog.Dialog):
     """Dialog to edit a diagram's metadata."""
 
@@ -636,10 +616,6 @@
         self.diagram.description = self.desc_var.get()
         self.diagram.color = self.color_var.get()
 
-<<<<<<< HEAD
-
-=======
->>>>>>> e722be27
 class ArchitectureManagerDialog(tk.Toplevel):
     """Manage packages and diagrams in a hierarchical tree."""
 
