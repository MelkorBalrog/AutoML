--- conflicted
+++ resolved
@@ -77,7 +77,6 @@
     "Work Product",
     "Lifecycle Phase",
     "Stakeholder",
-<<<<<<< HEAD
     "KPI",
     "Business Unit",
     "Data",
@@ -91,9 +90,6 @@
     "Record",
     "Role",
     "Standard"
-=======
-    "KPI"
->>>>>>> 1bedf72e
   ],
 
   // FMEDA/Fault tree gate node types
