"""Utilities for reading JSON configuration files with comments.

The project relies on a central ``diagram_rules.json`` file that users edit by
hand.  Allowing JavaScript‐style comments makes the file approachable but the
standard :func:`json.loads` routine is very strict and rejects them.  This
module exposes :func:`load_json_with_comments` which performs lightweight
parsing to strip comments and optional trailing commas before handing the
resulting string to the JSON loader.

The implementation purposely avoids removing text inside string literals and
therefore works with URLs such as ``"http://example"``.
"""

from pathlib import Path
from typing import Any
import json
import re


def _ensure_list_of_strings(val: Any, name: str) -> None:
    """Raise :class:`ValueError` if *val* is not a list of strings."""
    if not isinstance(val, list) or any(not isinstance(v, str) for v in val):
        raise ValueError(f"{name} must be a list of strings")


def validate_diagram_rules(data: Any) -> dict[str, Any]:
    """Validate diagram rule configuration structure.

    Parameters
    ----------
    data:
        Parsed JSON object representing the diagram rules configuration.

    Returns
    -------
    dict
        The validated configuration.

    Raises
    ------
    ValueError
        If the configuration does not follow the expected structure.
    """

    if not isinstance(data, dict):
        raise ValueError("Configuration root must be a JSON object")

    list_fields = [
        "ai_nodes",
        "ai_relations",
        "arch_diagram_types",
        "governance_node_types",
        "governance_element_nodes",
        "governance_element_relations",
        "gate_node_types",
        "guard_nodes",
    ]
    for field in list_fields:
        if field in data:
            _ensure_list_of_strings(data[field], field)

    if "requirement_rules" in data or "relationship_rules" in data:
        rr = data.get("requirement_rules", data.get("relationship_rules", {}))
        if not isinstance(rr, dict):
            raise ValueError("requirement_rules must be an object")
        for label, info in rr.items():
            if not isinstance(info, dict):
                raise ValueError(f"requirement_rules[{label}] must be an object")
            action = info.get("action")
            if not isinstance(action, str):
                raise ValueError(
                    f"requirement_rules[{label}]['action'] must be a string"
                )
            if "subject" in info and not isinstance(info["subject"], str):
                raise ValueError(
                    f"requirement_rules[{label}]['subject'] must be a string"
                )
            if "constraint" in info and not isinstance(info["constraint"], bool):
                raise ValueError(
                    f"requirement_rules[{label}]['constraint'] must be a boolean"
                )

    if "node_roles" in data:
        nr = data["node_roles"]
        if not isinstance(nr, dict):
            raise ValueError("node_roles must be an object")
        allowed = {"subject", "action", "condition", "constraint", "object"}
        for node, role in nr.items():
            if role not in allowed:
                raise ValueError(
                    f"node_roles[{node}] has invalid role '{role}'"
                )

    if "safety_ai_relation_rules" in data:
        sar = data["safety_ai_relation_rules"]
        if not isinstance(sar, dict):
            raise ValueError("safety_ai_relation_rules must be an object")
        for rel, srcs in sar.items():
            if not isinstance(srcs, dict):
                raise ValueError(
                    f"safety_ai_relation_rules[{rel}] must be an object"
                )
            for src, dests in srcs.items():
                _ensure_list_of_strings(
                    dests, f"safety_ai_relation_rules[{rel}][{src}]"
                )

    if "connection_rules" in data:
        cr = data["connection_rules"]
        if not isinstance(cr, dict):
            raise ValueError("connection_rules must be an object")
        for diag, conns in cr.items():
            if not isinstance(conns, dict):
                raise ValueError(f"connection_rules[{diag}] must be an object")
            for conn, srcs in conns.items():
                if not isinstance(srcs, dict):
                    raise ValueError(
                        f"connection_rules[{diag}][{conn}] must be an object"
                    )
                for src, dests in srcs.items():
                    _ensure_list_of_strings(
                        dests, f"connection_rules[{diag}][{conn}][{src}]"
                    )

    if "node_connection_limits" in data:
        ncl = data["node_connection_limits"]
        if not isinstance(ncl, dict) or any(
            not isinstance(v, int) for v in ncl.values()
        ):
            raise ValueError(
                "node_connection_limits must map node types to integer limits"
            )

    return data


def validate_requirement_patterns(data: Any) -> list[dict[str, Any]]:
    """Validate requirement pattern configuration structure.

    Parameters
    ----------
    data:
        Parsed JSON object representing the requirement pattern configuration.

    Returns
    -------
    list
        The validated list of pattern dictionaries.

    Raises
    ------
    ValueError
        If the configuration does not follow the expected structure.
    """

    if not isinstance(data, list):
        raise ValueError("Configuration root must be a list")

    for idx, pat in enumerate(data):
        if not isinstance(pat, dict):
            raise ValueError(f"Pattern at index {idx} must be an object")

        required = ["Pattern ID", "Trigger", "Template", "Variables"]
        for field in required:
            if field not in pat:
                raise ValueError(f"Pattern at index {idx} missing '{field}'")
        if not isinstance(pat["Pattern ID"], str):
            raise ValueError(f"Pattern ID at index {idx} must be a string")
        if not isinstance(pat["Trigger"], str):
            raise ValueError(f"Trigger at index {idx} must be a string")
        if not isinstance(pat["Template"], str):
            raise ValueError(f"Template at index {idx} must be a string")
        _ensure_list_of_strings(pat["Variables"], f"pattern[{idx}]['Variables']")
        if "Notes" in pat and not isinstance(pat["Notes"], str):
            raise ValueError(f"Notes at index {idx} must be a string")

    return data


def validate_report_template(data: Any) -> dict[str, Any]:
    """Validate PDF report template structure."""

    if not isinstance(data, dict):
        raise ValueError("Configuration root must be a JSON object")
<<<<<<< HEAD
    elements = data.get("elements", {})
    if not isinstance(elements, dict):
        raise ValueError("'elements' must be an object")
    for name, kind in elements.items():
        if not isinstance(name, str) or not isinstance(kind, str):
            raise ValueError("elements must map names to string types")
=======
>>>>>>> 34560a67

    sections = data.get("sections", [])
    if not isinstance(sections, list):
        raise ValueError("'sections' must be a list")
    for idx, sec in enumerate(sections):
        if not isinstance(sec, dict):
            raise ValueError(f"sections[{idx}] must be an object")
        title = sec.get("title")
        content = sec.get("content")
        if not isinstance(title, str):
            raise ValueError(f"sections[{idx}]['title'] must be a string")
        if not isinstance(content, str):
            raise ValueError(f"sections[{idx}]['content'] must be a string")

<<<<<<< HEAD
        for placeholder in re.findall(r"<([^<>]+)>", content):
            if placeholder not in elements:
                raise ValueError(
                    f"sections[{idx}] references unknown element '{placeholder}'"
                )

=======
>>>>>>> 34560a67
    return data


def _strip_comments(text: str) -> str:
    """Return *text* with // and /* ... */ comments removed.

    The function walks the string character by character so that comment tokens
    inside quoted strings remain untouched.
    """

    result: list[str] = []
    in_str = False
    escape = False
    i = 0
    while i < len(text):
        ch = text[i]
        if escape:
            result.append(ch)
            escape = False
            i += 1
            continue
        if ch == "\\":
            result.append(ch)
            escape = True
            i += 1
            continue
        if ch == '"':
            in_str = not in_str
            result.append(ch)
            i += 1
            continue
        if not in_str and text.startswith("//", i):
            # Skip to end of line
            j = text.find("\n", i)
            if j == -1:
                break
            i = j + 1
            continue
        if not in_str and text.startswith("/*", i):
            j = text.find("*/", i + 2)
            if j == -1:
                break
            i = j + 2
            continue
        result.append(ch)
        i += 1
    return "".join(result)


def load_json_with_comments(path: str | Path) -> Any:
    """Load a JSON file allowing // and /* */ comments and trailing commas."""
    p = Path(path)
    text = _strip_comments(p.read_text())
    # Remove trailing commas left after comment stripping
    text = re.sub(r",\s*(?=[}\]])", "", text)
    return json.loads(text)


def load_diagram_rules(path: str | Path) -> dict[str, Any]:
    """Load and validate the diagram rules configuration file."""
    data = load_json_with_comments(path)
    return validate_diagram_rules(data)


def load_requirement_patterns(path: str | Path) -> list[dict[str, Any]]:
    """Load and validate the requirement pattern configuration file."""
    data = load_json_with_comments(path)
    return validate_requirement_patterns(data)


def load_report_template(path: str | Path) -> dict[str, Any]:
    """Load and validate the PDF report template configuration file."""
    data = load_json_with_comments(path)
    return validate_report_template(data)<|MERGE_RESOLUTION|>--- conflicted
+++ resolved
@@ -182,15 +182,12 @@
 
     if not isinstance(data, dict):
         raise ValueError("Configuration root must be a JSON object")
-<<<<<<< HEAD
     elements = data.get("elements", {})
     if not isinstance(elements, dict):
         raise ValueError("'elements' must be an object")
     for name, kind in elements.items():
         if not isinstance(name, str) or not isinstance(kind, str):
             raise ValueError("elements must map names to string types")
-=======
->>>>>>> 34560a67
 
     sections = data.get("sections", [])
     if not isinstance(sections, list):
@@ -205,15 +202,11 @@
         if not isinstance(content, str):
             raise ValueError(f"sections[{idx}]['content'] must be a string")
 
-<<<<<<< HEAD
         for placeholder in re.findall(r"<([^<>]+)>", content):
             if placeholder not in elements:
                 raise ValueError(
                     f"sections[{idx}] references unknown element '{placeholder}'"
                 )
-
-=======
->>>>>>> 34560a67
     return data
 
 
