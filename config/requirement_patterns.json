[
  {
    "Pattern ID": "SA-acquisition-Database-Data_acquisition",
    "Trigger": "Safety&AI: Database --[Acquisition]--> Data acquisition",
    "Template": "Engineering team shall acquire the <Data acquisition> using the <Database>.",
    "Variables": [
      "<source_id>",
      "<target_id>",
      "<acceptance_criteria>"
    ],
    "Notes": "Instantiate on detected edge; add measurable criteria."
  },
  {
    "Pattern ID": "SA-field_data_collection-Database-Data_acquisition",
    "Trigger": "Safety&AI: Database --[Field data collection]--> Data acquisition",
    "Template": "Engineering team shall collect field data the <Data acquisition> using the <Database>.",
    "Variables": [
      "<source_id>",
      "<target_id>",
      "<acceptance_criteria>"
    ],
    "Notes": "Instantiate on detected edge; add measurable criteria."
  },
  {
    "Pattern ID": "SA-field_data_collection-Database-Task",
    "Trigger": "Safety&AI: Database --[Field data collection]--> Task",
    "Template": "Engineering team shall collect field data the <Task> using the <Database>.",
    "Variables": [
      "<source_id>",
      "<target_id>",
      "<acceptance_criteria>"
    ],
    "Notes": "Instantiate on detected edge; add measurable criteria."
  },
  {
    "Pattern ID": "SA-field_risk_evaluation-Database-Data_acquisition",
    "Trigger": "Safety&AI: Database --[Field risk evaluation]--> Data acquisition",
    "Template": "Engineering team shall evaluate field risk the <Data acquisition> using the <Database>.",
    "Variables": [
      "<source_id>",
      "<target_id>",
      "<acceptance_criteria>"
    ],
    "Notes": "Instantiate on detected edge; add measurable criteria."
  },
  {
    "Pattern ID": "SA-annotation-ANN-Database",
    "Trigger": "Safety&AI: ANN --[Annotation]--> Database",
    "Template": "Engineering team shall annotate the <Database> using the <ANN>.",
    "Variables": [
      "<source_id>",
      "<target_id>",
      "<acceptance_criteria>"
    ],
    "Notes": "Instantiate on detected edge; add measurable criteria."
  },
  {
    "Pattern ID": "SA-synthesis-ANN-Database",
    "Trigger": "Safety&AI: ANN --[Synthesis]--> Database",
    "Template": "Engineering team shall synthesize the <Database> using the <ANN>.",
    "Variables": [
      "<source_id>",
      "<target_id>",
      "<acceptance_criteria>"
    ],
    "Notes": "Instantiate on detected edge; add measurable criteria."
  },
  {
    "Pattern ID": "SA-augmentation-ANN-Database",
    "Trigger": "Safety&AI: ANN --[Augmentation]--> Database",
    "Template": "Engineering team shall augment the <Database> using the <ANN>.",
    "Variables": [
      "<source_id>",
      "<target_id>",
      "<acceptance_criteria>"
    ],
    "Notes": "Instantiate on detected edge; add measurable criteria."
  },
  {
    "Pattern ID": "SA-labeling-ANN-Database",
    "Trigger": "Safety&AI: ANN --[Labeling]--> Database",
    "Template": "Engineering team shall label the <Database> using the <ANN>.",
    "Variables": [
      "<source_id>",
      "<target_id>",
      "<acceptance_criteria>"
    ],
    "Notes": "Instantiate on detected edge; add measurable criteria."
  },
  {
    "Pattern ID": "SA-ai_training-Database-ANN",
    "Trigger": "Safety&AI: Database --[AI training]--> ANN",
    "Template": "Engineering team shall train the <ANN> using the <Database>.",
    "Variables": [
      "<source_id>",
      "<target_id>",
      "<acceptance_criteria>"
    ],
    "Notes": "Instantiate on detected edge; add measurable criteria."
  },
  {
    "Pattern ID": "SA-ai_re-training-Database-ANN",
    "Trigger": "Safety&AI: Database --[AI re-training]--> ANN",
    "Template": "Engineering team shall retrain the <ANN> using the <Database>.",
    "Variables": [
      "<source_id>",
      "<target_id>",
      "<acceptance_criteria>"
    ],
    "Notes": "Instantiate on detected edge; add measurable criteria."
  },
  {
    "Pattern ID": "SA-model_evaluation-ANN-Database",
    "Trigger": "Safety&AI: ANN --[Model evaluation]--> Database",
    "Template": "Engineering team shall evaluate model the <Database> using the <ANN>.",
    "Variables": [
      "<source_id>",
      "<target_id>",
      "<acceptance_criteria>"
    ],
    "Notes": "Instantiate on detected edge; add measurable criteria."
  },
  {
    "Pattern ID": "SA-curation-Database-Database",
    "Trigger": "Safety&AI: Database --[Curation]--> Database",
    "Template": "Engineering team shall curate the <Database> using the <Database>.",
    "Variables": [
      "<source_id>",
      "<target_id>",
      "<acceptance_criteria>"
    ],
    "Notes": "Instantiate on detected edge; add measurable criteria."
  },
  {
    "Pattern ID": "SA-ingestion-Database-Database",
    "Trigger": "Safety&AI: Database --[Ingestion]--> Database",
    "Template": "Engineering team shall ingest the <Database> using the <Database>.",
    "Variables": [
      "<source_id>",
      "<target_id>",
      "<acceptance_criteria>"
    ],
    "Notes": "Instantiate on detected edge; add measurable criteria."
  },
  {
    "Pattern ID": "GOV-propagate-Work_Product-Work_Product",
    "Trigger": "Gov: Work Product --[Propagate]--> Work Product",
<<<<<<< HEAD
    "Template": "<source_id> shall propagate the <target_id>.",
=======
    "Template": "System shall propagate the <Work Product>.",
>>>>>>> 2e7da4fd
    "Variables": [
      "<owner>",
      "<due_date>",
      "<evidence_ref>"
    ],
    "Notes": "Use when a governance edge is present."
  },
  {
    "Pattern ID": "GOV-propagate_by_review-Work_Product-Work_Product",
    "Trigger": "Gov: Work Product --[Propagate by Review]--> Work Product",
<<<<<<< HEAD
    "Template": "<source_id> shall propagate by review the <target_id>.",
=======
    "Template": "System shall propagate by review the <Work Product>.",
>>>>>>> 2e7da4fd
    "Variables": [
      "<owner>",
      "<due_date>",
      "<evidence_ref>"
    ],
    "Notes": "Use when a governance edge is present."
  },
  {
    "Pattern ID": "GOV-propagate_by_approval-Work_Product-Work_Product",
    "Trigger": "Gov: Work Product --[Propagate by Approval]--> Work Product",
<<<<<<< HEAD
    "Template": "<source_id> shall propagate by approval the <target_id>.",
=======
    "Template": "System shall propagate by approval the <Work Product>.",
>>>>>>> 2e7da4fd
    "Variables": [
      "<owner>",
      "<due_date>",
      "<evidence_ref>"
    ],
    "Notes": "Use when a governance edge is present."
  },
  {
    "Pattern ID": "GOV-re-use-Work_Product-Lifecycle_Phase",
    "Trigger": "Gov: Work Product --[Re-use]--> Lifecycle Phase",
    "Template": "<Work Product> shall re-use the <Lifecycle Phase>.",
    "Variables": [
      "<owner>",
      "<due_date>",
      "<evidence_ref>"
    ],
    "Notes": "Use when a governance edge is present."
  },
  {
    "Pattern ID": "GOV-re-use-Lifecycle_Phase-Lifecycle_Phase",
    "Trigger": "Gov: Lifecycle Phase --[Re-use]--> Lifecycle Phase",
<<<<<<< HEAD
    "Template": "<source_id> shall re-use the <target_id>.",
=======
    "Template": "<Lifecycle Phase> shall re-use the <Lifecycle Phase>.",
>>>>>>> 2e7da4fd
    "Variables": [
      "<owner>",
      "<due_date>",
      "<evidence_ref>"
    ],
    "Notes": "Use when a governance edge is present."
  },
  {
    "Pattern ID": "GOV-satisfied_by-Work_Product-Work_Product",
    "Trigger": "Gov: Work Product --[Satisfied by]--> Work Product",
<<<<<<< HEAD
    "Template": "<source_id> shall be satisfied by the <target_id>.",
=======
    "Template": "System shall be satisfied by the <Work Product>.",
>>>>>>> 2e7da4fd
    "Variables": [
      "<owner>",
      "<due_date>",
      "<evidence_ref>"
    ],
    "Notes": "Use when a governance edge is present."
  },
  {
    "Pattern ID": "GOV-derived_from-Work_Product-Work_Product",
    "Trigger": "Gov: Work Product --[Derived from]--> Work Product",
<<<<<<< HEAD
    "Template": "<source_id> shall be derived from the <target_id>.",
=======
    "Template": "System shall be derived from the <Work Product>.",
>>>>>>> 2e7da4fd
    "Variables": [
      "<owner>",
      "<due_date>",
      "<evidence_ref>"
    ],
    "Notes": "Use when a governance edge is present."
  },
  {
    "Pattern ID": "GOV-trace-Work_Product-Work_Product",
    "Trigger": "Gov: Work Product --[Trace]--> Work Product",
<<<<<<< HEAD
    "Template": "<source_id> shall trace to the <target_id>.",
=======
    "Template": "System shall trace to the <Work Product>.",
>>>>>>> 2e7da4fd
    "Variables": [
      "<owner>",
      "<due_date>",
      "<evidence_ref>"
    ],
    "Notes": "Use when a governance edge is present."
  },
  {
    "Pattern ID": "GOV-used_by-Work_Product-Work_Product",
    "Trigger": "Gov: Work Product --[Used By]--> Work Product",
<<<<<<< HEAD
    "Template": "<source_id> shall be used by the <target_id>.",
=======
    "Template": "System shall be used by the <Work Product>.",
>>>>>>> 2e7da4fd
    "Variables": [
      "<owner>",
      "<due_date>",
      "<evidence_ref>"
    ],
    "Notes": "Use when a governance edge is present."
  },
  {
    "Pattern ID": "GOV-used_after_review-Work_Product-Work_Product",
    "Trigger": "Gov: Work Product --[Used after Review]--> Work Product",
<<<<<<< HEAD
    "Template": "<source_id> shall be used after review the <target_id>.",
=======
    "Template": "System shall be used after review the <Work Product>.",
>>>>>>> 2e7da4fd
    "Variables": [
      "<owner>",
      "<due_date>",
      "<evidence_ref>"
    ],
    "Notes": "Use when a governance edge is present."
  },
  {
    "Pattern ID": "GOV-used_after_approval-Work_Product-Work_Product",
    "Trigger": "Gov: Work Product --[Used after Approval]--> Work Product",
<<<<<<< HEAD
    "Template": "<source_id> shall be used after approval the <target_id>.",
=======
    "Template": "System shall be used after approval the <Work Product>.",
>>>>>>> 2e7da4fd
    "Variables": [
      "<owner>",
      "<due_date>",
      "<evidence_ref>"
    ],
    "Notes": "Use when a governance edge is present."
  },
  {
    "Pattern ID": "GOV-approves-Role-Document",
    "Trigger": "Gov: Role --[Approves]--> Document",
    "Template": "<Role> shall approve the <Document>.",
    "Variables": [
      "<owner>",
      "<due_date>",
      "<evidence_ref>"
    ],
    "Notes": "Use when a governance edge is present."
  },
  {
    "Pattern ID": "GOV-approves-Role-Policy",
    "Trigger": "Gov: Role --[Approves]--> Policy",
    "Template": "<Role> shall approve the <Policy>.",
    "Variables": [
      "<owner>",
      "<due_date>",
      "<evidence_ref>"
    ],
    "Notes": "Use when a governance edge is present."
  },
  {
    "Pattern ID": "GOV-approves-Role-Procedure",
    "Trigger": "Gov: Role --[Approves]--> Procedure",
    "Template": "<Role> shall approve the <Procedure>.",
    "Variables": [
      "<owner>",
      "<due_date>",
      "<evidence_ref>"
    ],
    "Notes": "Use when a governance edge is present."
  },
  {
    "Pattern ID": "GOV-approves-Role-Record",
    "Trigger": "Gov: Role --[Approves]--> Record",
    "Template": "<Role> shall approve the <Record>.",
    "Variables": [
      "<owner>",
      "<due_date>",
      "<evidence_ref>"
    ],
    "Notes": "Use when a governance edge is present."
  },
  {
    "Pattern ID": "GOV-audits-Role-Process",
    "Trigger": "Gov: Role --[Audits]--> Process",
    "Template": "<Role> shall audit the <Process>.",
    "Variables": [
      "<owner>",
      "<due_date>",
      "<evidence_ref>"
    ],
    "Notes": "Use when a governance edge is present."
  },
  {
    "Pattern ID": "GOV-audits-Role-Procedure",
    "Trigger": "Gov: Role --[Audits]--> Procedure",
    "Template": "<Role> shall audit the <Procedure>.",
    "Variables": [
      "<owner>",
      "<due_date>",
      "<evidence_ref>"
    ],
    "Notes": "Use when a governance edge is present."
  },
  {
    "Pattern ID": "GOV-audits-Role-Record",
    "Trigger": "Gov: Role --[Audits]--> Record",
    "Template": "<Role> shall audit the <Record>.",
    "Variables": [
      "<owner>",
      "<due_date>",
      "<evidence_ref>"
    ],
    "Notes": "Use when a governance edge is present."
  },
  {
    "Pattern ID": "GOV-authorizes-Organization-Policy",
    "Trigger": "Gov: Organization --[Authorizes]--> Policy",
    "Template": "<Organization> shall authorize the <Policy>.",
    "Variables": [
      "<owner>",
      "<due_date>",
      "<evidence_ref>"
    ],
    "Notes": "Use when a governance edge is present."
  },
  {
    "Pattern ID": "GOV-authorizes-Organization-Procedure",
    "Trigger": "Gov: Organization --[Authorizes]--> Procedure",
    "Template": "<Organization> shall authorize the <Procedure>.",
    "Variables": [
      "<owner>",
      "<due_date>",
      "<evidence_ref>"
    ],
    "Notes": "Use when a governance edge is present."
  },
  {
    "Pattern ID": "GOV-authorizes-Organization-Process",
    "Trigger": "Gov: Organization --[Authorizes]--> Process",
    "Template": "<Organization> shall authorize the <Process>.",
    "Variables": [
      "<owner>",
      "<due_date>",
      "<evidence_ref>"
    ],
    "Notes": "Use when a governance edge is present."
  },
  {
    "Pattern ID": "GOV-authorizes-Role-Policy",
    "Trigger": "Gov: Role --[Authorizes]--> Policy",
    "Template": "<Role> shall authorize the <Policy>.",
    "Variables": [
      "<owner>",
      "<due_date>",
      "<evidence_ref>"
    ],
    "Notes": "Use when a governance edge is present."
  },
  {
    "Pattern ID": "GOV-authorizes-Role-Procedure",
    "Trigger": "Gov: Role --[Authorizes]--> Procedure",
    "Template": "<Role> shall authorize the <Procedure>.",
    "Variables": [
      "<owner>",
      "<due_date>",
      "<evidence_ref>"
    ],
    "Notes": "Use when a governance edge is present."
  },
  {
    "Pattern ID": "GOV-communication_path-Role-Role",
    "Trigger": "Gov: Role --[Communication Path]--> Role",
    "Template": "<Role> shall communicate with the <Role>.",
    "Variables": [
      "<owner>",
      "<due_date>",
      "<evidence_ref>"
    ],
    "Notes": "Use when a governance edge is present."
  },
  {
    "Pattern ID": "GOV-communication_path-Role-Organization",
    "Trigger": "Gov: Role --[Communication Path]--> Organization",
    "Template": "<Role> shall communicate with the <Organization>.",
    "Variables": [
      "<owner>",
      "<due_date>",
      "<evidence_ref>"
    ],
    "Notes": "Use when a governance edge is present."
  },
  {
    "Pattern ID": "GOV-communication_path-Role-Business_Unit",
    "Trigger": "Gov: Role --[Communication Path]--> Business Unit",
    "Template": "<Role> shall communicate with the <Business Unit>.",
    "Variables": [
      "<owner>",
      "<due_date>",
      "<evidence_ref>"
    ],
    "Notes": "Use when a governance edge is present."
  },
  {
    "Pattern ID": "GOV-communication_path-Organization-Organization",
    "Trigger": "Gov: Organization --[Communication Path]--> Organization",
    "Template": "<Organization> shall communicate with the <Organization>.",
    "Variables": [
      "<owner>",
      "<due_date>",
      "<evidence_ref>"
    ],
    "Notes": "Use when a governance edge is present."
  },
  {
    "Pattern ID": "GOV-communication_path-Organization-Business_Unit",
    "Trigger": "Gov: Organization --[Communication Path]--> Business Unit",
    "Template": "<Organization> shall communicate with the <Business Unit>.",
    "Variables": [
      "<owner>",
      "<due_date>",
      "<evidence_ref>"
    ],
    "Notes": "Use when a governance edge is present."
  },
  {
    "Pattern ID": "GOV-communication_path-Business_Unit-Business_Unit",
    "Trigger": "Gov: Business Unit --[Communication Path]--> Business Unit",
    "Template": "<Business Unit> shall communicate with the <Business Unit>.",
    "Variables": [
      "<owner>",
      "<due_date>",
      "<evidence_ref>"
    ],
    "Notes": "Use when a governance edge is present."
  },
  {
    "Pattern ID": "GOV-constrained_by-Procedure-Policy",
    "Trigger": "Gov: Procedure --[Constrained by]--> Policy",
    "Template": "<Procedure> shall comply with the <Policy>.",
    "Variables": [
      "<owner>",
      "<due_date>",
      "<evidence_ref>"
    ],
    "Notes": "Use when a governance edge is present."
  },
  {
    "Pattern ID": "GOV-constrained_by-Procedure-Guideline",
    "Trigger": "Gov: Procedure --[Constrained by]--> Guideline",
    "Template": "<Procedure> shall comply with the <Guideline>.",
    "Variables": [
      "<owner>",
      "<due_date>",
      "<evidence_ref>"
    ],
    "Notes": "Use when a governance edge is present."
  },
  {
    "Pattern ID": "GOV-constrained_by-Procedure-Standard",
    "Trigger": "Gov: Procedure --[Constrained by]--> Standard",
    "Template": "<Procedure> shall comply with the <Standard>.",
    "Variables": [
      "<owner>",
      "<due_date>",
      "<evidence_ref>"
    ],
    "Notes": "Use when a governance edge is present."
  },
  {
    "Pattern ID": "GOV-constrained_by-Procedure-Principle",
    "Trigger": "Gov: Procedure --[Constrained by]--> Principle",
    "Template": "<Procedure> shall comply with the <Principle>.",
    "Variables": [
      "<owner>",
      "<due_date>",
      "<evidence_ref>"
    ],
    "Notes": "Use when a governance edge is present."
  },
  {
    "Pattern ID": "GOV-consumes-Process-Data",
    "Trigger": "Gov: Process --[Consumes]--> Data",
    "Template": "<Process> shall use the <Data>.",
    "Variables": [
      "<owner>",
      "<due_date>",
      "<evidence_ref>"
    ],
    "Notes": "Use when a governance edge is present."
  },
  {
    "Pattern ID": "GOV-consumes-Process-Record",
    "Trigger": "Gov: Process --[Consumes]--> Record",
    "Template": "<Process> shall use the <Record>.",
    "Variables": [
      "<owner>",
      "<due_date>",
      "<evidence_ref>"
    ],
    "Notes": "Use when a governance edge is present."
  },
  {
    "Pattern ID": "GOV-curation-Process-Data",
    "Trigger": "Gov: Process --[Curation]--> Data",
    "Template": "<Process> shall curate the <Data>.",
    "Variables": [
      "<owner>",
      "<due_date>",
      "<evidence_ref>"
    ],
    "Notes": "Use when a governance edge is present."
  },
  {
    "Pattern ID": "GOV-delivers-Process-Document",
    "Trigger": "Gov: Process --[Delivers]--> Document",
    "Template": "<Process> shall deliver the <Document>.",
    "Variables": [
      "<owner>",
      "<due_date>",
      "<evidence_ref>"
    ],
    "Notes": "Use when a governance edge is present."
  },
  {
    "Pattern ID": "GOV-delivers-Process-Record",
    "Trigger": "Gov: Process --[Delivers]--> Record",
    "Template": "<Process> shall deliver the <Record>.",
    "Variables": [
      "<owner>",
      "<due_date>",
      "<evidence_ref>"
    ],
    "Notes": "Use when a governance edge is present."
  },
  {
    "Pattern ID": "GOV-executes-Role-Process",
    "Trigger": "Gov: Role --[Executes]--> Process",
    "Template": "<Role> shall execute the <Process>.",
    "Variables": [
      "<owner>",
      "<due_date>",
      "<evidence_ref>"
    ],
    "Notes": "Use when a governance edge is present."
  },
  {
    "Pattern ID": "GOV-executes-Role-Procedure",
    "Trigger": "Gov: Role --[Executes]--> Procedure",
    "Template": "<Role> shall execute the <Procedure>.",
    "Variables": [
      "<owner>",
      "<due_date>",
      "<evidence_ref>"
    ],
    "Notes": "Use when a governance edge is present."
  },
  {
    "Pattern ID": "GOV-extend-Policy-Policy",
    "Trigger": "Gov: Policy --[Extend]--> Policy",
    "Template": "<Policy> shall extend the <Policy>.",
    "Variables": [
      "<owner>",
      "<due_date>",
      "<evidence_ref>"
    ],
    "Notes": "Use when a governance edge is present."
  },
  {
    "Pattern ID": "GOV-extend-Standard-Standard",
    "Trigger": "Gov: Standard --[Extend]--> Standard",
    "Template": "<Standard> shall extend the <Standard>.",
    "Variables": [
      "<owner>",
      "<due_date>",
      "<evidence_ref>"
    ],
    "Notes": "Use when a governance edge is present."
  },
  {
    "Pattern ID": "GOV-generalize-Policy-Policy",
    "Trigger": "Gov: Policy --[Generalize]--> Policy",
    "Template": "<Policy> shall generalize the <Policy>.",
    "Variables": [
      "<owner>",
      "<due_date>",
      "<evidence_ref>"
    ],
    "Notes": "Use when a governance edge is present."
  },
  {
    "Pattern ID": "GOV-generalize-Standard-Standard",
    "Trigger": "Gov: Standard --[Generalize]--> Standard",
    "Template": "<Standard> shall generalize the <Standard>.",
    "Variables": [
      "<owner>",
      "<due_date>",
      "<evidence_ref>"
    ],
    "Notes": "Use when a governance edge is present."
  },
  {
    "Pattern ID": "GOV-monitors-Role-Metric",
    "Trigger": "Gov: Role --[Monitors]--> Metric",
    "Template": "<Role> shall monitor the <Metric>.",
    "Variables": [
      "<owner>",
      "<due_date>",
      "<evidence_ref>"
    ],
    "Notes": "Use when a governance edge is present."
  },
  {
    "Pattern ID": "GOV-monitors-Role-Process",
    "Trigger": "Gov: Role --[Monitors]--> Process",
    "Template": "<Role> shall monitor the <Process>.",
    "Variables": [
      "<owner>",
      "<due_date>",
      "<evidence_ref>"
    ],
    "Notes": "Use when a governance edge is present."
  },
  {
    "Pattern ID": "GOV-monitors-Role-Activity",
    "Trigger": "Gov: Role --[Monitors]--> Activity",
    "Template": "<Role> shall monitor the <Activity>.",
    "Variables": [
      "<owner>",
      "<due_date>",
      "<evidence_ref>"
    ],
    "Notes": "Use when a governance edge is present."
  },
  {
    "Pattern ID": "GOV-performs-Role-Activity",
    "Trigger": "Gov: Role --[Performs]--> Activity",
    "Template": "<Role> shall perform the <Activity>.",
    "Variables": [
      "<owner>",
      "<due_date>",
      "<evidence_ref>"
    ],
    "Notes": "Use when a governance edge is present."
  },
  {
    "Pattern ID": "GOV-performs-Role-Task",
    "Trigger": "Gov: Role --[Performs]--> Task",
    "Template": "<Role> shall perform the <Task>.",
    "Variables": [
      "<owner>",
      "<due_date>",
      "<evidence_ref>"
    ],
    "Notes": "Use when a governance edge is present."
  },
  {
    "Pattern ID": "GOV-performs-Role-Procedure",
    "Trigger": "Gov: Role --[Performs]--> Procedure",
    "Template": "<Role> shall perform the <Procedure>.",
    "Variables": [
      "<owner>",
      "<due_date>",
      "<evidence_ref>"
    ],
    "Notes": "Use when a governance edge is present."
  },
  {
    "Pattern ID": "GOV-produces-Process-Document",
    "Trigger": "Gov: Process --[Produces]--> Document",
    "Template": "<Process> shall produce the <Document>.",
    "Variables": [
      "<owner>",
      "<due_date>",
      "<evidence_ref>"
    ],
    "Notes": "Use when a governance edge is present."
  },
  {
    "Pattern ID": "GOV-produces-Process-Data",
    "Trigger": "Gov: Process --[Produces]--> Data",
    "Template": "<Process> shall produce the <Data>.",
    "Variables": [
      "<owner>",
      "<due_date>",
      "<evidence_ref>"
    ],
    "Notes": "Use when a governance edge is present."
  },
  {
    "Pattern ID": "GOV-produces-Process-Record",
    "Trigger": "Gov: Process --[Produces]--> Record",
    "Template": "<Process> shall produce the <Record>.",
    "Variables": [
      "<owner>",
      "<due_date>",
      "<evidence_ref>"
    ],
    "Notes": "Use when a governance edge is present."
  },
  {
    "Pattern ID": "GOV-responsible_for-Role-Process",
    "Trigger": "Gov: Role --[Responsible for]--> Process",
    "Template": "<Role> shall be responsible for the <Process>.",
    "Variables": [
      "<owner>",
      "<due_date>",
      "<evidence_ref>"
    ],
    "Notes": "Use when a governance edge is present."
  },
  {
    "Pattern ID": "GOV-responsible_for-Role-Activity",
    "Trigger": "Gov: Role --[Responsible for]--> Activity",
    "Template": "<Role> shall be responsible for the <Activity>.",
    "Variables": [
      "<owner>",
      "<due_date>",
      "<evidence_ref>"
    ],
    "Notes": "Use when a governance edge is present."
  },
  {
    "Pattern ID": "GOV-responsible_for-Role-Task",
    "Trigger": "Gov: Role --[Responsible for]--> Task",
    "Template": "<Role> shall be responsible for the <Task>.",
    "Variables": [
      "<owner>",
      "<due_date>",
      "<evidence_ref>"
    ],
    "Notes": "Use when a governance edge is present."
  },
  {
    "Pattern ID": "GOV-uses-Role-Document",
    "Trigger": "Gov: Role --[Uses]--> Document",
    "Template": "<Role> shall use the <Document>.",
    "Variables": [
      "<owner>",
      "<due_date>",
      "<evidence_ref>"
    ],
    "Notes": "Use when a governance edge is present."
  },
  {
    "Pattern ID": "GOV-uses-Role-Data",
    "Trigger": "Gov: Role --[Uses]--> Data",
    "Template": "<Role> shall use the <Data>.",
    "Variables": [
      "<owner>",
      "<due_date>",
      "<evidence_ref>"
    ],
    "Notes": "Use when a governance edge is present."
  },
  {
    "Pattern ID": "GOV-uses-Role-Record",
    "Trigger": "Gov: Role --[Uses]--> Record",
    "Template": "<Role> shall use the <Record>.",
    "Variables": [
      "<owner>",
      "<due_date>",
      "<evidence_ref>"
    ],
    "Notes": "Use when a governance edge is present."
  },
  {
    "Pattern ID": "GOV-approves-Role-ANN",
    "Trigger": "Gov: Role --[Approves]--> ANN",
    "Template": "<source_id> shall approve the <ANN>.",
    "Variables": [
      "<owner>",
      "<due_date>",
      "<evidence_ref>"
    ],
    "Notes": "Use when a governance edge is present."
  },
  {
    "Pattern ID": "GOV-approves-Role-Database",
    "Trigger": "Gov: Role --[Approves]--> Database",
    "Template": "<source_id> shall approve the <Database>.",
    "Variables": [
      "<owner>",
      "<due_date>",
      "<evidence_ref>"
    ],
    "Notes": "Use when a governance edge is present."
  },
  {
    "Pattern ID": "GOV-audits-Role-ANN",
    "Trigger": "Gov: Role --[Audits]--> ANN",
    "Template": "<source_id> shall audit the <ANN>.",
    "Variables": [
      "<owner>",
      "<due_date>",
      "<evidence_ref>"
    ],
    "Notes": "Use when a governance edge is present."
  },
  {
    "Pattern ID": "GOV-audits-Role-Database",
    "Trigger": "Gov: Role --[Audits]--> Database",
    "Template": "<source_id> shall audit the <Database>.",
    "Variables": [
      "<owner>",
      "<due_date>",
      "<evidence_ref>"
    ],
    "Notes": "Use when a governance edge is present."
  },
  {
    "Pattern ID": "GOV-monitors-Role-ANN",
    "Trigger": "Gov: Role --[Monitors]--> ANN",
    "Template": "<source_id> shall monitor the <ANN>.",
    "Variables": [
      "<owner>",
      "<due_date>",
      "<evidence_ref>"
    ],
    "Notes": "Use when a governance edge is present."
  },
  {
    "Pattern ID": "GOV-monitors-Role-Database",
    "Trigger": "Gov: Role --[Monitors]--> Database",
    "Template": "<source_id> shall monitor the <Database>.",
    "Variables": [
      "<owner>",
      "<due_date>",
      "<evidence_ref>"
    ],
    "Notes": "Use when a governance edge is present."
  },
  {
    "Pattern ID": "GOV-authorizes-Organization-ANN",
    "Trigger": "Gov: Organization --[Authorizes]--> ANN",
    "Template": "<source_id> shall authorize the <ANN>.",
    "Variables": [
      "<owner>",
      "<due_date>",
      "<evidence_ref>"
    ],
    "Notes": "Use when a governance edge is present."
  },
  {
    "Pattern ID": "GOV-authorizes-Organization-Database",
    "Trigger": "Gov: Organization --[Authorizes]--> Database",
    "Template": "<source_id> shall authorize the <Database>.",
    "Variables": [
      "<owner>",
      "<due_date>",
      "<evidence_ref>"
    ],
    "Notes": "Use when a governance edge is present."
  },
  {
    "Pattern ID": "GOV-constrains-Policy-ANN",
    "Trigger": "Gov: Policy --[Constrains]--> ANN",
    "Template": "<source_id> shall constrain the <ANN>.",
    "Variables": [
      "<owner>",
      "<due_date>",
      "<evidence_ref>"
    ],
    "Notes": "Governance policy applied to AI models."
  },
  {
    "Pattern ID": "GOV-constrains-Policy-Database",
    "Trigger": "Gov: Policy --[Constrains]--> Database",
    "Template": "<source_id> shall constrain the <Database>.",
    "Variables": [
      "<owner>",
      "<due_date>",
      "<evidence_ref>"
    ],
    "Notes": "Governance policy applied to data repositories."
  },
  {
    "Pattern ID": "SA-complies-ANN-Policy",
    "Trigger": "Safety&AI: ANN --[Complies with]--> Policy",
    "Template": "Engineering team shall ensure the <ANN> complies with the <Policy>.",
    "Variables": [
      "<source_id>",
      "<target_id>",
      "<acceptance_criteria>"
    ],
    "Notes": "Cross-domain compliance requirement."
  },
  {
    "Pattern ID": "SA-complies-Database-Policy",
    "Trigger": "Safety&AI: Database --[Complies with]--> Policy",
    "Template": "Engineering team shall ensure the <Database> complies with the <Policy>.",
    "Variables": [
      "<source_id>",
      "<target_id>",
      "<acceptance_criteria>"
    ],
    "Notes": "Cross-domain compliance requirement."
  },
  {
    "Pattern ID": "SA-traces-ANN-Standard",
    "Trigger": "Safety&AI: ANN --[Trace]--> Standard",
    "Template": "Engineering team shall trace the <ANN> to the <Standard>.",
    "Variables": [
      "<source_id>",
      "<target_id>",
      "<acceptance_criteria>"
    ],
    "Notes": "Traceability between AI models and standards."
  },
  {
    "Pattern ID": "SA-traces-Database-Standard",
    "Trigger": "Safety&AI: Database --[Trace]--> Standard",
    "Template": "Engineering team shall trace the <Database> to the <Standard>.",
    "Variables": [
      "<source_id>",
      "<target_id>",
      "<acceptance_criteria>"
    ],
    "Notes": "Traceability between data repositories and applicable standards."
  }
]<|MERGE_RESOLUTION|>--- conflicted
+++ resolved
@@ -145,11 +145,7 @@
   {
     "Pattern ID": "GOV-propagate-Work_Product-Work_Product",
     "Trigger": "Gov: Work Product --[Propagate]--> Work Product",
-<<<<<<< HEAD
     "Template": "<source_id> shall propagate the <target_id>.",
-=======
-    "Template": "System shall propagate the <Work Product>.",
->>>>>>> 2e7da4fd
     "Variables": [
       "<owner>",
       "<due_date>",
@@ -160,11 +156,7 @@
   {
     "Pattern ID": "GOV-propagate_by_review-Work_Product-Work_Product",
     "Trigger": "Gov: Work Product --[Propagate by Review]--> Work Product",
-<<<<<<< HEAD
     "Template": "<source_id> shall propagate by review the <target_id>.",
-=======
-    "Template": "System shall propagate by review the <Work Product>.",
->>>>>>> 2e7da4fd
     "Variables": [
       "<owner>",
       "<due_date>",
@@ -175,11 +167,7 @@
   {
     "Pattern ID": "GOV-propagate_by_approval-Work_Product-Work_Product",
     "Trigger": "Gov: Work Product --[Propagate by Approval]--> Work Product",
-<<<<<<< HEAD
     "Template": "<source_id> shall propagate by approval the <target_id>.",
-=======
-    "Template": "System shall propagate by approval the <Work Product>.",
->>>>>>> 2e7da4fd
     "Variables": [
       "<owner>",
       "<due_date>",
@@ -201,11 +189,7 @@
   {
     "Pattern ID": "GOV-re-use-Lifecycle_Phase-Lifecycle_Phase",
     "Trigger": "Gov: Lifecycle Phase --[Re-use]--> Lifecycle Phase",
-<<<<<<< HEAD
     "Template": "<source_id> shall re-use the <target_id>.",
-=======
-    "Template": "<Lifecycle Phase> shall re-use the <Lifecycle Phase>.",
->>>>>>> 2e7da4fd
     "Variables": [
       "<owner>",
       "<due_date>",
@@ -216,11 +200,7 @@
   {
     "Pattern ID": "GOV-satisfied_by-Work_Product-Work_Product",
     "Trigger": "Gov: Work Product --[Satisfied by]--> Work Product",
-<<<<<<< HEAD
     "Template": "<source_id> shall be satisfied by the <target_id>.",
-=======
-    "Template": "System shall be satisfied by the <Work Product>.",
->>>>>>> 2e7da4fd
     "Variables": [
       "<owner>",
       "<due_date>",
@@ -231,11 +211,7 @@
   {
     "Pattern ID": "GOV-derived_from-Work_Product-Work_Product",
     "Trigger": "Gov: Work Product --[Derived from]--> Work Product",
-<<<<<<< HEAD
     "Template": "<source_id> shall be derived from the <target_id>.",
-=======
-    "Template": "System shall be derived from the <Work Product>.",
->>>>>>> 2e7da4fd
     "Variables": [
       "<owner>",
       "<due_date>",
@@ -246,11 +222,7 @@
   {
     "Pattern ID": "GOV-trace-Work_Product-Work_Product",
     "Trigger": "Gov: Work Product --[Trace]--> Work Product",
-<<<<<<< HEAD
     "Template": "<source_id> shall trace to the <target_id>.",
-=======
-    "Template": "System shall trace to the <Work Product>.",
->>>>>>> 2e7da4fd
     "Variables": [
       "<owner>",
       "<due_date>",
@@ -261,11 +233,7 @@
   {
     "Pattern ID": "GOV-used_by-Work_Product-Work_Product",
     "Trigger": "Gov: Work Product --[Used By]--> Work Product",
-<<<<<<< HEAD
     "Template": "<source_id> shall be used by the <target_id>.",
-=======
-    "Template": "System shall be used by the <Work Product>.",
->>>>>>> 2e7da4fd
     "Variables": [
       "<owner>",
       "<due_date>",
@@ -276,11 +244,7 @@
   {
     "Pattern ID": "GOV-used_after_review-Work_Product-Work_Product",
     "Trigger": "Gov: Work Product --[Used after Review]--> Work Product",
-<<<<<<< HEAD
     "Template": "<source_id> shall be used after review the <target_id>.",
-=======
-    "Template": "System shall be used after review the <Work Product>.",
->>>>>>> 2e7da4fd
     "Variables": [
       "<owner>",
       "<due_date>",
@@ -291,11 +255,7 @@
   {
     "Pattern ID": "GOV-used_after_approval-Work_Product-Work_Product",
     "Trigger": "Gov: Work Product --[Used after Approval]--> Work Product",
-<<<<<<< HEAD
     "Template": "<source_id> shall be used after approval the <target_id>.",
-=======
-    "Template": "System shall be used after approval the <Work Product>.",
->>>>>>> 2e7da4fd
     "Variables": [
       "<owner>",
       "<due_date>",
