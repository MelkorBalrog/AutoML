--- conflicted
+++ resolved
@@ -829,7 +829,6 @@
                 parent.context_children.remove(child)
             self._selected_connection = None
             self.refresh()
-<<<<<<< HEAD
         
     def _node_ref_strategy1(self, node: GSNNode) -> GSNNode | None:
         return node
@@ -902,44 +901,6 @@
         return clone
 
     def _clone_from_clipboard(self, node: GSNNode) -> Optional[GSNNode]:
-=======
-
-    def _reconstruct_node_strategy1(
-        self, snap: GSNNode, offset=(20, 20)
-    ) -> GSNNode:
-        clone = snap.clone()
-        clone.x = snap.x + offset[0]
-        clone.y = snap.y + offset[1]
-        return clone
-
-    def _reconstruct_node_strategy2(
-        self, snap: GSNNode, offset=(20, 20)
-    ) -> GSNNode:
-        orig = snap if getattr(snap, "is_primary_instance", True) else snap.original
-        clone = orig.clone()
-        clone.x = snap.x + offset[0]
-        clone.y = snap.y + offset[1]
-        return clone
-
-    def _reconstruct_node_strategy3(
-        self, snap: GSNNode, offset=(20, 20)
-    ) -> GSNNode:
-        clone = snap.clone()
-        clone.x = float(snap.x) + offset[0]
-        clone.y = float(snap.y) + offset[1]
-        return clone
-
-    def _reconstruct_node_strategy4(
-        self, snap: GSNNode, offset=(20, 20)
-    ) -> GSNNode:
-        orig = getattr(snap, "original", snap)
-        clone = orig.clone()
-        clone.x = getattr(snap, "x", 0) + offset[0]
-        clone.y = getattr(snap, "y", 0) + offset[1]
-        return clone
-
-    def _reconstruct_node(self, snap: GSNNode) -> Optional[GSNNode]:
->>>>>>> 0841c79c
         for strat in (
             self._clone_node_strategy1,
             self._clone_node_strategy2,
@@ -947,13 +908,9 @@
             self._clone_node_strategy4,
         ):
             try:
-<<<<<<< HEAD
                 clone = strat(node)
                 if clone:
                     return clone
-=======
-                return strat(snap)
->>>>>>> 0841c79c
             except Exception:
                 continue
         return None
@@ -1002,12 +959,8 @@
     def copy_selected(self, _event=None) -> None:
         if not self.app or not self.selected_node:
             return
-<<<<<<< HEAD
         ref = self._node_ref(self.selected_node)
         self.app.diagram_clipboard = ref
-=======
-        self.app.diagram_clipboard = self.selected_node
->>>>>>> 0841c79c
         self.app.diagram_clipboard_type = "GSN"
 
     def cut_selected(self, _event=None) -> None:
@@ -1031,13 +984,8 @@
                 "Paste", "Clipboard contains incompatible diagram element."
             )
             return
-<<<<<<< HEAD
         src = self.app.diagram_clipboard
         node = self._clone_from_clipboard(src)
-=======
-        clip = self.app.diagram_clipboard
-        node = self._node_from_clipboard(clip)
->>>>>>> 0841c79c
         if not node:
             return
         node.x += 20
