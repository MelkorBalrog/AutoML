--- conflicted
+++ resolved
@@ -216,22 +216,12 @@
         if not diag_id:
             return
         repo = SysMLRepository.get_instance()
-<<<<<<< HEAD
         gov = GovernanceDiagram.from_repository(repo, diag_id)
         try:
             reqs = [r for r in gov.generate_requirements() if r.strip()]
         except Exception as exc:  # pragma: no cover - defensive
             messagebox.showerror(
                 "Requirements", f"Failed to generate requirements: {exc}"
-=======
-        try:
-            gov = GovernanceDiagram.from_repository(repo, diag_id)
-            reqs = gov.generate_requirements()
-        except Exception as exc:  # pragma: no cover - defensive
-            messagebox.showerror(
-                "Requirements",
-                f"Unable to generate requirements for '{name}': {exc}",
->>>>>>> d62e619e
             )
             return
         if not reqs:
@@ -259,7 +249,6 @@
             diag_id = self.toolbox.diagrams.get(name)
             if not diag_id:
                 continue
-<<<<<<< HEAD
             gov = GovernanceDiagram.from_repository(repo, diag_id)
             try:
                 reqs = [r for r in gov.generate_requirements() if r.strip()]
@@ -269,17 +258,6 @@
                     f"Failed to generate requirements for '{name}': {exc}",
                 )
                 continue
-=======
-            try:
-                gov = GovernanceDiagram.from_repository(repo, diag_id)
-                reqs = gov.generate_requirements()
-            except Exception as exc:  # pragma: no cover - defensive
-                messagebox.showerror(
-                    "Requirements",
-                    f"Unable to generate requirements for '{name}': {exc}",
-                )
-                return
->>>>>>> d62e619e
             for text in reqs:
                 ids.append(self._add_requirement(text))
         if not ids:
