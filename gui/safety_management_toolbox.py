import tkinter as tk
from tkinter import ttk, simpledialog

from analysis import SafetyManagementToolbox
from analysis.governance import GovernanceDiagram
from analysis.models import (
    REQUIREMENT_TYPE_OPTIONS,
    ensure_requirement_defaults,
    global_requirements,
)
from gui.architecture import GovernanceDiagramWindow
from gui import messagebox
from sysml.sysml_repository import SysMLRepository


class SafetyManagementWindow(tk.Frame):
    """Editor and browser for Safety & Security Management diagrams.

    Users can create, rename, and delete Governance Diagrams that model the
    project's safety governance. Only diagrams registered in the provided
    :class:`SafetyManagementToolbox` are listed.
    """

    def __init__(
        self,
        master,
        app,
        toolbox: SafetyManagementToolbox | None = None,
        show_diagrams: bool = True,
    ):
        super().__init__(master)
        self.app = app
        self.toolbox = toolbox or SafetyManagementToolbox()
        self._auto_show_diagram = show_diagrams
        try:
            self.app.safety_mgmt_window = self
        except Exception:
            pass

        phase_bar = ttk.Frame(self)
        phase_bar.pack(fill=tk.X)
        ttk.Label(phase_bar, text="Lifecycle:").pack(side=tk.LEFT)
        self.phase_var = tk.StringVar()
        self.phase_cb = ttk.Combobox(phase_bar, textvariable=self.phase_var, state="readonly")
        self.phase_cb.pack(side=tk.LEFT, padx=2)
        self.phase_cb.bind("<<ComboboxSelected>>", self.select_phase)

        top = ttk.Frame(self)
        top.pack(fill=tk.X)

        ttk.Label(top, text="Diagram:").pack(side=tk.LEFT)
        self.diag_var = tk.StringVar()
        self.diag_cb = ttk.Combobox(top, textvariable=self.diag_var, state="readonly")
        self.diag_cb.pack(side=tk.LEFT, padx=2)
        self.diag_cb.bind("<<ComboboxSelected>>", self.select_diagram)

        ttk.Button(top, text="New", command=self.new_diagram).pack(side=tk.LEFT)
        ttk.Button(top, text="Rename", command=self.rename_diagram).pack(side=tk.LEFT)
        ttk.Button(top, text="Delete", command=self.delete_diagram).pack(side=tk.LEFT)
        ttk.Button(top, text="Requirements", command=self.generate_requirements).pack(
            side=tk.LEFT
        )
        self.phase_menu_btn = tk.Menubutton(top, text="Phase Requirements")
        self.phase_menu = tk.Menu(self.phase_menu_btn, tearoff=False)
        self.phase_menu_btn.configure(menu=self.phase_menu)
        self.phase_menu_btn.pack(side=tk.LEFT)

        self.diagram_frame = ttk.Frame(self)
        self.diagram_frame.pack(fill=tk.BOTH, expand=True)
        self.current_window = None

        self.refresh_phases()
        if not isinstance(master, tk.Toplevel):
            self.pack(fill=tk.BOTH, expand=True)

    # ------------------------------------------------------------------
    # Diagram operations
    # ------------------------------------------------------------------
    def refresh_diagrams(self):
        if self.toolbox.active_module:
            names = sorted(self.toolbox.diagrams_for_module(self.toolbox.active_module))
        else:
            names = self.toolbox.list_diagrams()
        self.diag_cb.configure(values=names)
        if names:
            current = self.diag_var.get()
            if current not in names:
                self.diag_var.set(names[0])
            if self._auto_show_diagram:
                self.open_diagram(self.diag_var.get())
        elif self._auto_show_diagram:
            self.diag_var.set("")
            self.open_diagram(None)

    def refresh_phases(self):
        phases = ["All"] + sorted(self.toolbox.list_modules())
        self.phase_cb.configure(values=phases)
        current = self.phase_var.get()
        if current not in phases:
            self.phase_var.set("All")
        self.select_phase()
        self._refresh_phase_menu()

    def select_phase(self, *_):
        phase = self.phase_var.get()
        if phase == "All" or not phase:
            self.toolbox.set_active_module(None)
            phase_name = ""
        else:
            self.toolbox.set_active_module(phase)
            phase_name = phase

        app = getattr(self, "app", None)
        if app:
            if hasattr(app, "lifecycle_var"):
                try:
                    app.lifecycle_var.set(phase_name)
                except Exception:
                    pass
            if hasattr(app, "on_lifecycle_selected"):
                try:
                    app.on_lifecycle_selected()
                except Exception:
                    pass
            if hasattr(app, "refresh_tool_enablement"):
                try:
                    app.refresh_tool_enablement()
                except Exception:
                    pass

        self.refresh_diagrams()

    def new_diagram(self):
        messagebox.showerror(
            "New Diagram",
            "Governance diagrams must be created inside a folder in the Explorer",
        )

    def delete_diagram(self):
        name = self.diag_var.get()
        if not name:
            return
        self.toolbox.delete_diagram(name)
        self.refresh_diagrams()

    def rename_diagram(self):
        old = self.diag_var.get()
        if not old:
            return
        new = simpledialog.askstring("Rename Diagram", "Name:", initialvalue=old, parent=self)
        if not new or new == old:
            return
        actual = self.toolbox.rename_diagram(old, new)
        self.refresh_diagrams()
        self.diag_var.set(actual)
        self.open_diagram(actual)

    def select_diagram(self, *_):
        name = self.diag_var.get()
        self.open_diagram(name)

    def open_diagram(self, name: str | None):
        for child in self.diagram_frame.winfo_children():
            child.destroy()
        self.current_window = None
        if not name:
            return
        diag_id = self.toolbox.diagrams.get(name)
        if diag_id is None:
            return
        self.current_window = GovernanceDiagramWindow(self.diagram_frame, self.app, diagram_id=diag_id)
        self.current_window.pack(fill=tk.BOTH, expand=True)

    # ------------------------------------------------------------------
    def _add_requirement(self, text: str, req_type: str = "organizational") -> str:
        """Create a new requirement with a unique identifier."""
        idx = 1
        while f"R{idx}" in global_requirements:
            idx += 1
        rid = f"R{idx}"
        app = getattr(self, "app", None)
        if app and hasattr(app, "add_new_requirement"):
            app.add_new_requirement(rid, req_type, text)
        else:
            req = {
                "id": rid,
                "custom_id": rid,
                "req_type": req_type,
                "text": text,
                "status": "draft",
                "parent_id": "",
            }
            ensure_requirement_defaults(req)
            global_requirements[rid] = req
        return rid

    # ------------------------------------------------------------------
    def _display_requirements(self, title: str, ids: list[str]) -> None:
        frame = self.app._new_tab(title)
        columns = ("ID", "Type", "Text")
        tree = ttk.Treeview(frame, columns=columns, show="headings")
        for c in columns:
            tree.heading(c, text=c)
        for rid in ids:
            req = global_requirements.get(rid, {})
            tree.insert("", "end", values=(rid, req.get("req_type", ""), req.get("text", "")))
        tree.pack(fill=tk.BOTH, expand=True)

    def generate_requirements(self) -> None:
        """Generate requirements for the selected governance diagram."""
        name = self.diag_var.get()
        if not name:
            return
        diag_id = self.toolbox.diagrams.get(name)
        if not diag_id:
            return
        repo = SysMLRepository.get_instance()
        gov = GovernanceDiagram.from_repository(repo, diag_id)
        try:
<<<<<<< HEAD
            raw_reqs = gov.generate_requirements()
=======
            reqs = self._collect_requirements(gov)
>>>>>>> 812819c5
        except Exception as exc:  # pragma: no cover - defensive
            messagebox.showerror(
                "Requirements", f"Failed to generate requirements: {exc}"
            )
            return
        reqs: list[tuple[str, str]] = []
        for r in raw_reqs:
            if isinstance(r, tuple):
                text, rtype = r
            elif hasattr(r, "text"):
                text, rtype = r.text, getattr(r, "req_type", "organizational")
            else:
                text, rtype = str(r), "organizational"
            if text.strip():
                reqs.append((text, rtype))
        if not reqs:
            messagebox.showinfo("Requirements", "No requirements were generated.")
            return
        ids = [self._add_requirement(text, rtype) for text, rtype in reqs]
        self._display_requirements(f"{name} Requirements", ids)

    def _refresh_phase_menu(self) -> None:
        self.phase_menu.delete(0, tk.END)
        for phase in sorted(self.toolbox.list_modules()):
            self.phase_menu.add_command(
                label=phase,
                command=lambda p=phase: self.generate_phase_requirements(p),
            )

    def generate_phase_requirements(self, phase: str) -> None:
        diag_names = sorted(self.toolbox.diagrams_for_module(phase))
        if not diag_names:
            messagebox.showinfo("Requirements", f"No governance diagrams for phase '{phase}'.")
            return
        repo = SysMLRepository.get_instance()
        ids: list[str] = []
        for name in diag_names:
            diag_id = self.toolbox.diagrams.get(name)
            if not diag_id:
                continue
            gov = GovernanceDiagram.from_repository(repo, diag_id)
            try:
<<<<<<< HEAD
                raw_reqs = gov.generate_requirements()
=======
                reqs = self._collect_requirements(gov)
>>>>>>> 812819c5
            except Exception as exc:  # pragma: no cover - defensive
                messagebox.showerror(
                    "Requirements",
                    f"Failed to generate requirements for '{name}': {exc}",
                )
                continue
<<<<<<< HEAD
            for r in raw_reqs:
                if isinstance(r, tuple):
                    text, rtype = r
                elif hasattr(r, "text"):
                    text, rtype = r.text, getattr(r, "req_type", "organizational")
                else:
                    text, rtype = str(r), "organizational"
                if text.strip():
                    ids.append(self._add_requirement(text, rtype))
=======
            for text in reqs:
                ids.append(self._add_requirement(text))
>>>>>>> 812819c5
        if not ids:
            messagebox.showinfo(
                "Requirements",
                f"No requirements were generated for phase '{phase}'.",
            )
            return
        self._display_requirements(f"{phase} Requirements", ids)

    @staticmethod
    def _collect_requirements(gov: GovernanceDiagram) -> list[str]:
        """Return sanitized requirements from ``gov``.

        Each requirement must be a non-empty string; otherwise a :class:`TypeError`
        is raised to signal a model problem to the caller.
        """
        reqs: list[str] = []
        for r in gov.generate_requirements():
            if not isinstance(r, str):
                raise TypeError(
                    f"Requirement must be a string, got {type(r).__name__}"
                )
            text = r.strip()
            if text:
                reqs.append(text)
        return reqs<|MERGE_RESOLUTION|>--- conflicted
+++ resolved
@@ -217,11 +217,7 @@
         repo = SysMLRepository.get_instance()
         gov = GovernanceDiagram.from_repository(repo, diag_id)
         try:
-<<<<<<< HEAD
             raw_reqs = gov.generate_requirements()
-=======
-            reqs = self._collect_requirements(gov)
->>>>>>> 812819c5
         except Exception as exc:  # pragma: no cover - defensive
             messagebox.showerror(
                 "Requirements", f"Failed to generate requirements: {exc}"
@@ -264,18 +260,13 @@
                 continue
             gov = GovernanceDiagram.from_repository(repo, diag_id)
             try:
-<<<<<<< HEAD
                 raw_reqs = gov.generate_requirements()
-=======
-                reqs = self._collect_requirements(gov)
->>>>>>> 812819c5
             except Exception as exc:  # pragma: no cover - defensive
                 messagebox.showerror(
                     "Requirements",
                     f"Failed to generate requirements for '{name}': {exc}",
                 )
                 continue
-<<<<<<< HEAD
             for r in raw_reqs:
                 if isinstance(r, tuple):
                     text, rtype = r
@@ -285,10 +276,6 @@
                     text, rtype = str(r), "organizational"
                 if text.strip():
                     ids.append(self._add_requirement(text, rtype))
-=======
-            for text in reqs:
-                ids.append(self._add_requirement(text))
->>>>>>> 812819c5
         if not ids:
             messagebox.showinfo(
                 "Requirements",
