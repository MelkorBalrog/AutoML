import tkinter as tk
from tkinter import ttk, simpledialog

from analysis import SafetyManagementToolbox
from analysis.governance import GovernanceDiagram
from analysis.models import (
    REQUIREMENT_TYPE_OPTIONS,
    ensure_requirement_defaults,
    global_requirements,
)
from gui.architecture import GovernanceDiagramWindow
from gui import messagebox
from sysml.sysml_repository import SysMLRepository


class SafetyManagementWindow(tk.Frame):
    """Editor and browser for Safety & Security Management diagrams.

    Users can create, rename, and delete Governance Diagrams that model the
    project's safety governance. Only diagrams registered in the provided
    :class:`SafetyManagementToolbox` are listed.
    """

    def __init__(
        self,
        master,
        app,
        toolbox: SafetyManagementToolbox | None = None,
        show_diagrams: bool = True,
    ):
        super().__init__(master)
        self.app = app
        self.toolbox = toolbox or SafetyManagementToolbox()
        self._auto_show_diagram = show_diagrams
        try:
            self.app.safety_mgmt_window = self
        except Exception:
            pass

        phase_bar = ttk.Frame(self)
        phase_bar.pack(fill=tk.X)
        ttk.Label(phase_bar, text="Lifecycle:").pack(side=tk.LEFT)
        self.phase_var = tk.StringVar()
        self.phase_cb = ttk.Combobox(phase_bar, textvariable=self.phase_var, state="readonly")
        self.phase_cb.pack(side=tk.LEFT, padx=2)
        self.phase_cb.bind("<<ComboboxSelected>>", self.select_phase)

        top = ttk.Frame(self)
        top.pack(fill=tk.X)

        ttk.Label(top, text="Diagram:").pack(side=tk.LEFT)
        self.diag_var = tk.StringVar()
        self.diag_cb = ttk.Combobox(top, textvariable=self.diag_var, state="readonly")
        self.diag_cb.pack(side=tk.LEFT, padx=2)
        self.diag_cb.bind("<<ComboboxSelected>>", self.select_diagram)

        ttk.Button(top, text="New", command=self.new_diagram).pack(side=tk.LEFT)
        ttk.Button(top, text="Rename", command=self.rename_diagram).pack(side=tk.LEFT)
        ttk.Button(top, text="Delete", command=self.delete_diagram).pack(side=tk.LEFT)
        ttk.Button(top, text="Requirements", command=self.generate_requirements).pack(
            side=tk.LEFT
        )
        self.phase_menu_btn = tk.Menubutton(top, text="Phase Requirements")
        self.phase_menu = tk.Menu(self.phase_menu_btn, tearoff=False)
        self.phase_menu_btn.configure(menu=self.phase_menu)
        self.phase_menu_btn.pack(side=tk.LEFT)

        self.diagram_frame = ttk.Frame(self)
        self.diagram_frame.pack(fill=tk.BOTH, expand=True)
        self.current_window = None

        self.refresh_phases()
        if not isinstance(master, tk.Toplevel):
            self.pack(fill=tk.BOTH, expand=True)

    # ------------------------------------------------------------------
    # Diagram operations
    # ------------------------------------------------------------------
    def refresh_diagrams(self):
        if self.toolbox.active_module:
            names = sorted(self.toolbox.diagrams_for_module(self.toolbox.active_module))
        else:
            names = self.toolbox.list_diagrams()
        self.diag_cb.configure(values=names)
        if names:
            current = self.diag_var.get()
            if current not in names:
                self.diag_var.set(names[0])
            if self._auto_show_diagram:
                self.open_diagram(self.diag_var.get())
        elif self._auto_show_diagram:
            self.diag_var.set("")
            self.open_diagram(None)

    def refresh_phases(self):
        phases = ["All"] + sorted(self.toolbox.list_modules())
        self.phase_cb.configure(values=phases)
        current = self.phase_var.get()
        if current not in phases:
            self.phase_var.set("All")
        self.select_phase()
        self._refresh_phase_menu()

    def select_phase(self, *_):
        phase = self.phase_var.get()
        if phase == "All" or not phase:
            self.toolbox.set_active_module(None)
            phase_name = ""
        else:
            self.toolbox.set_active_module(phase)
            phase_name = phase

        app = getattr(self, "app", None)
        if app:
            if hasattr(app, "lifecycle_var"):
                try:
                    app.lifecycle_var.set(phase_name)
                except Exception:
                    pass
            if hasattr(app, "on_lifecycle_selected"):
                try:
                    app.on_lifecycle_selected()
                except Exception:
                    pass
            if hasattr(app, "refresh_tool_enablement"):
                try:
                    app.refresh_tool_enablement()
                except Exception:
                    pass

        self.refresh_diagrams()

    def new_diagram(self):
        messagebox.showerror(
            "New Diagram",
            "Governance diagrams must be created inside a folder in the Explorer",
        )

    def delete_diagram(self):
        name = self.diag_var.get()
        if not name:
            return
        self.toolbox.delete_diagram(name)
        self.refresh_diagrams()

    def rename_diagram(self):
        old = self.diag_var.get()
        if not old:
            return
        new = simpledialog.askstring("Rename Diagram", "Name:", initialvalue=old, parent=self)
        if not new or new == old:
            return
        actual = self.toolbox.rename_diagram(old, new)
        self.refresh_diagrams()
        self.diag_var.set(actual)
        self.open_diagram(actual)

    def select_diagram(self, *_):
        name = self.diag_var.get()
        self.open_diagram(name)

    def open_diagram(self, name: str | None):
        for child in self.diagram_frame.winfo_children():
            child.destroy()
        self.current_window = None
        if not name:
            return
        diag_id = self.toolbox.diagrams.get(name)
        if diag_id is None:
            return
        self.current_window = GovernanceDiagramWindow(self.diagram_frame, self.app, diagram_id=diag_id)
        self.current_window.pack(fill=tk.BOTH, expand=True)

    # ------------------------------------------------------------------
    def _add_requirement(self, text: str, req_type: str = "organizational") -> str:
        """Create a new requirement with a unique identifier."""
        idx = 1
        while f"R{idx}" in global_requirements:
            idx += 1
        rid = f"R{idx}"
        app = getattr(self, "app", None)
        if app and hasattr(app, "add_new_requirement"):
            app.add_new_requirement(rid, req_type, text)
        else:
            req = {
                "id": rid,
                "custom_id": rid,
                "req_type": req_type,
                "text": text,
                "status": "draft",
                "parent_id": "",
            }
            ensure_requirement_defaults(req)
            global_requirements[rid] = req
        return rid

    # ------------------------------------------------------------------
    def _display_requirements(self, title: str, ids: list[str]) -> None:
        frame = self.app._new_tab(title)
        columns = ("ID", "Type", "Text")
        tree = ttk.Treeview(frame, columns=columns, show="headings")
        for c in columns:
            tree.heading(c, text=c)
        for rid in ids:
            req = global_requirements.get(rid, {})
            tree.insert("", "end", values=(rid, req.get("req_type", ""), req.get("text", "")))
        tree.pack(fill=tk.BOTH, expand=True)

    def generate_requirements(self) -> None:
        """Generate requirements for the selected governance diagram."""
        name = self.diag_var.get()
        if not name:
            return
        diag_id = self.toolbox.diagrams.get(name)
        if not diag_id:
            return
        repo = SysMLRepository.get_instance()
        gov = GovernanceDiagram.from_repository(repo, diag_id)
        try:
<<<<<<< HEAD
            reqs = self._collect_requirements(gov)
=======
            reqs = [r for r in gov.generate_requirements() if r.strip()]
>>>>>>> f6505ba4
        except Exception as exc:  # pragma: no cover - defensive
            messagebox.showerror(
                "Requirements", f"Failed to generate requirements: {exc}"
            )
            return
        if not reqs:
            messagebox.showinfo("Requirements", "No requirements were generated.")
            return
        ids = [self._add_requirement(text, rtype) for text, rtype in reqs]
        self._display_requirements(f"{name} Requirements", ids)

    def _refresh_phase_menu(self) -> None:
        self.phase_menu.delete(0, tk.END)
        for phase in sorted(self.toolbox.list_modules()):
            self.phase_menu.add_command(
                label=phase,
                command=lambda p=phase: self.generate_phase_requirements(p),
            )

    def generate_phase_requirements(self, phase: str) -> None:
        diag_names = sorted(self.toolbox.diagrams_for_module(phase))
        if not diag_names:
            messagebox.showinfo("Requirements", f"No governance diagrams for phase '{phase}'.")
            return
        repo = SysMLRepository.get_instance()
        ids: list[str] = []
        for name in diag_names:
            diag_id = self.toolbox.diagrams.get(name)
            if not diag_id:
                continue
            gov = GovernanceDiagram.from_repository(repo, diag_id)
            try:
<<<<<<< HEAD
                reqs = self._collect_requirements(gov)
=======
                reqs = [r for r in gov.generate_requirements() if r.strip()]
>>>>>>> f6505ba4
            except Exception as exc:  # pragma: no cover - defensive
                messagebox.showerror(
                    "Requirements",
                    f"Failed to generate requirements for '{name}': {exc}",
                )
<<<<<<< HEAD
                continue
            for text in reqs:
                ids.append(self._add_requirement(text))
=======
                return
            for text, rtype in reqs:
                ids.append(self._add_requirement(text, rtype))
>>>>>>> f6505ba4
        if not ids:
            messagebox.showinfo(
                "Requirements",
                f"No requirements were generated for phase '{phase}'.",
            )
            return
        self._display_requirements(f"{phase} Requirements", ids)

    @staticmethod
    def _collect_requirements(gov: GovernanceDiagram) -> list[str]:
        """Return sanitized requirements from ``gov``.

        Each requirement must be a non-empty string; otherwise a :class:`TypeError`
        is raised to signal a model problem to the caller.
        """
        reqs: list[str] = []
        for r in gov.generate_requirements():
            if not isinstance(r, str):
                raise TypeError(
                    f"Requirement must be a string, got {type(r).__name__}"
                )
            text = r.strip()
            if text:
                reqs.append(text)
        return reqs<|MERGE_RESOLUTION|>--- conflicted
+++ resolved
@@ -217,11 +217,7 @@
         repo = SysMLRepository.get_instance()
         gov = GovernanceDiagram.from_repository(repo, diag_id)
         try:
-<<<<<<< HEAD
             reqs = self._collect_requirements(gov)
-=======
-            reqs = [r for r in gov.generate_requirements() if r.strip()]
->>>>>>> f6505ba4
         except Exception as exc:  # pragma: no cover - defensive
             messagebox.showerror(
                 "Requirements", f"Failed to generate requirements: {exc}"
@@ -254,25 +250,15 @@
                 continue
             gov = GovernanceDiagram.from_repository(repo, diag_id)
             try:
-<<<<<<< HEAD
                 reqs = self._collect_requirements(gov)
-=======
-                reqs = [r for r in gov.generate_requirements() if r.strip()]
->>>>>>> f6505ba4
             except Exception as exc:  # pragma: no cover - defensive
                 messagebox.showerror(
                     "Requirements",
                     f"Failed to generate requirements for '{name}': {exc}",
                 )
-<<<<<<< HEAD
                 continue
             for text in reqs:
                 ids.append(self._add_requirement(text))
-=======
-                return
-            for text, rtype in reqs:
-                ids.append(self._add_requirement(text, rtype))
->>>>>>> f6505ba4
         if not ids:
             messagebox.showinfo(
                 "Requirements",
