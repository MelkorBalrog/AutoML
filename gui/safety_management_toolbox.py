--- conflicted
+++ resolved
@@ -320,11 +320,7 @@
         tree_frame = ttk.Frame(frame)
         style_name = "Requirements.Treeview"
         try:
-<<<<<<< HEAD
             configure_table_style(style_name)
-=======
-            configure_table_style(style_name, rowheight=40)
->>>>>>> f05bead0
             tree = ttk.Treeview(
                 tree_frame, columns=columns, show="headings", style=style_name
             )
@@ -373,11 +369,7 @@
 
         populate(ids)
         add_treeview_scrollbars(tree, tree_frame)
-<<<<<<< HEAD
         tree_frame.pack(fill=tk.BOTH)  # don't expand so button bar has room
-=======
-        tree_frame.pack(fill=tk.BOTH, expand=True)
->>>>>>> f05bead0
 
         def _selected_rid() -> str | None:
             item = tree.focus()
@@ -472,7 +464,6 @@
                 menu.add_command(label="Save CSV", command=_save_csv)
 
                 def _popup(event: tk.Event) -> None:
-<<<<<<< HEAD
                     """Display the context menu at the cursor position.
 
                     The menu should appear regardless of whether a row is
@@ -481,8 +472,6 @@
                     it to ensure subsequent actions operate on the expected
                     requirement.
                     """
-=======
->>>>>>> f05bead0
                     row = tree.identify_row(event.y)
                     if row:
                         tree.selection_set(row)
@@ -500,15 +489,9 @@
                         _edit()
 
                 tree.bind("<Button-3>", _popup)
-<<<<<<< HEAD
                 tree.bind("<Button-2>", _popup)
                 tree.bind("<Control-Button-1>", _popup)
                 tree.bind("<Double-1>", _on_double_click, add="+")
-
-=======
-                tree.bind("<Double-1>", _on_double_click)
-                
->>>>>>> f05bead0
         if hasattr(ttk.Frame, "grid"):
             btn_frame = ttk.Frame(frame)
             btn_frame.pack(fill=tk.X, pady=4)
