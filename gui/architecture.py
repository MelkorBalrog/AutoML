--- conflicted
+++ resolved
@@ -6093,14 +6093,10 @@
             )
             for data in added_props:
                 data["hidden"] = False
-<<<<<<< HEAD
                 # Avoid duplicates if the sync function already populated this
                 # window via the application.
                 if not any(o.obj_id == data["obj_id"] for o in self.objects):
                     self.objects.append(SysMLObject(**data))
-=======
-                self.objects.append(SysMLObject(**data))
->>>>>>> 90a75061
 
         if added:
             names = [
