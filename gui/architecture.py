--- conflicted
+++ resolved
@@ -10451,7 +10451,6 @@
         btn = tool_buttons.get("Action") if tool_buttons else None
         if btn:
             btn.configure(text="Task")
-<<<<<<< HEAD
             self.tool_buttons["Task"] = self.tool_buttons.pop("Action")
         # Ensure legacy control nodes are removed from the toolbox
         tool_btns = getattr(self, "tool_buttons", {})
@@ -10462,9 +10461,6 @@
                     extra.destroy()
                 except Exception:  # pragma: no cover - headless tests
                     pass
-=======
-            tool_buttons["Task"] = tool_buttons.pop("Action")
->>>>>>> f9b73c32
 
         # ------------------------------------------------------------------
         # Toolbox toggle between Governance and Safety & AI Lifecycle
