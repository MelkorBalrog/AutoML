--- conflicted
+++ resolved
@@ -262,10 +262,6 @@
     pattern = re.escape(def_name) + r"\[\d+\]$"
     return re.fullmatch(pattern, part_name) is not None
 
-<<<<<<< HEAD
-
-=======
->>>>>>> 057ec5fa
 def _multiplicity_limit_exceeded(
     repo: SysMLRepository,
     parent_id: str,
@@ -287,14 +283,8 @@
 
     limit: int | None = 0
     for rel in rels:
-<<<<<<< HEAD
         mult = rel.properties.get("multiplicity", "1")
-=======
-        mult = rel.properties.get("multiplicity", "")
-        if not mult:
-            mult = "1"
-
->>>>>>> 057ec5fa
+
         low, high = _parse_multiplicity_range(mult)
         if high is None:
             limit = None
@@ -385,10 +375,6 @@
 
     return False
 
-<<<<<<< HEAD
-
-=======
->>>>>>> 057ec5fa
 def _find_generalization_children(repo: SysMLRepository, parent_id: str) -> set[str]:
     """Return all blocks that generalize ``parent_id``."""
     children: set[str] = set()
@@ -4006,10 +3992,7 @@
             if def_id and def_id in self.repo.elements:
                 def_name = self.repo.elements[def_id].name or def_id
             has_name = bool(name) and not _is_default_part_name(def_name, name)
-<<<<<<< HEAD
-=======
-
->>>>>>> 057ec5fa
+
         if not has_name:
             name = ""
         if obj.obj_type == "Part":
@@ -4042,13 +4025,9 @@
                             and rel.source == block_id
                             and rel.target == def_id
                         ):
-<<<<<<< HEAD
                             mult = rel.properties.get("multiplicity", "1")
                             if mult in ("", "1"):
                                 mult = None
-=======
-                            mult = rel.properties.get("multiplicity") or "1"
->>>>>>> 057ec5fa
                             break
                 base = name
                 index = None
@@ -6858,13 +6837,9 @@
                         and rel.source == block_id
                         and rel.target == def_id
                     ):
-<<<<<<< HEAD
                         mult = rel.properties.get("multiplicity", "1")
                         if mult in ("", "1"):
                             mult = ""
-=======
-                        mult = rel.properties.get("multiplicity", "") or "1"
->>>>>>> 057ec5fa
                         break
 
         if obj.element_id and obj.element_id in repo.elements and not comp:
@@ -7011,12 +6986,6 @@
         to_add_names = [n for n in part_names if _part_prop_key(n) in selected_keys and _part_prop_key(n) not in visible and _part_prop_key(n) not in hidden]
         for def_id, mult in selected_placeholders:
             add_multiplicity_parts(repo, block_id, def_id, mult, count=1, app=getattr(self, "app", None))
-<<<<<<< HEAD
-=======
-
-        for def_id, mult in selected_placeholders:
-            add_multiplicity_parts(repo, block_id, def_id, mult, count=1, app=getattr(self, "app", None))
->>>>>>> 057ec5fa
 
         for key, obj in visible.items():
             if key not in selected_keys:
