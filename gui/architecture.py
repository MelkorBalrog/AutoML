--- conflicted
+++ resolved
@@ -4712,11 +4712,7 @@
 
     def _min_block_size(self, obj: SysMLObject) -> tuple[float, float]:
         """Return minimum width and height to display all Block text."""
-<<<<<<< HEAD
         name = _format_label(self, obj.properties.get('name', ''), obj.phase)
-=======
-        name = format_name_with_phase(obj.properties.get('name', ''), obj.phase)
->>>>>>> ed686949
         header = f"<<block>> {name}".strip()
         width_px = self.font.measure(header) + 8 * self.zoom
         compartments = self._block_compartments(obj)
@@ -4806,11 +4802,7 @@
     def _object_label_lines(self, obj: SysMLObject) -> list[str]:
         """Return the lines of text displayed inside *obj*."""
         if obj.obj_type == "System Boundary" or obj.obj_type == "Block Boundary":
-<<<<<<< HEAD
             name = _format_label(self, obj.properties.get("name", ""), obj.phase)
-=======
-            name = format_name_with_phase(obj.properties.get("name", ""), obj.phase)
->>>>>>> ed686949
             return [name] if name else []
 
         if obj.obj_type in ("Block", "Port"):
@@ -4896,20 +4888,12 @@
                 elif not name:
                     name = f" : {def_part}"
 
-<<<<<<< HEAD
         name = _format_label(self, name, obj.phase)
-=======
-        name = format_name_with_phase(name, obj.phase)
->>>>>>> ed686949
         lines: list[str] = []
         diag_id = self.repo.get_linked_diagram(obj.element_id)
         if diag_id and diag_id in self.repo.diagrams:
             diag = self.repo.diagrams[diag_id]
-<<<<<<< HEAD
             diag_name = _format_label(self, diag.name or diag_id, diag.phase)
-=======
-            diag_name = format_name_with_phase(diag.name or diag_id, diag.phase)
->>>>>>> ed686949
             lines.append(diag_name)
 
         if obj.obj_type in ("Action", "CallBehaviorAction") and name:
@@ -5563,11 +5547,7 @@
                 outline=outline,
                 fill="",
             )
-<<<<<<< HEAD
             label = _format_label(self, obj.properties.get("name", ""), obj.phase)
-=======
-            label = format_name_with_phase(obj.properties.get("name", ""), obj.phase)
->>>>>>> ed686949
             if label:
                 # Wrap and scale the label so it always fits within the boundary box
                 avail_w = max(obj.width * self.zoom - 16 * self.zoom, 1)
@@ -5642,11 +5622,7 @@
                 outline=outline,
                 fill="",
             )
-<<<<<<< HEAD
             label = _format_label(self, obj.properties.get("name", ""), obj.phase)
-=======
-            label = format_name_with_phase(obj.properties.get("name", ""), obj.phase)
->>>>>>> ed686949
             if label:
                 lx = x
                 ly = y - h - 4 * self.zoom
@@ -5658,11 +5634,7 @@
                     font=self.font,
                 )
         elif obj.obj_type == "Work Product":
-<<<<<<< HEAD
             label = _format_label(self, obj.properties.get("name", ""), obj.phase)
-=======
-            label = format_name_with_phase(obj.properties.get("name", ""), obj.phase)
->>>>>>> ed686949
             diagram_products = {
                 "Architecture Diagram",
                 "Safety & Security Concept",
@@ -5745,11 +5717,7 @@
                 outline=outline,
                 fill=color,
             )
-<<<<<<< HEAD
             label = _format_label(self, obj.properties.get("name", ""), obj.phase)
-=======
-            label = format_name_with_phase(obj.properties.get("name", ""), obj.phase)
->>>>>>> ed686949
             if label:
                 self.canvas.create_text(
                     x,
@@ -5777,11 +5745,7 @@
             )
             diag = self.repo.diagrams.get(self.diagram_id)
             if not diag or diag.diag_type != "Control Flow Diagram":
-<<<<<<< HEAD
                 label = _format_label(self, obj.properties.get("name", ""), obj.phase)
-=======
-                label = format_name_with_phase(obj.properties.get("name", ""), obj.phase)
->>>>>>> ed686949
                 if label:
                     lx = x
                     ly = y - h - 4 * self.zoom
@@ -5891,13 +5855,8 @@
                 ly_off = _parse_float(obj.properties.get("labelY"), -8.0)
                 lx = x + lx_off * self.zoom
                 ly = y + ly_off * self.zoom
-<<<<<<< HEAD
                 port_label = _format_label(
                     self, obj.properties.get("name", ""), obj.phase
-=======
-                port_label = format_name_with_phase(
-                    obj.properties.get("name", ""), obj.phase
->>>>>>> ed686949
                 )
                 self.canvas.create_text(
                     lx,
@@ -5943,11 +5902,7 @@
                 fill="",
                 outline=outline,
             )
-<<<<<<< HEAD
             name = _format_label(self, obj.properties.get('name', ''), obj.phase)
-=======
-            name = format_name_with_phase(obj.properties.get('name', ''), obj.phase)
->>>>>>> ed686949
             header = f"<<block>> {name}".strip()
             self.canvas.create_line(left, top + 20 * self.zoom, right, top + 20 * self.zoom)
             self.canvas.create_text(
