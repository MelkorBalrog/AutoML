# Author: Miguel Marina <karel.capek.robotics@gmail.com>
import tkinter as tk
import tkinter.font as tkFont
import textwrap
from tkinter import ttk, simpledialog
from gui import messagebox, format_name_with_phase
try:  # Guard against environments where the tooltip module is unavailable
    from gui.tooltip import ToolTip
except Exception:  # pragma: no cover - fallback for minimal installs
    ToolTip = None  # type: ignore
import math
import re
import types
from pathlib import Path
from dataclasses import dataclass, field, asdict, replace
from typing import Dict, List, Tuple

from sysml.sysml_repository import SysMLRepository, SysMLDiagram, SysMLElement
from gui.style_manager import StyleManager
from gui.drawing_helper import fta_drawing_helper
from config import load_diagram_rules
import json

from sysml.sysml_spec import SYSML_PROPERTIES
from analysis.models import (
    global_requirements,
    ASIL_ORDER,
    StpaDoc,
    REQUIREMENT_WORK_PRODUCTS,
    REQUIREMENT_TYPE_OPTIONS,
)
from analysis.safety_management import (
    ALLOWED_PROPAGATIONS,
    ALLOWED_ANALYSIS_USAGE,
    ACTIVE_TOOLBOX,
    SAFETY_ANALYSIS_WORK_PRODUCTS,
    ALLOWED_USAGE,
    UNRESTRICTED_USAGE_SOURCES,
)

# ---------------------------------------------------------------------------
# Appearance customization
# ---------------------------------------------------------------------------
# Colors for AutoML object types come from the global StyleManager so diagrams
# can be easily re-themed.
OBJECT_COLORS = StyleManager.get_instance().styles


_next_obj_id = 1
# Pixel distance used when detecting clicks on connection lines
CONNECTION_SELECT_RADIUS = 15


_CONFIG_PATH = Path(__file__).resolve().parents[1] / "config/diagram_rules.json"
_CONFIG = load_diagram_rules(_CONFIG_PATH)

# Diagram types that belong to the generic "Architecture Diagram" work product
ARCH_DIAGRAM_TYPES = set(_CONFIG.get("arch_diagram_types", []))

# Elements available in the Safety & AI Lifecycle toolbox
SAFETY_AI_NODES = _CONFIG.get("ai_nodes", [])
SAFETY_AI_NODE_TYPES = set(SAFETY_AI_NODES)

# Relation labels treated as Safety & AI links
SAFETY_AI_RELATIONS = _CONFIG.get("ai_relations", [])
SAFETY_AI_RELATION_SET = set(SAFETY_AI_RELATIONS)

# Elements available in the Stakeholder toolbox
STAKEHOLDER_NODES = _CONFIG.get("stakeholder_nodes", [])
STAKEHOLDER_RELATIONS = _CONFIG.get("stakeholder_relations", [])

# Elements available in the KPI toolbox
KPI_NODES = _CONFIG.get("kpi_nodes", [])
KPI_RELATIONS = _CONFIG.get("kpi_relations", [])

# Elements from the governance toolbox that may participate in
# Safety & AI relationships
GOVERNANCE_NODE_TYPES = set(_CONFIG.get("governance_node_types", []))

# Directed relationship rules for connections between Safety & AI elements.
# Each entry maps a connection type to allowed source and target element
# combinations. Rules are only enforced when both endpoints are Safety & AI
# nodes.
SAFETY_AI_RELATION_RULES: dict[str, dict[str, set[str]]] = {
    conn: {src: set(dests) for src, dests in srcs.items()}
    for conn, srcs in _CONFIG.get("safety_ai_relation_rules", {}).items()
}

# Basic source/target constraints per diagram and connection type
CONNECTION_RULES: dict[str, dict[str, dict[str, set[str]]]] = {
    diag: {
        conn: {src: set(dests) for src, dests in srcs.items()}
        for conn, srcs in conns.items()
    }
    for diag, conns in _CONFIG.get("connection_rules", {}).items()
}

# Maximum number of connections allowed per node type
NODE_CONNECTION_LIMITS: dict[str, int] = _CONFIG.get("node_connection_limits", {})

# Node types that require guards on outgoing flows
GUARD_NODES = set(_CONFIG.get("guard_nodes", []))


# Connection types excluding Safety & AI relations used for membership checks
_BASE_CONN_TYPES = {
    "Association",
    "Include",
    "Extend",
    "Flow",
    "Propagate",
    "Propagate by Review",
    "Propagate by Approval",
    "Used By",
    "Used after Review",
    "Used after Approval",
    "Re-use",
    "Trace",
    "Satisfied by",
    "Derived from",
    "Connector",
    "Generalize",
    "Generalization",
    "Communication Path",
    "Aggregation",
    "Composite Aggregation",
    "Control Action",
    "Feedback",
    "Approves",
    "Audits",
    "Authorizes",
    "Constrained by",
    "Consumes",
    "Curation",
    "Delivers",
    "Executes",
    "Monitors",
    "Performs",
    "Produces",
    "Responsible for",
    "Uses",
}

# Ordered list of base connection tools for toolbox composition
_BASE_CONN_TOOLS = [
    "Association",
    "Include",
    "Extend",
    "Flow",
    "Propagate",
    "Propagate by Review",
    "Propagate by Approval",
    "Used By",
    "Used after Review",
    "Used after Approval",
    "Re-use",
    "Trace",
    "Satisfied by",
    "Derived from",
    "Connector",
    "Generalize",
    "Generalization",
    "Communication Path",
    "Aggregation",
    "Composite Aggregation",
    "Control Action",
    "Feedback",
    "Approves",
    "Audits",
    "Authorizes",
    "Constrained by",
    "Consumes",
    "Curation",
    "Delivers",
    "Executes",
    "Monitors",
    "Performs",
    "Produces",
    "Responsible for",
    "Uses",
]

# Connection types that default to forward arrows
_ARROW_FORWARD_BASE = {
    "Propagate",
    "Propagate by Review",
    "Propagate by Approval",
    "Used By",
    "Used after Review",
    "Used after Approval",
    "Re-use",
    "Satisfied by",
    "Derived from",
}

# Connection types added above should use forward arrowheads by default
_ARROW_FORWARD_BASE.update(
    {
        "Approves",
        "Audits",
        "Authorizes",
        "Constrained by",
        "Consumes",
        "Curation",
        "Delivers",
        "Executes",
        "Monitors",
        "Performs",
        "Produces",
        "Responsible for",
        "Uses",
    }
)


def _all_connection_tools() -> tuple[str, ...]:
    """Return all connection tools including Safety & AI relations."""
    return tuple(_BASE_CONN_TOOLS + SAFETY_AI_RELATIONS)


def _arrow_forward_types() -> set[str]:
    """Return connection types that use forward arrowheads."""
    return _ARROW_FORWARD_BASE | SAFETY_AI_RELATION_SET


def reload_config() -> None:
    """Reload diagram rule configuration at runtime."""
    global _CONFIG, ARCH_DIAGRAM_TYPES, SAFETY_AI_NODES, SAFETY_AI_NODE_TYPES
    global SAFETY_AI_RELATIONS, SAFETY_AI_RELATION_SET, GOVERNANCE_NODE_TYPES
    global STAKEHOLDER_NODES, STAKEHOLDER_RELATIONS, KPI_NODES, KPI_RELATIONS
    global SAFETY_AI_RELATION_RULES, CONNECTION_RULES, NODE_CONNECTION_LIMITS, GUARD_NODES
    _CONFIG = load_diagram_rules(_CONFIG_PATH)
    ARCH_DIAGRAM_TYPES = set(_CONFIG.get("arch_diagram_types", []))
    SAFETY_AI_NODES = _CONFIG.get("ai_nodes", [])
    SAFETY_AI_NODE_TYPES = set(SAFETY_AI_NODES)
    SAFETY_AI_RELATIONS = _CONFIG.get("ai_relations", [])
    SAFETY_AI_RELATION_SET = set(SAFETY_AI_RELATIONS)
    STAKEHOLDER_NODES = _CONFIG.get("stakeholder_nodes", [])
    STAKEHOLDER_RELATIONS = _CONFIG.get("stakeholder_relations", [])
    KPI_NODES = _CONFIG.get("kpi_nodes", [])
    KPI_RELATIONS = _CONFIG.get("kpi_relations", [])
    GOVERNANCE_NODE_TYPES = set(_CONFIG.get("governance_node_types", []))
    SAFETY_AI_RELATION_RULES = {
        conn: {src: set(dests) for src, dests in srcs.items()}
        for conn, srcs in _CONFIG.get("safety_ai_relation_rules", {}).items()
    }
    CONNECTION_RULES = {
        diag: {
            conn: {src: set(dests) for src, dests in srcs.items()}
            for conn, srcs in conns.items()
        }
        for diag, conns in _CONFIG.get("connection_rules", {}).items()
    }
    NODE_CONNECTION_LIMITS = _CONFIG.get("node_connection_limits", {})
    GUARD_NODES = set(_CONFIG.get("guard_nodes", []))


def _work_product_name(diag_type: str) -> str:
    """Return work product name for a given diagram type."""
    return "Architecture Diagram" if diag_type in ARCH_DIAGRAM_TYPES else diag_type


def _diag_matches_wp(diag_type: str, work_product: str) -> bool:
    """Return True if *diag_type* is part of *work_product*."""
    if work_product == "Architecture Diagram":
        return diag_type in ARCH_DIAGRAM_TYPES
    return diag_type == work_product


def stpa_tool_enabled(app) -> bool:
    """Return True if STPA Analysis should be available for the diagram.

    The STPA Analysis tool is only enabled when the active governance phase
    declares a "Used" style relationship from an Architecture Diagram to the
    STPA work product and any lifecycle conditions on that relationship are
    satisfied.  In practice this means:

    * "Used By" relations always enable the button.
    * "Used after Review" requires the diagram to be reviewed or approved.
    * "Used after Approval" requires the diagram to be approved.
    * The relationship must be part of the active lifecycle phase if one is
      selected in the safety management toolbox.
    """

    toolbox = getattr(app, "safety_mgmt_toolbox", None) or ACTIVE_TOOLBOX
    if not toolbox:
        return True
    review = getattr(app, "current_review", None)
    reviewed = getattr(review, "reviewed", False)
    approved = getattr(review, "approved", False)
    return "Architecture Diagram" in toolbox.analysis_inputs(
        "STPA", reviewed=reviewed, approved=approved
    )


def _get_next_id() -> int:
    global _next_obj_id
    val = _next_obj_id
    _next_obj_id += 1
    return val


def _format_label(_win, name: str, _phase: str | None) -> str:
    """Return ``name`` unchanged for diagram labels."""
    return name or ""


def _parse_float(val: str | None, default: float) -> float:
    """Convert *val* to ``float`` or return ``default`` if conversion fails."""
    try:
        return float(val)
    except (TypeError, ValueError):
        return default


def _part_prop_key(raw: str) -> str:
    """Return canonical property name for a raw part property entry."""
    if not raw:
        return ""
    part = raw.split(":", 1)[0]
    part = part.split("[", 1)[0]
    return part.strip()


def _part_elem_keys(elem) -> set[str]:
    """Return canonical keys for a Part element."""
    if not elem:
        return set()
    name = elem.name or ""
    comp = elem.properties.get("component", "")
    if comp and (not name or name.startswith("Part")):
        name = comp
    if "_" in name and name.rsplit("_", 1)[1].isdigit():
        name = name.rsplit("_", 1)[0]
    base = _part_prop_key(name)
    keys = {base}
    definition = elem.properties.get("definition")
    if definition:
        keys.add(f"{base}:{definition}")
    return keys

def _part_elem_key(elem) -> str:
    """Return a single canonical key (for backward compatibility)."""
    keys = _part_elem_keys(elem)
    return next(iter(keys), "")


def parse_part_property(raw: str) -> tuple[str, str]:
    """Return (property name, block name) parsed from a part property entry."""
    raw = raw.strip()
    prop = raw
    block = raw
    if ":" in raw:
        prop, block = raw.split(":", 1)
    prop = prop.split("[", 1)[0].strip()
    block = block.split("[", 1)[0].strip()
    return (prop or block, block)


def _find_parent_blocks(repo: SysMLRepository, block_id: str) -> set[str]:
    """Return all blocks that directly use ``block_id`` as a part or are
    associated with it."""
    parents: set[str] = set()
    # check IBDs for parts referencing this block
    for parent_id, diag_id in repo.element_diagrams.items():
        diag = repo.diagrams.get(diag_id)
        if not diag:
            continue
        for obj in getattr(diag, "objects", []):
            if obj.get("obj_type") != "Part":
                continue
            if obj.get("properties", {}).get("definition") == block_id:
                parents.add(parent_id)
                break
    # also follow Association and Generalization relationships
    for rel in repo.relationships:
        if rel.rel_type not in ("Association", "Generalization"):
            continue
        if rel.rel_type == "Generalization":
            if rel.source == block_id and rel.target in repo.elements:
                parents.add(rel.target)
            continue
        if rel.source == block_id and rel.target in repo.elements:
            parents.add(rel.target)
        elif rel.target == block_id and rel.source in repo.elements:
            parents.add(rel.source)
    # include father block from internal block diagram linkage
    diag_id = repo.get_linked_diagram(block_id)
    diag = repo.diagrams.get(diag_id)
    if diag and getattr(diag, "father", None) in repo.elements:
        parents.add(diag.father)
    return parents


def _collect_parent_parts(repo: SysMLRepository, block_id: str, visited=None) -> list[str]:
    """Recursively gather parts from all parent blocks of ``block_id``."""
    if visited is None:
        visited = set()
    parts: list[str] = []
    for parent in _find_parent_blocks(repo, block_id):
        if parent in visited:
            continue
        visited.add(parent)
        elem = repo.elements.get(parent)
        if elem:
            parts.extend(
                [
                    p.strip()
                    for p in elem.properties.get("partProperties", "").split(",")
                    if p.strip()
                ]
            )
        parts.extend(_collect_parent_parts(repo, parent, visited))
    seen = []
    for p in parts:
        if p not in seen:
            seen.append(p)
    return seen


def extend_block_parts_with_parents(repo: SysMLRepository, block_id: str) -> None:
    """Merge parts from generalization parents into ``block_id``."""

    block = repo.elements.get(block_id)
    if not block:
        return

    def _parent_parts() -> list[str]:
        return _collect_parent_parts(repo, block_id)

    names = [p.strip() for p in block.properties.get("partProperties", "").split(",") if p.strip()]
    for p in _parent_parts():
        if p not in names:
            names.append(p)

    joined = ", ".join(names)
    block.properties["partProperties"] = joined
    for d in repo.diagrams.values():
        for o in getattr(d, "objects", []):
            if o.get("element_id") == block_id:
                o.setdefault("properties", {})["partProperties"] = joined


def _find_blocks_with_part(repo: SysMLRepository, part_id: str) -> set[str]:
    """Return all blocks that directly include ``part_id`` as a part."""
    blocks: set[str] = set()
    for blk_id, diag_id in repo.element_diagrams.items():
        diag = repo.diagrams.get(diag_id)
        if not diag:
            continue
        for obj in getattr(diag, "objects", []):
            if obj.get("obj_type") != "Part":
                continue
            if obj.get("properties", {}).get("definition") == part_id:
                blocks.add(blk_id)
                break
    return blocks


def _find_blocks_with_aggregation(repo: SysMLRepository, part_id: str) -> set[str]:
    """Return blocks that have an aggregation relationship to ``part_id``."""
    blocks: set[str] = set()
    for rel in repo.relationships:
        if (
            rel.rel_type in ("Aggregation", "Composite Aggregation")
            and rel.target == part_id
        ):
            blocks.add(rel.source)
    return blocks


def _aggregation_exists(repo: SysMLRepository, whole_id: str, part_id: str) -> bool:
    """Return ``True`` if ``whole_id`` or its ancestors already aggregate ``part_id``."""

    src_ids = [whole_id] + _collect_generalization_parents(repo, whole_id)
    diag_id = repo.get_linked_diagram(whole_id)
    diag = repo.diagrams.get(diag_id)
    father = getattr(diag, "father", None) if diag else None
    if father:
        src_ids.append(father)
        src_ids.extend(_collect_generalization_parents(repo, father))

    for rel in repo.relationships:
        if (
            rel.rel_type in ("Aggregation", "Composite Aggregation")
            and rel.source in src_ids
            and rel.target == part_id
        ):
            return True

    for sid in src_ids[1:]:
        diag_id = repo.get_linked_diagram(sid)
        diag = repo.diagrams.get(diag_id)
        if not diag:
            continue
        for obj in getattr(diag, "objects", []):
            if (
                obj.get("obj_type") == "Part"
                and obj.get("properties", {}).get("definition") == part_id
            ):
                return True
    return False


def _reverse_aggregation_exists(
    repo: SysMLRepository, whole_id: str, part_id: str
) -> bool:
    """Return ``True`` if ``part_id`` or its ancestors aggregate ``whole_id``."""

    src_ids = [part_id] + _collect_generalization_parents(repo, part_id)
    for rel in repo.relationships:
        if (
            rel.rel_type in ("Aggregation", "Composite Aggregation")
            and rel.source in src_ids
            and rel.target == whole_id
        ):
            return True
    return False


def _parse_multiplicity_range(mult: str) -> tuple[int, int | None]:
    """Return (lower, upper) bounds parsed from *mult*."""

    mult = mult.strip()
    if not mult:
        return 1, 1
    if ".." in mult:
        low, high = mult.split("..", 1)
        low_val = int(low) if low.isdigit() else 0
        if high == "*" or not high:
            return low_val, None
        return low_val, int(high)
    if mult == "*":
        return 0, None
    if mult.isdigit():
        val = int(mult)
        return val, val
    return 1, None


def _is_default_part_name(def_name: str, part_name: str) -> bool:
    """Return ``True`` if *part_name* is derived from ``def_name``."""

    if not part_name:
        return True
    if part_name == def_name:
        return True
    pattern = re.escape(def_name) + r"\[\d+\]$"
    return re.fullmatch(pattern, part_name) is not None

def _multiplicity_limit_exceeded(
    repo: SysMLRepository,
    parent_id: str,
    def_id: str,
    diagram_objects: list,
    self_elem_id: str | None = None,
) -> bool:
    """Return ``True`` if assigning *def_id* would exceed multiplicity."""

    rels = [
        r
        for r in repo.relationships
        if r.source == parent_id
        and r.target == def_id
        and r.rel_type in ("Aggregation", "Composite Aggregation")
    ]
    if not rels:
        return False

    limit: int | None = 0
    for rel in rels:
        mult = rel.properties.get("multiplicity", "1")

        low, high = _parse_multiplicity_range(mult)
        if high is None:
            limit = None
            break
        limit += high

    if limit is None:
        return False

    # gather all diagrams containing parts for this block
    diag_ids: set[str] = set()
    linked = repo.get_linked_diagram(parent_id)
    if linked:
        diag_ids.add(linked)
    for d in repo.diagrams.values():
        if d.diag_type != "Internal Block Diagram":
            continue
        for o in getattr(d, "objects", []):
            if o.get("obj_type") == "Block Boundary" and o.get("element_id") == parent_id:
                diag_ids.add(d.diag_id)
                break

    seen: set[str] = set()
    count = 0
    for did in diag_ids:
        diag = repo.diagrams.get(did)
        if not diag:
            continue
        for o in getattr(diag, "objects", []):
            if (
                o.get("obj_type") == "Part"
                and o.get("properties", {}).get("definition") == def_id
            ):
                elem_id = o.get("element_id")
                if elem_id != self_elem_id and elem_id not in seen:
                    seen.add(elem_id)
                    count += 1

    for obj in diagram_objects:
        data = obj.__dict__ if hasattr(obj, "__dict__") else obj
        if (
            data.get("obj_type") == "Part"
            and data.get("properties", {}).get("definition") == def_id
        ):
            elem_id = data.get("element_id")
            if elem_id != self_elem_id and elem_id not in seen:
                seen.add(elem_id)
                count += 1

    return count >= limit


def _part_name_exists(
    repo: SysMLRepository,
    parent_id: str,
    name: str,
    self_elem_id: str | None = None,
) -> bool:
    """Return ``True`` if another part with ``name`` already exists."""

    if not name:
        return False

    diag_ids: set[str] = set()
    linked = repo.get_linked_diagram(parent_id)
    if linked:
        diag_ids.add(linked)
    for d in repo.diagrams.values():
        if d.diag_type != "Internal Block Diagram":
            continue
        for o in getattr(d, "objects", []):
            if o.get("obj_type") == "Block Boundary" and o.get("element_id") == parent_id:
                diag_ids.add(d.diag_id)
                break

    for did in diag_ids:
        diag = repo.diagrams.get(did)
        if not diag:
            continue
        for obj in getattr(diag, "objects", []):
            if obj.get("obj_type") != "Part":
                continue
            if obj.get("element_id") == self_elem_id:
                continue
            elem_id = obj.get("element_id")
            if elem_id in repo.elements and repo.elements[elem_id].name == name:
                return True

    return False

def _find_generalization_children(repo: SysMLRepository, parent_id: str) -> set[str]:
    """Return all blocks that generalize ``parent_id``."""
    children: set[str] = set()
    for rel in repo.relationships:
        if rel.rel_type == "Generalization" and rel.target == parent_id:
            children.add(rel.source)
    return children


def _collect_generalization_parents(
    repo: SysMLRepository, block_id: str, visited: set[str] | None = None
) -> list[str]:
    """Return all parent blocks of ``block_id`` reachable through generalizations."""

    if visited is None:
        visited = set()
    parents: list[str] = []
    for rel in repo.relationships:
        if rel.rel_type == "Generalization" and rel.source == block_id:
            target = rel.target
            if target in visited:
                continue
            visited.add(target)
            parents.append(target)
            parents.extend(_collect_generalization_parents(repo, target, visited))
    return parents


def _shared_generalization_parent(
    repo: SysMLRepository, a_id: str, b_id: str
) -> bool:
    """Return ``True`` if *a_id* and *b_id* share a common direct parent."""

    a_parents = {
        rel.target
        for rel in repo.relationships
        if rel.rel_type == "Generalization" and rel.source == a_id
    }
    if not a_parents:
        return False
    b_parents = {
        rel.target
        for rel in repo.relationships
        if rel.rel_type == "Generalization" and rel.source == b_id
    }
    return bool(a_parents & b_parents)


def rename_block(repo: SysMLRepository, block_id: str, new_name: str) -> None:
    """Rename ``block_id`` and propagate changes to related blocks."""
    if repo.element_read_only(block_id):
        return
    repo.push_undo_state()
    block = repo.elements.get(block_id)
    if not block or block.elem_type != "Block":
        return
    old_name = block.name
    new_name = repo.ensure_unique_element_name(new_name, block_id)
    if old_name == new_name:
        return
    block.name = new_name
    # update part elements referencing this block
    for elem in repo.elements.values():
        if elem.elem_type != "Part":
            continue
        def_val = elem.properties.get("definition")
        if def_val == block_id or def_val == old_name:
            elem.name = new_name
            elem.properties["definition"] = block_id
    for diag in repo.diagrams.values():
        for obj in getattr(diag, "objects", []):
            if obj.get("obj_type") != "Part":
                continue
            def_val = obj.get("properties", {}).get("definition")
            if def_val == old_name:
                obj.setdefault("properties", {})["definition"] = block_id
    # update blocks that include this block as a part
    related = _find_blocks_with_part(repo, block_id) | _find_blocks_with_aggregation(repo, block_id)
    for parent_id in related:
        parent = repo.elements.get(parent_id)
        if not parent:
            continue
        parts = [p.strip() for p in parent.properties.get("partProperties", "").split(",") if p.strip()]
        changed = False
        for idx, val in enumerate(parts):
            base = val.split("[")[0].strip()
            suffix = val[len(base):]
            if base == old_name or base == block_id:
                parts[idx] = new_name + suffix
                changed = True
        if changed:
            for child_id in _find_generalization_children(repo, parent_id):
                remove_inherited_block_properties(repo, child_id, parent_id)
            parent.properties["partProperties"] = ", ".join(parts)
            for d in repo.diagrams.values():
                for o in getattr(d, "objects", []):
                    if o.get("element_id") == parent_id:
                        o.setdefault("properties", {})["partProperties"] = parent.properties["partProperties"]
            for child_id in _find_generalization_children(repo, parent_id):
                inherit_block_properties(repo, child_id)
    # propagate property inheritance to children blocks
    for child_id in _find_generalization_children(repo, block_id):
        inherit_block_properties(repo, child_id)

    # update any Block Boundary objects referencing this block
    for diag in repo.diagrams.values():
        updated = False
        for obj in getattr(diag, "objects", []):
            if obj.get("element_id") == block_id:
                if obj.get("obj_type") == "Block Boundary" or obj.get("obj_type") == "Block":
                    obj.setdefault("properties", {})["name"] = new_name
                    updated = True
        if updated:
            repo.touch_diagram(diag.diag_id)

    # update Block objects referencing this block
    for diag in repo.diagrams.values():
        updated = False
        for obj in getattr(diag, "objects", []):
            if obj.get("obj_type") == "Block" and obj.get("element_id") == block_id:
                obj.setdefault("properties", {})["name"] = new_name
                updated = True
        if updated:
            repo.touch_diagram(diag.diag_id)


def add_aggregation_part(
    repo: SysMLRepository,
    whole_id: str,
    part_id: str,
    multiplicity: str = "",
    app=None,
) -> None:
    """Add *part_id* as a part of *whole_id* block."""
    repo.push_undo_state()
    whole = repo.elements.get(whole_id)
    part = repo.elements.get(part_id)
    if not whole or not part:
        return
    if part_id == whole_id:
        return
    if part_id in _collect_generalization_parents(repo, whole_id):
        return
    if _reverse_aggregation_exists(repo, whole_id, part_id):
        return
    name = part.name or part_id
    entry = f"{name}[{multiplicity}]" if multiplicity else name
    parts = [p.strip() for p in whole.properties.get("partProperties", "").split(",") if p.strip()]
    base = [p.split("[")[0].strip() for p in parts]
    if name in base:
        for idx, b in enumerate(base):
            if b == name:
                parts[idx] = entry
                break
    else:
        parts.append(entry)
    whole.properties["partProperties"] = ", ".join(parts)
    for d in repo.diagrams.values():
        for o in getattr(d, "objects", []):
            if o.get("element_id") == whole_id:
                o.setdefault("properties", {})["partProperties"] = ", ".join(parts)

    # ensure a Part element exists representing the aggregation
    rel = next(
        (
            r
            for r in repo.relationships
            if r.rel_type == "Aggregation"
            and r.source == whole_id
            and r.target == part_id
        ),
        None,
    )
    if not rel:
        rel = next(
            (
                r
                for r in repo.relationships
                if r.rel_type == "Composite Aggregation"
                and r.source == whole_id
                and r.target == part_id
            ),
            None,
        )
    if not rel:
        rel = repo.create_relationship("Aggregation", whole_id, part_id, record_undo=False)
    if multiplicity:
        rel.properties["multiplicity"] = multiplicity
    else:
        rel.properties.pop("multiplicity", None)
    if not rel.properties.get("part_elem"):
        part_elem = repo.create_element(
            "Part",
            name=repo.elements.get(part_id).name or part_id,
            properties={"definition": part_id},
            owner=repo.root_package.elem_id,
        )
        repo._undo_stack.pop()
        rel.properties["part_elem"] = part_elem.elem_id

    # propagate changes to any generalization children
    for child_id in _find_generalization_children(repo, whole_id):
        remove_inherited_block_properties(repo, child_id, whole_id)
        inherit_block_properties(repo, child_id)
    # ensure multiplicity instances if composite diagram exists
    add_multiplicity_parts(repo, whole_id, part_id, multiplicity, app=app)


def add_composite_aggregation_part(
    repo: SysMLRepository,
    whole_id: str,
    part_id: str,
    multiplicity: str = "",
    app=None,
) -> None:
    """Add *part_id* as a composite part of *whole_id* block and create the
    part object in the whole's Internal Block Diagram if present."""
    repo.push_undo_state()

    add_aggregation_part(repo, whole_id, part_id, multiplicity, app=app)
    diag_id = repo.get_linked_diagram(whole_id)
    diag = repo.diagrams.get(diag_id)
    # locate the relationship for future reference
    rel = next(
        (
            r
            for r in repo.relationships
            if r.rel_type == "Composite Aggregation"
            and r.source == whole_id
            and r.target == part_id
        ),
        None,
    )
    if not rel:
        rel = repo.create_relationship("Composite Aggregation", whole_id, part_id, record_undo=False)
    if multiplicity:
        rel.properties["multiplicity"] = multiplicity
    else:
        rel.properties.pop("multiplicity", None)
    if not diag or diag.diag_type != "Internal Block Diagram":
        if rel and not rel.properties.get("part_elem"):
            part_elem = repo.create_element(
                "Part",
                name=repo.elements.get(part_id).name or part_id,
                properties={"definition": part_id, "force_ibd": "true"},
                owner=repo.root_package.elem_id,
            )
            repo._undo_stack.pop()
            rel.properties["part_elem"] = part_elem.elem_id
        elif rel and rel.properties.get("part_elem"):
            pid = rel.properties["part_elem"]
            elem = repo.elements.get(pid)
            if elem:
                elem.properties["force_ibd"] = "true"
        return
    diag.objects = getattr(diag, "objects", [])
    existing_defs = {
        o.get("properties", {}).get("definition")
        for o in diag.objects
        if o.get("obj_type") == "Part"
    }
    if part_id in existing_defs:
        return
    if rel and rel.properties.get("part_elem") and rel.properties["part_elem"] in repo.elements:
        part_elem = repo.elements[rel.properties["part_elem"]]
        part_elem.properties["force_ibd"] = "true"
    else:
        part_elem = repo.create_element(
            "Part",
            name=repo.elements.get(part_id).name or part_id,
            properties={"definition": part_id, "force_ibd": "true"},
            owner=repo.root_package.elem_id,
        )
        if rel:
            rel.properties["part_elem"] = part_elem.elem_id
    repo.add_element_to_diagram(diag.diag_id, part_elem.elem_id)
    obj_dict = {
        "obj_id": _get_next_id(),
        "obj_type": "Part",
        "x": 50.0,
        "y": 50.0 + 60.0 * len(existing_defs),
        "element_id": part_elem.elem_id,
        "properties": {"definition": part_id},
        "locked": True,
    }
    diag.objects.append(obj_dict)
    _add_ports_for_part(repo, diag, obj_dict, app=app)
    if app:
        for win in getattr(app, "ibd_windows", []):
            if getattr(win, "diagram_id", None) == diag.diag_id:
                win.objects.append(SysMLObject(**obj_dict))
                win.redraw()
                win._sync_to_repository()

    # ensure additional instances per multiplicity
    add_multiplicity_parts(repo, whole_id, part_id, multiplicity, app=app)

    # propagate composite part addition to any generalization children
    for child_id in _find_generalization_children(repo, whole_id):
        inherit_block_properties(repo, child_id)


def add_multiplicity_parts(
    repo: SysMLRepository,
    whole_id: str,
    part_id: str,
    multiplicity: str,
    count: int | None = None,
    app=None,
) -> list[dict]:
    """Ensure ``count`` part instances exist according to ``multiplicity``."""

    low, high = _parse_multiplicity_range(multiplicity)

    diag_id = repo.get_linked_diagram(whole_id)
    diag = repo.diagrams.get(diag_id)
    if not diag or diag.diag_type != "Internal Block Diagram":
        return []
    diag.objects = getattr(diag, "objects", [])
    existing = [
        o
        for o in diag.objects
        if o.get("obj_type") == "Part"
        and o.get("properties", {}).get("definition") == part_id
    ]
    total = len(existing)

    desired = count if count is not None else low
    if high is not None:
        desired = min(desired, high)
    if count is not None:
        target_total = total + desired
        if high is not None:
            target_total = min(target_total, high)
    else:
        target_total = total
        if total < low:
            target_total = low
        if high is not None and target_total > high:
            target_total = high


    added: list[dict] = []
    base_name = repo.elements.get(part_id).name or part_id

    # remove extra part objects if multiplicity decreased
    if total > target_total:
        to_remove = existing[target_total:]
        remove_ids = {o["obj_id"] for o in to_remove}
        for obj in to_remove:
            diag.objects.remove(obj)
            repo.delete_element(obj.get("element_id"))
            repo._undo_stack.pop()
        diag.objects = [
            o
            for o in diag.objects
            if not (
                o.get("obj_type") == "Port"
                and o.get("properties", {}).get("parent") in {str(rid) for rid in remove_ids}
            )
        ]
        existing = existing[:target_total]
        total = target_total
        if app:
            for win in getattr(app, "ibd_windows", []):
                if getattr(win, "diagram_id", None) == diag.diag_id:
                    win.objects = [
                        o
                        for o in win.objects
                        if getattr(o, "obj_id", None) not in remove_ids
                    ]
                    win.redraw()
                    win._sync_to_repository()

    # rename remaining part elements if they still have default names
    for idx, obj in enumerate(existing):
        elem = repo.elements.get(obj.get("element_id"))
        if elem:
            expected = repo.ensure_unique_element_name(
                f"{base_name}[{idx + 1}]", elem.elem_id
            )
            if _is_default_part_name(base_name, elem.name) and elem.name != expected:
                elem.name = expected

    base_x = 50.0
    base_y = 50.0 + 60.0 * len(diag.objects)
    for i in range(total, target_total):
        part_elem = repo.create_element(
            "Part",
            name=f"{base_name}[{i + 1}]",
            properties={"definition": part_id, "force_ibd": "true"},
            owner=repo.root_package.elem_id,
        )
        repo.add_element_to_diagram(diag.diag_id, part_elem.elem_id)
        obj_dict = {
            "obj_id": _get_next_id(),
            "obj_type": "Part",
            "x": base_x,
            "y": base_y,
            "element_id": part_elem.elem_id,
            "properties": {"definition": part_id},
            "locked": True,
        }
        base_y += 60.0
        diag.objects.append(obj_dict)
        _add_ports_for_part(repo, diag, obj_dict, app=app)
        if app:
            for win in getattr(app, "ibd_windows", []):
                if getattr(win, "diagram_id", None) == diag.diag_id:
                    win.objects.append(SysMLObject(**obj_dict))
                    win.redraw()
                    win._sync_to_repository()
        added.append(obj_dict)
    # rename all part elements to ensure sequential numbering
    all_objs = [
        o
        for o in diag.objects
        if o.get("obj_type") == "Part"
        and o.get("properties", {}).get("definition") == part_id
    ]
    for idx, obj in enumerate(all_objs):
        elem = repo.elements.get(obj.get("element_id"))
        if elem:
            expected = repo.ensure_unique_element_name(
                f"{base_name}[{idx + 1}]", elem.elem_id
            )
            if _is_default_part_name(base_name, elem.name) and elem.name != expected:
                elem.name = expected

    return added


def _enforce_ibd_multiplicity(
    repo: SysMLRepository, block_id: str, app=None
) -> list[dict]:
    """Ensure ``block_id``'s IBD obeys aggregation multiplicities.

    Returns a list of added part object dictionaries."""

    added: list[dict] = []
    src_ids = [block_id] + _collect_generalization_parents(repo, block_id)
    for rel in repo.relationships:
        if (
            rel.rel_type in ("Aggregation", "Composite Aggregation")
            and rel.source in src_ids
        ):
            mult = rel.properties.get("multiplicity", "")
            if mult:
                added.extend(
                    add_multiplicity_parts(repo, block_id, rel.target, mult, app=app)
                )
    return added


def _sync_ibd_composite_parts(
    repo: SysMLRepository, block_id: str, app=None
) -> list[dict]:
    """Ensure *block_id*'s IBD includes parts for existing composite aggregations.

    Returns the list of added part object dictionaries."""

    diag_id = repo.get_linked_diagram(block_id)
    diag = repo.diagrams.get(diag_id)
    if not diag or diag.diag_type != "Internal Block Diagram":
        return []
    diag.objects = getattr(diag, "objects", [])
    existing_defs = {
        o.get("properties", {}).get("definition")
        for o in diag.objects
        if o.get("obj_type") == "Part"
    }
    src_ids = [block_id] + _collect_generalization_parents(repo, block_id)
    rels = [
        rel
        for rel in repo.relationships
        if rel.rel_type == "Composite Aggregation" and rel.source in src_ids
    ]
    added: list[dict] = []
    base_x = 50.0
    base_y = 50.0 + 60.0 * len(existing_defs)
    for rel in rels:
        pid = rel.target
        if pid in existing_defs:
            continue
        if rel.properties.get("part_elem") and rel.properties["part_elem"] in repo.elements:
            part_elem = repo.elements[rel.properties["part_elem"]]
            part_elem.properties["force_ibd"] = "true"
        else:
            part_elem = repo.create_element(
                "Part",
                name=repo.elements.get(pid).name or pid,
                properties={"definition": pid, "force_ibd": "true"},
                owner=repo.root_package.elem_id,
            )
            rel.properties["part_elem"] = part_elem.elem_id
        repo.add_element_to_diagram(diag.diag_id, part_elem.elem_id)
        obj_dict = {
            "obj_id": _get_next_id(),
            "obj_type": "Part",
            "x": base_x,
            "y": base_y,
            "element_id": part_elem.elem_id,
            "properties": {"definition": pid},
            "locked": True,
        }
        base_y += 60.0
        diag.objects.append(obj_dict)
        added.append(obj_dict)
        added += _add_ports_for_part(repo, diag, obj_dict, app=app)
        if app:
            for win in getattr(app, "ibd_windows", []):
                if getattr(win, "diagram_id", None) == diag.diag_id:
                    win.objects.append(SysMLObject(**obj_dict))
                    win.redraw()
                    win._sync_to_repository()
    return added


def _sync_ibd_aggregation_parts(
    repo: SysMLRepository, block_id: str, app=None
) -> list[dict]:
    """Ensure ``block_id``'s IBD includes parts for regular aggregations.

    Returns the list of added part object dictionaries."""

    diag_id = repo.get_linked_diagram(block_id)
    diag = repo.diagrams.get(diag_id)
    if not diag or diag.diag_type != "Internal Block Diagram":
        return []
    diag.objects = getattr(diag, "objects", [])
    existing_defs = {
        o.get("properties", {}).get("definition")
        for o in diag.objects
        if o.get("obj_type") == "Part"
    }
    src_ids = [block_id] + _collect_generalization_parents(repo, block_id)
    rels = [
        rel
        for rel in repo.relationships
        if rel.rel_type == "Aggregation" and rel.source in src_ids
    ]
    added: list[dict] = []
    base_x = 50.0
    base_y = 50.0 + 60.0 * len(existing_defs)
    for rel in rels:
        pid = rel.target
        if pid in existing_defs:
            continue
        if rel.properties.get("part_elem") and rel.properties["part_elem"] in repo.elements:
            part_elem = repo.elements[rel.properties["part_elem"]]
        else:
            part_elem = repo.create_element(
                "Part",
                name=repo.elements.get(pid).name or pid,
                properties={"definition": pid},
                owner=repo.root_package.elem_id,
            )
            rel.properties["part_elem"] = part_elem.elem_id
        repo.add_element_to_diagram(diag.diag_id, part_elem.elem_id)
        obj_dict = {
            "obj_id": _get_next_id(),
            "obj_type": "Part",
            "x": base_x,
            "y": base_y,
            "element_id": part_elem.elem_id,
            "properties": {"definition": pid},
        }
        base_y += 60.0
        diag.objects.append(obj_dict)
        added.append(obj_dict)
        added += _add_ports_for_part(repo, diag, obj_dict, app=app)
        if app:
            for win in getattr(app, "ibd_windows", []):
                if getattr(win, "diagram_id", None) == diag.diag_id:
                    win.objects.append(SysMLObject(**obj_dict))
                    win.redraw()
                    win._sync_to_repository()
    return added


def _sync_ibd_partproperty_parts(
    repo: SysMLRepository,
    block_id: str,
    names: list[str] | None = None,
    app=None,
    visible: bool = False,
    hidden: bool | None = None,
) -> list[dict]:
    """Ensure ``block_id``'s IBD includes parts for given ``names``.

    If *names* is ``None``, the block's ``partProperties`` attribute is parsed.
    Returns the list of added part object dictionaries.

    ``hidden`` is provided for backwards compatibility and overrides the
    ``visible`` flag when specified."""

    if hidden is not None:
        visible = not hidden

    diag_id = repo.get_linked_diagram(block_id)
    diag = repo.diagrams.get(diag_id)
    if not diag or diag.diag_type != "Internal Block Diagram":
        return []
    block = repo.elements.get(block_id)
    if not block:
        return []

    diag.objects = getattr(diag, "objects", [])
    existing_defs = {
        o.get("properties", {}).get("definition")
        for o in diag.objects
        if o.get("obj_type") == "Part"
    }
    existing_keys: set[str] = set()
    for o in diag.objects:
        if o.get("obj_type") == "Part" and o.get("element_id") in repo.elements:
            existing_keys.update(_part_elem_keys(repo.elements[o.get("element_id")]))
    if names is None:
        entries = [p for p in block.properties.get("partProperties", "").split(",") if p.strip()]
    else:
        entries = [n for n in names if n.strip()]
    parsed_raw = [parse_part_property(e) for e in entries]
    seen_keys = set()
    parsed = []
    for prop_name, block_name in parsed_raw:
        key = _part_prop_key(prop_name)
        if key in seen_keys:
            continue
        seen_keys.add(key)
        parsed.append((prop_name, block_name))
    added: list[dict] = []
    boundary = next((o for o in diag.objects if o.get("obj_type") == "Block Boundary"), None)
    existing_count = sum(1 for o in diag.objects if o.get("obj_type") == "Part")
    if boundary:
        base_x = boundary["x"] - boundary["width"] / 2 + 30.0
        base_y = boundary["y"] - boundary["height"] / 2 + 30.0 + 60.0 * existing_count
    else:
        base_x = 50.0
        base_y = 50.0 + 60.0 * existing_count
    for prop_name, block_name in parsed:
        target_id = next(
            (
                eid
                for eid, elem in repo.elements.items()
                if elem.elem_type == "Block" and elem.name == block_name
            ),
            None,
        )
        if not target_id:
            continue
        base = _part_prop_key(prop_name)
        cand_key = f"{base}:{target_id}"
        if cand_key in existing_keys or base in existing_keys:
            continue
        # enforce multiplicity based on aggregation relationships
        limit = None
        for rel in repo.relationships:
            if (
                rel.source == block_id
                and rel.target == target_id
                and rel.rel_type in ("Aggregation", "Composite Aggregation")
            ):
                mult = rel.properties.get("multiplicity", "")
                low, high = _parse_multiplicity_range(mult)
                if high is not None:
                    limit = high
                break
        if limit is not None:
            current = sum(
                1
                for o in diag.objects
                if o.get("obj_type") == "Part"
                and o.get("properties", {}).get("definition") == target_id
            )
            if current >= limit:
                continue
        part_elem = repo.create_element(
            "Part",
            name=prop_name,
            properties={"definition": target_id, "force_ibd": "true"},
            owner=repo.root_package.elem_id,
        )
        repo.add_element_to_diagram(diag.diag_id, part_elem.elem_id)
        obj_dict = {
            "obj_id": _get_next_id(),
            "obj_type": "Part",
            "x": base_x,
            "y": base_y,
            "width": 80.0,
            "height": 40.0,
            "element_id": part_elem.elem_id,
            "properties": {"definition": target_id},
            "hidden": not visible,
        }
        base_y += 60.0
        diag.objects.append(obj_dict)
        added.append(obj_dict)
        existing_keys.update(_part_elem_keys(part_elem))
        existing_defs.add(target_id)
        if app:
            for win in getattr(app, "ibd_windows", []):
                if getattr(win, "diagram_id", None) == diag.diag_id:
                    win.objects.append(SysMLObject(**obj_dict))
                    win.redraw()
                    win._sync_to_repository()

    boundary = next(
        (o for o in diag.objects if o.get("obj_type") == "Block Boundary"), None
    )
    if boundary and any(not a.get("hidden", False) for a in added):
        b_obj = SysMLObject(**boundary)
        objs = [SysMLObject(**o) for o in diag.objects]
        ensure_boundary_contains_parts(b_obj, objs)
        boundary["width"] = b_obj.width
        boundary["height"] = b_obj.height
        boundary["x"] = b_obj.x
        boundary["y"] = b_obj.y
        if app:
            for win in getattr(app, "ibd_windows", []):
                if getattr(win, "diagram_id", None) == diag.diag_id:
                    for obj in win.objects:
                        if obj.obj_type == "Block Boundary":
                            obj.width = b_obj.width
                            obj.height = b_obj.height
                            obj.x = b_obj.x
                            obj.y = b_obj.y
                            win.redraw()
                            win._sync_to_repository()

    return added


def _propagate_boundary_parts(
    repo: SysMLRepository, block_id: str, parts: list[dict], app=None
) -> None:
    """Insert *parts* into diagrams containing boundaries for ``block_id``."""

    for diag in repo.diagrams.values():
        if diag.diag_type != "Internal Block Diagram":
            continue
        boundary = next(
            (
                o
                for o in getattr(diag, "objects", [])
                if o.get("obj_type") == "Block Boundary" and o.get("element_id") == block_id
            ),
            None,
        )
        if not boundary:
            continue
        diag.objects = getattr(diag, "objects", [])
        existing = {o.get("element_id") for o in diag.objects if o.get("obj_type") == "Part"}
        base_x = boundary["x"] - boundary["width"] / 2 + 30.0
        base_y = boundary["y"] - boundary["height"] / 2 + 30.0
        for obj in parts:
            if obj.get("element_id") in existing:
                continue
            new_obj = obj.copy()
            new_obj["obj_id"] = _get_next_id()
            new_obj["x"] = base_x
            new_obj["y"] = base_y
            new_obj["hidden"] = False
            diag.objects.append(new_obj)
            repo.add_element_to_diagram(diag.diag_id, new_obj["element_id"])
            base_y += 60.0
            if app:
                for win in getattr(app, "ibd_windows", []):
                    if getattr(win, "diagram_id", None) == diag.diag_id:
                        win.objects.append(SysMLObject(**new_obj))
                        win.redraw()
                        win._sync_to_repository()



def _sync_block_parts_from_ibd(repo: SysMLRepository, diag_id: str) -> None:
    """Ensure the block linked to ``diag_id`` lists all part definitions."""

    diag = repo.diagrams.get(diag_id)
    if not diag or diag.diag_type != "Internal Block Diagram":
        return
    block_id = (
        getattr(diag, "father", None)
        or next((eid for eid, did in repo.element_diagrams.items() if did == diag_id), None)
    )
    if not block_id or block_id not in repo.elements:
        return
    block = repo.elements[block_id]
    names = [
        p.strip()
        for p in block.properties.get("partProperties", "").split(",")
        if p.strip()
    ]
    bases = {n.split("[")[0].strip() for n in names}
    for obj in getattr(diag, "objects", []):
        if obj.get("obj_type") != "Part":
            continue
        def_id = obj.get("properties", {}).get("definition")
        if def_id and def_id in repo.elements:
            pname = repo.elements[def_id].name or def_id
            if pname not in bases:
                names.append(pname)
                bases.add(pname)
    if names:
        joined = ", ".join(names)
        block.properties["partProperties"] = joined
        for d in repo.diagrams.values():
            for o in getattr(d, "objects", []):
                if o.get("element_id") == block_id:
                    o.setdefault("properties", {})["partProperties"] = joined
        for child_id in _find_generalization_children(repo, block_id):
            inherit_block_properties(repo, child_id)


def _ensure_ibd_boundary(repo: SysMLRepository, diagram: SysMLDiagram, block_id: str, app=None) -> list[dict]:
    """Create a boundary object for the IBD father block if needed."""

    diagram.objects = getattr(diagram, "objects", [])
    boundary = next((o for o in diagram.objects if o.get("obj_type") == "Block Boundary"), None)
    added: list[dict] = []
    if not boundary:
        obj_dict = {
            "obj_id": _get_next_id(),
            "obj_type": "Block Boundary",
            "x": 100.0,
            "y": 80.0,
            "width": 200.0,
            "height": 120.0,
            "element_id": block_id,
            "properties": {"name": repo.elements.get(block_id).name or block_id},
        }
        diagram.objects.insert(0, obj_dict)
        added.append(obj_dict)
        added += _add_ports_for_boundary(repo, diagram, obj_dict, app=app)
    else:
        if boundary.get("element_id") != block_id:
            boundary["element_id"] = block_id
        added += _add_ports_for_boundary(repo, diagram, boundary, app=app)
    # propagate parts for the boundary from the block's own IBD or definition
    diag_id = repo.get_linked_diagram(block_id)
    src = repo.diagrams.get(diag_id)
    parts: list[dict] = []
    if src and src.diag_type == "Internal Block Diagram":
        parts = [o for o in getattr(src, "objects", []) if o.get("obj_type") == "Part"]
    else:
        block = repo.elements.get(block_id)
        if block:
            entries = [p for p in block.properties.get("partProperties", "").split(",") if p.strip()]
            base_x = boundary["x"] - boundary["width"] / 2 + 30.0
            base_y = boundary["y"] - boundary["height"] / 2 + 30.0
            for prop_name, blk_name in [parse_part_property(e) for e in entries]:
                target_id = next(
                    (eid for eid, elem in repo.elements.items() if elem.elem_type == "Block" and elem.name == blk_name),
                    None,
                )
                if not target_id:
                    continue
                part_elem = repo.create_element(
                    "Part",
                    name=prop_name,
                    properties={"definition": target_id, "force_ibd": "true"},
                    owner=repo.root_package.elem_id,
                )
                obj = {
                    "obj_id": _get_next_id(),
                    "obj_type": "Part",
                    "x": base_x,
                    "y": base_y,
                    "width": 80.0,
                    "height": 40.0,
                    "element_id": part_elem.elem_id,
                    "properties": {"definition": target_id},
                    "hidden": False,
                }
                base_y += 60.0
                parts.append(obj)
    if parts:
        _propagate_boundary_parts(repo, block_id, parts, app=app)
    return added


def _remove_ibd_boundary(repo: SysMLRepository, diagram: SysMLDiagram) -> None:
    """Remove boundary object and ports from the diagram."""

    diagram.objects = getattr(diagram, "objects", [])
    boundary = next((o for o in diagram.objects if o.get("obj_type") == "Block Boundary"), None)
    if not boundary:
        return
    bid = boundary.get("obj_id")
    diagram.objects = [o for o in diagram.objects if not (o.get("obj_type") == "Port" and o.get("properties", {}).get("parent") == str(bid))]
    diagram.objects.remove(boundary)


def set_ibd_father(
    repo: SysMLRepository, diagram: SysMLDiagram, father_id: str | None, app=None
) -> list[dict]:
    """Assign *father_id* as the block represented by *diagram*.

    Links the diagram to the block and syncs composite parts. Returns any added
    part object dictionaries."""

    prev = getattr(diagram, "father", None)
    diagram.father = father_id
    if prev and prev != father_id:
        repo.link_diagram(prev, None)
    if father_id:
        repo.link_diagram(father_id, diagram.diag_id)
    added = _sync_ibd_composite_parts(repo, father_id, app=app) if father_id else []
    if father_id:
        added += _ensure_ibd_boundary(repo, diagram, father_id, app=app)
        added += _sync_ibd_partproperty_parts(repo, father_id, app=app, visible=True)
        parts = [o for o in getattr(diagram, "objects", []) if o.get("obj_type") == "Part"]
        _propagate_boundary_parts(repo, father_id, parts, app=app)
    else:
        _remove_ibd_boundary(repo, diagram)
    return added


def link_block_to_ibd(
    repo: SysMLRepository, block_id: str, diag_id: str | None, app=None
) -> list[dict]:
    """Link *block_id* to *diag_id* and ensure the IBD boundary is created."""

    if diag_id and diag_id in repo.diagrams:
        diagram = repo.diagrams[diag_id]
        if diagram.diag_type == "Internal Block Diagram":
            return set_ibd_father(repo, diagram, block_id, app=app)
    repo.link_diagram(block_id, diag_id)
    return []


def update_block_parts_from_ibd(repo: SysMLRepository, diagram: SysMLDiagram) -> None:
    """Sync the father block's ``partProperties`` from diagram part objects."""

    if diagram.diag_type != "Internal Block Diagram":
        return
    block_id = getattr(diagram, "father", None)
    if not block_id:
        block_id = next((eid for eid, did in repo.element_diagrams.items() if did == diagram.diag_id), None)
    if not block_id or block_id not in repo.elements:
        return
    block = repo.elements[block_id]
    existing = [p.strip() for p in block.properties.get("partProperties", "").split(",") if p.strip()]
    diag_entries: list[tuple[str, str]] = []
    diag_bases: set[str] = set()
    for obj in getattr(diagram, "objects", []):
        if obj.get("obj_type") != "Part":
            continue
        name = ""
        elem_id = obj.get("element_id")
        if elem_id and elem_id in repo.elements:
            elem = repo.elements[elem_id]
            name = elem.name or elem.properties.get("component", "")
        if not name:
            def_id = obj.get("properties", {}).get("definition")
            if def_id and def_id in repo.elements:
                name = repo.elements[def_id].name or def_id
        if not name:
            name = obj.get("properties", {}).get("component", "")
        base = name.split("[")[0].strip() if name else ""
        def_id = obj.get("properties", {}).get("definition")
        base_def = ""
        if def_id and def_id in repo.elements:
            base_def = (repo.elements[def_id].name or def_id).split("[")[0].strip()
        key = base_def or base
        if key and key not in diag_bases:
            diag_entries.append((key, name or key))
            diag_bases.add(key)

    merged_names = list(existing)
    bases = {n.split("[")[0].strip() for n in merged_names}
    for base, name in diag_entries:
        if base not in bases:
            merged_names.append(name)
            bases.add(base)

    if merged_names != existing:
        joined = ", ".join(merged_names)
        block.properties["partProperties"] = joined
        for d in repo.diagrams.values():
            for o in getattr(d, "objects", []):
                if o.get("element_id") == block_id:
                    o.setdefault("properties", {})["partProperties"] = joined
        for child_id in _find_generalization_children(repo, block_id):
            inherit_block_properties(repo, child_id)
        repo.touch_element(block_id)


def remove_aggregation_part(
    repo: SysMLRepository,
    whole_id: str,
    part_id: str,
    remove_object: bool = False,
    app=None,
) -> None:
    """Remove *part_id* from *whole_id* block's part list.

    If *remove_object* is True, also delete any part object representing
    *part_id* in the Internal Block Diagram linked to *whole_id*.
    """
    repo.push_undo_state()
    whole = repo.elements.get(whole_id)
    part = repo.elements.get(part_id)
    if not whole or not part:
        return
    name = part.name or part_id
    parts = [p.strip() for p in whole.properties.get("partProperties", "").split(",") if p.strip()]
    new_parts = [p for p in parts if p.split("[")[0].strip() != name]
    if len(new_parts) != len(parts):
        if new_parts:
            whole.properties["partProperties"] = ", ".join(new_parts)
        else:
            whole.properties.pop("partProperties", None)
        for d in repo.diagrams.values():
            for o in getattr(d, "objects", []):
                if o.get("element_id") == whole_id:
                    if new_parts:
                        o.setdefault("properties", {})["partProperties"] = ", ".join(new_parts)
                    else:
                        o.setdefault("properties", {}).pop("partProperties", None)

    # propagate removals to any generalization children
    for child_id in _find_generalization_children(repo, whole_id):
        child = repo.elements.get(child_id)
        if not child:
            continue
        child_parts = [
            p.strip() for p in child.properties.get("partProperties", "").split(",") if p.strip()
        ]
        child_parts = [p for p in child_parts if p.split("[")[0].strip() != name]
        if child_parts:
            child.properties["partProperties"] = ", ".join(child_parts)
        else:
            child.properties.pop("partProperties", None)
        for d in repo.diagrams.values():
            for o in getattr(d, "objects", []):
                if o.get("element_id") == child_id:
                    if child_parts:
                        o.setdefault("properties", {})["partProperties"] = ", ".join(child_parts)
                    else:
                        o.setdefault("properties", {}).pop("partProperties", None)
    if remove_object:
        diag_id = repo.get_linked_diagram(whole_id)
        diag = repo.diagrams.get(diag_id)
        if diag and diag.diag_type == "Internal Block Diagram":
            diag.objects = getattr(diag, "objects", [])
            before = len(diag.objects)
            diag.objects = [
                o
                for o in diag.objects
                if not (
                    o.get("obj_type") == "Part"
                    and o.get("properties", {}).get("definition") == part_id
                )
            ]
            if len(diag.objects) != before and app:
                for win in getattr(app, "ibd_windows", []):
                    if getattr(win, "diagram_id", None) == diag_id:
                        win.objects = [
                            o
                            for o in win.objects
                            if not (
                                o.obj_type == "Part"
                                and o.properties.get("definition") == part_id
                            )
                        ]
                        win.redraw()
                        win._sync_to_repository()
        # remove stored part element if any
        rel = next(
            (
                r
                for r in repo.relationships
                if r.rel_type in ("Composite Aggregation", "Aggregation")
                and r.source == whole_id
                and r.target == part_id
            ),
            None,
        )
        if rel:
            pid = rel.properties.pop("part_elem", None)
            if pid and pid in repo.elements:
                repo.delete_element(pid)
                repo._undo_stack.pop()


def _propagate_part_removal(
    repo: SysMLRepository,
    block_id: str,
    prop_name: str,
    target_id: str,
    remove_object: bool = False,
    app=None,
) -> None:
    """Helper used by :func:`remove_partproperty_entry` to drop a part.

    This delegates to :func:`remove_aggregation_part` which already handles
    updating descendant blocks and any diagrams linked to ``block_id`` when
    ``remove_object`` is ``True``.
    """

    remove_aggregation_part(
        repo,
        block_id,
        target_id,
        remove_object=remove_object,
        app=app,
    )


def _remove_parts_from_ibd(
    repo: SysMLRepository, block_id: str, target_id: str, app=None
) -> None:
    """Remove part objects referencing ``target_id`` from ``block_id``'s IBD."""

    diag_id = repo.get_linked_diagram(block_id)
    diag = repo.diagrams.get(diag_id)
    if not diag or diag.diag_type != "Internal Block Diagram":
        return
    diag.objects = getattr(diag, "objects", [])
    before = len(diag.objects)
    diag.objects = [
        o
        for o in diag.objects
        if not (
            o.get("obj_type") == "Part"
            and o.get("properties", {}).get("definition") == target_id
        )
    ]
    if len(diag.objects) != before and app:
        for win in getattr(app, "ibd_windows", []):
            if getattr(win, "diagram_id", None) == diag_id:
                win.objects = [
                    o
                    for o in win.objects
                    if not (
                        o.obj_type == "Part"
                        and o.properties.get("definition") == target_id
                    )
                ]
                win.redraw()
                win._sync_to_repository()


def _propagate_ibd_part_removal(
    repo: SysMLRepository, block_id: str, target_id: str, app=None
) -> None:
    """Recursively remove part objects from descendants of ``block_id``."""

    for child_id in _find_generalization_children(repo, block_id):
        _remove_parts_from_ibd(repo, child_id, target_id, app=app)
        _propagate_ibd_part_removal(repo, child_id, target_id, app=app)


def remove_partproperty_entry(
    repo: SysMLRepository, block_id: str, entry: str, app=None
) -> None:
    """Remove a part property entry and update descendant diagrams."""
    repo.push_undo_state()

    block = repo.elements.get(block_id)
    if not block:
        return
    prop_name, blk_name = parse_part_property(entry)
    target_id = next(
        (
            eid
            for eid, elem in repo.elements.items()
            if elem.elem_type == "Block" and elem.name == blk_name
        ),
        None,
    )
    if not target_id:
        return

    parts = [p.strip() for p in block.properties.get("partProperties", "").split(",") if p.strip()]
    parts = [p for p in parts if _part_prop_key(p) != _part_prop_key(entry)]
    if parts:
        block.properties["partProperties"] = ", ".join(parts)
    else:
        block.properties.pop("partProperties", None)
    for d in repo.diagrams.values():
        for o in getattr(d, "objects", []):
            if o.get("element_id") == block_id:
                if parts:
                    o.setdefault("properties", {})["partProperties"] = ", ".join(parts)
                else:
                    o.setdefault("properties", {}).pop("partProperties", None)

    _propagate_part_removal(
        repo,
        block_id,
        prop_name,
        target_id,
        remove_object=True,
        app=app,
    )
    _remove_parts_from_ibd(repo, block_id, target_id, app=app)
    _propagate_ibd_part_removal(repo, block_id, target_id, app=app)


def inherit_block_properties(repo: SysMLRepository, block_id: str) -> None:
    """Merge parent block properties into the given block."""
    extend_block_parts_with_parents(repo, block_id)
    block = repo.elements.get(block_id)
    if not block:
        return
    for parent_id in _find_parent_blocks(repo, block_id):
        parent = repo.elements.get(parent_id)
        if not parent:
            continue
        for prop in SYSML_PROPERTIES.get("BlockUsage", []):
            if prop == "partProperties":
                continue
            if prop == "operations":
                child_ops = parse_operations(block.properties.get(prop, ""))
                child_names = {o.name for o in child_ops}
                for op in parse_operations(parent.properties.get(prop, "")):
                    if op.name not in child_names:
                        child_ops.append(op)
                        child_names.add(op.name)
                block.properties[prop] = operations_to_json(child_ops)
            else:
                child_vals = [
                    v.strip() for v in block.properties.get(prop, "").split(",") if v.strip()
                ]
                parent_vals = [
                    v.strip() for v in parent.properties.get(prop, "").split(",") if v.strip()
                ]
                for v in parent_vals:
                    if v not in child_vals:
                        child_vals.append(v)
                if child_vals:
                    block.properties[prop] = ", ".join(child_vals)
    for d in repo.diagrams.values():
        for o in getattr(d, "objects", []):
            if o.get("element_id") == block_id:
                o.setdefault("properties", {}).update(block.properties)


def remove_inherited_block_properties(repo: SysMLRepository, child_id: str, parent_id: str) -> None:
    """Remove properties of *parent_id* from *child_id* block."""
    child = repo.elements.get(child_id)
    parent = repo.elements.get(parent_id)
    if not child or not parent:
        return

    # handle partProperties separately
    child_parts = [
        v.strip() for v in child.properties.get("partProperties", "").split(",") if v.strip()
    ]
    parent_parts = [
        v.strip() for v in parent.properties.get("partProperties", "").split(",") if v.strip()
    ]
    parent_bases = {p.split("[")[0].strip() for p in parent_parts}

    removed_parts = [
        v for v in child_parts if v.split("[")[0].strip() in parent_bases
    ]

    child_parts = [
        v for v in child_parts if v.split("[")[0].strip() not in parent_bases
    ]

    if child_parts:
        child.properties["partProperties"] = ", ".join(child_parts)
    else:
        child.properties.pop("partProperties", None)

    # remove inherited part objects from child IBDs
    for entry in removed_parts:
        _pname, blk_name = parse_part_property(entry)
        target_id = next(
            (
                eid
                for eid, elem in repo.elements.items()
                if elem.elem_type == "Block" and elem.name == blk_name
            ),
            None,
        )
        if target_id:
            _remove_parts_from_ibd(repo, child_id, target_id)
            _propagate_ibd_part_removal(repo, child_id, target_id)

    for prop in SYSML_PROPERTIES.get("BlockUsage", []):
        if prop == "partProperties":
            continue
        if prop == "operations":
            child_ops = parse_operations(child.properties.get(prop, ""))
            parent_ops = parse_operations(parent.properties.get(prop, ""))
            parent_names = {o.name for o in parent_ops}
            child_ops = [op for op in child_ops if op.name not in parent_names]
            if child_ops:
                child.properties[prop] = operations_to_json(child_ops)
            else:
                child.properties.pop(prop, None)
        else:
            child_vals = [v.strip() for v in child.properties.get(prop, "").split(",") if v.strip()]
            parent_vals = [
                v.strip() for v in parent.properties.get(prop, "").split(",") if v.strip()
            ]
            child_vals = [v for v in child_vals if v not in parent_vals]
            if child_vals:
                child.properties[prop] = ", ".join(child_vals)
            else:
                child.properties.pop(prop, None)

    # propagate changes to diagrams referencing the child block
    for d in repo.diagrams.values():
        for o in getattr(d, "objects", []):
            if o.get("element_id") == child_id:
                o.setdefault("properties", {}).update(child.properties)

    # ensure child's internal block diagram matches updated parts
    _sync_ibd_partproperty_parts(repo, child_id, hidden=False)


def inherit_father_parts(repo: SysMLRepository, diagram: SysMLDiagram) -> list[dict]:
    """Copy parts from the diagram's father block into the diagram.

    Returns a list with the inherited object dictionaries (parts and ports)."""
    father = getattr(diagram, "father", None)
    if not father:
        return []
    father_diag_id = repo.get_linked_diagram(father)
    father_diag = repo.diagrams.get(father_diag_id)
    if not father_diag:
        return []
    diagram.objects = getattr(diagram, "objects", [])
    added: list[dict] = []
    # Track existing parts by element id and canonical name to avoid duplicates
    existing = {o.get("element_id") for o in diagram.objects if o.get("obj_type") == "Part"}
    existing_keys: set[str] = set()
    for eid in existing:
        if eid in repo.elements:
            existing_keys.update(_part_elem_keys(repo.elements[eid]))

    # Map of source part obj_id -> new obj_id so ports can be updated
    part_map: dict[int, int] = {}

    # Pre-filter father diagram objects so the logic matches older releases
    father_parts = [
        o for o in getattr(father_diag, "objects", []) if o.get("obj_type") == "Part"
    ]

    # ------------------------------------------------------------------
    # Copy parts from the father diagram
    # ------------------------------------------------------------------
    for obj in father_parts:
        if obj.get("obj_type") != "Part":
            continue
        if obj.get("element_id") in existing:
            continue
        key_set: set[str] = set()
        if obj.get("element_id") in repo.elements:
            key_set = _part_elem_keys(repo.elements[obj.get("element_id")])
        if any(k in existing_keys for k in key_set):
            continue
        new_obj = obj.copy()
        new_obj["obj_id"] = _get_next_id()
        diagram.objects.append(new_obj)
        repo.add_element_to_diagram(diagram.diag_id, obj.get("element_id"))
        added.append(new_obj)
        part_map[obj.get("obj_id")] = new_obj["obj_id"]
        existing.add(obj.get("element_id"))
        if key_set:
            existing_keys.update(key_set)

    # ------------------------------------------------------------------
    # Copy ports belonging to the inherited parts so orientation and other
    # attributes are preserved. Only ports referencing a copied part are
    # considered.
    # ------------------------------------------------------------------
    for obj in getattr(father_diag, "objects", []):
        if obj.get("obj_type") != "Port":
            continue
        parent_id = obj.get("properties", {}).get("parent")
        if not parent_id:
            continue
        try:
            parent_id_int = int(parent_id)
        except Exception:
            continue
        new_parent = part_map.get(parent_id_int)
        if not new_parent:
            continue
        new_obj = obj.copy()
        new_obj["obj_id"] = _get_next_id()
        new_obj.setdefault("properties", {})["parent"] = str(new_parent)
        diagram.objects.append(new_obj)
        added.append(new_obj)
    # update child block partProperties with inherited names
    child_id = next(
        (eid for eid, did in repo.element_diagrams.items() if did == diagram.diag_id),
        None,
    )
    if child_id and father in repo.elements:
        child = repo.elements[child_id]
        father_elem = repo.elements[father]
        names = [
            p.strip() for p in child.properties.get("partProperties", "").split(",") if p.strip()
        ]
        father_names = [
            p.strip()
            for p in father_elem.properties.get("partProperties", "").split(",")
            if p.strip()
        ]
        for n in father_names:
            if n not in names:
                names.append(n)
        joined = ", ".join(names)
        child.properties["partProperties"] = joined
        for d in repo.diagrams.values():
            for o in getattr(d, "objects", []):
                if o.get("element_id") == child_id:
                    o.setdefault("properties", {})["partProperties"] = joined
        inherit_block_properties(repo, child_id)
    return added


@dataclass
class SysMLObject:
    obj_id: int
    obj_type: str
    x: float
    y: float
    element_id: str | None = None
    width: float = 80.0
    height: float = 40.0
    properties: Dict[str, str] = field(default_factory=dict)
    requirements: List[dict] = field(default_factory=list)
    locked: bool = False
    hidden: bool = False
    collapsed: Dict[str, bool] = field(default_factory=dict)
    phase: str | None = field(default_factory=lambda: SysMLRepository.get_instance().active_phase)

    # ------------------------------------------------------------
    def display_name(self) -> str:
        """Return the object's name annotated with its creation phase."""
        name = self.properties.get("name", "")
        return f"{name} ({self.phase})" if name and self.phase else name


@dataclass
class OperationParameter:
    """Representation of a SysML parameter."""

    name: str
    type: str = ""
    direction: str = "in"


@dataclass
class OperationDefinition:
    """Operation with a list of parameters and an optional return type."""

    name: str
    parameters: List[OperationParameter] = field(default_factory=list)
    return_type: str = ""


def calculate_allocated_asil(requirements: List[dict]) -> str:
    """Return highest ASIL level from the given requirement list."""
    asil = "QM"
    for req in requirements:
        level = req.get("asil") or global_requirements.get(req.get("id"), {}).get("asil", "QM")
        if ASIL_ORDER.get(level, 0) > ASIL_ORDER.get(asil, 0):
            asil = level
    return asil


def link_requirement_to_object(obj, req_id: str, diagram_id: str | None = None) -> None:
    """Link requirement *req_id* to *obj* and update global traces.

    ``obj`` may be a :class:`SysMLObject` instance or a plain dictionary
    representing a diagram object.  If ``obj`` is a Work Product the
    requirement ID is stored in its ``trace_to`` property instead of the
    ``requirements`` list.
    """

    req = global_requirements.get(req_id)
    if not req or obj is None:
        return

    # Determine identifier used for trace bookkeeping
    elem_id = getattr(obj, "element_id", None) or obj.get("element_id") if isinstance(obj, dict) else None
    trace = elem_id or diagram_id
    traces = req.setdefault("traces", [])
    if trace and trace not in traces:
        traces.append(trace)

    obj_type = getattr(obj, "obj_type", None) or obj.get("obj_type") if isinstance(obj, dict) else None

    if obj_type == "Work Product":
        # Work products use the ``trace_to`` property
        if isinstance(obj, dict):
            current = [s.strip() for s in obj.get("trace_to", "").split(",") if s.strip()]
            if req_id not in current:
                current.append(req_id)
                obj["trace_to"] = ", ".join(current)
        else:
            val = obj.properties.get("trace_to", "")
            current = [s.strip() for s in val.split(",") if s.strip()]
            if req_id not in current:
                current.append(req_id)
                obj.properties["trace_to"] = ", ".join(current)
    else:
        if isinstance(obj, dict):
            reqs = obj.setdefault("requirements", [])
            if not any(r.get("id") == req_id for r in reqs):
                reqs.append(req)
        else:
            if not any(r.get("id") == req_id for r in obj.requirements):
                obj.requirements.append(req)


def unlink_requirement_from_object(obj, req_id: str, diagram_id: str | None = None) -> None:
    """Remove requirement *req_id* from *obj* and global traces."""

    if obj is None:
        return

    elem_id = getattr(obj, "element_id", None) or obj.get("element_id") if isinstance(obj, dict) else None
    trace = elem_id or diagram_id
    req = global_requirements.get(req_id)
    if req and trace:
        traces = req.get("traces", [])
        if trace in traces:
            traces.remove(trace)

    obj_type = getattr(obj, "obj_type", None) or obj.get("obj_type") if isinstance(obj, dict) else None

    if obj_type == "Work Product":
        if isinstance(obj, dict):
            vals = [s.strip() for s in obj.get("trace_to", "").split(",") if s.strip()]
            if req_id in vals:
                vals.remove(req_id)
                if vals:
                    obj["trace_to"] = ", ".join(vals)
                else:
                    obj.pop("trace_to", None)
        else:
            vals = [s.strip() for s in obj.properties.get("trace_to", "").split(",") if s.strip()]
            if req_id in vals:
                vals.remove(req_id)
                if vals:
                    obj.properties["trace_to"] = ", ".join(vals)
                else:
                    obj.properties.pop("trace_to", None)
    else:
        if isinstance(obj, dict):
            obj["requirements"] = [r for r in obj.get("requirements", []) if r.get("id") != req_id]
        else:
            obj.requirements = [r for r in obj.requirements if r.get("id") != req_id]


# ---------------------------------------------------------------------------
def link_trace_between_objects(src_obj, dst_obj, diagram_id: str):
    """Create a ``Trace`` connection between two diagram objects.

    Both ``src_obj`` and ``dst_obj`` may be :class:`SysMLObject` instances or
    plain dictionaries representing diagram objects. The connection is stored in
    the diagram's connection list and mirrored as bidirectional ``Trace``
    relationships between the underlying elements when available.
    """

    repo = SysMLRepository.get_instance()

    src_id = getattr(src_obj, "obj_id", None) or src_obj.get("obj_id")
    dst_id = getattr(dst_obj, "obj_id", None) or dst_obj.get("obj_id")
    if src_id is None or dst_id is None:
        return None

    conn = DiagramConnection(src_id, dst_id, "Trace", arrow="both", stereotype="trace")

    diag = repo.diagrams.get(diagram_id)
    if diag is not None:
        diag.connections = getattr(diag, "connections", [])
        diag.connections.append(conn.__dict__)
        # Remove any leftover placeholder Trace objects that may exist from
        # earlier versions where traces were represented as nodes.
        diag.objects = [
            o for o in getattr(diag, "objects", []) if o.get("obj_type") != "Trace"
        ]

    src_elem = getattr(src_obj, "element_id", None) or src_obj.get("element_id")
    dst_elem = getattr(dst_obj, "element_id", None) or dst_obj.get("element_id")
    if src_elem and dst_elem:
        rel1 = repo.create_relationship("Trace", src_elem, dst_elem)
        rel2 = repo.create_relationship("Trace", dst_elem, src_elem)
        repo.add_relationship_to_diagram(diagram_id, rel1.rel_id)
        repo.add_relationship_to_diagram(diagram_id, rel2.rel_id)

    return conn


# ---------------------------------------------------------------------------
def link_requirements(src_id: str, relation: str, dst_id: str) -> None:
    """Create a requirement relationship and mirror the inverse."""

    src = global_requirements.get(src_id)
    dst = global_requirements.get(dst_id)
    if not src or not dst:
        return
    rel = {"type": relation, "id": dst_id}
    rels = src.setdefault("relations", [])
    if rel not in rels:
        rels.append(rel)
    inverse = None
    if relation == "satisfied by":
        inverse = "satisfies"
    elif relation == "derived from":
        inverse = "derives"
    if inverse:
        inv = {"type": inverse, "id": src_id}
        dlist = dst.setdefault("relations", [])
        if inv not in dlist:
            dlist.append(inv)


def unlink_requirements(src_id: str, relation: str, dst_id: str) -> None:
    """Remove a requirement relationship."""

    src = global_requirements.get(src_id)
    dst = global_requirements.get(dst_id)
    if not src or not dst:
        return
    src_rels = src.get("relations", [])
    src["relations"] = [r for r in src_rels if not (r.get("type") == relation and r.get("id") == dst_id)]
    inverse = None
    if relation == "satisfied by":
        inverse = "satisfies"
    elif relation == "derived from":
        inverse = "derives"
    if inverse:
        dst_rels = dst.get("relations", [])
        dst["relations"] = [r for r in dst_rels if not (r.get("type") == inverse and r.get("id") == src_id)]


def remove_orphan_ports(objs: List[SysMLObject]) -> None:
    """Delete ports that don't reference an existing parent part."""
    part_ids = {o.obj_id for o in objs if o.obj_type in ("Part", "Block Boundary")}
    filtered: List[SysMLObject] = []
    for o in objs:
        if o.obj_type == "Port":
            pid = o.properties.get("parent")
            if not pid or int(pid) not in part_ids:
                continue
        filtered.append(o)
    objs[:] = filtered


def rename_port(
    repo: SysMLRepository, port: SysMLObject, objs: List[SysMLObject], new_name: str
) -> None:
    """Rename *port* and update its parent's port list."""
    if port.element_id and repo.element_read_only(port.element_id):
        return
    old_name = port.properties.get("name", "")
    if old_name == new_name:
        return
    port.properties["name"] = new_name
    if port.element_id and port.element_id in repo.elements:
        repo.elements[port.element_id].name = new_name
        repo.elements[port.element_id].properties["name"] = new_name
    parent_id = port.properties.get("parent")
    if not parent_id:
        return
    try:
        pid = int(parent_id)
    except (TypeError, ValueError):
        return
    parent = next((o for o in objs if o.obj_id == pid), None)
    if not parent:
        return
    ports = [p.strip() for p in parent.properties.get("ports", "").split(",") if p.strip()]
    if old_name in ports:
        ports[ports.index(old_name)] = new_name
    elif new_name not in ports:
        ports.append(new_name)
    joined = ", ".join(ports)
    parent.properties["ports"] = joined
    if parent.element_id and parent.element_id in repo.elements:
        repo.elements[parent.element_id].properties["ports"] = joined


def remove_port(
    repo: SysMLRepository, port: SysMLObject, objs: List[SysMLObject]
) -> None:
    """Remove *port* from *objs* and update the parent's port list."""

    parent_id = port.properties.get("parent")
    if parent_id:
        try:
            pid = int(parent_id)
        except (TypeError, ValueError):
            pid = None
        if pid is not None:
            parent = next((o for o in objs if o.obj_id == pid), None)
            if parent:
                ports = [p.strip() for p in parent.properties.get("ports", "").split(",") if p.strip()]
                if port.properties.get("name") in ports:
                    ports.remove(port.properties.get("name"))
                    joined = ", ".join(ports)
                    parent.properties["ports"] = joined
                    if parent.element_id and parent.element_id in repo.elements:
                        repo.elements[parent.element_id].properties["ports"] = joined


def snap_port_to_parent_obj(port: SysMLObject, parent: SysMLObject) -> None:
    """Position *port* along the closest edge of *parent*."""
    px = port.x
    py = port.y
    left = parent.x - parent.width / 2
    right = parent.x + parent.width / 2
    top = parent.y - parent.height / 2
    bottom = parent.y + parent.height / 2
    d_left = abs(px - left)
    d_right = abs(px - right)
    d_top = abs(py - top)
    d_bottom = abs(py - bottom)
    min_d = min(d_left, d_right, d_top, d_bottom)
    if min_d == d_left:
        port.x = left
        port.y = min(max(py, top), bottom)
        port.properties["side"] = "W"
    elif min_d == d_right:
        port.x = right
        port.y = min(max(py, top), bottom)
        port.properties["side"] = "E"
    elif min_d == d_top:
        port.y = top
        port.x = min(max(px, left), right)
        port.properties["side"] = "N"
    else:
        port.y = bottom
        port.x = min(max(px, left), right)
        port.properties["side"] = "S"


def update_ports_for_part(part: SysMLObject, objs: List[SysMLObject]) -> None:
    """Snap all ports referencing *part* to its border."""
    for o in objs:
        if o.obj_type == "Port" and o.properties.get("parent") == str(part.obj_id):
            snap_port_to_parent_obj(o, part)


def update_ports_for_boundary(boundary: SysMLObject, objs: List[SysMLObject]) -> None:
    """Snap all ports referencing *boundary* to its border."""
    for o in objs:
        if o.obj_type == "Port" and o.properties.get("parent") == str(boundary.obj_id):
            snap_port_to_parent_obj(o, boundary)


def _boundary_min_size(boundary: SysMLObject, objs: List[SysMLObject]) -> tuple[float, float]:
    """Return minimum width and height for *boundary* to contain all parts."""
    parts = [
        o for o in objs if o.obj_type == "Part" and not getattr(o, "hidden", False)
    ]
    if not parts:
        return (20.0, 20.0)
    pad = 20.0
    left = min(p.x - p.width / 2 for p in parts)
    right = max(p.x + p.width / 2 for p in parts)
    top = min(p.y - p.height / 2 for p in parts)
    bottom = max(p.y + p.height / 2 for p in parts)
    return right - left + pad, bottom - top + pad


def ensure_boundary_contains_parts(boundary: SysMLObject, objs: List[SysMLObject]) -> None:
    """Expand *boundary* if any part lies outside its borders."""
    parts = [
        o for o in objs if o.obj_type == "Part" and not getattr(o, "hidden", False)
    ]
    if not parts:
        return
    min_w, min_h = _boundary_min_size(boundary, objs)
    if boundary.width < min_w:
        boundary.width = min_w
    if boundary.height < min_h:
        boundary.height = min_h
    left = min(p.x - p.width / 2 for p in parts)
    right = max(p.x + p.width / 2 for p in parts)
    top = min(p.y - p.height / 2 for p in parts)
    bottom = max(p.y + p.height / 2 for p in parts)
    boundary.x = (left + right) / 2
    boundary.y = (top + bottom) / 2


def _add_ports_for_part(
    repo: SysMLRepository,
    diag: SysMLDiagram,
    part_obj: dict,
    app=None,
) -> list[dict]:
    """Create port objects for ``part_obj`` based on its block definition."""

    part_elem = repo.elements.get(part_obj.get("element_id"))
    if not part_elem:
        return []
    block_id = part_elem.properties.get("definition")
    names: list[str] = []
    if block_id and block_id in repo.elements:
        block_elem = repo.elements[block_id]
        names.extend([
            p.strip()
            for p in block_elem.properties.get("ports", "").split(",")
            if p.strip()
        ])
    names.extend([
        p.strip() for p in part_elem.properties.get("ports", "").split(",") if p.strip()
    ])
    if not names:
        return []
    added: list[dict] = []
    parent = SysMLObject(
        part_obj.get("obj_id"),
        "Part",
        part_obj.get("x", 0.0),
        part_obj.get("y", 0.0),
        element_id=part_obj.get("element_id"),
        width=part_obj.get("width", 80.0),
        height=part_obj.get("height", 40.0),
        properties=part_obj.get("properties", {}).copy(),
        locked=part_obj.get("locked", False),
    )
    for name in names:
        port = SysMLObject(
            _get_next_id(),
            "Port",
            parent.x + parent.width / 2 + 20,
            parent.y,
            properties={
                "name": name,
                "parent": str(parent.obj_id),
                "side": "E",
                "labelX": "8",
                "labelY": "-8",
            },
        )
        snap_port_to_parent_obj(port, parent)
        port_dict = asdict(port)
        diag.objects.append(port_dict)
        added.append(port_dict)
        if app:
            for win in getattr(app, "ibd_windows", []):
                if getattr(win, "diagram_id", None) == diag.diag_id:
                    win.objects.append(port)
                    win.redraw()
                    win._sync_to_repository()
    part_obj.setdefault("properties", {})["ports"] = ", ".join(names)
    part_elem.properties["ports"] = ", ".join(names)
    return added


def _add_ports_for_boundary(
    repo: SysMLRepository,
    diag: SysMLDiagram,
    boundary_obj: dict,
    app=None,
) -> list[dict]:
    """Create port objects for a boundary based on its block definition."""

    block = repo.elements.get(boundary_obj.get("element_id"))
    if not block:
        return []
    names = [p.strip() for p in block.properties.get("ports", "").split(",") if p.strip()]
    if not names:
        return []
    added: list[dict] = []
    parent = SysMLObject(
        boundary_obj.get("obj_id"),
        "Block Boundary",
        boundary_obj.get("x", 0.0),
        boundary_obj.get("y", 0.0),
        width=boundary_obj.get("width", 160.0),
        height=boundary_obj.get("height", 100.0),
    )
    for name in names:
        port = SysMLObject(
            _get_next_id(),
            "Port",
            parent.x + parent.width / 2 + 20,
            parent.y,
            properties={
                "name": name,
                "parent": str(parent.obj_id),
                "side": "E",
                "labelX": "8",
                "labelY": "-8",
            },
        )
        snap_port_to_parent_obj(port, parent)
        port_dict = asdict(port)
        diag.objects.append(port_dict)
        added.append(port_dict)
        if app:
            for win in getattr(app, "ibd_windows", []):
                if getattr(win, "diagram_id", None) == diag.diag_id:
                    win.objects.append(port)
                    win.redraw()
                    win._sync_to_repository()
    boundary_obj.setdefault("properties", {})["ports"] = ", ".join(names)
    block.properties["ports"] = ", ".join(names)
    return added


def _sync_ports_for_part(repo: SysMLRepository, diag: SysMLDiagram, part_obj: dict) -> None:
    """Update port objects for ``part_obj`` to match its definition."""

    part_elem = repo.elements.get(part_obj.get("element_id"))
    if not part_elem:
        return
    block_id = part_elem.properties.get("definition")
    names: list[str] = []
    if block_id and block_id in repo.elements:
        block_elem = repo.elements[block_id]
        names.extend([
            p.strip()
            for p in block_elem.properties.get("ports", "").split(",")
            if p.strip()
        ])
    names.extend([
        p.strip() for p in part_elem.properties.get("ports", "").split(",") if p.strip()
    ])
    names = list(dict.fromkeys(names))
    part_obj.setdefault("properties", {})["ports"] = ", ".join(names)
    part_elem.properties["ports"] = ", ".join(names)

    existing = [
        o
        for o in list(diag.objects)
        if o.get("obj_type") == "Port" and o.get("properties", {}).get("parent") == str(part_obj.get("obj_id"))
    ]
    existing_names = {o.get("properties", {}).get("name") for o in existing}
    parent = SysMLObject(
        part_obj.get("obj_id"),
        "Part",
        part_obj.get("x", 0.0),
        part_obj.get("y", 0.0),
        width=part_obj.get("width", 80.0),
        height=part_obj.get("height", 40.0),
    )
    for name in names:
        if name in existing_names:
            continue
        port = SysMLObject(
            _get_next_id(),
            "Port",
            parent.x + parent.width / 2 + 20,
            parent.y,
            properties={
                "name": name,
                "parent": str(parent.obj_id),
                "side": "E",
                "labelX": "8",
                "labelY": "-8",
            },
        )
        snap_port_to_parent_obj(port, parent)
        diag.objects.append(asdict(port))
    for obj in existing:
        if obj.get("properties", {}).get("name") not in names:
            diag.objects.remove(obj)


def _sync_ports_for_boundary(repo: SysMLRepository, diag: SysMLDiagram, boundary_obj: dict) -> None:
    """Update port objects for ``boundary_obj`` to match its block definition."""

    block_id = boundary_obj.get("element_id")
    block_elem = repo.elements.get(block_id)
    if not block_elem:
        return
    names = [p.strip() for p in block_elem.properties.get("ports", "").split(",") if p.strip()]
    boundary_obj.setdefault("properties", {})["ports"] = ", ".join(names)

    existing = [
        o
        for o in list(diag.objects)
        if o.get("obj_type") == "Port" and o.get("properties", {}).get("parent") == str(boundary_obj.get("obj_id"))
    ]
    existing_names = {o.get("properties", {}).get("name") for o in existing}
    parent = SysMLObject(
        boundary_obj.get("obj_id"),
        "Block Boundary",
        boundary_obj.get("x", 0.0),
        boundary_obj.get("y", 0.0),
        width=boundary_obj.get("width", 160.0),
        height=boundary_obj.get("height", 100.0),
    )
    for name in names:
        if name in existing_names:
            continue
        port = SysMLObject(
            _get_next_id(),
            "Port",
            parent.x + parent.width / 2 + 20,
            parent.y,
            properties={
                "name": name,
                "parent": str(parent.obj_id),
                "side": "E",
                "labelX": "8",
                "labelY": "-8",
            },
        )
        snap_port_to_parent_obj(port, parent)
        diag.objects.append(asdict(port))
    for obj in existing:
        if obj.get("properties", {}).get("name") not in names:
            diag.objects.remove(obj)


def propagate_block_port_changes(repo: SysMLRepository, block_id: str) -> None:
    """Propagate port updates on ``block_id`` to all parts referencing it."""

    block = repo.elements.get(block_id)
    if not block or block.elem_type != "Block":
        return
    names = [p.strip() for p in block.properties.get("ports", "").split(",") if p.strip()]
    for elem in repo.elements.values():
        if elem.elem_type != "Part" or elem.properties.get("definition") != block_id:
            continue
        elem.properties["ports"] = ", ".join(names)
        for diag in repo.diagrams.values():
            if diag.diag_type != "Internal Block Diagram":
                continue
            diag.objects = getattr(diag, "objects", [])
            updated = False
            for obj in diag.objects:
                if obj.get("obj_type") == "Part" and obj.get("element_id") == elem.elem_id:
                    obj.setdefault("properties", {})["ports"] = ", ".join(names)
                    _sync_ports_for_part(repo, diag, obj)
                    updated = True
            if updated:
                repo.touch_diagram(diag.diag_id)

    # update boundaries referencing this block
    for diag in repo.diagrams.values():
        if diag.diag_type != "Internal Block Diagram":
            continue
        diag.objects = getattr(diag, "objects", [])
        updated = False
        for obj in diag.objects:
            if obj.get("obj_type") == "Block Boundary" and obj.get("element_id") == block_id:
                obj.setdefault("properties", {})["ports"] = ", ".join(names)
                _sync_ports_for_boundary(repo, diag, obj)
                updated = True
        if updated:
            repo.touch_diagram(diag.diag_id)


def propagate_block_part_changes(repo: SysMLRepository, block_id: str) -> None:
    """Propagate attribute updates on ``block_id`` to all parts referencing it."""

    block = repo.elements.get(block_id)
    if not block or block.elem_type != "Block":
        return
    props = ["operations", "partProperties", "behaviors"]
    for elem in repo.elements.values():
        if elem.elem_type != "Part" or elem.properties.get("definition") != block_id:
            continue
        elem.name = repo.ensure_unique_element_name(block.name, elem.elem_id)

        for prop in props:
            if prop in block.properties:
                elem.properties[prop] = block.properties[prop]
            else:
                elem.properties.pop(prop, None)


def _propagate_block_requirement_changes(
    repo: SysMLRepository, parent_id: str, child_id: str
) -> None:
    """Add requirements from ``parent_id`` objects to ``child_id`` objects."""

    parent_req_ids: set[str] = set()
    for diag in repo.diagrams.values():
        for obj in getattr(diag, "objects", []):
            if obj.get("element_id") != block_id:
                continue
            for req in obj.get("requirements", []):
                if req not in reqs:
                    reqs.append(req)
    return reqs


def _collect_block_requirements(repo: SysMLRepository, block_id: str) -> list[dict]:
    """Return a unique list of requirements associated with ``block_id``."""

    reqs: list[dict] = []
    seen: set[str] = set()
    for diag in repo.diagrams.values():
        for obj in getattr(diag, "objects", []):
            if obj.get("element_id") != block_id:
                continue
            for req in obj.get("requirements", []):
                rid = req.get("id")
                if rid is not None:
                    if rid in seen:
                        continue
                    seen.add(rid)
                reqs.append(req)
    return reqs


def _propagate_requirements(repo: SysMLRepository, src_reqs: list[dict], dst_id: str) -> None:
    """Merge *src_reqs* into all objects referencing *dst_id*."""
    if not src_reqs:
        return
    for diag in repo.diagrams.values():
        updated = False
        for obj in getattr(diag, "objects", []):
            if obj.get("element_id") != dst_id:
                continue
            obj.setdefault("requirements", [])
            existing = {r.get("id") for r in obj["requirements"]}
            for req in src_reqs:
                if req.get("id") not in existing:
                    obj["requirements"].append(req)
                    existing.add(req.get("id"))
                    updated = True
        if updated:
            repo.touch_diagram(diag.diag_id)


def propagate_block_changes(repo: SysMLRepository, block_id: str, visited: set[str] | None = None) -> None:
    """Propagate updates on ``block_id`` to blocks that generalize it."""

    if visited is None:
        visited = set()
    if block_id in visited:
        return
    visited.add(block_id)
    reqs = _collect_block_requirements(repo, block_id)
    for child_id in _find_generalization_children(repo, block_id):
        inherit_block_properties(repo, child_id)
        propagate_block_port_changes(repo, child_id)
        _propagate_requirements(repo, reqs, child_id)
        _sync_ibd_partproperty_parts(repo, child_id, hidden=False)
        propagate_block_changes(repo, child_id, visited)


def parse_operations(raw: str) -> List[OperationDefinition]:
    """Return a list of operations parsed from *raw* JSON or comma text."""
    if not raw:
        return []
    try:
        data = json.loads(raw)
        ops = []
        for o in data:
            params = [OperationParameter(**p) for p in o.get("parameters", [])]
            ops.append(OperationDefinition(o.get("name", ""), params, o.get("return_type", "")))
        return ops
    except Exception:
        return [OperationDefinition(n) for n in [p.strip() for p in raw.split(",") if p.strip()]]


def format_operation(op: OperationDefinition) -> str:
    """Return a readable string for an operation."""
    plist = ", ".join(f"{p.name}: {p.type}" if p.type else p.name for p in op.parameters)
    ret = f" : {op.return_type}" if op.return_type else ""
    return f"{op.name}({plist}){ret}"


def operations_to_json(ops: List[OperationDefinition]) -> str:
    return json.dumps([asdict(o) for o in ops])


@dataclass
class BehaviorAssignment:
    """Mapping of a block operation to an activity diagram."""

    operation: str
    diagram: str


def parse_behaviors(raw: str) -> List[BehaviorAssignment]:
    """Return a list of BehaviorAssignments from *raw* JSON."""
    if not raw:
        return []
    try:
        data = json.loads(raw)
        return [BehaviorAssignment(**b) for b in data]
    except Exception:
        return []


def behaviors_to_json(behaviors: List[BehaviorAssignment]) -> str:
    return json.dumps([asdict(b) for b in behaviors])


def get_block_behavior_elements(repo: "SysMLRepository", block_id: str) -> List["SysMLElement"]:
    """Return Action, Activity and Operation elements that define behaviors of ``block_id``."""
    elements: List["SysMLElement"] = []
    block = repo.elements.get(block_id)
    if not block:
        return elements
    behaviors = parse_behaviors(block.properties.get("behaviors", ""))
    for beh in behaviors:
        # operations with matching name
        for elem in repo.elements.values():
            if elem.elem_type == "Operation" and elem.name == beh.operation:
                elements.append(elem)
        diag = repo.diagrams.get(beh.diagram)
        if not diag:
            continue
        # elements referenced in the diagram
        for obj in getattr(diag, "objects", []):
            elem_id = obj.get("element_id")
            typ = obj.get("obj_type") or obj.get("type")
            if elem_id and typ in ("Action", "Action Usage", "CallBehaviorAction", "Activity"):
                elem = repo.elements.get(elem_id)
                if elem:
                    elements.append(elem)
        for elem_id in getattr(diag, "elements", []):
            elem = repo.elements.get(elem_id)
            if elem and elem.elem_type in ("Action", "Activity"):
                elements.append(elem)
    seen: set[str] = set()
    unique = []
    for e in elements:
        if e.elem_id not in seen:
            unique.append(e)
            seen.add(e.elem_id)
    return unique


@dataclass
class DiagramConnection:
    src: int
    dst: int
    conn_type: str
    style: str = "Straight"  # Straight, Squared, Custom
    points: List[Tuple[float, float]] = field(default_factory=list)
    src_pos: Tuple[float, float] | None = None  # relative anchor (x,y)
    dst_pos: Tuple[float, float] | None = None
    name: str = ""
    arrow: str = "none"  # none, forward, backward, both
    mid_arrow: bool = False
    guard: List[str] = field(default_factory=list)
    guard_ops: List[str] = field(default_factory=list)
    element_id: str = ""
    stereotype: str = ""
    multiplicity: str = ""
    stereotype: str = ""
    phase: str | None = field(default_factory=lambda: SysMLRepository.get_instance().active_phase)

    def __post_init__(self) -> None:
        if isinstance(self.guard, str):
            self.guard = [self.guard]
        elif self.guard is None:
            self.guard = []
        if isinstance(self.guard_ops, str):
            self.guard_ops = [self.guard_ops]
        elif self.guard_ops is None:
            self.guard_ops = []


def format_control_flow_label(
    conn: DiagramConnection, repo: "SysMLRepository", diag_type: str | None
) -> str:
    """Return the label to display for a connection.

    For control flow diagrams, guards are combined with configured logical
    operators and shown before the action or activity name.
    """
    label = conn.name or ""
    if conn.conn_type == "Control Action" and not label and conn.element_id:
        elem = repo.elements.get(conn.element_id)
        if elem:
            label = elem.name or ""
    stereo = conn.stereotype or conn.conn_type.lower()
    special_case = (
        diag_type == "Control Flow Diagram"
        and conn.conn_type in ("Control Action", "Feedback")
        or diag_type == "Governance Diagram"
    )
    if special_case:
        base = f"<<{stereo}>> {label}".strip() if stereo else label
        if conn.guard:
            lines: List[str] = []
            for i, g in enumerate(conn.guard):
                if i == 0:
                    lines.append(g)
                else:
                    op = conn.guard_ops[i - 1] if i - 1 < len(conn.guard_ops) else "AND"
                    lines.append(f"{op} {g}")
            guard_text = "\n".join(lines)
            return f"[{guard_text}] / {base}" if base else f"[{guard_text}]"
        return base
    if stereo:
        return f"<<{stereo}>> {label}".strip() if label else f"<<{stereo}>>"
    return label


def diagram_type_abbreviation(diag_type: str | None) -> str:
    """Return an abbreviation for a diagram type.

    The abbreviation is formed by taking the first letter of each word in the
    diagram type and uppercasing it. For example, "Control Flow Diagram" becomes
    "CFD" and "Internal Block Diagram" becomes "IBD".
    """
    if not diag_type:
        return ""
    return "".join(word[0] for word in diag_type.split()).upper()


def format_diagram_name(diagram: "SysMLDiagram | None") -> str:
    """Return the diagram name with its stereotype abbreviation appended."""
    if not diagram:
        return ""
    abbr = diagram_type_abbreviation(diagram.diag_type)
    name = diagram.name or diagram.diag_id
    return f"{name} : {abbr}" if abbr else name


class SysMLDiagramWindow(tk.Frame):
    """Base frame for AutoML diagrams with zoom and pan support."""

    def __init__(
        self,
        master,
        title,
        tools,
        diagram_id: str | None = None,
        app=None,
        history=None,
        relation_tools: list[str] | None = None,
        tool_groups: dict[str, list[str]] | None = None,
    ):
        super().__init__(master)
        self.app = app
        self.diagram_history: list[str] = list(history) if history else []
        self.master.title(title) if isinstance(self.master, tk.Toplevel) else None
        if isinstance(self.master, tk.Toplevel):
            self.master.geometry("800x600")

        self.repo = SysMLRepository.get_instance()
        if diagram_id and diagram_id in self.repo.diagrams:
            diagram = self.repo.diagrams[diagram_id]
        else:
            diagram = self.repo.create_diagram(title, name=title, diag_id=diagram_id)
        self.diagram_id = diagram.diag_id
        if isinstance(self.master, tk.Toplevel):
            self.master.protocol("WM_DELETE_WINDOW", self.on_close)

        # Load any saved objects and connections for this diagram
        self.objects: List[SysMLObject] = []
        for data in self.repo.visible_objects(diagram.diag_id):
            if "requirements" not in data:
                data["requirements"] = []
            obj = SysMLObject(**data)
            if obj.obj_type == "Part":
                asil = calculate_allocated_asil(obj.requirements)
                obj.properties.setdefault("asil", asil)
                if obj.element_id and obj.element_id in self.repo.elements:
                    self.repo.elements[obj.element_id].properties.setdefault(
                        "asil", asil
                    )
            self.objects.append(obj)
        self.sort_objects()
        self.connections: List[DiagramConnection] = [
            DiagramConnection(**data)
            for data in self.repo.visible_connections(diagram.diag_id)
        ]
        if self.objects:
            global _next_obj_id
            _next_obj_id = max(o.obj_id for o in self.objects) + 1

        self.zoom = 1.0
        self.font = tkFont.Font(family="Arial", size=int(8 * self.zoom))
        self.current_tool = None
        self.start = None
        self.selected_obj: SysMLObject | None = None
        self.selected_objs: list[SysMLObject] = []
        self.selected_conn: DiagramConnection | None = None
        self.drag_offset = (0, 0)
        self.dragging_point_index: int | None = None
        self.dragging_endpoint: str | None = None  # "src" or "dst"
        self.conn_drag_offset: tuple[float, float] | None = None
        self.dragging_conn_mid: tuple[float, float] | None = None
        self.dragging_conn_vec: tuple[float, float] | None = None
        self.clipboard: SysMLObject | None = None
        self.resizing_obj: SysMLObject | None = None
        self.resize_edge: str | None = None
        self.select_rect_start: tuple[float, float] | None = None
        self.select_rect_id: int | None = None
        self.temp_line_end: tuple[float, float] | None = None
        self.endpoint_drag_pos: tuple[float, float] | None = None
        self.rc_dragged = False

        self.toolbox_container = ttk.Frame(self)
        self.toolbox_container.pack(side=tk.LEFT, fill=tk.Y)
        self.toolbox_container.pack_propagate(False)
        self.toolbox_canvas = tk.Canvas(self.toolbox_container, highlightthickness=0)
        self.toolbox_canvas.pack(side=tk.LEFT, fill=tk.Y)
        self.toolbox_scroll = ttk.Scrollbar(
            self.toolbox_container, orient=tk.VERTICAL, command=self.toolbox_canvas.yview
        )
        self.toolbox_scroll.pack(side=tk.RIGHT, fill=tk.Y)
        self.toolbox_canvas.configure(yscrollcommand=self.toolbox_scroll.set)
        self.toolbox = ttk.Frame(self.toolbox_canvas)
        self._toolbox_window = self.toolbox_canvas.create_window(
            (0, 0), window=self.toolbox, anchor="nw"
        )
        self.toolbox.bind(
            "<Configure>",
            lambda e: self.toolbox_canvas.configure(
                scrollregion=self.toolbox_canvas.bbox("all")
            ),
        )
        self.toolbox_canvas.bind(
            "<Configure>",
            lambda e: self.toolbox_canvas.itemconfig(
                self._toolbox_window, width=e.width
            ),
        )

        self.back_btn = ttk.Button(self.toolbox, text="Go Back", command=self.go_back)
        self.back_btn.pack(fill=tk.X, padx=2, pady=2)
        self.back_btn.configure(state=tk.NORMAL if self.diagram_history else tk.DISABLED)

        # Always provide a select tool at the top of the toolbox
        self.tool_buttons: dict[str, ttk.Button] = {}
        self.tools_frame = ttk.Frame(self.toolbox)
        self.tools_frame.pack(fill=tk.X, padx=2, pady=2)
        select_btn = ttk.Button(
            self.tools_frame,
            text="Select",
            command=lambda: self.select_tool("Select"),
        )
        select_btn.pack(fill=tk.X, padx=2, pady=2)
        self.tool_buttons["Select"] = select_btn

        # Group element tools by category when provided
        if tool_groups:
            groups = tool_groups
        else:
            groups = {"": tools}
        self.element_frames: dict[str, ttk.Frame] = {}
        for name, group_tools in groups.items():
            frame = (
                ttk.LabelFrame(self.tools_frame, text=name)
                if name
                else ttk.Frame(self.tools_frame)
            )
            frame.pack(fill=tk.X, padx=2, pady=2)
            self.element_frames[name] = frame
            for tool in group_tools:
                btn = ttk.Button(
                    frame,
                    text=tool,
                    command=lambda t=tool: self.select_tool(t),
                )
                btn.pack(fill=tk.X, padx=2, pady=2)
                self.tool_buttons[tool] = btn

        if relation_tools:
            self.rel_frame = ttk.LabelFrame(self.toolbox, text="Relationships")
            self.rel_frame.pack(fill=tk.X, padx=2, pady=2)
            for tool in relation_tools:
                ttk.Button(
                    self.rel_frame,
                    text=tool,
                    command=lambda t=tool: self.select_tool(t),
                ).pack(fill=tk.X, padx=2, pady=2)

        self.prop_frame = ttk.LabelFrame(self.toolbox, text="Properties")
        self.prop_frame.pack(fill=tk.BOTH, expand=True, padx=2, pady=2)
        self.prop_view = ttk.Treeview(
            self.prop_frame,
            columns=("field", "value"),
            show="headings",
            height=8,
        )
        self.prop_view.heading("field", text="Field")
        self.prop_view.heading("value", text="Value")
        self.prop_view.column("field", width=80, anchor="w")
        self.prop_view.column("value", width=120, anchor="w")
        self.prop_view.pack(fill=tk.BOTH, expand=True)

        canvas_frame = ttk.Frame(self)
        canvas_frame.pack(side=tk.RIGHT, fill=tk.BOTH, expand=True)
        self.canvas = tk.Canvas(canvas_frame, bg=StyleManager.get_instance().canvas_bg)
        vbar = ttk.Scrollbar(canvas_frame, orient="vertical", command=self.canvas.yview)
        hbar = ttk.Scrollbar(canvas_frame, orient="horizontal", command=self.canvas.xview)
        self.canvas.configure(yscrollcommand=vbar.set, xscrollcommand=hbar.set)
        self.canvas.grid(row=0, column=0, sticky="nsew")
        vbar.grid(row=0, column=1, sticky="ns")
        hbar.grid(row=1, column=0, sticky="ew")
        canvas_frame.columnconfigure(0, weight=1)
        canvas_frame.rowconfigure(0, weight=1)

        # Keep references to gradient images used for element backgrounds
        self.gradient_cache: dict[int, tk.PhotoImage] = {}
        # Track bounding boxes for compartment toggle buttons
        self.compartment_buttons: list[tuple[int, str, tuple[float, float, float, float]]] = []

        self.canvas.bind("<Button-1>", self.on_left_press)
        self.canvas.bind("<B1-Motion>", self.on_left_drag)
        self.canvas.bind("<ButtonRelease-1>", self.on_left_release)
        self.canvas.bind("<Double-Button-1>", self.on_double_click)
        self.canvas.bind("<ButtonPress-3>", self.on_rc_press)
        self.canvas.bind("<B3-Motion>", self.on_rc_drag)
        self.canvas.bind("<ButtonRelease-3>", self.on_rc_release)
        self.canvas.bind(
            "<Configure>",
            lambda e: self.canvas.configure(scrollregion=self.canvas.bbox("all")),
        )
        self.canvas.bind("<Delete>", self.delete_selected)
        self.canvas.bind("<Motion>", self.on_mouse_move)
        self.canvas.bind("<Control-MouseWheel>", self.on_ctrl_mousewheel)
        self.bind("<Control-c>", self.copy_selected)
        self.bind("<Control-x>", self.cut_selected)
        self.bind("<Control-v>", self.paste_selected)
        if self.app:
            self.bind("<Control-z>", lambda e: self.app.undo())
        self.bind("<Delete>", self.delete_selected)
        # Refresh from the repository whenever the window gains focus
        self.bind("<FocusIn>", self.refresh_from_repository)

        self.after_idle(self._fit_toolbox)
        self.redraw()
        self.update_property_view()
        if not isinstance(self.master, tk.Toplevel):
            self.pack(fill=tk.BOTH, expand=True)

    def _fit_toolbox(self) -> None:
        """Resize the toolbox to the smallest width that shows all button text."""
        self.toolbox.update_idletasks()

        def max_button_width(widget: tk.Misc) -> int:
            width = 0
            for child in widget.winfo_children():
                if isinstance(child, ttk.Button):
                    width = max(width, child.winfo_reqwidth())
                else:
                    width = max(width, max_button_width(child))
            return width

        button_width = max_button_width(self.toolbox)
        prop_width = self.prop_view.winfo_reqwidth()
        content_width = max(button_width, prop_width)
        scroll_width = self.toolbox_scroll.winfo_reqwidth()
        self.toolbox_container.configure(width=content_width + scroll_width)
        self.toolbox_canvas.configure(width=content_width)
        self.toolbox_canvas.itemconfig(self._toolbox_window, width=content_width)

    def update_property_view(self) -> None:
        """Display properties and metadata for the selected object."""
        if not hasattr(self, "prop_view"):
            return
        self.prop_view.delete(*self.prop_view.get_children())
        obj = self.selected_obj
        if not obj:
            return
        self.prop_view.insert("", "end", values=("Type", obj.obj_type))
        name = obj.properties.get("name", "")
        if name:
            self.prop_view.insert("", "end", values=("Name", name))
        for k, v in obj.properties.items():
            if k == "name":
                continue
            self.prop_view.insert("", "end", values=(k, v))
        if obj.element_id:
            elem = self.repo.elements.get(obj.element_id)
            if elem:
                self.prop_view.insert("", "end", values=("Author", getattr(elem, "author", "")))
                self.prop_view.insert("", "end", values=("Created", getattr(elem, "created", "")))
                self.prop_view.insert("", "end", values=("Modified", getattr(elem, "modified", "")))
                self.prop_view.insert("", "end", values=("ModifiedBy", getattr(elem, "modified_by", "")))

    def select_tool(self, tool):
        self.current_tool = tool
        self.start = None
        self.temp_line_end = None
        self.selected_obj = None
        self.selected_objs = []
        self.selected_conn = None
        self.dragging_point_index = None
        self.dragging_endpoint = None
        self.conn_drag_offset = None
        cursor = "arrow"
        if tool != "Select":
            cursor = "crosshair" if tool in _all_connection_tools() else "tcross"
        self.canvas.configure(cursor=cursor)
        self.update_property_view()

    # ------------------------------------------------------------
    # Event handlers
    # ------------------------------------------------------------
    def validate_connection(
        self, src: SysMLObject, dst: SysMLObject, conn_type: str
    ) -> tuple[bool, str]:
        """Return (valid, message) for a potential connection."""
        diag = self.repo.diagrams.get(self.diagram_id)
        diag_type = diag.diag_type if diag else ""

        if conn_type in _BASE_CONN_TYPES or conn_type in SAFETY_AI_RELATION_SET:
            if src == dst:
                return False, "Cannot connect an element to itself"

        # Config-driven source/target constraints
        diag_rules = CONNECTION_RULES.get(diag_type, {})
        conn_rules = diag_rules.get(conn_type)
        if conn_rules:
            targets = conn_rules.get(src.obj_type, set())
            if dst.obj_type not in targets:
                return False, (
                    f"{conn_type} from {src.obj_type} to {dst.obj_type} is not allowed"
                )

        if diag_type == "Block Diagram":
            if conn_type == "Generalization":
                if _shared_generalization_parent(
                    self.repo, src.element_id, dst.element_id
                ):
                    return False, "Blocks already share a generalized parent"
                if dst.element_id in _collect_generalization_parents(
                    self.repo, src.element_id
                ) or src.element_id in _collect_generalization_parents(
                    self.repo, dst.element_id
                ):
                    return False, "Blocks cannot generalize each other"
            elif conn_type in ("Aggregation", "Composite Aggregation"):
                if _aggregation_exists(self.repo, src.element_id, dst.element_id):
                    return False, "Aggregation already defined for this block"
                if _reverse_aggregation_exists(self.repo, src.element_id, dst.element_id):
                    return False, "Blocks cannot aggregate each other"

        elif diag_type == "Internal Block Diagram":
            if conn_type == "Connector":
                if src.obj_type == "Block Boundary" or dst.obj_type == "Block Boundary":
                    return False, "Connectors must link Parts or Ports"
                if src.obj_type == "Port" and dst.obj_type == "Port":
                    dir_a = src.properties.get("direction", "inout").lower()
                    dir_b = dst.properties.get("direction", "inout").lower()
                    if {dir_a, dir_b} != {"in", "out"}:
                        return False, "Ports must connect one 'in' and one 'out'"
                    def flow_dir(conn: DiagramConnection, port_id: int) -> str | None:
                        if conn.arrow == "both":
                            return None
                        if port_id == conn.src:
                            if conn.arrow == "forward":
                                return "out"
                            if conn.arrow == "backward":
                                return "in"
                        elif port_id == conn.dst:
                            if conn.arrow == "forward":
                                return "in"
                            if conn.arrow == "backward":
                                return "out"
                        return None
                    new_dir_a = "out" if dir_a == "out" else "in"
                    new_dir_b = "out" if dir_b == "out" else "in"
                    connections = getattr(self, "connections", None)
                    if connections is None:
                        return False, "Inconsistent data flow on port"
                    for c in connections:
                        if c.conn_type != "Connector":
                            continue
                        if src.obj_id in (c.src, c.dst):
                            ex = flow_dir(c, src.obj_id)
                            if ex and ex != new_dir_a:
                                return False, "Inconsistent data flow on port"
                        if dst.obj_id in (c.src, c.dst):
                            ex = flow_dir(c, dst.obj_id)
                            if ex and ex != new_dir_b:
                                return False, "Inconsistent data flow on port"

        elif diag_type == "Control Flow Diagram":
            if conn_type in ("Control Action", "Feedback"):
                max_offset = (src.width + dst.width) / 2
                if abs(src.x - dst.x) > max_offset:
                    return False, "Connections must be vertical"

        elif diag_type == "Activity Diagram":
            if src.obj_type == "Final":
                return False, "Flows cannot originate from Final nodes"
            if dst.obj_type == "Initial":
                return False, "Flows cannot terminate at an Initial node"
        elif diag_type == "Governance Diagram":
            if conn_type in (
                "Propagate",
                "Propagate by Review",
                "Propagate by Approval",
            ):
                if src.obj_type != "Work Product" or dst.obj_type != "Work Product":
                    return False, "Propagation links must connect Work Products"
                src_name = src.properties.get("name")
                dst_name = dst.properties.get("name")
                if (src_name, dst_name) not in ALLOWED_PROPAGATIONS:
                    return False, f"Propagation from {src_name} to {dst_name} is not allowed"
            elif conn_type == "Re-use":
                if src.obj_type not in ("Work Product", "Lifecycle Phase") or dst.obj_type != "Lifecycle Phase":
                    return False, "Re-use links must originate from a Work Product or Lifecycle Phase and target a Lifecycle Phase"
            elif conn_type in ("Satisfied by", "Derived from"):
                if src.obj_type != "Work Product" or dst.obj_type != "Work Product":
                    return False, "Requirement relations must connect Work Products"
                from analysis.models import REQUIREMENT_WORK_PRODUCTS
                req_wps = set(REQUIREMENT_WORK_PRODUCTS)
                sname = src.properties.get("name")
                dname = dst.properties.get("name")
                if sname not in req_wps or dname not in req_wps:
                    return False, "Requirement relations must connect requirement work products"
            elif conn_type == "Trace":
                if src.obj_type != "Work Product" or dst.obj_type != "Work Product":
                    return False, "Trace links must connect Work Products"
                from analysis.models import REQUIREMENT_WORK_PRODUCTS
                req_wps = set(REQUIREMENT_WORK_PRODUCTS)
                sname = src.properties.get("name")
                dname = dst.properties.get("name")
                if sname in req_wps and dname in req_wps:
                    return False, (
                        "Requirement work products must use 'Satisfied by' or 'Derived from'"
                    )
                if (
                    sname in SAFETY_ANALYSIS_WORK_PRODUCTS
                    and dname in SAFETY_ANALYSIS_WORK_PRODUCTS
                ):
                    return False, "Trace links cannot connect safety analysis work products"
            elif conn_type in SAFETY_AI_RELATION_SET:
                allowed = SAFETY_AI_NODE_TYPES | GOVERNANCE_NODE_TYPES
                if not (
                    src.obj_type in allowed
                    and dst.obj_type in allowed
                    and (
                        src.obj_type in SAFETY_AI_NODE_TYPES
                        or dst.obj_type in SAFETY_AI_NODE_TYPES
                    )
                ):
                    return False, (
                        "Safety & AI relationships must connect Safety & AI and/or Governance elements"
                    )
                rule = SAFETY_AI_RELATION_RULES.get(conn_type)
                if (
                    rule
                    and src.obj_type in SAFETY_AI_NODE_TYPES
                    and dst.obj_type in SAFETY_AI_NODE_TYPES
                ):
                    targets = rule.get(src.obj_type, set())
                    if dst.obj_type not in targets:
                        return (
                            False,
                            f"{conn_type} from {src.obj_type} to {dst.obj_type} is not allowed",
                        )
            elif conn_type in (
                "Used By",
                "Used after Review",
                "Used after Approval",
            ):
                if src.obj_type != "Work Product" or dst.obj_type != "Work Product":
                    return False, f"{conn_type} links must connect Work Products"
                sname = src.properties.get("name")
                dname = dst.properties.get("name")
                if sname not in UNRESTRICTED_USAGE_SOURCES and (
                    sname, dname
                ) not in ALLOWED_USAGE:
                    return False, (
                        "No metamodel dependency between these work products"
                    )
                if dname not in SAFETY_ANALYSIS_WORK_PRODUCTS and not (
                    sname == "ODD" and dname == "Scenario Library"
                ):
                    return False, f"{conn_type} links must target a safety analysis work product"
                if (
                    sname in SAFETY_ANALYSIS_WORK_PRODUCTS
                    and dname in SAFETY_ANALYSIS_WORK_PRODUCTS
                ):
                    if sname != "Mission Profile":
                        if (sname, dname) in ALLOWED_PROPAGATIONS:
                            return False, "Use a Propagate relationship between safety analysis work products"
                        if (sname, dname) not in ALLOWED_ANALYSIS_USAGE:
                            return False, "No metamodel dependency between these safety analyses"
                # Prevent multiple 'Used' relationships between the same
                # work products within the active lifecycle phase. Only one
                # of "Used By", "Used after Review" or "Used after Approval"
                # may exist for a given source/target pair.
                phase = self.repo.active_phase
                used_stereos = {
                    "used by",
                    "used after review",
                    "used after approval",
                }
                for rel in self.repo.relationships:
                    if (
                        rel.source == src.element_id
                        and rel.target == dst.element_id
                        and rel.stereotype in used_stereos
                        and rel.phase == phase
                    ):
                        return False, (
                            "A 'Used' relationship between these work products "
                            "already exists in this phase",
                        )

        for node in (src, dst):
            limit = NODE_CONNECTION_LIMITS.get(node.obj_type)
            if limit is not None:
                used = self._decision_used_corners(node.obj_id)
                if len(used) >= limit:
                    return False, f"{node.obj_type} nodes support at most {limit} connections"

        return True, ""

    def _constrain_horizontal_movement(
        self, obj: SysMLObject, new_x: float
    ) -> float:
        """Return adjusted x to keep control flow connectors vertical."""
        diag = self.repo.diagrams.get(self.diagram_id)
        if not diag or diag.diag_type != "Control Flow Diagram":
            return new_x
        adjusted_x = new_x
        for conn in self.connections:
            if conn.conn_type in ("Control Action", "Feedback") and (
                conn.src == obj.obj_id or conn.dst == obj.obj_id
            ):
                other_id = conn.dst if conn.src == obj.obj_id else conn.src
                for other in self.objects:
                    if other.obj_id == other_id:
                        max_diff = (obj.width + other.width) / 2
                        diff = adjusted_x - other.x
                        if diff > max_diff:
                            adjusted_x = other.x + max_diff
                        elif diff < -max_diff:
                            adjusted_x = other.x - max_diff
        return adjusted_x

    def _constrain_control_flow_x(
        self, conn: DiagramConnection, new_x: float
    ) -> float:
        """Clamp connector x within the horizontal overlap of its objects."""
        diag = self.repo.diagrams.get(self.diagram_id)
        if not diag or diag.diag_type != "Control Flow Diagram":
            return new_x
        src = next((o for o in self.objects if o.obj_id == conn.src), None)
        dst = next((o for o in self.objects if o.obj_id == conn.dst), None)
        if not src or not dst:
            return new_x
        min_x = max(src.x - src.width / 2, dst.x - dst.width / 2)
        max_x = min(src.x + src.width / 2, dst.x + dst.width / 2)
        if new_x < min_x:
            return min_x
        if new_x > max_x:
            return max_x
        return new_x

    def on_left_press(self, event):
        x = self.canvas.canvasx(event.x)
        y = self.canvas.canvasy(event.y)
        conn_tools = _all_connection_tools()
        prefer = self.current_tool in conn_tools
        t = self.current_tool
        if t in (None, "Select"):
            conn = self.find_connection(x, y)
            if conn:
                if (event.state & 0x0001) and conn.style == "Custom":
                    conn.points.append((x / self.zoom, y / self.zoom))
                    self._sync_to_repository()
                self.selected_conn = conn
                self.selected_obj = None
                self.selected_objs = []
                self.dragging_point_index = None
                self.dragging_endpoint = None
                self.dragging_conn_mid = None
                self.dragging_conn_vec = None
                self.update_property_view()
                if conn.style == "Custom":
                    for idx, (px, py) in enumerate(conn.points):
                        hx = px * self.zoom
                        hy = py * self.zoom
                        if abs(hx - x) <= 4 and abs(hy - y) <= 4:
                            self.dragging_point_index = idx
                            self.conn_drag_offset = (x - hx, y - hy)
                            break
                elif conn.style == "Squared":
                    src_obj = self.get_object(conn.src)
                    dst_obj = self.get_object(conn.dst)
                    if src_obj and dst_obj:
                        mx = (
                            conn.points[0][0] * self.zoom
                            if conn.points
                            else ((src_obj.x + dst_obj.x) / 2 * self.zoom)
                        )
                        my = (src_obj.y + dst_obj.y) / 2 * self.zoom
                        if abs(mx - x) <= 4 and abs(my - y) <= 4:
                            self.dragging_point_index = 0
                            self.conn_drag_offset = (x - mx, 0)
                elif (
                    self.repo.diagrams.get(self.diagram_id).diag_type
                    == "Control Flow Diagram"
                    and conn.conn_type in ("Control Action", "Feedback")
                ):
                    src_obj = self.get_object(conn.src)
                    dst_obj = self.get_object(conn.dst)
                    if src_obj and dst_obj:
                        x_val = (
                            conn.points[0][0]
                            if conn.points
                            else (
                                max(
                                    src_obj.x - src_obj.width / 2,
                                    dst_obj.x - dst_obj.width / 2,
                                )
                                + min(
                                    src_obj.x + src_obj.width / 2,
                                    dst_obj.x + dst_obj.width / 2,
                                )
                            )
                            / 2
                        )
                        x_val = SysMLDiagramWindow._constrain_control_flow_x(
                            self, conn, x_val
                        )
                        mx = x_val * self.zoom
                        my = (src_obj.y + dst_obj.y) / 2 * self.zoom
                        if abs(mx - x) <= 4 and abs(my - y) <= 4:
                            self.dragging_point_index = 0
                            self.conn_drag_offset = (x - mx, 0)
                elif (
                    self.repo.diagrams.get(self.diagram_id).diag_type
                    == "Governance Diagram"
                    and conn.style == "Straight"
                ):
                    src_obj = self.get_object(conn.src)
                    dst_obj = self.get_object(conn.dst)
                    if src_obj and dst_obj:
                        sx, sy = self.edge_point(
                            src_obj,
                            dst_obj.x * self.zoom,
                            dst_obj.y * self.zoom,
                            conn.src_pos,
                        )
                        ex, ey = self.edge_point(
                            dst_obj,
                            src_obj.x * self.zoom,
                            src_obj.y * self.zoom,
                            conn.dst_pos,
                        )
                        mx = (sx + ex) / 2
                        my = (sy + ey) / 2
                        if abs(mx - x) <= 4 and abs(my - y) <= 4:
                            self.dragging_conn_mid = (mx, my)
                            self.conn_drag_offset = (x - mx, y - my)
                            self.dragging_conn_vec = (ex - sx, ey - sy)
                # check for dragging endpoints
                src_obj = self.get_object(conn.src)
                dst_obj = self.get_object(conn.dst)
                if src_obj and dst_obj:
                    sx, sy = self.edge_point(
                        src_obj,
                        dst_obj.x * self.zoom,
                        dst_obj.y * self.zoom,
                        conn.src_pos,
                    )
                    dxp, dyp = self.edge_point(
                        dst_obj,
                        src_obj.x * self.zoom,
                        src_obj.y * self.zoom,
                        conn.dst_pos,
                    )
                    if abs(sx - x) <= 6 and abs(sy - y) <= 6:
                        self.dragging_endpoint = "src"
                        self.conn_drag_offset = (x - sx, y - sy)
                        self.endpoint_drag_pos = None
                    elif abs(dxp - x) <= 6 and abs(dyp - y) <= 6:
                        self.dragging_endpoint = "dst"
                        self.conn_drag_offset = (x - dxp, y - dyp)
                        self.endpoint_drag_pos = None
                self.redraw()
                return

        obj = self.find_object(x, y, prefer_port=prefer)

        if obj and obj.obj_type == "Block" and t in (None, "Select"):
            hit = self.hit_compartment_toggle(obj, x, y)
            if hit:
                obj.collapsed[hit] = not obj.collapsed.get(hit, False)
                self._sync_to_repository()
                self.redraw()
                return

        if t in _all_connection_tools():
            if self.start is None:
                if obj:
                    self.start = obj
                    # Do not highlight objects while adding a connection
                    self.selected_obj = None
                    self.update_property_view()
                    self.temp_line_end = (x, y)
                    self.redraw()
            else:
                if obj and obj != self.start:
                    valid, msg = self.validate_connection(self.start, obj, t)
                    if valid:
                        if t == "Control Action":
                            arrow_default = "forward"
                        elif t == "Feedback":
                            arrow_default = "backward"
                        elif t == "Trace":
                            arrow_default = "both"
                        elif t in (
                            "Flow",
                            "Generalize",
                            "Generalization",
                            "Include",
                            "Extend",
                            "Propagate",
                            "Propagate by Review",
                            "Propagate by Approval",
                            "Used By",
                            "Used after Review",
                            "Used after Approval",
                            "Re-use",
                            "Satisfied by",
                            "Derived from",
                        ):
                            arrow_default = "forward"
                        else:
                            arrow_default = "none"
                        conn_stereo = (
                            "control action"
                            if t == "Control Action"
                            else "feedback" if t == "Feedback" else t.lower()
                        )
                        conn = DiagramConnection(
                            self.start.obj_id,
                            obj.obj_id,
                            t,
                            arrow=arrow_default,
                            stereotype=conn_stereo,
                        )
                        ok = True
                        if self.start.obj_type in ("Decision", "Merge"):
                            pref = self._nearest_diamond_corner(
                                self.start, obj.x * self.zoom, obj.y * self.zoom
                            )
                            w = self.start.width * self.zoom / 2
                            h = self.start.height * self.zoom / 2
                            cx = self.start.x * self.zoom
                            cy = self.start.y * self.zoom
                            rel = ((pref[0] - cx) / w, (pref[1] - cy) / h)
                            ok = self._assign_decision_corner(
                                conn, self.start, "src_pos", rel
                            )
                        if ok and obj.obj_type in ("Decision", "Merge"):
                            pref = self._nearest_diamond_corner(
                                obj, self.start.x * self.zoom, self.start.y * self.zoom
                            )
                            w = obj.width * self.zoom / 2
                            h = obj.height * self.zoom / 2
                            cx = obj.x * self.zoom
                            cy = obj.y * self.zoom
                            rel = ((pref[0] - cx) / w, (pref[1] - cy) / h)
                            ok = self._assign_decision_corner(conn, obj, "dst_pos", rel)
                        if ok:
                            self.connections.append(conn)
                        else:
                            messagebox.showwarning(
                                "Invalid Connection",
                                "Decision nodes support at most 4 connections",
                            )
                            conn = None
                        src_id = self.start.element_id
                        dst_id = obj.element_id
                        if conn and src_id and dst_id:
                            rel_stereo = (
                                "control action"
                                if t == "Control Action"
                                else "feedback" if t == "Feedback" else None
                            )
                            if t == "Trace":
                                rel1 = self.repo.create_relationship(
                                    t, src_id, dst_id, stereotype=rel_stereo
                                )
                                rel2 = self.repo.create_relationship(
                                    t, dst_id, src_id, stereotype=rel_stereo
                                )
                                self.repo.add_relationship_to_diagram(
                                    self.diagram_id, rel1.rel_id
                                )
                                self.repo.add_relationship_to_diagram(
                                    self.diagram_id, rel2.rel_id
                                )
                            else:
                                rel = self.repo.create_relationship(
                                    t, src_id, dst_id, stereotype=rel_stereo
                                )
                                self.repo.add_relationship_to_diagram(
                                    self.diagram_id, rel.rel_id
                                )
                                if t == "Generalization":
                                    inherit_block_properties(self.repo, src_id)
                        if conn:
                            self._sync_to_repository()
                            ConnectionDialog(self, conn)
                    else:
                        messagebox.showwarning("Invalid Connection", msg)
                self.start = None
                self.temp_line_end = None
                self.selected_obj = None
                self.update_property_view()
                # Return to select mode after completing a connection
                self.current_tool = "Select"
                self.canvas.configure(cursor="arrow")
                self.redraw()
        elif t and t != "Select":
            if t == "Existing Element":
                names = []
                id_map = {}
                diag = self.repo.diagrams.get(self.diagram_id)
                allowed = {"Actor", "Block"} if diag and diag.diag_type == "Control Flow Diagram" else None
                for eid, el in self.repo.elements.items():
                    if el.elem_type != "Package" and (not allowed or el.elem_type in allowed):
                        name = el.name or eid
                        names.append(name)
                        id_map[name] = eid
                if not names:
                    messagebox.showinfo("Add Element", "No elements available")
                    return
                dlg = SysMLObjectDialog.SelectElementDialog(self, names, title="Select Element")
                selected = dlg.result
                if not selected:
                    return
                elem_id = id_map[selected]
                element = self.repo.elements.get(elem_id)
                self.repo.add_element_to_diagram(self.diagram_id, elem_id)
                new_obj = SysMLObject(
                    _get_next_id(),
                    "Existing Element",
                    x / self.zoom,
                    y / self.zoom,
                    element_id=elem_id,
                    properties={"name": element.name if element else selected},
                )
            else:
                if t == "Port":
                    parent_obj = (
                        obj if obj and obj.obj_type in ("Part", "Block Boundary") else None
                    )
                    if parent_obj is None:
                        # Default to the IBD boundary if present
                        parent_obj = next(
                            (o for o in self.objects if o.obj_type == "Block Boundary"),
                            None,
                        )
                    if parent_obj is None:
                        return
                pkg = self.repo.diagrams[self.diagram_id].package
                element = self.repo.create_element(t, owner=pkg)
                self.repo.add_element_to_diagram(self.diagram_id, element.elem_id)
                new_obj = SysMLObject(
                    _get_next_id(),
                    t,
                    x / self.zoom,
                    y / self.zoom,
                    element_id=element.elem_id,
                )
            if t == "Block":
                new_obj.height = 140.0
                new_obj.width = 160.0
            elif t == "System Boundary":
                new_obj.width = 200.0
                new_obj.height = 120.0
            elif t in ("Decision", "Merge"):
                new_obj.width = 40.0
                new_obj.height = 40.0
            elif t == "Initial":
                new_obj.width = 20.0
                new_obj.height = 20.0
            elif t == "Final":
                new_obj.width = 30.0
                new_obj.height = 30.0
            elif t in ("Fork", "Join"):
                new_obj.width = 60.0
                new_obj.height = 10.0
            elif t == "Database":
                new_obj.width = 80.0
                new_obj.height = 60.0
                new_obj.properties.setdefault("name", "Database")
            elif t == "ANN":
                new_obj.width = 120.0
                new_obj.height = 80.0
                new_obj.properties.setdefault("name", "ANN")
            elif t == "Data acquisition":
                new_obj.width = 120.0
                new_obj.height = 80.0
                new_obj.properties.setdefault(
                    "compartments", "data source1;data source2;data source 3"
                )
                new_obj.properties.setdefault("name", "Data acquisition")
            key = f"{t.replace(' ', '')}Usage"

            for prop in SYSML_PROPERTIES.get(key, []):
                new_obj.properties.setdefault(prop, "")
            if t == "Port":
                new_obj.properties.setdefault("labelX", "8")
                new_obj.properties.setdefault("labelY", "-8")
                if parent_obj:
                    new_obj.properties["parent"] = str(parent_obj.obj_id)
                    self.snap_port_to_parent(new_obj, parent_obj)
                    # Persist the port by adding it to the parent object's list
                    pname = new_obj.properties.get("name") or ""
                    ports = [
                        p.strip()
                        for p in parent_obj.properties.get("ports", "").split(",")
                        if p.strip()
                    ]
                    if not pname:
                        base = "Port"
                        idx = 1
                        existing = set(ports)
                        existing.update(
                            p.properties.get("name")
                            for p in self.objects
                            if p.obj_type == "Port"
                            and p.properties.get("parent") == str(parent_obj.obj_id)
                        )
                        pname = base
                        while pname in existing:
                            pname = f"{base}{idx}"
                            idx += 1
                        new_obj.properties["name"] = pname
                        element.name = pname
                    if pname not in ports:
                        ports.append(pname)
                        parent_obj.properties["ports"] = ", ".join(ports)
                        if parent_obj.element_id and parent_obj.element_id in self.repo.elements:
                            self.repo.elements[parent_obj.element_id].properties["ports"] = (
                                parent_obj.properties["ports"]
                            )
            element.properties.update(new_obj.properties)
            self.ensure_text_fits(new_obj)
            if t == "System Boundary":
                self.objects.insert(0, new_obj)
            else:
                self.objects.append(new_obj)
            self.sort_objects()
            self._sync_to_repository()
            self.selected_obj = new_obj
            # After placing one object, revert to select mode so additional
            # clicks do not keep adding elements unintentionally
            self.current_tool = "Select"
            self.canvas.configure(cursor="arrow")
            self.redraw()
            self.update_property_view()
        else:
            if obj:
                self.selected_obj = obj
                self.selected_objs = [obj]
                self.drag_offset = (x / self.zoom - obj.x, y / self.zoom - obj.y)
                self.resizing_obj = None
                self.resize_edge = self.hit_resize_handle(obj, x, y)
                if self.resize_edge:
                    self.resizing_obj = obj
                self.redraw()
                self.update_property_view()
            else:
                conn = self.find_connection(x, y)
                if conn:
                    if (event.state & 0x0001) and conn.style == "Custom":
                        conn.points.append((x / self.zoom, y / self.zoom))
                        self._sync_to_repository()
                    self.selected_conn = conn
                    self.selected_obj = None
                    self.selected_objs = []
                    self.dragging_point_index = None
                    self.dragging_endpoint = None
                    self.update_property_view()
                    if conn.style == "Custom":
                        for idx, (px, py) in enumerate(conn.points):
                            hx = px * self.zoom
                            hy = py * self.zoom
                            if abs(hx - x) <= 4 and abs(hy - y) <= 4:
                                self.dragging_point_index = idx
                                self.conn_drag_offset = (x - hx, y - hy)
                                break
                    elif conn.style == "Squared":
                        src_obj = self.get_object(conn.src)
                        dst_obj = self.get_object(conn.dst)
                        if src_obj and dst_obj:
                            mx = (
                                conn.points[0][0] * self.zoom
                                if conn.points
                                else ((src_obj.x + dst_obj.x) / 2 * self.zoom)
                            )
                            my = (src_obj.y + dst_obj.y) / 2 * self.zoom
                            if abs(mx - x) <= 4 and abs(my - y) <= 4:
                                self.dragging_point_index = 0
                                self.conn_drag_offset = (x - mx, 0)
                    # check for dragging endpoints
                    src_obj = self.get_object(conn.src)
                    dst_obj = self.get_object(conn.dst)
                    if src_obj and dst_obj:
                        sx, sy = self.edge_point(
                            src_obj,
                            dst_obj.x * self.zoom,
                            dst_obj.y * self.zoom,
                            conn.src_pos,
                        )
                        dxp, dyp = self.edge_point(
                            dst_obj,
                            src_obj.x * self.zoom,
                            src_obj.y * self.zoom,
                            conn.dst_pos,
                        )
                        if abs(sx - x) <= 6 and abs(sy - y) <= 6:
                            self.dragging_endpoint = "src"
                            self.conn_drag_offset = (x - sx, y - sy)
                            self.endpoint_drag_pos = None
                        elif abs(dxp - x) <= 6 and abs(dyp - y) <= 6:
                            self.dragging_endpoint = "dst"
                            self.conn_drag_offset = (x - dxp, y - dyp)
                            self.endpoint_drag_pos = None
                    self.redraw()
                else:
                    # allow clicking on the resize handle even if outside the object
                    if self.selected_obj:
                        self.resize_edge = self.hit_resize_handle(self.selected_obj, x, y)
                        if self.resize_edge:
                            self.resizing_obj = self.selected_obj
                            return
                    self.selected_obj = None
                    self.selected_objs = []
                    self.selected_conn = None
                    self.resizing_obj = None
                    self.resize_edge = None
                    if self.current_tool == "Select":
                        self.select_rect_start = (x, y)
                        self.select_rect_id = self.canvas.create_rectangle(
                            x, y, x, y, dash=(2, 2), outline="blue"
                        )
                    self.redraw()
                    self.update_property_view()

    def on_left_drag(self, event):
        if self.start and self.current_tool in _all_connection_tools():
            x = self.canvas.canvasx(event.x)
            y = self.canvas.canvasy(event.y)
            self.temp_line_end = (x, y)
            self.redraw()
            return
        if self.select_rect_start:
            x = self.canvas.canvasx(event.x)
            y = self.canvas.canvasy(event.y)
            self.canvas.coords(
                self.select_rect_id,
                self.select_rect_start[0],
                self.select_rect_start[1],
                x,
                y,
            )
            self._update_drag_selection(x, y)
            return
        if (
            getattr(self, "dragging_conn_mid", None)
            and self.selected_conn
            and self.current_tool == "Select"
        ):
            x = self.canvas.canvasx(event.x) - self.conn_drag_offset[0]
            y = self.canvas.canvasy(event.y) - self.conn_drag_offset[1]
            src_obj = self.get_object(self.selected_conn.src)
            dst_obj = self.get_object(self.selected_conn.dst)
            vec = getattr(self, "dragging_conn_vec", None)
            if src_obj and dst_obj and vec:
                dx, dy = vec
                sx, sy = self._line_rect_intersection(x, y, -dx, -dy, src_obj)
                ex, ey = self._line_rect_intersection(x, y, dx, dy, dst_obj)
                rx = (sx / self.zoom - src_obj.x) / (src_obj.width / 2)
                ry = (sy / self.zoom - src_obj.y) / (src_obj.height / 2)
                if src_obj.obj_type in ("Decision", "Merge"):
                    if not self._assign_decision_corner(
                        self.selected_conn, src_obj, "src_pos", (rx, ry)
                    ):
                        pass
                else:
                    self.selected_conn.src_pos = (rx, ry)
                rx = (ex / self.zoom - dst_obj.x) / (dst_obj.width / 2)
                ry = (ey / self.zoom - dst_obj.y) / (dst_obj.height / 2)
                if dst_obj.obj_type in ("Decision", "Merge"):
                    if not self._assign_decision_corner(
                        self.selected_conn, dst_obj, "dst_pos", (rx, ry)
                    ):
                        pass
                else:
                    self.selected_conn.dst_pos = (rx, ry)
            self.redraw()
            return
        if (
            self.dragging_endpoint is not None
            and self.selected_conn
            and self.current_tool == "Select"
        ):
            x = self.canvas.canvasx(event.x) - self.conn_drag_offset[0]
            y = self.canvas.canvasy(event.y) - self.conn_drag_offset[1]
            if self.dragging_endpoint == "src":
                obj = self.get_object(self.selected_conn.src)
            else:
                obj = self.get_object(self.selected_conn.dst)
            if obj:
                cx = obj.x * self.zoom
                cy = obj.y * self.zoom
                w = obj.width * self.zoom / 2
                h = obj.height * self.zoom / 2
                thresh = max(w, h) + CONNECTION_SELECT_RADIUS
                if math.hypot(x - cx, y - cy) <= thresh:
                    self.endpoint_drag_pos = None
                    ex, ey = self.edge_point(obj, x, y, apply_radius=False)
                    rx = (ex / self.zoom - obj.x) / (obj.width / 2)
                    ry = (ey / self.zoom - obj.y) / (obj.height / 2)
                    if self.dragging_endpoint == "src":
                        if obj.obj_type in ("Decision", "Merge"):
                            if not self._assign_decision_corner(
                                self.selected_conn, obj, "src_pos", (rx, ry)
                            ):
                                pass
                        else:
                            self.selected_conn.src_pos = (rx, ry)
                    else:
                        if obj.obj_type in ("Decision", "Merge"):
                            if not self._assign_decision_corner(
                                self.selected_conn, obj, "dst_pos", (rx, ry)
                            ):
                                pass
                        else:
                            self.selected_conn.dst_pos = (rx, ry)
                else:
                    self.endpoint_drag_pos = (x, y)
            self.redraw()
            return
        if (
            self.dragging_point_index is not None
            and self.selected_conn
            and self.current_tool == "Select"
        ):
            x = self.canvas.canvasx(event.x)
            y = self.canvas.canvasy(event.y)
            px = (x - self.conn_drag_offset[0]) / self.zoom
            py = (y - self.conn_drag_offset[1]) / self.zoom
            if self.selected_conn.style == "Squared":
                if not self.selected_conn.points:
                    self.selected_conn.points.append((px, 0))
                else:
                    self.selected_conn.points[0] = (px, 0)
            elif (
                self.repo.diagrams.get(self.diagram_id).diag_type
                == "Control Flow Diagram"
                and self.selected_conn.conn_type in ("Control Action", "Feedback")
            ):
                px = SysMLDiagramWindow._constrain_control_flow_x(
                    self, self.selected_conn, px
                )
                if not self.selected_conn.points:
                    self.selected_conn.points.append((px, 0))
                else:
                    self.selected_conn.points[0] = (px, 0)
            else:
                self.selected_conn.points[self.dragging_point_index] = (px, py)
            self.redraw()
            return
        if not self.selected_obj:
            return
        x = self.canvas.canvasx(event.x)
        y = self.canvas.canvasy(event.y)
        if self.resizing_obj:
            obj = self.resizing_obj
            if obj.obj_type in (
                "Initial",
                "Final",
                "Actor",
                "Decision",
                "Merge",
                "Work Product",
            ):
                return
            min_w, min_h = (10.0, 10.0)
            if obj.obj_type == "Block":
                min_w, min_h = self._min_block_size(obj)
            elif obj.obj_type in ("Action", "CallBehaviorAction"):
                min_w, min_h = self._min_action_size(obj)
            elif obj.obj_type == "Data acquisition":
                min_w, min_h = self._min_data_acquisition_size(obj)
            elif obj.obj_type == "Block Boundary":
                min_w, min_h = _boundary_min_size(obj, self.objects)
            left = obj.x - obj.width / 2
            right = obj.x + obj.width / 2
            top = obj.y - obj.height / 2
            bottom = obj.y + obj.height / 2
            if "e" in self.resize_edge:
                new_right = x / self.zoom
                if new_right - left < min_w:
                    new_right = left + min_w
                right = new_right
            if "w" in self.resize_edge:
                new_left = x / self.zoom
                if right - new_left < min_w:
                    new_left = right - min_w
                left = new_left
            if obj.obj_type not in ("Fork", "Join", "Existing Element"):
                if "s" in self.resize_edge:
                    new_bottom = y / self.zoom
                    if new_bottom - top < min_h:
                        new_bottom = top + min_h
                    bottom = new_bottom
                if "n" in self.resize_edge:
                    new_top = y / self.zoom
                    if bottom - new_top < min_h:
                        new_top = bottom - min_h
                    top = new_top
            new_w = right - left
            new_h = bottom - top
            obj.x = (left + right) / 2
            obj.y = (top + bottom) / 2
            obj.width = new_w
            obj.height = new_h
            if obj.obj_type == "Part":
                update_ports_for_part(obj, self.objects)
            if obj.obj_type == "Block Boundary":
                update_ports_for_boundary(obj, self.objects)
                ensure_boundary_contains_parts(obj, self.objects)
            self.redraw()
            return
        if self.selected_obj.obj_type == "Port" and "parent" in self.selected_obj.properties:
            parent = self.get_object(int(self.selected_obj.properties["parent"]))
            if parent:
                self.selected_obj.x = x / self.zoom
                self.selected_obj.y = y / self.zoom
                self.snap_port_to_parent(self.selected_obj, parent)
        else:
            old_x = self.selected_obj.x
            old_y = self.selected_obj.y
            new_x = x / self.zoom - self.drag_offset[0]
            new_x = self._constrain_horizontal_movement(self.selected_obj, new_x)
            self.selected_obj.x = new_x
            self.selected_obj.y = y / self.zoom - self.drag_offset[1]
            dx = self.selected_obj.x - old_x
            dy = self.selected_obj.y - old_y
            if self.selected_obj.obj_type in ("Part", "Block Boundary"):
                for p in self.objects:
                    if p.obj_type == "Port" and p.properties.get("parent") == str(
                        self.selected_obj.obj_id
                    ):
                        p.x += dx
                        p.y += dy
                        self.snap_port_to_parent(p, self.selected_obj)
            if self.selected_obj.obj_type == "Block Boundary":
                for o in self.objects:
                    if o.obj_type == "Part":
                        o.x += dx
                        o.y += dy
                        for p in self.objects:
                            if (
                                p.obj_type == "Port"
                                and p.properties.get("parent") == str(o.obj_id)
                            ):
                                p.x += dx
                                p.y += dy
            if self.selected_obj.obj_type == "System Boundary":
                for o in self.objects:
                    if o.properties.get("boundary") == str(self.selected_obj.obj_id):
                        o.x += dx
                        o.y += dy
            boundary = self.get_ibd_boundary()
            if boundary:
                ensure_boundary_contains_parts(boundary, self.objects)
        self.redraw()
        self._sync_to_repository()
        if self.app:
            self.app.update_views()

    def on_left_release(self, event):
        if self.start and self.current_tool in _all_connection_tools():
            x = self.canvas.canvasx(event.x)
            y = self.canvas.canvasy(event.y)
            obj = self.find_object(
                x,
                y,
                prefer_port=True,
            )
            if obj and obj != self.start:
                valid, msg = self.validate_connection(self.start, obj, self.current_tool)
                if valid:
                    if self.current_tool == "Control Action":
                        arrow_default = "forward"
                    elif self.current_tool == "Feedback":
                        arrow_default = "backward"
                    elif self.current_tool == "Trace":
                        arrow_default = "both"
                    elif self.current_tool in _arrow_forward_types():
                        arrow_default = "forward"
                    else:
                        arrow_default = "none"
                    conn_stereo = (
                        "control action"
                        if self.current_tool == "Control Action"
                        else "feedback" if self.current_tool == "Feedback" else self.current_tool.lower()
                    )
                    conn = DiagramConnection(
                        self.start.obj_id,
                        obj.obj_id,
                        self.current_tool,
                        arrow=arrow_default,
                        stereotype=conn_stereo,
                    )
                    if self.current_tool == "Connector":
                        src_flow = self.start.properties.get("flow") if self.start.obj_type == "Port" else None
                        dst_flow = obj.properties.get("flow") if obj.obj_type == "Port" else None
                        if src_flow or dst_flow:
                            conn.mid_arrow = True
                            if src_flow and dst_flow:
                                dir_a = self.start.properties.get("direction", "out").lower()
                                dir_b = obj.properties.get("direction", "out").lower()
                                if dir_a == "out":
                                    conn.name = src_flow
                                    conn.arrow = "forward"
                                elif dir_b == "out":
                                    conn.name = dst_flow
                                    conn.arrow = "backward"
                                else:
                                    conn.name = src_flow
                                    conn.arrow = "both"
                            elif src_flow:
                                conn.name = src_flow
                                dir_attr = self.start.properties.get("direction", "out")
                                if dir_attr == "in":
                                    conn.arrow = "backward"
                                elif dir_attr == "out":
                                    conn.arrow = "forward"
                                else:
                                    conn.arrow = "both"
                            else:
                                conn.name = dst_flow
                                dir_attr = obj.properties.get("direction", "out")
                                if dir_attr == "in":
                                    conn.arrow = "forward"
                                elif dir_attr == "out":
                                    conn.arrow = "backward"
                                else:
                                    conn.arrow = "both"
                    self._assign_decision_corners(conn)
                    self.connections.append(conn)
                    if self.start.element_id and obj.element_id:
                        rel_stereo = (
                            "control action"
                            if self.current_tool == "Control Action"
                            else "feedback"
                            if self.current_tool == "Feedback"
                            else None
                        )
                        if self.current_tool == "Trace":
                            rel1 = self.repo.create_relationship(
                                self.current_tool,
                                self.start.element_id,
                                obj.element_id,
                                stereotype=rel_stereo,
                            )
                            rel2 = self.repo.create_relationship(
                                self.current_tool,
                                obj.element_id,
                                self.start.element_id,
                                stereotype=rel_stereo,
                            )
                            self.repo.add_relationship_to_diagram(
                                self.diagram_id, rel1.rel_id
                            )
                            self.repo.add_relationship_to_diagram(
                                self.diagram_id, rel2.rel_id
                            )
                        else:
                            rel = self.repo.create_relationship(
                                self.current_tool,
                                self.start.element_id,
                                obj.element_id,
                                stereotype=rel_stereo,
                            )
                            self.repo.add_relationship_to_diagram(
                                self.diagram_id, rel.rel_id
                            )
                            if self.current_tool == "Generalization":
                                inherit_block_properties(
                                    self.repo, self.start.element_id
                                )
                    self._sync_to_repository()
                    ConnectionDialog(self, conn)
                else:
                    messagebox.showwarning("Invalid Connection", msg)
        if self.select_rect_start:
            x = self.canvas.canvasx(event.x)
            y = self.canvas.canvasy(event.y)
            self.canvas.coords(
                self.select_rect_id,
                self.select_rect_start[0],
                self.select_rect_start[1],
                x,
                y,
            )
            self._update_drag_selection(x, y)
            self.canvas.delete(self.select_rect_id)
            self.select_rect_start = None
            self.select_rect_id = None
        self.start = None
        self.temp_line_end = None
        # Return to select mode after completing a connection
        self.current_tool = "Select"
        self.canvas.configure(cursor="arrow")
        self.resizing_obj = None
        self.resize_edge = None
        if self.dragging_point_index is not None and self.selected_conn:
            self._sync_to_repository()
        self.dragging_point_index = None
        if getattr(self, "dragging_conn_mid", None) and self.selected_conn:
            self._sync_to_repository()
        self.dragging_conn_mid = None
        self.dragging_conn_vec = None
        if self.dragging_endpoint is not None and self.selected_conn:
            x = self.canvas.canvasx(event.x)
            y = self.canvas.canvasy(event.y)
            obj = self.find_object(x, y, prefer_port=True)
            src_obj = self.get_object(self.selected_conn.src)
            dst_obj = self.get_object(self.selected_conn.dst)
            if obj and obj not in (src_obj, dst_obj):
                if self.dragging_endpoint == "src":
                    valid, msg = self.validate_connection(
                        obj, dst_obj, self.selected_conn.conn_type
                    )
                else:
                    valid, msg = self.validate_connection(
                        src_obj, obj, self.selected_conn.conn_type
                    )
                if valid and src_obj and dst_obj and obj.element_id:
                    for rel in self.repo.relationships:
                        if (
                            rel.source == src_obj.element_id
                            and rel.target == dst_obj.element_id
                            and rel.rel_type == self.selected_conn.conn_type
                        ):
                            if self.selected_conn.conn_type == "Generalization":
                                if self.dragging_endpoint == "dst":
                                    msgbox = "Changing inheritance will remove all inherited parts, properties and attributes. Continue?"
                                    if not messagebox.askyesno("Change Inheritance", msgbox):
                                        break
                                    remove_inherited_block_properties(
                                        self.repo, src_obj.element_id, dst_obj.element_id
                                    )
                                    rel.target = obj.element_id
                                    self.selected_conn.dst = obj.obj_id
                                    inherit_block_properties(self.repo, src_obj.element_id)
                                else:
                                    msgbox = "Changing inheritance will remove all inherited parts, properties and attributes. Continue?"
                                    if not messagebox.askyesno("Change Inheritance", msgbox):
                                        break
                                    remove_inherited_block_properties(
                                        self.repo, src_obj.element_id, dst_obj.element_id
                                    )
                                    rel.source = obj.element_id
                                    self.selected_conn.src = obj.obj_id
                                    inherit_block_properties(self.repo, obj.element_id)
                            else:
                                if self.selected_conn.conn_type in (
                                    "Aggregation",
                                    "Composite Aggregation",
                                ):
                                    msg = "Delete aggregation and its part?"
                                    if messagebox.askyesno(
                                        "Remove Aggregation", msg
                                    ):
                                        remove_aggregation_part(
                                            self.repo,
                                            src_obj.element_id,
                                            dst_obj.element_id,
                                            remove_object=self.selected_conn.conn_type
                                            == "Composite Aggregation",
                                            app=getattr(self, "app", None),
                                        )
                                if self.dragging_endpoint == "dst":
                                    rel.target = obj.element_id
                                    self.selected_conn.dst = obj.obj_id
                                    new_whole = src_obj.element_id
                                    new_part = obj.element_id
                                else:
                                    rel.source = obj.element_id
                                    self.selected_conn.src = obj.obj_id
                                    new_whole = obj.element_id
                                    new_part = dst_obj.element_id
                                if self.selected_conn.conn_type == "Composite Aggregation":
                                    add_composite_aggregation_part(
                                        self.repo,
                                        new_whole,
                                        new_part,
                                        self.selected_conn.multiplicity,
                                        app=getattr(self, "app", None),
                                    )
                                elif self.selected_conn.conn_type == "Aggregation":
                                    add_aggregation_part(
                                        self.repo,
                                        new_whole,
                                        new_part,
                                        self.selected_conn.multiplicity,
                                        app=getattr(self, "app", None),
                                    )
                                else:
                                    if self.dragging_endpoint == "dst":
                                        rel.target = obj.element_id
                                        self.selected_conn.dst = obj.obj_id
                                    else:
                                        rel.source = obj.element_id
                                        self.selected_conn.src = obj.obj_id
                            break
                    self._assign_decision_corners(self.selected_conn)
                    self._sync_to_repository()
                elif not valid:
                    messagebox.showwarning("Invalid Connection", msg)
            elif obj is None:
                if self.selected_conn in self.connections:
                    self.connections.remove(self.selected_conn)
                    if (
                        src_obj
                        and dst_obj
                        and src_obj.element_id
                        and dst_obj.element_id
                    ):
                        for rel in list(self.repo.relationships):
                            if (
                                rel.source == src_obj.element_id
                                and rel.target == dst_obj.element_id
                                and rel.rel_type == self.selected_conn.conn_type
                            ):
                                self.repo.relationships.remove(rel)
                                diag = self.repo.diagrams.get(self.diagram_id)
                                if diag and rel.rel_id in diag.relationships:
                                    diag.relationships.remove(rel.rel_id)
                                if self.selected_conn.conn_type == "Generalization":
                                    remove_inherited_block_properties(
                                        self.repo,
                                        src_obj.element_id,
                                        dst_obj.element_id,
                                    )
                                    inherit_block_properties(
                                        self.repo, src_obj.element_id
                                    )
                                elif self.selected_conn.conn_type in (
                                    "Aggregation",
                                    "Composite Aggregation",
                                ):
                                    remove_aggregation_part(
                                        self.repo,
                                        src_obj.element_id,
                                        dst_obj.element_id,
                                        remove_object=self.selected_conn.conn_type
                                        == "Composite Aggregation",
                                        app=getattr(self, "app", None),
                                    )
                                break
                    self.selected_conn = None
                    self._sync_to_repository()
            else:
                self._sync_to_repository()
            self.dragging_endpoint = None
            self.conn_drag_offset = None
            self.endpoint_drag_pos = None
        else:
            self.dragging_endpoint = None
            self.conn_drag_offset = None
            self.endpoint_drag_pos = None
        if self.selected_obj and self.current_tool == "Select":
            if self.selected_obj.obj_type != "System Boundary":
                b = self.find_boundary_for_obj(self.selected_obj)
                if b:
                    self.selected_obj.properties["boundary"] = str(b.obj_id)
                else:
                    self.selected_obj.properties.pop("boundary", None)
            self._sync_to_repository()
        self.redraw()

    def on_mouse_move(self, event):
        if self.start and self.current_tool in (
            "Association",
            "Include",
            "Extend",
            "Flow",
            "Propagate",
            "Propagate by Review",
            "Propagate by Approval",
            "Used By",
            "Used after Review",
            "Used after Approval",
            "Re-use",
            "Trace",
            "Connector",
            "Generalization",
            "Generalize",
            "Communication Path",
            "Aggregation",
            "Composite Aggregation",
            "Control Action",
            "Feedback",
        ):
            x = self.canvas.canvasx(event.x)
            y = self.canvas.canvasy(event.y)
            self.temp_line_end = (x, y)
            self.redraw()

    def on_mouse_move(self, event):
        if self.start and self.current_tool in (
            "Association",
            "Include",
            "Extend",
            "Flow",
            "Propagate",
            "Propagate by Review",
            "Propagate by Approval",
            "Used By",
            "Used after Review",
            "Used after Approval",
            "Re-use",
            "Trace",
            "Connector",
            "Generalization",
            "Generalize",
            "Communication Path",
            "Aggregation",
            "Composite Aggregation",
            "Control Action",
            "Feedback",
        ):
            x = self.canvas.canvasx(event.x)
            y = self.canvas.canvasy(event.y)
            self.temp_line_end = (x, y)
            self.redraw()

    def on_double_click(self, event):
        x = self.canvas.canvasx(event.x)
        y = self.canvas.canvasy(event.y)
        conn = self.find_connection(x, y)
        obj = None
        if conn is None:
            obj = self.find_object(x, y)
        if conn:
            ConnectionDialog(self, conn)
            self.redraw()
        elif obj:
            if self._open_linked_diagram(obj):
                return
            SysMLObjectDialog(self, obj)
            self._sync_to_repository()
            self.redraw()
            if getattr(self, "app", None):
                self.app.update_views()

    def on_rc_press(self, event):
        self.rc_dragged = False
        self.canvas.scan_mark(event.x, event.y)

    def on_rc_drag(self, event):
        self.rc_dragged = True
        self.canvas.scan_dragto(event.x, event.y, gain=1)

    def on_rc_release(self, event):
        if not self.rc_dragged:
            self.show_context_menu(event)

    def show_context_menu(self, event):
        x = self.canvas.canvasx(event.x)
        y = self.canvas.canvasy(event.y)
        conn = self.find_connection(x, y)
        obj = None
        if not conn:
            obj = self.find_object(x, y)
            if not obj:
                diag = self.repo.diagrams.get(self.diagram_id)
                if diag and diag.diag_type == "Internal Block Diagram":
                    menu = tk.Menu(self, tearoff=0)
                    menu.add_command(label="Set Father", command=self._set_diagram_father)
                    menu.tk_popup(event.x_root, event.y_root)
                return
        self.selected_obj = obj
        self.selected_conn = conn
        menu = tk.Menu(self, tearoff=0)
        if obj:
            menu.add_command(label="Properties", command=lambda: self._edit_object(obj))
            diag_id = self.repo.get_linked_diagram(obj.element_id)
            if diag_id and diag_id in self.repo.diagrams or obj.properties.get("view"):
                menu.add_command(
                    label="Open Linked Diagram", command=lambda: self._open_linked_diagram(obj)
                )
            menu.add_separator()
            menu.add_command(label="Copy", command=self.copy_selected)
            menu.add_command(label="Cut", command=self.cut_selected)
            menu.add_command(label="Paste", command=self.paste_selected)
            diag = self.repo.diagrams.get(self.diagram_id)
            if diag and diag.diag_type == "Internal Block Diagram" and obj.obj_type == "Part":
                menu.add_separator()
                menu.add_command(
                    label="Remove Part from Diagram",
                    command=lambda: self.remove_part_diagram(obj),
                )
                menu.add_command(
                    label="Remove Part from Model",
                    command=lambda: self.remove_part_model(obj),
                )
            menu.add_separator()
            menu.add_command(label="Delete", command=self.delete_selected)
        elif conn:
            menu.add_command(label="Properties", command=lambda: ConnectionDialog(self, conn))
            menu.add_separator()
            menu.add_command(label="Delete", command=self.delete_selected)
        menu.tk_popup(event.x_root, event.y_root)

    def _edit_object(self, obj):
        SysMLObjectDialog(self, obj)
        self._sync_to_repository()
        self.redraw()
        if self.app:
            self.app.update_views()
        self.update_property_view()
        if getattr(self, "app", None):
            self.app.update_views()

    def _open_linked_diagram(self, obj) -> bool:
        diag_id = self.repo.get_linked_diagram(obj.element_id)
        if not diag_id and obj.obj_type == "Part":
            def_id = obj.properties.get("definition")
            if def_id:
                diag_id = self.repo.get_linked_diagram(def_id)
        view_id = obj.properties.get("view")
        if (
            obj.obj_type in ("CallBehaviorAction", "Action")
            and diag_id
            and view_id
            and view_id in self.repo.diagrams
        ):
            if messagebox.askyesno("Open Diagram", "Open Behavior Diagram?\nChoose No for View"):
                chosen = diag_id
            else:
                chosen = view_id
        else:
            chosen = diag_id or view_id
        if not chosen or chosen not in self.repo.diagrams:
            return False
        # Avoid opening duplicate windows for the same diagram within the
        # current container. If a child frame already displays the chosen
        # diagram, simply return.
        for child in self.master.winfo_children():
            if getattr(child, "diagram_id", None) == chosen:
                return True
        diag = self.repo.diagrams[chosen]
        history = self.diagram_history + [self.diagram_id]
        if diag.diag_type == "Use Case Diagram":
            UseCaseDiagramWindow(self.master, self.app, diagram_id=chosen, history=history)
        elif diag.diag_type == "Activity Diagram":
            ActivityDiagramWindow(self.master, self.app, diagram_id=chosen, history=history)
        elif diag.diag_type == "Governance Diagram":
            GovernanceDiagramWindow(self.master, self.app, diagram_id=chosen, history=history)
        elif diag.diag_type == "Block Diagram":
            BlockDiagramWindow(self.master, self.app, diagram_id=chosen, history=history)
        elif diag.diag_type == "Internal Block Diagram":
            InternalBlockDiagramWindow(self.master, self.app, diagram_id=chosen, history=history)
        self._sync_to_repository()
        self.destroy()
        return True

    def _set_diagram_father(self) -> None:
        diag = self.repo.diagrams.get(self.diagram_id)
        if not diag or diag.diag_type != "Internal Block Diagram":
            return
        dlg = DiagramPropertiesDialog(self, diag)
        for data in getattr(dlg, "added_parts", []):
            self.objects.append(SysMLObject(**data))
        self._sync_to_repository()
        self.redraw()
        if self.app:
            self.app.update_views()

    def go_back(self):
        if not self.diagram_history:
            return
        prev_id = self.diagram_history.pop()
        diag = self.repo.diagrams.get(prev_id)
        if not diag:
            return
        if diag.diag_type == "Use Case Diagram":
            UseCaseDiagramWindow(
                self.master, self.app, diagram_id=prev_id, history=self.diagram_history
            )
        elif diag.diag_type == "Activity Diagram":
            ActivityDiagramWindow(
                self.master, self.app, diagram_id=prev_id, history=self.diagram_history
            )
        elif diag.diag_type == "Governance Diagram":
            GovernanceDiagramWindow(
                self.master, self.app, diagram_id=prev_id, history=self.diagram_history
            )
        elif diag.diag_type == "Block Diagram":
            BlockDiagramWindow(
                self.master, self.app, diagram_id=prev_id, history=self.diagram_history
            )
        elif diag.diag_type == "Internal Block Diagram":
            InternalBlockDiagramWindow(
                self.master, self.app, diagram_id=prev_id, history=self.diagram_history
            )
        self._sync_to_repository()
        self.destroy()

    def on_ctrl_mousewheel(self, event):
        if event.delta > 0:
            self.zoom_in()
        else:
            self.zoom_out()

    # ------------------------------------------------------------
    # Utility methods
    # ------------------------------------------------------------
    def find_object(self, x: float, y: float, prefer_port: bool = False) -> SysMLObject | None:
        """Return the diagram object under ``(x, y)``.

        When ``prefer_port`` is ``True`` ports are looked up first so they
        are selected over overlapping parent objects like a Block Boundary.
        """
        if prefer_port:
            for obj in reversed(self.objects):
                if obj.obj_type != "Port":
                    continue
                ox = obj.x * self.zoom
                oy = obj.y * self.zoom
                w = obj.width * self.zoom / 2
                h = obj.height * self.zoom / 2
                if ox - w <= x <= ox + w and oy - h <= y <= oy + h:
                    return obj

        for obj in reversed(self.objects):
            ox = obj.x * self.zoom
            oy = obj.y * self.zoom
            w = obj.width * self.zoom / 2
            h = obj.height * self.zoom / 2
            if obj.obj_type in ("Initial", "Final"):
                r = min(w, h)
                if (x - ox) ** 2 + (y - oy) ** 2 <= r**2:
                    return obj
            elif ox - w <= x <= ox + w and oy - h <= y <= oy + h:
                return obj
        return None

    def hit_resize_handle(self, obj: SysMLObject, x: float, y: float) -> str | None:
        if obj.obj_type in (
            "Initial",
            "Final",
            "Actor",
            "Decision",
            "Merge",
            "Work Product",
        ):
            return None
        margin = 5
        ox = obj.x * self.zoom
        oy = obj.y * self.zoom
        w = obj.width * self.zoom / 2
        h = obj.height * self.zoom / 2
        left = ox - w
        right = ox + w
        top = oy - h
        bottom = oy + h
        near_left = abs(x - left) <= margin
        near_right = abs(x - right) <= margin
        near_top = abs(y - top) <= margin
        near_bottom = abs(y - bottom) <= margin
        if near_left and near_top:
            return "nw"
        if near_right and near_top:
            return "ne"
        if near_left and near_bottom:
            return "sw"
        if near_right and near_bottom:
            return "se"
        if near_left:
            return "w"
        if near_right:
            return "e"
        if near_top:
            return "n"
        if near_bottom:
            return "s"
        return None

    def hit_compartment_toggle(self, obj: SysMLObject, x: float, y: float) -> str | None:
        """Return the label of the compartment toggle hit at *(x, y)* or ``None``."""
        for oid, label, (x1, y1, x2, y2) in self.compartment_buttons:
            if oid == obj.obj_id and x1 <= x <= x2 and y1 <= y <= y2:
                return label
        return None

    def _dist_to_segment(self, p, a, b) -> float:
        px, py = p
        ax, ay = a
        bx, by = b
        if ax == bx and ay == by:
            return ((px - ax) ** 2 + (py - ay) ** 2) ** 0.5
        t = ((px - ax) * (bx - ax) + (py - ay) * (by - ay)) / ((bx - ax) ** 2 + (by - ay) ** 2)
        t = max(0, min(1, t))
        lx = ax + t * (bx - ax)
        ly = ay + t * (by - ay)
        return ((px - lx) ** 2 + (py - ly) ** 2) ** 0.5

    def _segment_intersection(self, p1, p2, p3, p4):
        """Return intersection point (x, y, t) of segments *p1*-*p2* and *p3*-*p4* or None."""
        x1, y1 = p1
        x2, y2 = p2
        x3, y3 = p3
        x4, y4 = p4
        denom = (y4 - y3) * (x2 - x1) - (x4 - x3) * (y2 - y1)
        if denom == 0:
            return None
        t = ((x3 - x1) * (y4 - y3) - (y3 - y1) * (x4 - x3)) / denom
        u = ((x3 - x1) * (y2 - y1) - (y3 - y1) * (x2 - x1)) / denom
        if 0 <= t <= 1 and 0 <= u <= 1:
            ix = x1 + t * (x2 - x1)
            iy = y1 + t * (y2 - y1)
            return ix, iy, t
        return None

    def _nearest_diamond_corner(self, obj: SysMLObject, tx: float, ty: float) -> Tuple[float, float]:
        """Return the diamond corner of *obj* closest to the target (*tx*, *ty*)."""
        x = obj.x * self.zoom
        y = obj.y * self.zoom
        w = obj.width * self.zoom / 2
        h = obj.height * self.zoom / 2
        corners = [
            (x, y - h),
            (x + w, y),
            (x, y + h),
            (x - w, y),
        ]
        return min(corners, key=lambda p: (p[0] - tx) ** 2 + (p[1] - ty) ** 2)

    def _corner_index(self, pos: tuple[float, float]) -> int:
        rx, ry = pos
        if abs(rx) >= abs(ry):
            return 1 if rx >= 0 else 3
        else:
            return 2 if ry >= 0 else 0

    def _decision_used_corners(
        self, obj_id: int, exclude: DiagramConnection | None = None
    ) -> set[int]:
        used: set[int] = set()
        for conn in self.connections:
            if conn is exclude:
                continue
            if conn.src == obj_id and conn.src_pos:
                used.add(self._corner_index(conn.src_pos))
            if conn.dst == obj_id and conn.dst_pos:
                used.add(self._corner_index(conn.dst_pos))
        return used

    def _choose_decision_corner(
        self, node: SysMLObject, other: SysMLObject, used: set[int]
    ) -> tuple[float, float] | None:
        corners = [(0.0, -1.0), (1.0, 0.0), (0.0, 1.0), (-1.0, 0.0)]
        w = node.width * self.zoom / 2
        h = node.height * self.zoom / 2
        corner_pts = [
            (node.x * self.zoom, node.y * self.zoom - h),
            (node.x * self.zoom + w, node.y * self.zoom),
            (node.x * self.zoom, node.y * self.zoom + h),
            (node.x * self.zoom - w, node.y * self.zoom),
        ]
        pref = self._nearest_diamond_corner(node, other.x * self.zoom, other.y * self.zoom)
        pref_idx = corner_pts.index(pref)
        order = [pref_idx, (pref_idx + 1) % 4, (pref_idx + 3) % 4, (pref_idx + 2) % 4]
        for idx in order:
            if idx not in used:
                return corners[idx]
        return None

    def _assign_decision_corner(
        self,
        conn: DiagramConnection,
        node: SysMLObject,
        attr: str,
        pref: tuple[float, float] | None = None,
    ) -> bool:
        """Assign a connection endpoint to a unique corner of *node*.

        ``attr`` is either ``"src_pos"`` or ``"dst_pos"`` identifying which
        endpoint to update.  ``pref`` optionally provides a preferred relative
        location.  The method ensures that each decision/merge node is limited to
        four connections, one per corner.  Returns ``True`` if a corner was
        assigned, ``False`` when no free corner is available.
        """

        corners = [(0.0, -1.0), (1.0, 0.0), (0.0, 1.0), (-1.0, 0.0)]

        # Determine which corners are already occupied by other connections
        used: set[int] = set()
        for other in self.connections:
            if other is conn:
                continue
            if other.src == node.obj_id and other.src_pos:
                rx, ry = other.src_pos
            elif other.dst == node.obj_id and other.dst_pos:
                rx, ry = other.dst_pos
            else:
                continue
            if abs(rx) >= abs(ry):
                used.add(1 if rx >= 0 else 3)
            else:
                used.add(2 if ry >= 0 else 0)

        # If a preferred corner was provided, try to use it
        if pref is not None:
            rx, ry = pref
            if abs(rx) >= abs(ry):
                idx = 1 if rx >= 0 else 3
            else:
                idx = 2 if ry >= 0 else 0
            if idx in used:
                return False
            setattr(conn, attr, corners[idx])
            return True

        # Choose the corner nearest to the other object, falling back to the
        # first available corner if necessary
        other = self.get_object(conn.dst if attr == "src_pos" else conn.src)
        if other:
            x = node.x * self.zoom
            y = node.y * self.zoom
            w = node.width * self.zoom / 2
            h = node.height * self.zoom / 2
            corner_pts = [(x, y - h), (x + w, y), (x, y + h), (x - w, y)]
            tx = other.x * self.zoom
            ty = other.y * self.zoom
            pref_idx = min(range(4), key=lambda i: (corner_pts[i][0] - tx) ** 2 + (corner_pts[i][1] - ty) ** 2)
            order = [pref_idx, (pref_idx + 1) % 4, (pref_idx + 3) % 4, (pref_idx + 2) % 4]
            for idx in order:
                if idx not in used:
                    setattr(conn, attr, corners[idx])
                    return True

        for idx, corner in enumerate(corners):
            if idx not in used:
                setattr(conn, attr, corner)
                return True
        return False

    def _assign_decision_corners(self, conn: DiagramConnection) -> None:
        src_obj = self.get_object(conn.src)
        dst_obj = self.get_object(conn.dst)
        corners = [(0.0, -1.0), (1.0, 0.0), (0.0, 1.0), (-1.0, 0.0)]

        if src_obj and src_obj.obj_type in ("Decision", "Merge") and dst_obj:
            used = self._decision_used_corners(src_obj.obj_id, exclude=conn)
            pair_idx = None
            for other in self.connections:
                if other is conn:
                    continue
                if other.src == dst_obj.obj_id and other.dst == src_obj.obj_id and other.dst_pos:
                    pair_idx = self._corner_index(other.dst_pos)
                    break
            corner = None
            if pair_idx is not None:
                opp_idx = (pair_idx + 2) % 4
                if opp_idx not in used:
                    corner = corners[opp_idx]
            if corner is None:
                corner = self._choose_decision_corner(src_obj, dst_obj, used)
            if corner:
                conn.src_pos = corner

        if dst_obj and dst_obj.obj_type in ("Decision", "Merge") and src_obj:
            used = self._decision_used_corners(dst_obj.obj_id, exclude=conn)
            pair_idx = None
            for other in self.connections:
                if other is conn:
                    continue
                if other.src == dst_obj.obj_id and other.dst == src_obj.obj_id and other.src_pos:
                    pair_idx = self._corner_index(other.src_pos)
                    break
            corner = None
            if pair_idx is not None:
                opp_idx = (pair_idx + 2) % 4
                if opp_idx not in used:
                    corner = corners[opp_idx]
            if corner is None:
                corner = self._choose_decision_corner(dst_obj, src_obj, used)
            if corner:
                conn.dst_pos = corner

    def find_connection(self, x: float, y: float) -> DiagramConnection | None:
        diag = self.repo.diagrams.get(self.diagram_id)
        for conn in self.connections:
            src = self.get_object(conn.src)
            dst = self.get_object(conn.dst)
            if not src or not dst:
                continue
            # Control flow connectors are drawn as a vertical line between
            # elements. Mirror that behavior so they can be located when
            # selecting.
            if diag and diag.diag_type == "Control Flow Diagram" and conn.conn_type in (
                "Control Action",
                "Feedback",
            ):
                a_left = src.x - src.width / 2
                a_right = src.x + src.width / 2
                b_left = dst.x - dst.width / 2
                b_right = dst.x + dst.width / 2
                cx_val = (
                    conn.points[0][0]
                    if conn.points
                    else (max(a_left, b_left) + min(a_right, b_right)) / 2
                )
                cx_val = SysMLDiagramWindow._constrain_control_flow_x(
                    self, conn, cx_val
                )
                cx = cx_val * self.zoom
                ayc = src.y * self.zoom
                byc = dst.y * self.zoom
                if ayc <= byc:
                    cy1 = ayc + src.height / 2 * self.zoom
                    cy2 = byc - dst.height / 2 * self.zoom
                else:
                    cy1 = ayc - src.height / 2 * self.zoom
                    cy2 = byc + dst.height / 2 * self.zoom
                if (
                    self._dist_to_segment((x, y), (cx, cy1), (cx, cy2))
                    <= CONNECTION_SELECT_RADIUS
                ):
                    return conn
                continue

            if conn.src == conn.dst:
                sx, sy = self.edge_point(src, 0, 0, (1, 0))
                size = max(src.width, src.height) * 0.5 * self.zoom
                points = [
                    (sx, sy),
                    (sx + size, sy),
                    (sx + size, sy - size),
                    (sx, sy - size),
                    (sx, sy),
                ]
            else:
                sx, sy = self.edge_point(
                    src,
                    dst.x * self.zoom,
                    dst.y * self.zoom,
                    conn.src_pos,
                )
                points = [(sx, sy)]
                if conn.style == "Squared":
                    if conn.points:
                        mx = conn.points[0][0] * self.zoom
                    else:
                        mx = (src.x + dst.x) / 2 * self.zoom
                    points.extend([(mx, points[-1][1]), (mx, dst.y * self.zoom)])
                elif conn.style == "Custom":
                    for px, py in conn.points:
                        xpt = px * self.zoom
                        ypt = py * self.zoom
                        last = points[-1]
                        points.extend([(xpt, last[1]), (xpt, ypt)])
                ex, ey = self.edge_point(
                    dst,
                    src.x * self.zoom,
                    src.y * self.zoom,
                    conn.dst_pos,
                )
                points.append((ex, ey))
            for a, b in zip(points[:-1], points[1:]):
                if self._dist_to_segment((x, y), a, b) <= CONNECTION_SELECT_RADIUS:
                    return conn
        return None

    def snap_port_to_parent(self, port: SysMLObject, parent: SysMLObject) -> None:
        snap_port_to_parent_obj(port, parent)

    def edge_point(
        self,
        obj: SysMLObject,
        tx: float,
        ty: float,
        rel: tuple[float, float] | None = None,
        apply_radius: bool = True,
    ) -> Tuple[float, float]:
        cx = obj.x * self.zoom
        cy = obj.y * self.zoom

        def _intersect(vx: float, vy: float, w: float, h: float, r: float) -> Tuple[float, float]:
            """Return intersection of a ray from the origin with a rounded rectangle."""
            if vx == 0 and vy == 0:
                return 0.0, 0.0

            wi, hi = w - r, h - r
            signx = 1 if vx >= 0 else -1
            signy = 1 if vy >= 0 else -1
            candidates: list[tuple[float, float, float]] = []

            if vx != 0:
                t_v = (signx * w) / vx
                if t_v >= 0:
                    y_v = vy * t_v
                    if abs(y_v) <= hi:
                        candidates.append((t_v, signx * w, y_v))

            if vy != 0:
                t_h = (signy * h) / vy
                if t_h >= 0:
                    x_h = vx * t_h
                    if abs(x_h) <= wi:
                        candidates.append((t_h, x_h, signy * h))

            if r > 0:
                cx_arc, cy_arc = signx * wi, signy * hi
                a = vx * vx + vy * vy
                b = -2 * (vx * cx_arc + vy * cy_arc)
                c = cx_arc * cx_arc + cy_arc * cy_arc - r * r
                disc = b * b - 4 * a * c
                if disc >= 0:
                    sqrt_disc = math.sqrt(disc)
                    for t_arc in ((-b - sqrt_disc) / (2 * a), (-b + sqrt_disc) / (2 * a)):
                        if t_arc >= 0:
                            x_arc = vx * t_arc
                            y_arc = vy * t_arc
                            if signx * x_arc >= wi and signy * y_arc >= hi:
                                candidates.append((t_arc, x_arc, y_arc))

            if not candidates:
                return 0.0, 0.0

            t, ix, iy = min(candidates, key=lambda c: c[0])
            return ix, iy

        if obj.obj_type == "Port":
            # Ports are drawn as 12x12 squares regardless of object width/height.
            # Compute the intersection with this square so connectors touch its edge
            # rather than reaching the center.
            w = h = 6 * self.zoom
            if rel is not None:
                rx, ry = rel
                vx = rx * w
                vy = ry * h
            else:
                vx = tx - cx
                vy = ty - cy
            ix, iy = _intersect(vx, vy, w, h, 0.0)
            return cx + ix, cy + iy

        w = obj.width * self.zoom / 2
        h = obj.height * self.zoom / 2
        radius = 0.0
        if apply_radius:
            if obj.obj_type == "Block":
                radius = 6 * self.zoom
            elif obj.obj_type == "System Boundary":
                radius = 12 * self.zoom
            elif obj.obj_type in ("Action Usage", "Action", "CallBehaviorAction"):
                radius = 8 * self.zoom

        if rel is not None:
            rx, ry = rel
            if obj.obj_type in ("Decision", "Merge"):
                if abs(rx) >= abs(ry):
                    return (cx + (w if rx >= 0 else -w), cy)
                else:
                    return (cx, cy + (h if ry >= 0 else -h))
            vx = rx * obj.width / 2 * self.zoom
            vy = ry * obj.height / 2 * self.zoom
            ix, iy = _intersect(vx, vy, w, h, radius if apply_radius else 0.0)
            return cx + ix, cy + iy

        dx = tx - cx
        dy = ty - cy
        if obj.obj_type in ("Initial", "Final"):
            r = min(w, h)
            dist = (dx**2 + dy**2) ** 0.5 or 1
            return cx + dx / dist * r, cy + dy / dist * r
        if obj.obj_type in ("Decision", "Merge"):
            points = [
                (cx, cy - h),
                (cx + w, cy),
                (cx, cy + h),
                (cx - w, cy),
            ]
            best = None
            for i in range(len(points)):
                p3 = points[i]
                p4 = points[(i + 1) % len(points)]
                inter = SysMLDiagramWindow._segment_intersection(
                    self, (cx, cy), (tx, ty), p3, p4
                )
                if inter:
                    ix, iy, t = inter
                    if best is None or t < best[2]:
                        best = (ix, iy, t)
            if best:
                return best[0], best[1]

        ix, iy = _intersect(dx, dy, w, h, radius)
        return cx + ix, cy + iy

    def _line_rect_intersection(
        self,
        px: float,
        py: float,
        dx: float,
        dy: float,
        obj: SysMLObject,
    ) -> Tuple[float, float]:
        cx = obj.x * self.zoom
        cy = obj.y * self.zoom
        hw = obj.width * self.zoom / 2
        hh = obj.height * self.zoom / 2
        left, right = cx - hw, cx + hw
        top, bottom = cy - hh, cy + hh
        candidates: list[tuple[float, float, float]] = []
        if dx != 0:
            t = (left - px) / dx
            if t >= 0:
                y = py + t * dy
                if top <= y <= bottom:
                    candidates.append((t, left, y))
            t = (right - px) / dx
            if t >= 0:
                y = py + t * dy
                if top <= y <= bottom:
                    candidates.append((t, right, y))
        if dy != 0:
            t = (top - py) / dy
            if t >= 0:
                x = px + t * dx
                if left <= x <= right:
                    candidates.append((t, x, top))
            t = (bottom - py) / dy
            if t >= 0:
                x = px + t * dx
                if left <= x <= right:
                    candidates.append((t, x, bottom))
        if not candidates:
            return px, py
        t, ix, iy = min(candidates, key=lambda c: c[0])
        return ix, iy

    def sync_ports(self, part: SysMLObject) -> None:
        names: List[str] = []
        block_id = part.properties.get("definition")
        if block_id and block_id in self.repo.elements:
            block_elem = self.repo.elements[block_id]
            names.extend(
                [p.strip() for p in block_elem.properties.get("ports", "").split(",") if p.strip()]
            )
        names.extend([p.strip() for p in part.properties.get("ports", "").split(",") if p.strip()])
        existing_ports = [
            o
            for o in self.objects
            if o.obj_type == "Port" and o.properties.get("parent") == str(part.obj_id)
        ]
        existing: dict[str, SysMLObject] = {}
        for p in list(existing_ports):
            name = p.properties.get("name")
            if name in existing:
                self.objects.remove(p)
            else:
                existing[name] = p
        for n in names:
            if n not in existing:
                port = SysMLObject(
                    _get_next_id(),
                    "Port",
                    part.x + part.width / 2 + 20,
                    part.y,
                    properties={
                        "name": n,
                        "parent": str(part.obj_id),
                        "side": "E",
                        "labelX": "8",
                        "labelY": "-8",
                    },
                )
                self.snap_port_to_parent(port, part)
                self.objects.append(port)
                existing[n] = port
        for n, obj in list(existing.items()):
            if n not in names:
                self.objects.remove(obj)
        self.sort_objects()

    def sync_boundary_ports(self, boundary: SysMLObject) -> None:
        names: List[str] = []
        block_id = boundary.element_id
        if block_id and block_id in self.repo.elements:
            block_elem = self.repo.elements[block_id]
            names.extend([
                p.strip() for p in block_elem.properties.get("ports", "").split(",") if p.strip()
            ])
        existing_ports = [
            o
            for o in self.objects
            if o.obj_type == "Port" and o.properties.get("parent") == str(boundary.obj_id)
        ]
        existing: dict[str, SysMLObject] = {}
        for p in list(existing_ports):
            name = p.properties.get("name")
            if name in existing:
                self.objects.remove(p)
            else:
                existing[name] = p
        for n in names:
            if n not in existing:
                port = SysMLObject(
                    _get_next_id(),
                    "Port",
                    boundary.x + boundary.width / 2 + 20,
                    boundary.y,
                    properties={
                        "name": n,
                        "parent": str(boundary.obj_id),
                        "side": "E",
                        "labelX": "8",
                        "labelY": "-8",
                    },
                )
                self.snap_port_to_parent(port, boundary)
                self.objects.append(port)
                existing[n] = port
        for n, obj in list(existing.items()):
            if n not in names:
                self.objects.remove(obj)
        self.sort_objects()

    def zoom_in(self):
        self.zoom *= 1.2
        self.font.config(size=int(8 * self.zoom))
        self.redraw()

    def zoom_out(self):
        self.zoom /= 1.2
        self.font.config(size=int(8 * self.zoom))
        self.redraw()

    def _block_compartments(self, obj: SysMLObject) -> list[tuple[str, str]]:
        """Return the list of compartments displayed for a Block."""
        parts = "\n".join(
            p.strip()
            for p in obj.properties.get("partProperties", "").split(",")
            if p.strip()
        )
        operations = "\n".join(
            format_operation(op)
            for op in parse_operations(obj.properties.get("operations", ""))
        )
        ports = "\n".join(
            p.strip() for p in obj.properties.get("ports", "").split(",") if p.strip()
        )
        reliability = "\n".join(
            f"{label}={obj.properties.get(key, '')}"
            for label, key in (
                ("FIT", "fit"),
                ("Qual", "qualification"),
                ("FM", "failureModes"),
            )
            if obj.properties.get(key, "")
        )
        requirements = "\n".join(r.get("id") for r in obj.requirements)
        return [
            ("Parts", parts),
            ("Operations", operations),
            ("Ports", ports),
            ("Reliability", reliability),
            ("Requirements", requirements),
        ]

    def _min_block_size(self, obj: SysMLObject) -> tuple[float, float]:
        """Return minimum width and height to display all Block text."""
        name = _format_label(self, obj.properties.get('name', ''), obj.phase)
        header = f"<<block>> {name}".strip()
        width_px = self.font.measure(header) + 8 * self.zoom
        compartments = self._block_compartments(obj)
        total_lines = 1
        button_w = 12 * self.zoom
        for label, text in compartments:
            collapsed = obj.collapsed.get(label, False)
            lines = text.splitlines() if text else [""]
            if collapsed:
                # When collapsed only show the compartment name, not the first
                # element. Previously the first line of the compartment content
                # was appended which caused the label to display e.g.
                # "Parts: Motor". The design has changed to only display the
                # compartment title when collapsed so that it simply reads
                # "Parts".
                disp = f"{label}:"
                width_px = max(width_px, self.font.measure(disp) + button_w + 8 * self.zoom)
                total_lines += 1
            else:
                disp = f"{label}:"
                width_px = max(width_px, self.font.measure(disp) + button_w + 8 * self.zoom)
                for line in lines:
                    width_px = max(width_px, self.font.measure(line) + 8 * self.zoom)
                total_lines += 1 + len(lines)
        height_px = total_lines * 20 * self.zoom
        return width_px / self.zoom, height_px / self.zoom

    def _min_action_size(self, obj: SysMLObject) -> tuple[float, float]:
        """Return minimum width and height to display Action text without wrapping."""
        full_width_obj = replace(obj, width=10_000)
        lines = self._object_label_lines(full_width_obj)
        if not lines:
            return (10.0, 10.0)
        text_width = max(self.font.measure(line) for line in lines)
        text_height = self.font.metrics("linespace") * len(lines)
        padding = 6 * self.zoom
        return (text_width + padding) / self.zoom, (text_height + padding) / self.zoom

    def _min_data_acquisition_size(self, obj: SysMLObject) -> tuple[float, float]:
        """Return minimum width and height to display Data acquisition compartments."""
        compartments = obj.properties.get(
            "compartments", "data source1;data source2;data source 3"
        ).split(";")
        lines = [line for comp in compartments for line in comp.splitlines()]
        if not lines:
            lines = [""]
        text_width = max(self.font.measure(line) for line in lines)
        padding = 8 * self.zoom
        total_lines = sum(max(len(comp.splitlines()), 1) for comp in compartments)
        text_height = self.font.metrics("linespace") * max(total_lines, 1)
        return (text_width + padding) / self.zoom, (text_height + padding) / self.zoom

    def _wrap_text_to_width(self, text: str, width_px: float) -> list[str]:
        """Return *text* wrapped to fit within *width_px* pixels."""
        if self.font.measure(text) <= width_px:
            return [text]
        words = text.split()
        if not words:
            words = [text]

        if len(words) == 1 and self.font.measure(words[0]) > width_px:
            # single long word - wrap by characters
            lines: list[str] = []
            current = ""
            for ch in words[0]:
                if self.font.measure(current + ch) <= width_px:
                    current += ch
                else:
                    if current:
                        lines.append(current)
                    current = ch
            if current:
                lines.append(current)
            return lines

        lines: list[str] = []
        current = words[0]
        for word in words[1:]:
            candidate = current + " " + word
            if self.font.measure(candidate) <= width_px:
                current = candidate
            else:
                lines.append(current)
                if self.font.measure(word) <= width_px:
                    current = word
                else:
                    # break long word
                    part = ""
                    for ch in word:
                        if self.font.measure(part + ch) <= width_px:
                            part += ch
                        else:
                            if part:
                                lines.append(part)
                            part = ch
                    current = part
        if current:
            lines.append(current)
        return lines

    def _object_label_lines(self, obj: SysMLObject) -> list[str]:
        """Return the lines of text displayed inside *obj*."""
        if obj.obj_type == "System Boundary" or obj.obj_type == "Block Boundary":
            name = _format_label(self, obj.properties.get("name", ""), obj.phase)
            return [name] if name else []

        if obj.obj_type in ("Block", "Port"):
            # Blocks and ports use custom drawing logic
            return []

        name = obj.properties.get("name", "")
        has_name = False
        def_id = obj.properties.get("definition")
        if obj.element_id and obj.element_id in self.repo.elements:
            elem = self.repo.elements[obj.element_id]
            name = elem.name or elem.properties.get("component", "")
            def_id = def_id or elem.properties.get("definition")
            def_name = ""
            if def_id and def_id in self.repo.elements:
                def_name = self.repo.elements[def_id].name or def_id
            has_name = bool(name) and not _is_default_part_name(def_name, name)

        if not has_name:
            name = ""
        if obj.obj_type == "Part":
            asil = calculate_allocated_asil(obj.requirements)
            if obj.properties.get("asil") != asil:
                obj.properties["asil"] = asil
                if obj.element_id and obj.element_id in self.repo.elements:
                    self.repo.elements[obj.element_id].properties["asil"] = asil
            def_id = obj.properties.get("definition")
            mult = None
            comp = obj.properties.get("component", "")
            if def_id and def_id in self.repo.elements:
                def_name = self.repo.elements[def_id].name or def_id
                diag = self.repo.diagrams.get(self.diagram_id)
                block_id = (
                    getattr(diag, "father", None)
                    or next(
                        (
                            eid
                            for eid, did in self.repo.element_diagrams.items()
                            if did == self.diagram_id
                        ),
                        None,
                    )
                )
                if block_id:
                    for rel in self.repo.relationships:
                        if (
                            rel.rel_type in ("Aggregation", "Composite Aggregation")
                            and rel.source == block_id
                            and rel.target == def_id
                        ):
                            mult = rel.properties.get("multiplicity", "1")
                            if mult in ("", "1"):
                                mult = None
                            break
                base = name
                index = None
                m = re.match(r"^(.*)\[(\d+)\]$", name)
                if m:
                    base = m.group(1)
                    index = int(m.group(2))
                if index is not None:
                    base = f"{base} {index}"
                name = base
                if obj.element_id and obj.element_id in self.repo.elements and not comp:
                    comp = self.repo.elements[obj.element_id].properties.get("component", "")
                if comp and comp == def_name:
                    comp = ""
                if mult:
                    if ".." in mult:
                        upper = mult.split("..", 1)[1] or "*"
                        disp = f"{index or 1}..{upper}"
                    elif mult == "*":
                        disp = f"{index or 1}..*"
                    else:
                        disp = f"{index or 1}..{mult}"
                    def_part = f"{def_name} [{disp}]"
                else:
                    def_part = def_name
                if comp:
                    def_part = f"{comp} / {def_part}"
                if name and def_part != name:
                    name = f"{name} : {def_part}"
                elif not name:
                    name = f" : {def_part}"

        name = _format_label(self, name, obj.phase)
        lines: list[str] = []
        diag_id = self.repo.get_linked_diagram(obj.element_id)
        if diag_id and diag_id in self.repo.diagrams:
            diag = self.repo.diagrams[diag_id]
            diag_name = _format_label(self, diag.name or diag_id, diag.phase)
            lines.append(diag_name)

        if obj.obj_type in ("Action", "CallBehaviorAction") and name:
            max_width = obj.width * self.zoom - 6 * self.zoom
            if max_width > 0:
                wrapped = self._wrap_text_to_width(name, max_width)
                lines.extend(wrapped)
            else:
                lines.append(name)
        elif obj.obj_type == "Work Product" and name:
            lines.extend(name.split())
        else:
            lines.append(name)

        key = obj.obj_type.replace(" ", "")
        if not key.endswith("Usage"):
            key += "Usage"
        for prop in SYSML_PROPERTIES.get(key, []):
            if obj.obj_type == "Part" and prop in (
                "fit",
                "qualification",
                "failureModes",
                "asil",
            ):
                continue
            val = obj.properties.get(prop)
            if val:
                lines.append(f"{prop}: {val}")

        if obj.obj_type == "Part":
            rel_items = []
            for lbl, key in (
                ("ASIL", "asil"),
                ("FIT", "fit"),
                ("Qual", "qualification"),
                ("FM", "failureModes"),
            ):
                val = obj.properties.get(key)
                if val:
                    rel_items.append(f"{lbl}: {val}")
            if rel_items:
                lines.extend(rel_items)
            reqs = "; ".join(r.get("id") for r in obj.requirements)
            if reqs:
                lines.append(f"Reqs: {reqs}")

        return lines

    def ensure_text_fits(self, obj: SysMLObject) -> None:
        """Expand the object's size so its label is fully visible."""
        if obj.obj_type == "Block":
            b_w, b_h = self._min_block_size(obj)
            min_w, min_h = b_w, b_h
        elif obj.obj_type == "Data acquisition":
            min_w, min_h = self._min_data_acquisition_size(obj)
            obj.width = max(obj.width, min_w)
            obj.height = max(obj.height, min_h)
            return
        else:
            label_lines = self._object_label_lines(obj)
            if not label_lines:
                return

            text_width = max(self.font.measure(line) for line in label_lines)
            text_height = self.font.metrics("linespace") * len(label_lines)
            if obj.obj_type in ("Action", "CallBehaviorAction"):
                padding = 6 * self.zoom
                if text_width + padding <= obj.width * self.zoom:
                    min_w = obj.width
                else:
                    min_w = (text_width + padding) / self.zoom
            else:
                padding = 10 * self.zoom
                min_w = (text_width + padding) / self.zoom
            min_h = (text_height + padding) / self.zoom

        if obj.obj_type in ("Block",):
            # _min_block_size already accounts for text padding
            pass
        elif obj.obj_type in (
            "Fork",
            "Join",
            "Initial",
            "Final",
            "Decision",
            "Merge",
        ):
            min_h = obj.height  # height remains unchanged for these types
        if min_w > obj.width:
            obj.width = min_w
        if obj.obj_type not in (
            "Fork",
            "Join",
            "Initial",
            "Final",
            "Decision",
            "Merge",
        ) and min_h > obj.height:
            obj.height = min_h
    def sort_objects(self) -> None:
        """Order objects so boundaries render behind and their ports above."""

        def key(o: SysMLObject) -> int:
            if o.obj_type in ("System Boundary", "Block Boundary", "Existing Element"):
                return 0
            if o.obj_type == "Port":
                parent_id = o.properties.get("parent")
                if parent_id:
                    try:
                        pid = int(parent_id)
                    except (TypeError, ValueError):
                        pid = None
                    if pid is not None:
                        for obj in self.objects:
                            if obj.obj_id == pid and obj.obj_type == "Block Boundary":
                                return 2
            return 1

        self.objects.sort(key=key)

    def redraw(self):
        self.canvas.configure(bg=StyleManager.get_instance().canvas_bg)
        self.canvas.delete("all")
        self.gradient_cache.clear()
        self.compartment_buttons = []
        self.sort_objects()
        remove_orphan_ports(self.objects)
        for obj in list(self.objects):
            if getattr(obj, "hidden", False):
                continue
            if obj.obj_type == "Part":
                self.sync_ports(obj)
            if obj.obj_type == "Block Boundary":
                self.sync_boundary_ports(obj)
            self.ensure_text_fits(obj)
            self.draw_object(obj)
        for conn in self.connections:
            src = self.get_object(conn.src)
            dst = self.get_object(conn.dst)
            if (
                src
                and dst
                and not getattr(src, "hidden", False)
                and not getattr(dst, "hidden", False)
            ):
                if (
                    conn is self.selected_conn
                    and self.dragging_endpoint is not None
                    and self.endpoint_drag_pos
                ):
                    continue
                self.draw_connection(src, dst, conn, conn is self.selected_conn)
        if (
            self.selected_conn
            and self.dragging_endpoint is not None
            and self.endpoint_drag_pos
        ):
            other = (
                self.get_object(self.selected_conn.dst)
                if self.dragging_endpoint == "src"
                else self.get_object(self.selected_conn.src)
            )
            if other:
                rel = (
                    self.selected_conn.dst_pos
                    if self.dragging_endpoint == "src"
                    else self.selected_conn.src_pos
                )
                sx, sy = self.edge_point(other, *self.endpoint_drag_pos, rel)
                ex, ey = self.endpoint_drag_pos
                forward = self.selected_conn.arrow in ("forward", "both")
                backward = self.selected_conn.arrow in ("backward", "both")
                if self.dragging_endpoint == "src":
                    arrow_start = backward
                    arrow_end = forward
                else:
                    arrow_start = backward
                    arrow_end = forward
                if arrow_start and arrow_end:
                    style = tk.BOTH
                elif arrow_end:
                    style = tk.LAST
                elif arrow_start:
                    style = tk.FIRST
                else:
                    style = tk.NONE
                self.canvas.create_line(
                    sx,
                    sy,
                    ex,
                    ey,
                    dash=(2, 2),
                    arrow=style,
                    tags="connection",
                )
        if (
            self.start
            and self.temp_line_end
            and self.current_tool
            in (
                "Association",
                "Include",
                "Extend",
                "Flow",
                "Connector",
                "Generalization",
                "Generalize",
                "Communication Path",
                "Aggregation",
                "Composite Aggregation",
                "Control Action",
                "Feedback",
            )
        ):
            sx, sy = self.edge_point(self.start, *self.temp_line_end)
            ex, ey = self.temp_line_end
            self.canvas.create_line(
                sx, sy, ex, ey, dash=(2, 2), arrow=tk.LAST, tags="connection"
            )
        self.canvas.tag_raise("connection")
        self.canvas.config(scrollregion=self.canvas.bbox("all"))

    def _create_round_rect(self, x1, y1, x2, y2, radius=10, **kwargs):
        """Draw a rectangle with rounded corners on the canvas."""
        rad = min(radius, abs(x2 - x1) / 2, abs(y2 - y1) / 2)
        points = [
            x1 + rad,
            y1,
            x2 - rad,
            y1,
            x2,
            y1,
            x2,
            y1 + rad,
            x2,
            y2 - rad,
            x2,
            y2,
            x2 - rad,
            y2,
            x1 + rad,
            y2,
            x1,
            y2,
            x1,
            y2 - rad,
            x1,
            y1 + rad,
            x1,
            y1,
        ]
        return self.canvas.create_polygon(points, smooth=True, splinesteps=36, **kwargs)

    def _create_gradient_image(self, width: int, height: int, color: str) -> tk.PhotoImage:
        """Return a left-to-right gradient image from white to *color*."""
        width = max(1, int(width))
        height = max(1, int(height))
        img = tk.PhotoImage(width=width, height=height)
        r = int(color[1:3], 16)
        g = int(color[3:5], 16)
        b = int(color[5:7], 16)
        for x in range(width):
            ratio = x / (width - 1) if width > 1 else 1
            nr = int(255 * (1 - ratio) + r * ratio)
            ng = int(255 * (1 - ratio) + g * ratio)
            nb = int(255 * (1 - ratio) + b * ratio)
            img.put(f"#{nr:02x}{ng:02x}{nb:02x}", to=(x, 0, x + 1, height))
        return img

    def _draw_gradient_rect(self, x1: float, y1: float, x2: float, y2: float, color: str, obj_id: int) -> None:
        """Draw a gradient rectangle on the canvas and cache the image."""
        img = self._create_gradient_image(abs(int(x2 - x1)), abs(int(y2 - y1)), color)
        self.canvas.create_image(min(x1, x2), min(y1, y2), anchor="nw", image=img)
        self.gradient_cache[obj_id] = img


    def _draw_open_arrow(
        self,
        start: Tuple[float, float],
        end: Tuple[float, float],
        color: str = "black",
        width: int = 1,
        tags: str = "connection",
    ) -> None:
        """Draw an open triangular arrow head from *start* to *end*.

        This helper creates the classic hollow triangle used for
        generalization relationships. The interior is filled with the
        canvas background so the outline color defines the arrow shape.
        """
        dx = end[0] - start[0]
        dy = end[1] - start[1]
        length = math.hypot(dx, dy)
        if length == 0:
            return
        size = 10 * self.zoom
        angle = math.atan2(dy, dx)
        spread = math.radians(20)
        p1 = (
            end[0] - size * math.cos(angle - spread),
            end[1] - size * math.sin(angle - spread),
        )
        p2 = (
            end[0] - size * math.cos(angle + spread),
            end[1] - size * math.sin(angle + spread),
        )
        # Draw the arrowhead as a small white triangle with the requested
        # outline color. Using a filled polygon ensures the arrowhead remains
        # visible regardless of the canvas background color.
        self.canvas.create_polygon(
            end,
            p1,
            p2,
            fill="white",
            outline=color,
            width=width,
            tags=tags,
        )

    def _draw_line_arrow(
        self,
        start: Tuple[float, float],
        end: Tuple[float, float],
        color: str = "black",
        width: int = 1,
        tags: str = "connection",
    ) -> None:
        """Draw an open arrow using only line segments.

        The arrow head is composed of two lines so that the center line of
        the connection meets the arrow tip directly, providing a cleaner
        look for port direction indicators.
        """
        dx = end[0] - start[0]
        dy = end[1] - start[1]
        length = math.hypot(dx, dy)
        if length == 0:
            return
        # Use a slightly smaller arrow head so the direction indicator
        # fits nicely on the tiny port square.
        size = 6 * self.zoom
        angle = math.atan2(dy, dx)
        spread = math.radians(20)
        p1 = (
            end[0] - size * math.cos(angle - spread),
            end[1] - size * math.sin(angle - spread),
        )
        p2 = (
            end[0] - size * math.cos(angle + spread),
            end[1] - size * math.sin(angle + spread),
        )
        self.canvas.create_line(
            end[0],
            end[1],
            p1[0],
            p1[1],
            fill=color,
            width=width,
            tags=tags,
        )
        self.canvas.create_line(
            end[0],
            end[1],
            p2[0],
            p2[1],
            fill=color,
            width=width,
            tags=tags,
        )

    def _draw_line_arrow(
        self,
        start: Tuple[float, float],
        end: Tuple[float, float],
        color: str = "black",
        width: int = 1,
        tags: str = "connection",
    ) -> None:
        """Draw an open arrow using only line segments.

        The arrow head is composed of two lines so that the center line of
        the connection meets the arrow tip directly, providing a cleaner
        look for port direction indicators.
        """
        dx = end[0] - start[0]
        dy = end[1] - start[1]
        length = math.hypot(dx, dy)
        if length == 0:
            return
        # Use a tiny arrow head so the indicator does not dwarf the port.
        size = 3 * self.zoom
        angle = math.atan2(dy, dx)
        spread = math.radians(20)
        p1 = (
            end[0] - size * math.cos(angle - spread),
            end[1] - size * math.sin(angle - spread),
        )
        p2 = (
            end[0] - size * math.cos(angle + spread),
            end[1] - size * math.sin(angle + spread),
        )
        self.canvas.create_line(
            end[0],
            end[1],
            p1[0],
            p1[1],
            fill=color,
            width=width,
            tags=tags,
        )
        self.canvas.create_line(
            end[0],
            end[1],
            p2[0],
            p2[1],
            fill=color,
            width=width,
            tags=tags,
        )

    def _draw_filled_arrow(
        self,
        start: Tuple[float, float],
        end: Tuple[float, float],
        color: str = "black",
        width: int = 1,
        tags: str = "connection",
    ) -> None:
        """Draw a filled triangular arrow from *start* to *end*."""
        dx = end[0] - start[0]
        dy = end[1] - start[1]
        length = math.hypot(dx, dy)
        if length == 0:
            return
        size = 10 * self.zoom
        angle = math.atan2(dy, dx)
        spread = math.radians(20)
        p1 = (
            end[0] - size * math.cos(angle - spread),
            end[1] - size * math.sin(angle - spread),
        )
        p2 = (
            end[0] - size * math.cos(angle + spread),
            end[1] - size * math.sin(angle + spread),
        )
        self.canvas.create_polygon(
            end,
            p1,
            p2,
            fill=color,
            outline=color,
            width=width,
            tags=tags,
        )

    def _draw_open_diamond(
        self,
        start: Tuple[float, float],
        end: Tuple[float, float],
        color: str = "black",
        width: int = 1,
        tags: str = "connection",
    ) -> None:
        """Draw an open diamond from *start* to *end*."""
        dx = end[0] - start[0]
        dy = end[1] - start[1]
        length = math.hypot(dx, dy)
        if length == 0:
            return
        size = 10 * self.zoom
        angle = math.atan2(dy, dx)
        p1 = (
            end[0] - size * math.cos(angle),
            end[1] - size * math.sin(angle),
        )
        p2 = (
            p1[0] - size * math.sin(angle) / 2,
            p1[1] + size * math.cos(angle) / 2,
        )
        p3 = (
            end[0] - 2 * size * math.cos(angle),
            end[1] - 2 * size * math.sin(angle),
        )
        p4 = (
            p1[0] + size * math.sin(angle) / 2,
            p1[1] - size * math.cos(angle) / 2,
        )
        self.canvas.create_polygon(
            end,
            p2,
            p3,
            p4,
            fill=self.canvas.cget("background"),
            outline=color,
            width=width,
            tags=tags,
        )

    def _draw_filled_diamond(
        self,
        start: Tuple[float, float],
        end: Tuple[float, float],
        color: str = "black",
        width: int = 1,
        tags: str = "connection",
    ) -> None:
        """Draw a filled diamond from *start* to *end*."""
        dx = end[0] - start[0]
        dy = end[1] - start[1]
        length = math.hypot(dx, dy)
        if length == 0:
            return
        size = 10 * self.zoom
        angle = math.atan2(dy, dx)
        p1 = (
            end[0] - size * math.cos(angle),
            end[1] - size * math.sin(angle),
        )
        p2 = (
            p1[0] - size * math.sin(angle) / 2,
            p1[1] + size * math.cos(angle) / 2,
        )
        p3 = (
            end[0] - 2 * size * math.cos(angle),
            end[1] - 2 * size * math.sin(angle),
        )
        p4 = (
            p1[0] + size * math.sin(angle) / 2,
            p1[1] - size * math.cos(angle) / 2,
        )
        self.canvas.create_polygon(
            end,
            p2,
            p3,
            p4,
            fill=color,
            outline=color,
            width=width,
            tags=tags,
        )

    def _draw_center_triangle(
        self,
        start: Tuple[float, float],
        end: Tuple[float, float],
        color: str = "black",
        width: int = 1,
        tags: str = "connection",
    ) -> None:
        """Draw a small triangular arrow pointing from *start* to *end*.

        The triangle is centered on the line segment defined by the start
        and end points and scales with the current zoom level.
        """
        dx = end[0] - start[0]
        dy = end[1] - start[1]
        length = math.hypot(dx, dy)
        if length == 0:
            return
        mx = (start[0] + end[0]) / 2
        my = (start[1] + end[1]) / 2
        # Slightly enlarge the arrowhead to make flow direction clearer
        size = 10 * self.zoom
        angle = math.atan2(dy, dx)
        spread = math.radians(20)
        p1 = (mx, my)
        p2 = (
            mx - size * math.cos(angle - spread),
            my - size * math.sin(angle - spread),
        )
        p3 = (
            mx - size * math.cos(angle + spread),
            my - size * math.sin(angle + spread),
        )
        self.canvas.create_polygon(
            p1,
            p2,
            p3,
            fill=color,
            outline=color,
            width=width,
            tags=tags,
        )

    def _draw_subdiagram_marker(self, right: float, bottom: float) -> None:
        """Draw a small indicator showing a linked lower level diagram."""

        size = 8 * self.zoom
        pad = 2 * self.zoom
        x1 = right - size - pad
        y1 = bottom - size - pad
        x2 = right - pad
        y2 = bottom - pad
        self.canvas.create_rectangle(
            x1,
            y1,
            x2,
            y2,
            outline=StyleManager.get_instance().outline_color,
            fill="white",
        )
        cx = (x1 + x2) / 2
        cy = (y1 + y2) / 2
        self.canvas.create_text(
            cx,
            cy,
            text="∞",
            font=("Arial", int(6 * self.zoom)),
            fill="black",
        )

    def draw_object(self, obj: SysMLObject):
        x = obj.x * self.zoom
        y = obj.y * self.zoom
        w = obj.width * self.zoom / 2
        h = obj.height * self.zoom / 2
        color = StyleManager.get_instance().get_color(obj.obj_type)
        outline = StyleManager.get_instance().outline_color
        if color == "#FFFFFF":
            if obj.obj_type == "Database":
                color = "#cfe2f3"
            elif obj.obj_type == "ANN":
                color = "#d5e8d4"
            elif obj.obj_type == "Data acquisition":
                color = "#ffe6cc"
        if obj.obj_type == "Actor":
            sx = obj.width / 80.0 * self.zoom
            sy = obj.height / 40.0 * self.zoom
            self.canvas.create_oval(
                x - 10 * sx,
                y - 30 * sy,
                x + 10 * sx,
                y - 10 * sy,
                outline=outline,
                fill=color,
            )
            self.canvas.create_line(x, y - 10 * sy, x, y + 20 * sy, fill=outline)
            self.canvas.create_line(x - 15 * sx, y, x + 15 * sx, y, fill=outline)
            self.canvas.create_line(
                x,
                y + 20 * sy,
                x - 10 * sx,
                y + 40 * sy,
                fill=outline,
            )
            self.canvas.create_line(
                x,
                y + 20 * sy,
                x + 10 * sx,
                y + 40 * sy,
                fill=outline,
            )
        elif obj.obj_type == "Stakeholder":
            sx = obj.width / 80.0 * self.zoom
            sy = obj.height / 40.0 * self.zoom
            self.canvas.create_oval(
                x - 10 * sx,
                y - 30 * sy,
                x + 10 * sx,
                y - 10 * sy,
                outline=outline,
                fill=color,
            )
            self.canvas.create_line(x, y - 10 * sy, x, y + 20 * sy, fill=outline)
            self.canvas.create_line(x - 15 * sx, y, x + 15 * sx, y, fill=outline)
            self.canvas.create_line(
                x,
                y + 20 * sy,
                x - 10 * sx,
                y + 40 * sy,
                fill=outline,
            )
            self.canvas.create_line(
                x,
                y + 20 * sy,
                x + 10 * sx,
                y + 40 * sy,
                fill=outline,
            )
        elif obj.obj_type == "KPI":
            r = min(obj.width, obj.height) * self.zoom / 2
            points = []
            for i in range(6):
                angle = math.radians(60 * i + 30)
                px = x + r * math.cos(angle)
                py = y + r * math.sin(angle)
                points.extend([px, py])
            self.canvas.create_polygon(points, fill=color, outline=outline)
        elif obj.obj_type == "Use Case":
            self.canvas.create_oval(
                x - w,
                y - h,
                x + w,
                y + h,
                fill=color,
                outline=outline,
            )
        elif obj.obj_type == "System Boundary":
            self._draw_gradient_rect(x - w, y - h, x + w, y + h, color, obj.obj_id)
            self._create_round_rect(
                x - w,
                y - h,
                x + w,
                y + h,
                radius=12 * self.zoom,
                dash=(4, 2),
                outline=outline,
                fill="",
            )
            label = _format_label(self, obj.properties.get("name", ""), obj.phase)
            if label:
                # Wrap and scale the label so it always fits within the boundary box
                avail_w = max(obj.width * self.zoom - 16 * self.zoom, 1)
                avail_h = max(obj.height * self.zoom - 16 * self.zoom, 1)

                try:
                    font = tkFont.Font(font=self.font)
                    char_w = max(font.measure("M"), 1)
                    line_h = max(font.metrics("linespace"), 1)
                except Exception:
                    font = None
                    char_w = 8
                    line_h = 16

                max_chars = max(int(avail_h / char_w), 1)
                max_lines = max(int(avail_w / line_h), 1)

                wrap_width = max_chars
                wrapped = textwrap.fill(label, width=wrap_width)
                lines = wrapped.count("\n") + 1

                # Reduce font size until the wrapped text fits horizontally
                if font is not None:
                    while lines > max_lines and font.cget("size") > 6:
                        font.configure(size=font.cget("size") - 1)
                        char_w = max(font.measure("M"), 1)
                        line_h = max(font.metrics("linespace"), 1)
                        max_chars = max(int(avail_h / char_w), 1)
                        max_lines = max(int(avail_w / line_h), 1)
                        wrap_width = max_chars
                        wrapped = textwrap.fill(label, width=wrap_width)
                        lines = wrapped.count("\n") + 1

                # Truncate wrapped lines if they still exceed available space
                wrapped_lines = wrapped.splitlines()
                if len(wrapped_lines) > max_lines:
                    wrapped_lines = wrapped_lines[:max_lines]
                    wrapped = "\n".join(wrapped_lines)
                    lines = len(wrapped_lines)

                # create a compartment on the left for the vertical title
                label_w = lines * line_h + 16 * self.zoom
                label_w = min(label_w, obj.width * self.zoom)
                cx = x - w + label_w
                self.canvas.create_line(
                    cx,
                    y - h + self.zoom,
                    cx,
                    y + h - self.zoom,
                    fill=outline,
                )

                lx = x - w + label_w / 2
                ly = y + 4 * self.zoom
                self.canvas.create_text(
                    lx,
                    ly,
                    text=wrapped,
                    anchor="center",
                    angle=90,
                    font=font or self.font,
                    justify="center",
                )
        elif obj.obj_type == "Block Boundary":
            self._create_round_rect(
                x - w,
                y - h,
                x + w,
                y + h,
                radius=12 * self.zoom,
                dash=(4, 2),
                outline=outline,
                fill="",
            )
            label = _format_label(self, obj.properties.get("name", ""), obj.phase)
            if label:
                lx = x
                ly = y - h - 4 * self.zoom
                self.canvas.create_text(
                    lx,
                    ly,
                    text=label,
                    anchor="s",
                    font=self.font,
                )
        elif obj.obj_type == "Work Product":
            label = _format_label(self, obj.properties.get("name", ""), obj.phase)
            diagram_products = {
                "Architecture Diagram",
                "Safety & Security Concept",
                "Product Goal Specification",
                *REQUIREMENT_WORK_PRODUCTS,
            }
            analysis_products = {
                "HAZOP",
                "STPA",
                "Threat Analysis",
                "FI2TC",
                "TC2FI",
                "Risk Assessment",
                "FTA",
                "FMEA",
                "FMEDA",
            }
            if label in diagram_products:
                color = "#cfe2f3"
            elif label in analysis_products:
                color = "#d5e8d4"
            else:
                color = "#ffffff"
            self._create_round_rect(
                x - w,
                y - h,
                x + w,
                y + h,
                radius=8 * self.zoom,
                outline=outline,
                fill=color,
            )
            fold = 10 * self.zoom
            fold_color = "#fdfdfd"
            self.canvas.create_polygon(
                x + w - fold,
                y - h,
                x + w,
                y - h,
                x + w,
                y - h + fold,
                fill=fold_color,
                outline=outline,
            )
            self.canvas.create_line(
                x + w - fold,
                y - h,
                x + w - fold,
                y - h + fold,
                fill=outline,
            )
            if label:
                self.canvas.create_text(
                    x,
                    y,
                    text=label.replace(" ", "\n"),
                    anchor="center",
                    font=self.font,
                    width=obj.width * self.zoom,
                )
        elif obj.obj_type == "Lifecycle Phase":
            color = "#F4D698"
            tab_h = 10 * self.zoom
            tab_w = min(obj.width * self.zoom / 2, 40 * self.zoom)
            body_top = y - h + tab_h
            self._draw_gradient_rect(x - w, body_top, x + w, y + h, color, obj.obj_id)
            self.canvas.create_rectangle(
                x - w,
                body_top,
                x + w,
                y + h,
                outline=outline,
                fill="",
            )
            self.canvas.create_rectangle(
                x - w,
                y - h,
                x - w + tab_w,
                body_top,
                outline=outline,
                fill=color,
            )
            label = _format_label(self, obj.properties.get("name", ""), obj.phase)
            if label:
                self.canvas.create_text(
                    x,
                    y,
                    text=label,
                    anchor="center",
                    font=self.font,
                    width=obj.width * self.zoom,
                )
        elif obj.obj_type == "Existing Element":
            element = self.repo.elements.get(obj.element_id)
            if element:
                color = StyleManager.get_instance().get_color(element.elem_type)
            outline = color
            self._draw_gradient_rect(x - w, y - h, x + w, y + h, color, obj.obj_id)
            self._create_round_rect(
                x - w,
                y - h,
                x + w,
                y + h,
                radius=12 * self.zoom,
                dash=(),
                outline=outline,
                fill="",
            )
            diag = self.repo.diagrams.get(self.diagram_id)
            if not diag or diag.diag_type != "Control Flow Diagram":
                label = _format_label(self, obj.properties.get("name", ""), obj.phase)
                if label:
                    lx = x
                    ly = y - h - 4 * self.zoom
                    self.canvas.create_text(
                        lx,
                        ly,
                        text=label,
                        anchor="s",
                        font=self.font,
                    )
        elif obj.obj_type in ("Action Usage", "Action", "CallBehaviorAction", "Part", "Port"):
            dash = ()
            if obj.obj_type == "Part":
                dash = (4, 2)
            if obj.obj_type == "Port":
                side = obj.properties.get("side", "E")
                sz = 6 * self.zoom
                self._draw_gradient_rect(x - sz, y - sz, x + sz, y + sz, color, obj.obj_id)
                self.canvas.create_rectangle(
                    x - sz,
                    y - sz,
                    x + sz,
                    y + sz,
                    fill="",
                    outline=outline,
                )
                arrow_len = sz * 1.2
                half = arrow_len / 2
                direction = obj.properties.get("direction", "out")

                if side in ("E", "W"):
                    if side == "E":
                        inside = -half
                        outside = half
                    else:
                        inside = half
                        outside = -half
                    if direction == "in":
                        self.canvas.create_line(x + outside, y, x + inside, y)
                        self._draw_line_arrow(
                            (x + outside, y),
                            (x + inside, y),
                            color=outline,
                            tags="connection",
                        )
                    elif direction == "out":
                        self.canvas.create_line(x + inside, y, x + outside, y)
                        self._draw_line_arrow(
                            (x + inside, y),
                            (x + outside, y),
                            color=outline,
                            tags="connection",
                        )
                    else:
                        self.canvas.create_line(x - half, y, x + half, y)
                        self._draw_line_arrow(
                            (x, y),
                            (x + half, y),
                            color=outline,
                            tags="connection",
                        )
                        self._draw_line_arrow(
                            (x, y),
                            (x - half, y),
                            color=outline,
                            tags="connection",
                        )
                else:  # N or S
                    if side == "S":
                        inside = -half
                        outside = half
                    else:
                        inside = half
                        outside = -half
                    if direction == "in":
                        self.canvas.create_line(x, y + outside, x, y + inside)
                        self._draw_line_arrow(
                            (x, y + outside),
                            (x, y + inside),
                            color=outline,
                            tags="connection",
                        )
                    elif direction == "out":
                        self.canvas.create_line(x, y + inside, x, y + outside)
                        self._draw_line_arrow(
                            (x, y + inside),
                            (x, y + outside),
                            color=outline,
                            tags="connection",
                        )
                    else:
                        self.canvas.create_line(x, y - half, x, y + half)
                        self._draw_line_arrow(
                            (x, y),
                            (x, y + half),
                            color=outline,
                            tags="connection",
                        )
                        self._draw_line_arrow(
                            (x, y),
                            (x, y - half),
                            color=outline,
                            tags="connection",
                        )

                lx_off = _parse_float(obj.properties.get("labelX"), 8.0)
                ly_off = _parse_float(obj.properties.get("labelY"), -8.0)
                lx = x + lx_off * self.zoom
                ly = y + ly_off * self.zoom
                port_label = _format_label(
                    self, obj.properties.get("name", ""), obj.phase
                )
                self.canvas.create_text(
                    lx,
                    ly,
                    text=port_label,
                    anchor="center",
                    font=self.font,
                )
            else:
                if obj.obj_type in ("Action Usage", "Action", "CallBehaviorAction"):
                    self._draw_gradient_rect(x - w, y - h, x + w, y + h, color, obj.obj_id)
                    self._create_round_rect(
                        x - w,
                        y - h,
                        x + w,
                        y + h,
                        radius=8 * self.zoom,
                        dash=dash,
                        fill="",
                        outline=outline,
                    )
                else:
                    self._draw_gradient_rect(x - w, y - h, x + w, y + h, color, obj.obj_id)
                    self.canvas.create_rectangle(
                        x - w,
                        y - h,
                        x + w,
                        y + h,
                        dash=dash,
                        fill="",
                        outline=outline,
                    )
        elif obj.obj_type == "Block":
            left, top = x - w, y - h
            right, bottom = x + w, y + h
            self._draw_gradient_rect(left, top, right, bottom, color, obj.obj_id)
            self._create_round_rect(
                left,
                top,
                right,
                bottom,
                radius=6 * self.zoom,
                fill="",
                outline=outline,
            )
            name = _format_label(self, obj.properties.get('name', ''), obj.phase)
            header = f"<<block>> {name}".strip()
            self.canvas.create_line(left, top + 20 * self.zoom, right, top + 20 * self.zoom)
            self.canvas.create_text(
                left + 4 * self.zoom,
                top + 10 * self.zoom,
                text=header,
                anchor="w",
                font=self.font,
            )
            compartments = self._block_compartments(obj)
            cy = top + 20 * self.zoom
            for label, text in compartments:
                lines = text.splitlines() if text else [""]
                collapsed = obj.collapsed.get(label, False)
                self.canvas.create_line(left, cy, right, cy)
                btn_sz = 8 * self.zoom
                bx1 = left + 2 * self.zoom
                by1 = cy + (20 * self.zoom - btn_sz) / 2
                bx2 = bx1 + btn_sz
                by2 = by1 + btn_sz
                self.canvas.create_rectangle(
                    bx1,
                    by1,
                    bx2,
                    by2,
                    outline=StyleManager.get_instance().outline_color,
                    fill="white",
                )
                self.canvas.create_text((bx1 + bx2) / 2, (by1 + by2) / 2, text="-" if not collapsed else "+", font=self.font)
                self.compartment_buttons.append((obj.obj_id, label, (bx1, by1, bx2, by2)))
                tx = bx2 + 2 * self.zoom
                if collapsed:
                    # Only display the compartment title when collapsed rather
                    # than showing the first item's text. This keeps the
                    # collapsed view concise and avoids confusion when the
                    # compartment contains multiple elements.
                    self.canvas.create_text(
                        tx,
                        cy + 10 * self.zoom,
                        text=f"{label}:",
                        anchor="w",
                        font=self.font,
                    )
                    cy += 20 * self.zoom
                else:
                    self.canvas.create_text(
                        tx,
                        cy + 10 * self.zoom,
                        text=f"{label}:",
                        anchor="w",
                        font=self.font,
                    )
                    cy += 20 * self.zoom
                    for line in lines:
                        self.canvas.create_text(
                            left + 4 * self.zoom,
                            cy + 10 * self.zoom,
                            text=line,
                            anchor="w",
                            font=self.font,
                        )
                        cy += 20 * self.zoom
        elif obj.obj_type in ("Initial", "Final"):
            if obj.obj_type == "Initial":
                r = min(obj.width, obj.height) / 2 * self.zoom
                self.canvas.create_oval(x - r, y - r, x + r, y + r, fill="black")
            else:
                r = min(obj.width, obj.height) / 2 * self.zoom
                inner = max(r - 5 * self.zoom, 0)
                self.canvas.create_oval(x - r, y - r, x + r, y + r)
                self.canvas.create_oval(x - inner, y - inner, x + inner, y + inner, fill="black")
        elif obj.obj_type in ("Decision", "Merge"):
                self.canvas.create_polygon(
                    x,
                    y - h,
                    x + w,
                    y,
                    x,
                    y + h,
                    x - w,
                    y,
                    fill=color,
                    outline=outline,
                )
        elif obj.obj_type == "Database":
            top = y - h
            bottom = y + h
            oval_h = 10 * self.zoom
            self._draw_gradient_rect(x - w, top, x + w, bottom, color, obj.obj_id)
            self.canvas.create_rectangle(
                x - w,
                top,
                x + w,
                bottom,
                outline=outline,
                fill="",
            )
            self.canvas.create_oval(
                x - w,
                top - oval_h,
                x + w,
                top + oval_h,
                fill=color,
                outline=outline,
            )
            self.canvas.create_oval(
                x - w,
                bottom - oval_h,
                x + w,
                bottom + oval_h,
                fill=color,
                outline=outline,
            )
            label = obj.properties.get("name", obj.obj_type)
            self.canvas.create_text(x, bottom + 20 * self.zoom, text=label, font=self.font)
        elif obj.obj_type == "ANN":
            # Draw three layers of neurons connected
            layers = [3, 6, 2]
            spacing_x = obj.width * self.zoom / (len(layers) - 1)
            max_neurons = max(layers)
            spacing_y = obj.height * self.zoom / (max_neurons - 1 if max_neurons > 1 else 1)
            layer_x = x - obj.width * self.zoom / 2

            # Calculate neuron positions for each layer without drawing
            neuron_positions: list[list[tuple[float, float]]] = []
            for count in layers:
                xs = layer_x
                ys = y - ((count - 1) * spacing_y) / 2
                positions = []
                for i in range(count):
                    cx = xs
                    cy = ys + i * spacing_y
                    positions.append((cx, cy))
                neuron_positions.append(positions)
                layer_x += spacing_x

            # Draw connections first so they appear behind the neuron nodes
            for i in range(len(neuron_positions) - 1):
                for src in neuron_positions[i]:
                    for dst in neuron_positions[i + 1]:
                        self.canvas.create_line(src[0], src[1], dst[0], dst[1], fill=outline)

            # Now draw the neuron nodes on top of the connections
            for layer in neuron_positions:
                for cx, cy in layer:
                    r = 5 * self.zoom
                    fta_drawing_helper._fill_gradient_circle(self.canvas, cx, cy, r, color)
                    self.canvas.create_oval(
                        cx - r,
                        cy - r,
                        cx + r,
                        cy + r,
                        outline=outline,
                        fill="",
                    )

            label = obj.properties.get("name", obj.obj_type)
            self.canvas.create_text(x, y + h + 10 * self.zoom, text=label, font=self.font)
        elif obj.obj_type == "Data acquisition":
            left, top = x - w, y - h
            right, bottom = x + w, y + h
            self._draw_gradient_rect(left, top, right, bottom, color, obj.obj_id)
            self.canvas.create_rectangle(left, top, right, bottom, outline=outline, fill="")
            compartments = obj.properties.get(
                "compartments", "data source1;data source2;data source 3"
            ).split(";")
            n = max(len(compartments), 1)
            step = (bottom - top) / n
            for idx in range(1, n):
                self.canvas.create_line(left, top + idx * step, right, top + idx * step)
            for idx, text in enumerate(compartments):
                cy = top + idx * step + step / 2
                self.canvas.create_text(x, cy, text=text, font=self.font)
            label = obj.properties.get("name", obj.obj_type)
            self.canvas.create_text(x, bottom + 10 * self.zoom, text=label, font=self.font)
        elif obj.obj_type in ("Fork", "Join"):
            half = obj.width / 2 * self.zoom
            self.canvas.create_rectangle(
                x - half, y - 5 * self.zoom, x + half, y + 5 * self.zoom, fill="black"
            )
        else:
            self._create_round_rect(
                x - w,
                y - h,
                x + w,
                y + h,
                radius=6 * self.zoom,
                fill=color,
                outline=outline,
            )

        if obj.obj_type not in (
            "Block",
            "System Boundary",
            "Block Boundary",
            "Port",
            "Work Product",
            "Database",
            "ANN",
            "Data acquisition",
        ):
            if hasattr(self, "_object_label_lines"):
                label_lines = self._object_label_lines(obj)
            else:
                label_lines = SysMLDiagramWindow._object_label_lines(self, obj)
            if obj.obj_type in ("Actor", "Stakeholder"):
                sy = obj.height / 40.0 * self.zoom
                label_x = x
                label_y = y + 40 * sy + 10 * self.zoom
                self.canvas.create_text(
                    label_x,
                    label_y,
                    text="\n".join(label_lines),
                    anchor="n",
                    font=self.font,
                )
            elif obj.obj_type in ("Initial", "Final"):
                label_y = y + obj.height / 2 * self.zoom + 10 * self.zoom
                self.canvas.create_text(
                    x,
                    label_y,
                    text="\n".join(label_lines),
                    anchor="n",
                    font=self.font,
                )
            else:
                self.canvas.create_text(
                    x,
                    y,
                    text="\n".join(label_lines),
                    anchor="center",
                    font=self.font,
                )

        show_marker = False
        if obj.obj_type in ("Block", "Action Usage", "Action", "CallBehaviorAction"):
            diag_id = self.repo.get_linked_diagram(obj.element_id)
            view_id = obj.properties.get("view")
            show_marker = bool(
                (diag_id and diag_id in self.repo.diagrams)
                or (view_id and view_id in self.repo.diagrams)
            )
        if show_marker:
            self._draw_subdiagram_marker(x + w, y + h)

        if obj in self.selected_objs:
            bx = x - w
            by = y - h
            ex = x + w
            ey = y + h
            self.canvas.create_rectangle(bx, by, ex, ey, outline="red", dash=(2, 2))
            if obj == self.selected_obj and obj.obj_type != "Actor":
                s = 4
                for hx, hy in [(bx, by), (bx, ey), (ex, by), (ex, ey)]:
                    self.canvas.create_rectangle(
                        hx - s,
                        hy - s,
                        hx + s,
                        hy + s,
                        outline="red",
                        fill="white",
                    )

    def _label_offset(self, conn: DiagramConnection, diag_type: str | None) -> float:
        """Return a vertical offset for a connection label.

        When multiple connections exist between the same two objects, their
        stereotype labels are offset so they do not overlap. The offset is
        determined by the index of ``conn`` among all labeled connections
        between the object pair.
        """
        pair = {conn.src, conn.dst}
        labeled: list[DiagramConnection] = []
        connections = getattr(self, "connections", [])
        for c in connections:
            if {c.src, c.dst} == pair:
                if format_control_flow_label(c, self.repo, diag_type):
                    labeled.append(c)
        if len(labeled) <= 1:
            return 0.0
        idx = next((i for i, c in enumerate(labeled) if c is conn), 0)
        return (idx - (len(labeled) - 1) / 2) * 15 * self.zoom

    def draw_connection(
        self, a: SysMLObject, b: SysMLObject, conn: DiagramConnection, selected: bool = False
    ):
        axc, ayc = a.x * self.zoom, a.y * self.zoom
        bxc, byc = b.x * self.zoom, b.y * self.zoom
        dash = ()
        diag = self.repo.diagrams.get(self.diagram_id)
        diag_type = diag.diag_type if diag else None
        label = format_control_flow_label(conn, self.repo, diag_type)
        if diag and diag.diag_type == "Control Flow Diagram" and conn.conn_type in ("Control Action", "Feedback"):
            a_left = a.x - a.width / 2
            a_right = a.x + a.width / 2
            b_left = b.x - b.width / 2
            b_right = b.x + b.width / 2
            x_val = (
                conn.points[0][0]
                if conn.points
                else (max(a_left, b_left) + min(a_right, b_right)) / 2
            )
            x_val = SysMLDiagramWindow._constrain_control_flow_x(
                self, conn, x_val
            )
            if conn.points:
                conn.points[0] = (x_val, 0)
            x = x_val * self.zoom
            if ayc <= byc:
                y1 = ayc + a.height / 2 * self.zoom
                y2 = byc - b.height / 2 * self.zoom
            else:
                y1 = ayc - a.height / 2 * self.zoom
                y2 = byc + b.height / 2 * self.zoom
            color = "red" if selected else "black"
            width = 2 if selected else 1
            self.canvas.create_line(
                x,
                y1,
                x,
                y2,
                arrow=tk.LAST,
                dash=(),
                fill=color,
                width=width,
                tags="connection",
            )
            if label:
                offset = (
                    self._label_offset(conn, diag_type)
                    if hasattr(self, "_label_offset")
                    else 0
                )
                self.canvas.create_text(
                    x + offset,
                    (y1 + y2) / 2 - 10 * self.zoom,
                    text=label,
                    font=self.font,
                    tags="connection",
                )
            if selected:
                s = 3
                for hx, hy in [(x, y1), (x, y2), (x, (y1 + y2) / 2)]:
                    self.canvas.create_rectangle(
                        hx - s,
                        hy - s,
                        hx + s,
                        hy + s,
                        outline="red",
                        fill="white",
                        tags="connection",
                    )
            return
        if a.obj_id == b.obj_id:
            ax, ay = self.edge_point(a, 0, 0, (1, 0))
            bx, by = ax, ay
        else:
            ax, ay = self.edge_point(a, bxc, byc, conn.src_pos)
            bx, by = self.edge_point(b, axc, ayc, conn.dst_pos)
        if conn.conn_type in ("Include", "Extend"):
            dash = (4, 2)
            if label and ">> " in label:
                label = label.replace(">> ", ">>\n", 1)
        elif conn.conn_type in ("Generalize", "Generalization", "Communication Path"):
            dash = (2, 2)
        src_flow = a.properties.get("flow") if a.obj_type == "Port" else None
        dst_flow = b.properties.get("flow") if b.obj_type == "Port" else None
        points = [(ax, ay)]
        if a.obj_id == b.obj_id:
            size = max(a.width, a.height) * 0.5 * self.zoom
            points.extend(
                [
                    (ax + size, ay),
                    (ax + size, ay - size),
                    (ax, ay - size),
                ]
            )
        elif conn.style == "Squared":
            if conn.points:
                mx = conn.points[0][0] * self.zoom
            else:
                mx = (ax + bx) / 2
            points.extend([(mx, ay), (mx, by)])
        elif conn.style == "Custom":
            for px, py in conn.points:
                x = px * self.zoom
                y = py * self.zoom
                last = points[-1]
                points.extend([(x, last[1]), (x, y)])
        points.append((bx, by))
        flat = [coord for pt in points for coord in pt]
        color = "red" if selected else "black"
        width = 2 if selected else 1
        arrow_style = tk.NONE
        open_arrow = conn.conn_type in ("Include", "Extend")
        diamond_src = conn.conn_type in ("Aggregation", "Composite Aggregation")
        filled_diamond = conn.conn_type == "Composite Aggregation"
        forward = conn.arrow in ("forward", "both")
        backward = conn.arrow in ("backward", "both")
        mid_forward = forward
        mid_backward = backward
        if conn.conn_type == "Connector" and (src_flow or dst_flow):
            arrow_style = tk.NONE
            conn.mid_arrow = True
            if src_flow and dst_flow:
                dir_a = a.properties.get("direction", "out").lower()
                dir_b = b.properties.get("direction", "out").lower()
                if dir_a == "out":
                    label = src_flow
                    mid_forward, mid_backward = True, False
                elif dir_b == "out":
                    label = dst_flow
                    mid_forward, mid_backward = False, True
                else:
                    label = src_flow
                    mid_forward, mid_backward = True, True
            elif src_flow:
                label = src_flow
                dir_attr = a.properties.get("direction", "out")
                if dir_attr == "in":
                    mid_forward, mid_backward = False, True
                elif dir_attr == "out":
                    mid_forward, mid_backward = True, False
                else:
                    mid_forward, mid_backward = True, True
            else:
                label = dst_flow
                dir_attr = b.properties.get("direction", "out")
                if dir_attr == "in":
                    mid_forward, mid_backward = True, False
                elif dir_attr == "out":
                    mid_forward, mid_backward = False, True
                else:
                    mid_forward, mid_backward = True, True
            label = f"<<{conn.stereotype or conn.conn_type.lower()}>> {label}".strip()
        self.canvas.create_line(
            *flat,
            arrow=arrow_style,
            dash=dash,
            fill=color,
            width=width,
            tags="connection",
        )
        if open_arrow:
            if forward:
                self._draw_open_arrow(
                    points[-2], points[-1], color=color, width=width, tags="connection"
                )
            if backward:
                self._draw_open_arrow(
                    points[1], points[0], color=color, width=width, tags="connection"
                )
        elif conn.conn_type in ("Generalize", "Generalization"):
            # SysML uses an open triangular arrow head for generalization
            # relationships. Use the open arrow drawing helper so the arrow
            # interior matches the canvas background (typically white).
            if forward:
                self._draw_open_arrow(
                    points[-2], points[-1], color=color, width=width, tags="connection"
                )
            if backward:
                self._draw_filled_arrow(
                    points[1], points[0], color=color, width=width, tags="connection"
                )
        elif diamond_src:
            if filled_diamond:
                self._draw_filled_diamond(
                    points[1], points[0], color=color, width=width, tags="connection"
                )
            else:
                self._draw_open_diamond(
                    points[1], points[0], color=color, width=width, tags="connection"
                )
        else:
            if forward:
                self._draw_filled_arrow(
                    points[-2], points[-1], color=color, width=width, tags="connection"
                )
            if backward:
                self._draw_filled_arrow(
                    points[1], points[0], color=color, width=width, tags="connection"
                )
        flow_port = None
        flow_name = ""
        if a.obj_type == "Port" and a.properties.get("flow"):
            flow_port = a
            flow_name = a.properties.get("flow", "")
        elif b.obj_type == "Port" and b.properties.get("flow"):
            flow_port = b
            flow_name = b.properties.get("flow", "")

        if conn.mid_arrow or flow_port:
            mid_idx = len(points) // 2
            if mid_idx > 0:
                mstart = points[mid_idx - 1]
                mend = points[mid_idx]
                if flow_port:
                    direction = flow_port.properties.get("direction", "")
                    if flow_port is b:
                        direction = "in" if direction == "out" else "out" if direction == "in" else direction
                    if direction == "inout":
                        self._draw_center_triangle(
                            mstart, mend, color=color, width=width, tags="connection"
                        )
                        self._draw_center_triangle(
                            mend, mstart, color=color, width=width, tags="connection"
                        )
                    elif direction == "in":
                        self._draw_center_triangle(
                            mend, mstart, color=color, width=width, tags="connection"
                        )
                    else:
                        self._draw_center_triangle(
                            mstart, mend, color=color, width=width, tags="connection"
                        )
                    mx = (mstart[0] + mend[0]) / 2
                    my = (mstart[1] + mend[1]) / 2
                    self.canvas.create_text(
                        mx,
                        my - 10 * self.zoom,
                        text=flow_name,
                        font=self.font,
                        tags="connection",
                    )
                else:
                    if mid_forward or not mid_backward:
                        self._draw_center_triangle(
                            mstart, mend, color=color, width=width, tags="connection"
                        )
                    if mid_backward:
                        self._draw_center_triangle(
                            mend, mstart, color=color, width=width, tags="connection"
                        )
        if selected:
            if conn.style == "Custom":
                for px, py in conn.points:
                    hx = px * self.zoom
                    hy = py * self.zoom
                    s = 3
                    self.canvas.create_rectangle(
                    hx - s,
                    hy - s,
                    hx + s,
                    hy + s,
                    outline="red",
                    fill="white",
                    tags="connection",
                )
            elif conn.style == "Squared":
                if conn.points:
                    mx = conn.points[0][0] * self.zoom
                else:
                    mx = (ax + bx) / 2
                hy = (ay + by) / 2
                s = 3
                self.canvas.create_rectangle(
                    mx - s,
                    hy - s,
                    mx + s,
                    hy + s,
                    outline="red",
                    fill="white",
                    tags="connection",
                )
            elif diag and diag.diag_type == "Governance Diagram" and conn.style == "Straight":
                mx, my = (ax + bx) / 2, (ay + by) / 2
                s = 3
                self.canvas.create_rectangle(
                    mx - s,
                    my - s,
                    mx + s,
                    my + s,
                    outline="red",
                    fill="white",
                    tags="connection",
                )
            # draw endpoint handles
            for hx, hy in [(ax, ay), (bx, by)]:
                s = 3
                self.canvas.create_rectangle(
                    hx - s,
                    hy - s,
                    hx + s,
                    hy + s,
                    outline="red",
                    fill="white",
                    tags="connection",
                )
        if conn.multiplicity and conn.conn_type in ("Aggregation", "Composite Aggregation"):
            end_x, end_y = points[-1]
            prev_x, prev_y = points[-2]
            dx = prev_x - end_x
            dy = prev_y - end_y
            length = math.hypot(dx, dy)
            if length:
                offset = 15 * self.zoom
                mx = end_x + dx / length * offset
                my = end_y + dy / length * offset
            else:
                mx, my = end_x, end_y
            self.canvas.create_text(
                mx,
                my - 10 * self.zoom,
                text=conn.multiplicity,
                font=self.font,
                tags="connection",
            )
        if label:
            mx, my = (ax + bx) / 2, (ay + by) / 2
            offset = (
                self._label_offset(conn, diag_type)
                if hasattr(self, "_label_offset")
                else 0
            )
            if math.isclose(ax, bx):
                self.canvas.create_text(
                    mx + offset,
                    my - 10 * self.zoom,
                    text=label,
                    font=self.font,
                    tags="connection",
                )
            else:
                self.canvas.create_text(
                    mx,
                    my - 10 * self.zoom - offset,
                    text=label,
                    font=self.font,
                    tags="connection",
                )

    def get_object(self, oid: int) -> SysMLObject | None:
        for o in self.objects:
            if o.obj_id == oid:
                return o
        return None

    def get_ibd_boundary(self) -> SysMLObject | None:
        """Return the Block Boundary object if present."""
        for o in self.objects:
            if o.obj_type == "Block Boundary":
                return o
        return None

    def _object_within(self, obj: SysMLObject, boundary: SysMLObject) -> bool:
        left = boundary.x - boundary.width / 2
        right = boundary.x + boundary.width / 2
        top = boundary.y - boundary.height / 2
        bottom = boundary.y + boundary.height / 2
        ox = obj.x
        oy = obj.y
        return left <= ox <= right and top <= oy <= bottom

    def find_boundary_for_obj(self, obj: SysMLObject) -> SysMLObject | None:
        for b in self.objects:
            if b.obj_type == "System Boundary" and self._object_within(obj, b):
                return b
        return None

    def _update_drag_selection(self, x: float, y: float) -> None:
        if not self.select_rect_start:
            return
        x0, y0 = self.select_rect_start
        left, right = sorted([x0, x])
        top, bottom = sorted([y0, y])
        selected: list[SysMLObject] = []
        for obj in self.objects:
            ox = obj.x * self.zoom
            oy = obj.y * self.zoom
            w = obj.width * self.zoom / 2
            h = obj.height * self.zoom / 2
            if left <= ox - w and ox + w <= right and top <= oy - h and oy + h <= bottom:
                selected.append(obj)
        self.selected_objs = selected
        self.selected_obj = selected[0] if len(selected) == 1 else None
        self.redraw()
        self.update_property_view()

    # ------------------------------------------------------------
    # Clipboard operations
    # ------------------------------------------------------------
    def copy_selected(self, _event=None):
        if self.selected_obj:
            import copy

            self.clipboard = copy.deepcopy(self.selected_obj)

    def cut_selected(self, _event=None):
        if self.selected_obj:
            import copy

            self.clipboard = copy.deepcopy(self.selected_obj)
            self.remove_object(self.selected_obj)
            self.selected_obj = None
            self._sync_to_repository()
            self.redraw()
            self.update_property_view()

    def paste_selected(self, _event=None):
        if self.clipboard:
            import copy

            new_obj = copy.deepcopy(self.clipboard)
            new_obj.obj_id = _get_next_id()
            new_obj.x += 20
            new_obj.y += 20
            if new_obj.obj_type == "System Boundary":
                self.objects.insert(0, new_obj)
            else:
                self.objects.append(new_obj)
            self.sort_objects()
            diag = self.repo.diagrams.get(self.diagram_id)
            if diag and new_obj.element_id and new_obj.element_id not in diag.elements:
                diag.elements.append(new_obj.element_id)
            self.selected_obj = new_obj
            self._sync_to_repository()
            self.redraw()
            self.update_property_view()

    def delete_selected(self, _event=None):
        if self.selected_objs:
            result = messagebox.askyesnocancel(
                "Delete",
                "Remove element from model?\nYes = Model, No = Diagram",
            )
            if result is None:
                return
            for obj in list(self.selected_objs):
                if obj.obj_type == "Work Product":
                    name = obj.properties.get("name", "")
                    if getattr(self.app, "can_remove_work_product", None):
                        if not self.app.can_remove_work_product(name):
                            messagebox.showerror(
                                "Delete",
                                f"Cannot delete work product '{name}' with existing artifacts.",
                            )
                            continue
                    getattr(self.app, "disable_work_product", lambda *_: None)(name)
                    toolbox = getattr(self.app, "safety_mgmt_toolbox", None)
                    if toolbox:
                        diag = self.repo.diagrams.get(self.diagram_id)
                        diagram_name = diag.name if diag else ""
                        toolbox.remove_work_product(diagram_name, name)
                if result:
                    if obj.obj_type == "Part":
                        self.remove_part_model(obj)
                    else:
                        self.remove_element_model(obj)
                else:
                    self.remove_object(obj)
            self.selected_objs = []
            self.selected_obj = None
            if getattr(self.app, "refresh_tool_enablement", None):
                self.app.refresh_tool_enablement()
            return
        if self.selected_conn:
            if self.selected_conn in self.connections:
                src_elem = self.get_object(self.selected_conn.src)
                dst_elem = self.get_object(self.selected_conn.dst)
                if (
                    self.selected_conn.conn_type == "Generalization"
                    and src_elem
                    and dst_elem
                ):
                    msg = (
                        "Removing this inheritance will delete all inherited parts, "
                        "properties and attributes. Continue?"
                    )
                    if not messagebox.askyesno("Remove Inheritance", msg):
                        return
                elif self.selected_conn.conn_type in (
                    "Aggregation",
                    "Composite Aggregation",
                ):
                    msg = "Delete aggregation and its part?"
                    if not messagebox.askyesno("Remove Aggregation", msg):
                        return
                self.connections.remove(self.selected_conn)
                # remove matching repository relationship
                if src_elem and dst_elem and src_elem.element_id and dst_elem.element_id:
                    for rel in list(self.repo.relationships):
                        if (
                            rel.source == src_elem.element_id
                            and rel.target == dst_elem.element_id
                            and rel.rel_type == self.selected_conn.conn_type
                        ):
                            self.repo.relationships.remove(rel)
                            diag = self.repo.diagrams.get(self.diagram_id)
                            if diag and rel.rel_id in diag.relationships:
                                diag.relationships.remove(rel.rel_id)
                            if self.selected_conn.conn_type == "Generalization":
                                remove_inherited_block_properties(
                                    self.repo, src_elem.element_id, dst_elem.element_id
                                )
                                inherit_block_properties(self.repo, src_elem.element_id)
                            elif self.selected_conn.conn_type in ("Aggregation", "Composite Aggregation"):
                                remove_aggregation_part(
                                    self.repo,
                                    src_elem.element_id,
                                    dst_elem.element_id,
                                    remove_object=self.selected_conn.conn_type == "Composite Aggregation",
                                    app=getattr(self, "app", None),
                                )
                            break
                self.selected_conn = None
                self._sync_to_repository()
                self.redraw()
                self.update_property_view()

    def remove_object(self, obj: SysMLObject) -> None:
        if getattr(obj, "locked", False):
            return
        removed_ids = {obj.obj_id}
        if obj in self.objects:
            self.objects.remove(obj)
        if obj.obj_type == "Part":
            before = {o.obj_id for o in self.objects}
            remove_orphan_ports(self.objects)
            removed_ids.update(before - {o.obj_id for o in self.objects})
        elif obj.obj_type == "Port":
            remove_port(self.repo, obj, self.objects)
        self.connections = [
            c for c in self.connections if c.src not in removed_ids and c.dst not in removed_ids
        ]
        diag = self.repo.diagrams.get(self.diagram_id)
        if diag and obj.element_id in diag.elements:
            diag.elements.remove(obj.element_id)

        prev_parts = None
        block_id = None
        if obj.obj_type == "Part" and diag:
            block_id = getattr(diag, "father", None) or next(
                (eid for eid, did in self.repo.element_diagrams.items() if did == self.diagram_id),
                None,
            )
            if block_id and block_id in self.repo.elements:
                block = self.repo.elements[block_id]
                prev_parts = block.properties.get("partProperties")

        self._sync_to_repository()

        if prev_parts is not None and block_id and block_id in self.repo.elements:
            block = self.repo.elements[block_id]
            if prev_parts:
                block.properties["partProperties"] = prev_parts
            else:
                block.properties.pop("partProperties", None)
            for d in self.repo.diagrams.values():
                for o in getattr(d, "objects", []):
                    if o.get("element_id") == block_id:
                        if prev_parts:
                            o.setdefault("properties", {})["partProperties"] = prev_parts
                        else:
                            o.setdefault("properties", {}).pop("partProperties", None)

    # ------------------------------------------------------------
    # Part removal helpers
    # ------------------------------------------------------------
    def remove_part_diagram(self, obj: SysMLObject) -> None:
        """Remove *obj* from the current diagram but keep it in the model."""
        if obj.obj_type != "Part":
            return
        obj.hidden = True
        self.selected_obj = None
        self._sync_to_repository()
        self.redraw()
        self.update_property_view()

    def remove_part_model(self, obj: SysMLObject) -> None:
        """Remove *obj* from the repository and all diagrams."""
        if obj.obj_type != "Part":
            return
        self.remove_object(obj)
        part_id = obj.element_id
        repo = self.repo
        # remove from other diagrams
        for diag in repo.diagrams.values():
            diag.objects = [o for o in getattr(diag, "objects", []) if o.get("element_id") != part_id]
            if part_id in getattr(diag, "elements", []):
                diag.elements.remove(part_id)
        # update any open windows
        app = getattr(self, "app", None)
        if app:
            for win in getattr(app, "ibd_windows", []):
                win.objects = [o for o in win.objects if o.element_id != part_id]
                remove_orphan_ports(win.objects)
                win.redraw()
                win._sync_to_repository()
        # update block properties
        diag = repo.diagrams.get(self.diagram_id)
        block_id = getattr(diag, "father", None) or next((eid for eid, did in repo.element_diagrams.items() if did == self.diagram_id), None)
        name = ""
        elem = repo.elements.get(part_id)
        if elem:
            name = elem.name or elem.properties.get("component", "")
            def_id = elem.properties.get("definition")
            if not name and def_id and def_id in repo.elements:
                name = repo.elements[def_id].name or def_id
        if block_id and name and block_id in repo.elements:
            block = repo.elements[block_id]
            parts = [p.strip() for p in block.properties.get("partProperties", "").split(",") if p.strip()]
            parts = [p for p in parts if p.split("[")[0].strip() != name]
            if parts:
                block.properties["partProperties"] = ", ".join(parts)
            else:
                block.properties.pop("partProperties", None)
            for d in repo.diagrams.values():
                for o in getattr(d, "objects", []):
                    if o.get("element_id") == block_id:
                        if parts:
                            o.setdefault("properties", {})["partProperties"] = ", ".join(parts)
                        else:
                            o.setdefault("properties", {}).pop("partProperties", None)
        repo.delete_element(part_id)
        repo._undo_stack.pop()
        self._sync_to_repository()
        self.redraw()
        self.update_property_view()

    def remove_element_model(self, obj: SysMLObject) -> None:
        """Remove *obj* and its element from all diagrams and the repository."""
        elem_id = obj.element_id
        if not elem_id:
            self.remove_object(obj)
            return
        self.remove_object(obj)
        repo = self.repo
        for diag in repo.diagrams.values():
            removed_ids = [o.get("obj_id") for o in getattr(diag, "objects", []) if o.get("element_id") == elem_id]
            if removed_ids:
                diag.objects = [o for o in diag.objects if o.get("element_id") != elem_id]
                diag.connections = [
                    c
                    for c in getattr(diag, "connections", [])
                    if c.get("src") not in removed_ids and c.get("dst") not in removed_ids
                ]
            if elem_id in getattr(diag, "elements", []):
                diag.elements.remove(elem_id)
        # remove part elements that reference this element
        to_delete = [
            eid
            for eid, e in repo.elements.items()
            if e.elem_type == "Part" and e.properties.get("definition") == elem_id
        ]
        for pid in to_delete:
            for diag in repo.diagrams.values():
                removed = [o.get("obj_id") for o in getattr(diag, "objects", []) if o.get("element_id") == pid]
                if removed:
                    diag.objects = [o for o in diag.objects if o.get("element_id") != pid]
                    diag.connections = [
                        c
                        for c in getattr(diag, "connections", [])
                        if c.get("src") not in removed and c.get("dst") not in removed
                    ]
                if pid in getattr(diag, "elements", []):
                    diag.elements.remove(pid)
            repo.delete_element(pid)
            if repo._undo_stack:
                repo._undo_stack.pop()

        repo.delete_element(elem_id)
        if repo._undo_stack:
            repo._undo_stack.pop()

        self._sync_to_repository()
        self.redraw()
        self.update_property_view()

    def _sync_to_repository(self) -> None:
        """Persist current objects and connections back to the repository."""
        self.repo.push_undo_state()
        diag = self.repo.diagrams.get(self.diagram_id)
        if diag:
            existing_objs = getattr(diag, "objects", [])
            hidden_objs = [
                o for o in existing_objs if not self.repo.object_visible(o, self.diagram_id)
            ]
            diag.objects = hidden_objs + [obj.__dict__ for obj in self.objects]
            existing_conns = getattr(diag, "connections", [])
            hidden_conns = [
                c
                for c in existing_conns
                if not self.repo.connection_visible(c, self.diagram_id)
            ]
            diag.connections = hidden_conns + [conn.__dict__ for conn in self.connections]
            update_block_parts_from_ibd(self.repo, diag)
            self.repo.touch_diagram(self.diagram_id)
            _sync_block_parts_from_ibd(self.repo, self.diagram_id)
            if diag.diag_type == "Internal Block Diagram":
                block_id = (
                    getattr(diag, "father", None)
                    or next(
                        (
                            eid
                            for eid, did in self.repo.element_diagrams.items()
                            if did == self.diagram_id
                        ),
                        None,
                    )
                )
                if block_id:
                    added_mult = _enforce_ibd_multiplicity(
                        self.repo, block_id, app=getattr(self, "app", None)
                    )
                    if added_mult and not getattr(self, "app", None):
                        for data in added_mult:
                            if not any(
                                o.obj_id == data["obj_id"] for o in self.objects
                            ):
                                self.objects.append(SysMLObject(**data))

    def refresh_from_repository(self, _event=None) -> None:
        """Reload diagram objects from the repository and redraw."""
        diag = self.repo.diagrams.get(self.diagram_id)
        if not diag:
            return
        self.objects = []
        for data in self.repo.visible_objects(diag.diag_id):
            if "requirements" not in data:
                data["requirements"] = []
            obj = SysMLObject(**data)
            if obj.obj_type == "Part":
                asil = calculate_allocated_asil(obj.requirements)
                obj.properties.setdefault("asil", asil)
                if obj.element_id and obj.element_id in self.repo.elements:
                    self.repo.elements[obj.element_id].properties.setdefault(
                        "asil", asil
                    )
            if obj.element_id:
                targets = [
                    self.repo.elements[r.target].name
                    for r in self.repo.relationships
                    if r.rel_type == "Trace"
                    and r.source == obj.element_id
                    and r.target in self.repo.elements
                ]
                if targets:
                    obj.properties["trace_to"] = ", ".join(sorted(targets))
            self.objects.append(obj)
        self.sort_objects()
        self.connections = []
        for data in self.repo.visible_connections(diag.diag_id):
            data.setdefault("stereotype", data.get("conn_type", "").lower())
            self.connections.append(DiagramConnection(**data))
        if self.objects:
            global _next_obj_id
            _next_obj_id = max(o.obj_id for o in self.objects) + 1
        self.redraw()
        self.update_property_view()

    def on_close(self):
        self._sync_to_repository()
        self.destroy()


class SysMLObjectDialog(simpledialog.Dialog):
    """Simple dialog for editing AutoML object properties."""

    def __init__(self, master, obj: SysMLObject):
        if not hasattr(obj, "requirements"):
            obj.requirements = []
        self.obj = obj
        super().__init__(master, title=f"Edit {obj.obj_type}")

    class SelectRequirementsDialog(simpledialog.Dialog):
        def __init__(self, parent, title="Select Requirements"):
            self.selected_vars = {}
            super().__init__(parent, title=title)

        def body(self, master):
            ttk.Label(master, text="Select requirements:").pack(padx=5, pady=5)
            container = ttk.Frame(master)
            container.pack(fill=tk.BOTH, expand=True)
            canvas = tk.Canvas(container, borderwidth=0)
            scrollbar = ttk.Scrollbar(container, orient="vertical", command=canvas.yview)
            self.check_frame = ttk.Frame(canvas)
            self.check_frame.bind(
                "<Configure>", lambda e: canvas.configure(scrollregion=canvas.bbox("all"))
            )
            canvas.create_window((0, 0), window=self.check_frame, anchor="nw")
            canvas.configure(yscrollcommand=scrollbar.set)
            canvas.pack(side="left", fill="both", expand=True)
            scrollbar.pack(side="right", fill="y")
            for req_id, req in global_requirements.items():
                var = tk.BooleanVar(value=False)
                self.selected_vars[req_id] = var
                text = f"[{req['id']}] {req['text']}"
                ttk.Checkbutton(self.check_frame, text=text, variable=var).pack(
                    anchor="w", padx=2, pady=2
                )
            return self.check_frame

        def apply(self):
            self.result = [rid for rid, var in self.selected_vars.items() if var.get()]

    class SelectComponentsDialog(simpledialog.Dialog):
        """Dialog to choose which components should become parts."""

        def __init__(self, parent, components):
            self.components = components
            self.selected = {}
            super().__init__(parent, title="Select Components")

        def body(self, master):
            ttk.Label(master, text="Select components:").pack(padx=5, pady=5)
            frame = ttk.Frame(master)
            frame.pack(fill=tk.BOTH, expand=True)
            canvas = tk.Canvas(frame, borderwidth=0)
            scrollbar = ttk.Scrollbar(frame, orient="vertical", command=canvas.yview)
            self.check_frame = ttk.Frame(canvas)
            self.check_frame.bind(
                "<Configure>", lambda e: canvas.configure(scrollregion=canvas.bbox("all"))
            )
            canvas.create_window((0, 0), window=self.check_frame, anchor="nw")
            canvas.configure(yscrollcommand=scrollbar.set)
            canvas.pack(side="left", fill="both", expand=True)
            scrollbar.pack(side="right", fill="y")
            for comp in self.components:
                var = tk.BooleanVar(value=True)
                self.selected[comp] = var
                ttk.Checkbutton(self.check_frame, text=comp.name, variable=var).pack(
                    anchor="w", padx=2, pady=2
                )
            return self.check_frame

        def apply(self):
            self.result = [c for c, var in self.selected.items() if var.get()]

    class SelectTraceDialog(simpledialog.Dialog):
        """Dialog to choose target elements for trace links."""

        def __init__(
            self,
            parent,
            repo: SysMLRepository,
            work_products: list[str],
            source_id: int | None,
            source_diag: str | None,
        ):
            self.repo = repo
            self.work_products = work_products
            self.source_id = source_id
            self.source_diag = source_diag
            self.selection: list[str] = []
            super().__init__(parent, title="Select Trace Targets")

        def body(self, master):  # pragma: no cover - requires tkinter
            ttk.Label(master, text="Select targets:").pack(anchor="w", padx=5, pady=5)
            self.lb = tk.Listbox(master, selectmode=tk.MULTIPLE, width=40)
            self._tokens: list[str] = []
            for diag in self.repo.diagrams.values():
                if not any(_diag_matches_wp(diag.diag_type, wp) for wp in self.work_products):
                    continue
                dname = diag.name or diag.diag_id
                for obj in getattr(diag, "objects", []):
                    if diag.diag_id == self.source_diag and obj.get("obj_id") == self.source_id:
                        continue
                    name = obj.get("properties", {}).get("name") or obj.get("obj_type", "")
                    token = f"{diag.diag_id}:{obj.get('obj_id')}"
                    self._tokens.append(token)
                    self.lb.insert(tk.END, f"{dname}:{name}")
            self.lb.pack(fill=tk.BOTH, expand=True, padx=5, pady=5)
            return self.lb

        def apply(self):  # pragma: no cover - requires tkinter
            sels = self.lb.curselection()
            self.selection = [self._tokens[i] for i in sels]

    class SelectNamesDialog(simpledialog.Dialog):
        """Dialog to choose which part names should be added."""

        def __init__(self, parent, names, title="Select Parts"):
            self.names = names
            self.selected = {}
            super().__init__(parent, title=title)

        def body(self, master):
            ttk.Label(master, text="Select parts:").pack(padx=5, pady=5)
            frame = ttk.Frame(master)
            frame.pack(fill=tk.BOTH, expand=True)
            canvas = tk.Canvas(frame, borderwidth=0)
            scrollbar = ttk.Scrollbar(frame, orient="vertical", command=canvas.yview)
            self.check_frame = ttk.Frame(canvas)
            self.check_frame.bind(
                "<Configure>", lambda e: canvas.configure(scrollregion=canvas.bbox("all"))
            )
            canvas.create_window((0, 0), window=self.check_frame, anchor="nw")
            canvas.configure(yscrollcommand=scrollbar.set)
            canvas.pack(side="left", fill="both", expand=True)
            scrollbar.pack(side="right", fill="y")
            for name in self.names:
                var = tk.BooleanVar(value=True)
                self.selected[name] = var
                ttk.Checkbutton(self.check_frame, text=name, variable=var).pack(
                    anchor="w", padx=2, pady=2
                )
            return self.check_frame

        def apply(self):
            self.result = [n for n, var in self.selected.items() if var.get()]

    class SelectElementDialog(simpledialog.Dialog):
        """Dialog to choose a single existing element."""

        def __init__(self, parent, names, title="Select Element"):
            self.names = names
            self.result = None
            super().__init__(parent, title=title)

        def body(self, master):
            ttk.Label(master, text="Select element:").pack(padx=5, pady=5)
            self.listbox = tk.Listbox(master)
            for name in self.names:
                self.listbox.insert(tk.END, name)
            self.listbox.pack(fill=tk.BOTH, expand=True, padx=5, pady=5)
            return self.listbox

        def apply(self):
            sel = self.listbox.curselection()
            if sel:
                self.result = self.names[sel[0]]

    class ManagePartsDialog(simpledialog.Dialog):
        """Dialog to toggle visibility of contained parts."""

        def __init__(self, parent, names, visible, hidden):
            self.names = names
            self.visible = visible
            self.hidden = hidden
            self.selected = {}
            super().__init__(parent, title="Add Contained Parts")

        def body(self, master):
            ttk.Label(master, text="Select parts to show:").pack(padx=5, pady=5)
            frame = ttk.Frame(master)
            frame.pack(fill=tk.BOTH, expand=True)
            canvas = tk.Canvas(frame, borderwidth=0)
            scrollbar = ttk.Scrollbar(frame, orient="vertical", command=canvas.yview)
            self.check_frame = ttk.Frame(canvas)
            self.check_frame.bind(
                "<Configure>", lambda e: canvas.configure(scrollregion=canvas.bbox("all"))
            )
            canvas.create_window((0, 0), window=self.check_frame, anchor="nw")
            canvas.configure(yscrollcommand=scrollbar.set)
            canvas.pack(side="left", fill="both", expand=True)
            scrollbar.pack(side="right", fill="y")
            for name in self.names:
                var = tk.BooleanVar(value=name in self.visible)
                self.selected[name] = var
                ttk.Checkbutton(self.check_frame, text=name, variable=var).pack(
                    anchor="w", padx=2, pady=2
                )
            return self.check_frame

        def apply(self):
            self.result = [n for n, var in self.selected.items() if var.get()]

    def body(self, master):
        # Disable window resizing so the layout remains consistent
        self.resizable(False, False)

        # Use a notebook to keep the dialog compact by grouping fields
        self.nb = ttk.Notebook(master)
        self.nb.grid(row=0, column=0, columnspan=3, sticky="nsew")

        gen_frame = ttk.Frame(self.nb)
        prop_frame = ttk.Frame(self.nb)
        rel_frame = ttk.Frame(self.nb)
        link_frame = ttk.Frame(self.nb)
        req_frame = ttk.Frame(self.nb)

        self.nb.add(gen_frame, text="General")
        self.nb.add(prop_frame, text="Properties")
        self.nb.add(rel_frame, text="Reliability")
        self.nb.add(link_frame, text="Links")
        self.nb.add(req_frame, text="Requirements")

        gen_row = 0
        ttk.Label(gen_frame, text="Name:").grid(row=gen_row, column=0, sticky="e", padx=4, pady=4)
        self.name_var = tk.StringVar(value=self.obj.properties.get("name", ""))
        name_state = "readonly" if self.obj.obj_type == "Work Product" else "normal"
        ttk.Entry(gen_frame, textvariable=self.name_var, state=name_state).grid(
            row=gen_row, column=1, padx=4, pady=4
        )
        gen_row += 1
        ttk.Label(gen_frame, text="Width:").grid(row=gen_row, column=0, sticky="e", padx=4, pady=2)
        self.width_var = tk.StringVar(value=str(self.obj.width))
        width_state = (
            "readonly"
            if self.obj.obj_type in ("Initial", "Final", "Actor", "Decision", "Merge")
            else "normal"
        )
        ttk.Entry(gen_frame, textvariable=self.width_var, state=width_state).grid(
            row=gen_row, column=1, padx=4, pady=2
        )
        gen_row += 1
        if self.obj.obj_type not in ("Fork", "Join"):
            ttk.Label(gen_frame, text="Height:").grid(
                row=gen_row, column=0, sticky="e", padx=4, pady=2
            )
            self.height_var = tk.StringVar(value=str(self.obj.height))
            height_state = (
                "readonly"
                if self.obj.obj_type
                in ("Initial", "Final", "Actor", "Decision", "Merge")
                else "normal"
            )
            ttk.Entry(gen_frame, textvariable=self.height_var, state=height_state).grid(
                row=gen_row, column=1, padx=4, pady=2
            )
            gen_row += 1
        else:
            self.height_var = tk.StringVar(value=str(self.obj.height))
        self.entries = {}
        self.listboxes = {}
        self._operations: List[OperationDefinition] = []
        self._behaviors: List[BehaviorAssignment] = []
        prop_row = 0
        rel_row = 0
        if self.obj.obj_type == "Part":
            self.obj.properties.setdefault("asil", calculate_allocated_asil(self.obj.requirements))
        key = f"{self.obj.obj_type.replace(' ', '')}Usage"
        if key not in SYSML_PROPERTIES and self.obj.obj_type == "Block Boundary":
            key = "BlockUsage"
        list_props = {
            "ports",
            "operations",
            "behaviors",
            "failureModes",
        }
        editable_list_props = {"ports"}
        if self.obj.obj_type != "Block":
            list_props.add("partProperties")
            editable_list_props.add("partProperties")
        reliability_props = {
            "analysis",
            "component",
            "fit",
            "qualification",
            "failureModes",
            "asil",
        }
        app = getattr(self.master, "app", None)
        props = SYSML_PROPERTIES.get(key, [])
        if self.obj.obj_type == "Block":
            props = [p for p in props if p != "partProperties"]
        for prop in props:
            frame = rel_frame if prop in reliability_props else prop_frame
            row = rel_row if prop in reliability_props else prop_row
            ttk.Label(frame, text=f"{prop}:").grid(row=row, column=0, sticky="e", padx=4, pady=2)
            if prop == "operations":
                lb = tk.Listbox(frame, height=4)
                self._operations = parse_operations(self.obj.properties.get(prop, ""))
                for op in self._operations:
                    lb.insert(tk.END, format_operation(op))
                lb.grid(row=row, column=1, padx=4, pady=2, sticky="we")
                btnf = ttk.Frame(frame)
                btnf.grid(row=row, column=2, padx=2)
                ttk.Button(btnf, text="Add", command=self.add_operation).pack(side=tk.TOP)
                ttk.Button(btnf, text="Edit", command=self.edit_operation).pack(side=tk.TOP)
                ttk.Button(btnf, text="Remove", command=self.remove_operation).pack(side=tk.TOP)
                self.listboxes[prop] = lb
            elif prop == "behaviors":
                lb = tk.Listbox(frame, height=4)
                self._behaviors = parse_behaviors(self.obj.properties.get(prop, ""))
                repo = SysMLRepository.get_instance()
                for beh in self._behaviors:
                    name = repo.diagrams.get(beh.diagram)
                    label = f"{beh.operation} -> {name.name if name else beh.diagram}"
                    lb.insert(tk.END, label)
                lb.grid(row=row, column=1, padx=4, pady=2, sticky="we")
                btnf = ttk.Frame(frame)
                btnf.grid(row=row, column=2, padx=2)
                ttk.Button(btnf, text="Add", command=self.add_behavior).pack(side=tk.TOP)
                ttk.Button(btnf, text="Edit", command=self.edit_behavior).pack(side=tk.TOP)
                ttk.Button(btnf, text="Remove", command=self.remove_behavior).pack(side=tk.TOP)
                self.listboxes[prop] = lb
            elif prop in list_props:
                lb = tk.Listbox(frame, height=4)
                items = [
                    p.strip() for p in self.obj.properties.get(prop, "").split(",") if p.strip()
                ]
                for it in items:
                    lb.insert(tk.END, it)
                lb.grid(row=row, column=1, padx=4, pady=2, sticky="we")
                btnf = ttk.Frame(frame)
                btnf.grid(row=row, column=2, padx=2)
                if prop == "ports":
                    ttk.Button(btnf, text="Add", command=self.add_port).pack(side=tk.TOP)
                else:
                    ttk.Button(
                        btnf, text="Add", command=lambda p=prop: self.add_list_item(p)
                    ).pack(side=tk.TOP)
                if prop in editable_list_props:
                    if prop == "ports":
                        ttk.Button(btnf, text="Edit", command=self.edit_port).pack(side=tk.TOP)
                    else:
                        ttk.Button(
                            btnf, text="Edit", command=lambda p=prop: self.edit_list_item(p)
                        ).pack(side=tk.TOP)
                ttk.Button(
                    btnf, text="Remove", command=lambda p=prop: self.remove_list_item(p)
                ).pack(side=tk.TOP)
                self.listboxes[prop] = lb
            elif prop == "direction":
                var = tk.StringVar(value=self.obj.properties.get(prop, "in"))
                conns = [
                    c
                    for c in self.master.connections
                    if c.conn_type == "Connector" and self.obj.obj_id in (c.src, c.dst)
                ]
                state = "readonly" if conns else "normal"
                ttk.Combobox(
                    frame,
                    textvariable=var,
                    values=["in", "out", "inout"],
                    state=state,
                ).grid(row=row, column=1, padx=4, pady=2)
                self.entries[prop] = var
            elif self.obj.obj_type == "Use Case" and prop == "useCaseDefinition":
                repo = SysMLRepository.get_instance()
                diags = [
                    d
                    for d in repo.diagrams.values()
                    if d.diag_type == "Use Case Diagram" and d.diag_id != self.master.diagram_id
                ]
                idmap = {d.name or d.diag_id: d.diag_id for d in diags}
                self.ucdef_map = idmap
                cur_id = self.obj.properties.get(prop, "")
                cur_name = next((n for n, i in idmap.items() if i == cur_id), "")
                var = tk.StringVar(value=cur_name)
                ttk.Combobox(frame, textvariable=var, values=list(idmap.keys())).grid(
                    row=row, column=1, padx=4, pady=2
                )
                self.entries[prop] = var
            elif self.obj.obj_type == "Use Case" and prop == "includedUseCase":
                repo = SysMLRepository.get_instance()
                targets = [
                    repo.elements[t].name or t
                    for rel in repo.relationships
                    if rel.rel_type == "Include" and rel.source == self.obj.element_id
                    if (t := rel.target) in repo.elements
                ]
                ttk.Label(frame, text=", ".join(targets)).grid(
                    row=row, column=1, sticky="w", padx=4, pady=2
                )
            elif prop == "analysis" and app:
                analyses = getattr(app, "reliability_analyses", [])
                names = [ra.name for ra in analyses]
                var = tk.StringVar(value=self.obj.properties.get(prop, ""))
                cb = ttk.Combobox(frame, textvariable=var, values=names, state="readonly")
                cb.grid(row=row, column=1, padx=4, pady=2)
                self.entries[prop] = var
                self._analysis_map = {ra.name: ra for ra in analyses}

                def sync_analysis(_):
                    name = var.get()
                    ra = self._analysis_map.get(name)
                    if not ra:
                        return
                    if "fit" in self.entries:
                        self.entries["fit"].set(f"{ra.total_fit:.2f}")
                    else:
                        self.obj.properties["fit"] = f"{ra.total_fit:.2f}"
                    # update part list preview from analysis BOM
                    names = [c.name for c in ra.components]
                    joined = ", ".join(names)
                    if "partProperties" in self.listboxes:
                        lb = self.listboxes["partProperties"]
                        lb.delete(0, tk.END)
                        for n in names:
                            lb.insert(tk.END, n)
                    else:
                        self.obj.properties["partProperties"] = joined

                cb.bind("<<ComboboxSelected>>", sync_analysis)
            elif prop == "component" and app:
                comps = [
                    c
                    for ra in getattr(app, "reliability_analyses", [])
                    for c in ra.components
                    if c.comp_type != "circuit"
                ]
                comps.extend(
                    c
                    for c in getattr(app, "reliability_components", [])
                    if c.comp_type != "circuit"
                )
                names = list({c.name for c in comps})
                var = tk.StringVar(value=self.obj.properties.get(prop, ""))
                cb = ttk.Combobox(frame, textvariable=var, values=names, state="readonly")
                cb.grid(row=row, column=1, padx=4, pady=2)
                self.entries[prop] = var
                self._comp_map = {c.name: c for c in comps}

                def sync_component(_):
                    name = var.get()
                    comp = self._comp_map.get(name)
                    if not comp:
                        return
                    if "fit" in self.entries:
                        self.entries["fit"].set(f"{comp.fit:.2f}")
                    else:
                        self.obj.properties["fit"] = f"{comp.fit:.2f}"
                    if "qualification" in self.entries:
                        self.entries["qualification"].set(comp.qualification)
                    else:
                        self.obj.properties["qualification"] = comp.qualification
                    modes = self._get_failure_modes(app, comp.name)
                    if "failureModes" in self.entries:
                        self.entries["failureModes"].set(modes)
                    else:
                        self.obj.properties["failureModes"] = modes

                cb.bind("<<ComboboxSelected>>", sync_component)
            else:
                var = tk.StringVar(value=self.obj.properties.get(prop, ""))
                state = "normal"
                if self.obj.obj_type == "Block" and prop in ("fit", "qualification"):
                    state = "readonly"
                if self.obj.obj_type == "Part" and prop == "asil":
                    state = "readonly"
                ttk.Entry(frame, textvariable=var, state=state).grid(
                    row=row, column=1, padx=4, pady=2
                )
                self.entries[prop] = var
            if prop in reliability_props:
                rel_row += 1
            else:
                prop_row += 1

        # Display inherited reliability values only for Blocks
        if self.obj.obj_type == "Block":
            for prop in ("fit", "qualification"):
                if prop not in self.entries and self.obj.properties.get(prop, ""):
                    ttk.Label(rel_frame, text=f"{prop}:").grid(
                        row=rel_row, column=0, sticky="e", padx=4, pady=2
                    )
                    var = tk.StringVar(value=self.obj.properties.get(prop, ""))
                    ttk.Entry(rel_frame, textvariable=var, state="readonly").grid(
                        row=rel_row, column=1, padx=4, pady=2
                    )
                    self.entries[prop] = var
                    rel_row += 1

        repo = SysMLRepository.get_instance()
        current_diagram = repo.diagrams.get(getattr(self.master, "diagram_id", ""))
        self.current_diagram = current_diagram
        toolbox = getattr(app, "safety_mgmt_toolbox", None)
        wp_map = {wp.analysis: wp for wp in toolbox.get_work_products()} if toolbox else {}
        diag_type = getattr(current_diagram, "diag_type", "")
        analysis_name = _work_product_name(diag_type)
        diagram_wp = wp_map.get(analysis_name)
        diag_trace_opts = sorted(getattr(diagram_wp, "traceable", [])) if diagram_wp else []
        self._target_work_product = (
            self.obj.properties.get("name", "")
            if self.obj.obj_type == "Work Product"
            else getattr(diagram_wp, "analysis", analysis_name)
        )
        link_row = 0
        trace_shown = False
        if self.obj.obj_type == "Block":
            diags = [d for d in repo.diagrams.values() if d.diag_type == "Internal Block Diagram"]
            ids = {d.name or d.diag_id: d.diag_id for d in diags}
            ttk.Label(link_frame, text="Internal Block Diagram:").grid(
                row=link_row, column=0, sticky="e", padx=4, pady=2
            )
            self.diag_map = ids
            cur_id = repo.get_linked_diagram(self.obj.element_id)
            cur_name = next((n for n, i in ids.items() if i == cur_id), "")
            self.diagram_var = tk.StringVar(value=cur_name)
            ttk.Combobox(link_frame, textvariable=self.diagram_var, values=list(ids.keys())).grid(
                row=link_row, column=1, padx=4, pady=2
            )
            link_row += 1
        elif self.obj.obj_type == "Work Product":
            name = self.obj.properties.get("name", "")
            targets = wp_map.get(name)
            trace_opts = sorted(getattr(targets, "traceable", [])) if targets else []
            if trace_opts:
                ttk.Label(link_frame, text="Trace To:").grid(
                    row=link_row, column=0, sticky="e", padx=4, pady=2
                )
                lb = tk.Listbox(link_frame, height=4, selectmode=tk.MULTIPLE)
                for opt in trace_opts:
                    lb.insert(tk.END, opt)
                current = [
                    s.strip()
                    for s in self.obj.properties.get("trace_to", "").split(",")
                    if s.strip()
                ]
                for idx, opt in enumerate(trace_opts):
                    if opt in current:
                        lb.selection_set(idx)
                lb.grid(row=link_row, column=1, padx=4, pady=2, sticky="we")
                self.trace_list = lb
                link_row += 1
                trace_shown = True
        elif self.obj.obj_type == "Use Case":
            diagrams = [d for d in repo.diagrams.values() if d.diag_type == "Governance Diagram"]
            self.behavior_map = {d.name or d.diag_id: d.diag_id for d in diagrams}
            ttk.Label(link_frame, text="Behavior Diagram:").grid(
                row=link_row, column=0, sticky="e", padx=4, pady=2
            )
            cur_id = repo.get_linked_diagram(self.obj.element_id)
            cur_name = next((n for n, i in self.behavior_map.items() if i == cur_id), "")
            self.behavior_var = tk.StringVar(value=cur_name)
            ttk.Combobox(
                link_frame, textvariable=self.behavior_var, values=list(self.behavior_map.keys())
            ).grid(row=link_row, column=1, padx=4, pady=2)
            link_row += 1
            if diag_trace_opts:
                ttk.Label(link_frame, text="Trace To:").grid(
                    row=link_row, column=0, sticky="e", padx=4, pady=2
                )
                lb = tk.Listbox(link_frame, height=4, selectmode=tk.MULTIPLE)
                for opt in diag_trace_opts:
                    lb.insert(tk.END, opt)
                current = [
                    s.strip()
                    for s in self.obj.properties.get("trace_to", "").split(",")
                    if s.strip()
                ]
                for idx, opt in enumerate(diag_trace_opts):
                    if opt in current:
                        lb.selection_set(idx)
                lb.grid(row=link_row, column=1, padx=4, pady=2, sticky="we")
                self.trace_list = lb
                link_row += 1
                trace_shown = True
        elif self.obj.obj_type in ("Action Usage", "Action"):
            if (
                self.obj.obj_type == "Action"
                and current_diagram
                and current_diagram.diag_type == "Governance Diagram"
            ):
                diagrams = [
                    d for d in repo.diagrams.values() if d.diag_type == "Governance Diagram"
                ]
            else:
                diagrams = [
                    d
                    for d in repo.diagrams.values()
                    if d.diag_type in ("Activity Diagram", "Governance Diagram")
                ]
            self.behavior_map = {d.name or d.diag_id: d.diag_id for d in diagrams}
            ttk.Label(link_frame, text="Behavior Diagram:").grid(
                row=link_row, column=0, sticky="e", padx=4, pady=2
            )
            cur_id = repo.get_linked_diagram(self.obj.element_id)
            cur_name = next((n for n, i in self.behavior_map.items() if i == cur_id), "")
            self.behavior_var = tk.StringVar(value=cur_name)
            ttk.Combobox(
                link_frame, textvariable=self.behavior_var, values=list(self.behavior_map.keys())
            ).grid(row=link_row, column=1, padx=4, pady=2)
            link_row += 1
        elif self.obj.obj_type == "CallBehaviorAction":
            bdiags = [
                d
                for d in repo.diagrams.values()
                if d.diag_type in ("Activity Diagram", "Governance Diagram")
            ]
            self.behavior_map = {d.name or d.diag_id: d.diag_id for d in bdiags}
            ttk.Label(link_frame, text="Behavior Diagram:").grid(
                row=link_row, column=0, sticky="e", padx=4, pady=2
            )
            cur_id = repo.get_linked_diagram(self.obj.element_id)
            cur_name = next((n for n, i in self.behavior_map.items() if i == cur_id), "")
            self.behavior_var = tk.StringVar(value=cur_name)
            ttk.Combobox(
                link_frame, textvariable=self.behavior_var, values=list(self.behavior_map.keys())
            ).grid(row=link_row, column=1, padx=4, pady=2)
            link_row += 1
            vdiags = [d for d in repo.diagrams.values() if d.diag_type == "Internal Block Diagram"]
            self.view_map = {d.name or d.diag_id: d.diag_id for d in vdiags}
            ttk.Label(link_frame, text="View:").grid(
                row=link_row, column=0, sticky="e", padx=4, pady=2
            )
            view_id = self.obj.properties.get("view", "")
            vname = next((n for n, i in self.view_map.items() if i == view_id), "")
            self.view_var = tk.StringVar(value=vname)
            ttk.Combobox(
                link_frame, textvariable=self.view_var, values=list(self.view_map.keys())
            ).grid(row=link_row, column=1, padx=4, pady=2)
            link_row += 1
        elif self.obj.obj_type == "Part":
            blocks = [e for e in repo.elements.values() if e.elem_type == "Block"]
            idmap = {b.name or b.elem_id: b.elem_id for b in blocks}
            ttk.Label(link_frame, text="Definition:").grid(
                row=link_row, column=0, sticky="e", padx=4, pady=2
            )
            self.def_map = idmap
            cur_id = self.obj.properties.get("definition", "")
            cur_name = next((n for n, i in idmap.items() if i == cur_id), "")
            self.def_var = tk.StringVar(value=cur_name)
            self.def_cb = ttk.Combobox(
                link_frame, textvariable=self.def_var, values=list(idmap.keys())
            )
            self.def_cb.grid(row=link_row, column=1, padx=4, pady=2)
            self.def_cb.bind("<<ComboboxSelected>>", self._on_def_selected)
            self._current_def_id = cur_id
            link_row += 1

        if diag_trace_opts and not trace_shown:
            ttk.Label(link_frame, text="Trace To:").grid(
                row=link_row, column=0, sticky="e", padx=4, pady=2
            )
            self.trace_list = tk.Listbox(link_frame, height=4)
            self.trace_list.grid(row=link_row, column=1, padx=4, pady=2, sticky="we")
            btnf = ttk.Frame(link_frame)
            btnf.grid(row=link_row, column=2, padx=2)
            ttk.Button(btnf, text="Add", command=lambda: self.add_trace(diag_trace_opts)).pack(side=tk.TOP)
            ttk.Button(btnf, text="Remove", command=self.remove_trace).pack(side=tk.TOP)
            self._trace_targets = []
            for token in [t.strip() for t in self.obj.properties.get("trace_to", "").split(",") if t.strip()]:
                self._trace_targets.append(token)
                self.trace_list.insert(tk.END, self._format_trace_label(token))
            link_row += 1
            trace_shown = True

        # Requirement allocation section
        req_row = 0
        ttk.Label(req_frame, text="Requirements:").grid(
            row=req_row, column=0, sticky="ne", padx=4, pady=2
        )
        can_trace_reqs = True
        if toolbox:
            diag_name = getattr(diagram_wp, "analysis", None)
            req_wp = next(iter(REQUIREMENT_WORK_PRODUCTS), None)
            if diag_name and req_wp:
                can_trace_reqs = toolbox.can_trace(diag_name, req_wp)
        state = "normal" if can_trace_reqs else "disabled"
        self.req_list = tk.Listbox(req_frame, height=4, state=state)
        self.req_list.grid(row=req_row, column=1, padx=4, pady=2, sticky="we")
        if can_trace_reqs:
            btnf = ttk.Frame(req_frame)
            btnf.grid(row=req_row, column=2, padx=2)
            ttk.Button(btnf, text="Add", command=self.add_requirement).pack(side=tk.TOP)
            ttk.Button(btnf, text="Remove", command=self.remove_requirement).pack(side=tk.TOP)
        else:
            if ToolTip:
                ToolTip(
                    self.req_list,
                    "Requirement allocation is disabled for this diagram due to governance restrictions.",
                )
        for r in self.obj.requirements:
            self.req_list.insert(tk.END, f"[{r.get('id')}] {r.get('text','')}")
        req_row += 1
        self._update_asil()

    def add_port(self):
        name = simpledialog.askstring("Port", "Name:", parent=self)
        if name:
            self.listboxes["ports"].insert(tk.END, name)

    def remove_port(self):
        sel = list(self.listboxes["ports"].curselection())
        for idx in reversed(sel):
            self.listboxes["ports"].delete(idx)

    def edit_port(self):
        lb = self.listboxes["ports"]
        sel = lb.curselection()
        if not sel:
            return
        idx = sel[0]
        cur = lb.get(idx)
        name = simpledialog.askstring("Port", "Name:", initialvalue=cur, parent=self)
        if name:
            lb.delete(idx)
            lb.insert(idx, name)

    def add_list_item(self, prop: str):
        val = simpledialog.askstring(prop, "Value:", parent=self)
        if val:
            self.listboxes[prop].insert(tk.END, val)

    def remove_list_item(self, prop: str):
        lb = self.listboxes[prop]
        sel = list(lb.curselection())
        for idx in reversed(sel):
            lb.delete(idx)

    def edit_list_item(self, prop: str):
        lb = self.listboxes[prop]
        sel = lb.curselection()
        if not sel:
            return
        idx = sel[0]
        cur = lb.get(idx)
        val = simpledialog.askstring(prop, "Value:", initialvalue=cur, parent=self)
        if val:
            lb.delete(idx)
            lb.insert(idx, val)

    def add_trace(self, trace_wps):
        repo = SysMLRepository.get_instance()
        dlg = self.SelectTraceDialog(
            self,
            repo,
            trace_wps,
            getattr(self.obj, "obj_id", None),
            getattr(self.master, "diagram_id", None),
        )
        for token in getattr(dlg, "selection", []):
            if token not in self._trace_targets:
                self._trace_targets.append(token)
                self.trace_list.insert(tk.END, self._format_trace_label(token))

    def remove_trace(self):
        sel = list(self.trace_list.curselection())
        for idx in reversed(sel):
            self.trace_list.delete(idx)
            del self._trace_targets[idx]

    def _format_trace_label(self, token: str) -> str:
        repo = SysMLRepository.get_instance()
        parts = token.split(":", 1)
        if len(parts) != 2:
            return token
        diag_id, obj_id = parts
        diag = repo.diagrams.get(diag_id)
        dname = getattr(diag, "name", diag_id) if diag else diag_id
        obj = None
        if diag:
            obj = next(
                (o for o in getattr(diag, "objects", []) if str(o.get("obj_id")) == obj_id),
                None,
            )
        oname = (
            obj.get("properties", {}).get("name") or obj.get("obj_type")
            if obj
            else obj_id
        )
        return f"{dname}:{oname}"

    class OperationDialog(simpledialog.Dialog):
        def __init__(self, parent, operation=None):
            self.operation = operation
            super().__init__(parent, title="Operation")

        def body(self, master):
            ttk.Label(master, text="Name:").grid(row=0, column=0, padx=4, pady=2, sticky="e")
            self.name_var = tk.StringVar(value=getattr(self.operation, "name", ""))
            ttk.Entry(master, textvariable=self.name_var).grid(row=0, column=1, padx=4, pady=2)
            ttk.Label(master, text="Parameters (name:type:dir)").grid(
                row=1, column=0, columnspan=2, padx=4, pady=2
            )
            self.param_text = tk.Text(master, height=4, width=30)
            if self.operation:
                lines = [f"{p.name}:{p.type}:{p.direction}" for p in self.operation.parameters]
                self.param_text.insert("1.0", "\n".join(lines))
            self.param_text.grid(row=2, column=0, columnspan=2, padx=4, pady=2)
            ttk.Label(master, text="Return type:").grid(row=3, column=0, padx=4, pady=2, sticky="e")
            self.ret_var = tk.StringVar(value=getattr(self.operation, "return_type", ""))
            ttk.Entry(master, textvariable=self.ret_var).grid(row=3, column=1, padx=4, pady=2)

        def apply(self):
            name = self.name_var.get().strip()
            params = []
            for line in self.param_text.get("1.0", tk.END).splitlines():
                line = line.strip()
                if not line:
                    continue
                parts = line.split(":")
                if len(parts) == 1:
                    params.append(OperationParameter(name=parts[0]))
                elif len(parts) == 2:
                    params.append(OperationParameter(name=parts[0], type=parts[1]))
                else:
                    params.append(
                        OperationParameter(name=parts[0], type=parts[1], direction=parts[2])
                    )
            self.result = OperationDefinition(name, params, self.ret_var.get().strip())

    class BehaviorDialog(simpledialog.Dialog):
        def __init__(self, parent, operations: list[str], diag_map: dict[str, str], assignment=None):
            self.operations = operations
            self.diag_map = diag_map
            self.assignment = assignment
            super().__init__(parent, title="Behavior")

        def body(self, master):
            ttk.Label(master, text="Operation:").grid(row=0, column=0, padx=4, pady=2, sticky="e")
            self.op_var = tk.StringVar(value=getattr(self.assignment, "operation", ""))
            ttk.Combobox(master, textvariable=self.op_var, values=self.operations, state="readonly").grid(
                row=0, column=1, padx=4, pady=2
            )
            ttk.Label(master, text="Diagram:").grid(row=1, column=0, padx=4, pady=2, sticky="e")
            cur_name = next((n for n, i in self.diag_map.items() if i == getattr(self.assignment, "diagram", "")), "")
            self.diag_var = tk.StringVar(value=cur_name)
            ttk.Combobox(master, textvariable=self.diag_var, values=list(self.diag_map.keys()), state="readonly").grid(
                row=1, column=1, padx=4, pady=2
            )

        def apply(self):
            op = self.op_var.get().strip()
            diag_id = self.diag_map.get(self.diag_var.get(), "")
            self.result = BehaviorAssignment(operation=op, diagram=diag_id)

    def add_operation(self):
        dlg = self.OperationDialog(self)
        if dlg.result:
            self._operations.append(dlg.result)
            self.listboxes["operations"].insert(tk.END, format_operation(dlg.result))

    def edit_operation(self):
        lb = self.listboxes["operations"]
        sel = lb.curselection()
        if not sel:
            return
        idx = sel[0]
        op = self._operations[idx]
        dlg = self.OperationDialog(self, op)
        if dlg.result:
            self._operations[idx] = dlg.result
            lb.delete(idx)
            lb.insert(idx, format_operation(dlg.result))

    def remove_operation(self):
        lb = self.listboxes["operations"]
        sel = list(lb.curselection())
        for idx in reversed(sel):
            lb.delete(idx)
            del self._operations[idx]

    def add_behavior(self):
        repo = SysMLRepository.get_instance()
        diagrams = [
            d
            for d in repo.diagrams.values()
            if d.diag_type in ("Activity Diagram", "Governance Diagram")
        ]
        diag_map = {d.name or d.diag_id: d.diag_id for d in diagrams}
        ops = [op.name for op in self._operations]
        dlg = self.BehaviorDialog(self, ops, diag_map)
        if dlg.result:
            self._behaviors.append(dlg.result)
            name = repo.diagrams.get(dlg.result.diagram)
            label = f"{dlg.result.operation} -> {name.name if name else dlg.result.diagram}"
            self.listboxes["behaviors"].insert(tk.END, label)

    def edit_behavior(self):
        lb = self.listboxes["behaviors"]
        sel = lb.curselection()
        if not sel:
            return
        idx = sel[0]
        repo = SysMLRepository.get_instance()
        diagrams = [
            d
            for d in repo.diagrams.values()
            if d.diag_type in ("Activity Diagram", "Governance Diagram")
        ]
        diag_map = {d.name or d.diag_id: d.diag_id for d in diagrams}
        ops = [op.name for op in self._operations]
        dlg = self.BehaviorDialog(self, ops, diag_map, self._behaviors[idx])
        if dlg.result:
            self._behaviors[idx] = dlg.result
            name = repo.diagrams.get(dlg.result.diagram)
            label = f"{dlg.result.operation} -> {name.name if name else dlg.result.diagram}"
            lb.delete(idx)
            lb.insert(idx, label)

    def remove_behavior(self):
        lb = self.listboxes["behaviors"]
        sel = list(lb.curselection())
        for idx in reversed(sel):
            lb.delete(idx)
            del self._behaviors[idx]

    def add_requirement(self):
        if not global_requirements:
            messagebox.showinfo("No Requirements", "No requirements defined.")
            return
        dialog = self.SelectRequirementsDialog(self)
        if dialog.result:
            diag_id = getattr(self.master, "diagram_id", None)
            for rid in dialog.result:
                req = global_requirements.get(rid)
                if not req:
                    continue
                toolbox = ACTIVE_TOOLBOX
                if toolbox:
                    req_wp = toolbox.requirement_work_product(req.get("req_type", ""))
                    target = self._target_work_product or ""
                    if not toolbox.can_trace(req_wp, target):
                        messagebox.showwarning(
                            "Invalid Trace",
                            f"Requirement {req['id']} cannot trace to {target}",
                        )
                        continue
                if not any(r.get("id") == rid for r in self.obj.requirements):
                    self.obj.requirements.append(req)
                    self.req_list.insert(tk.END, f"[{req['id']}] {req.get('text','')}")
                before = [r.get("id") for r in getattr(self.obj, "requirements", [])]
                link_requirement_to_object(self.obj, rid, diag_id)
                if rid not in before and self.obj.obj_type != "Work Product":
                    req = global_requirements.get(rid)
                    if req:
                        self.req_list.insert(tk.END, f"[{req['id']}] {req.get('text','')}")
                elif self.obj.obj_type == "Work Product":
                    # Always reflect selection for work products
                    req = global_requirements.get(rid)
                    if req and rid not in [self.req_list.get(i).split("]", 1)[0][1:] for i in range(self.req_list.size())]:
                        self.req_list.insert(tk.END, f"[{req['id']}] {req.get('text','')}")
        self._update_asil()

    def remove_requirement(self):
        sel = list(self.req_list.curselection())
        diag_id = getattr(self.master, "diagram_id", None)
        for idx in reversed(sel):
            if self.obj.obj_type == "Work Product":
                item = self.req_list.get(idx)
                rid = item.split("]", 1)[0][1:]
            else:
                rid = self.obj.requirements[idx].get("id")
            unlink_requirement_from_object(self.obj, rid, diag_id)
            self.req_list.delete(idx)
        self._update_asil()

    def _update_asil(self) -> None:
        """Recompute ASIL based on allocated requirements."""
        if self.obj.obj_type != "Part":
            return
        asil = calculate_allocated_asil(self.obj.requirements)
        self.obj.properties["asil"] = asil
        if "asil" in self.entries:
            self.entries["asil"].set(asil)
        repo = SysMLRepository.get_instance()
        if self.obj.element_id and self.obj.element_id in repo.elements:
            repo.elements[self.obj.element_id].properties["asil"] = asil

    def _get_failure_modes(self, app, comp_name: str) -> str:
        """Return comma separated failure modes for a component name."""
        modes = set()
        for e in getattr(app, "fmea_entries", []):
            if getattr(e, "fmea_component", "") == comp_name:
                label = getattr(e, "description", "") or getattr(e, "user_name", "")
                if label:
                    modes.add(label)
        for fmea in getattr(app, "fmeas", []):
            for e in fmea.get("entries", []):
                if getattr(e, "fmea_component", "") == comp_name:
                    label = getattr(e, "description", "") or getattr(e, "user_name", "")
                    if label:
                        modes.add(label)
        return ", ".join(sorted(modes))

    def _on_def_selected(self, event=None):
        """Callback when the definition combobox is changed."""
        repo = SysMLRepository.get_instance()
        name = self.def_var.get()
        def_id = self.def_map.get(name)
        if not def_id:
            self._current_def_id = ""
            return

        parent_id = None
        if hasattr(self.master, "diagram_id"):
            diag = repo.diagrams.get(self.master.diagram_id)
            if diag and diag.diag_type == "Internal Block Diagram":
                parent_id = getattr(diag, "father", None) or next(
                    (eid for eid, did in repo.element_diagrams.items() if did == diag.diag_id),
                    None,
                )

        if parent_id and _multiplicity_limit_exceeded(
            repo,
            parent_id,
            def_id,
            getattr(self.master, "objects", []),
            self.obj.element_id,
        ):
            messagebox.showinfo(
                "Add Part",
                "Maximum number of parts of that type has been reached",
            )
            prev_name = next(
                (n for n, i in self.def_map.items() if i == self._current_def_id),
                "",
            )
            self.def_var.set(prev_name)
            return

        self._current_def_id = def_id

    def apply(self):
        repo = SysMLRepository.get_instance()
        parent_id = None
        if self.obj.obj_type != "Work Product":
            new_name = self.name_var.get()
            if self.obj.obj_type == "Part" and hasattr(self.master, "diagram_id"):
                diag = repo.diagrams.get(self.master.diagram_id)
                if diag and diag.diag_type == "Internal Block Diagram":
                    parent_id = getattr(diag, "father", None) or next(
                        (eid for eid, did in repo.element_diagrams.items() if did == diag.diag_id),
                        None,
                    )
            if parent_id and _part_name_exists(repo, parent_id, new_name, self.obj.element_id):
                messagebox.showinfo("Add Part", "A part with that name already exists")
                new_name = self.obj.properties.get("name", "")
            new_name = repo.ensure_unique_element_name(new_name, self.obj.element_id)
            if self.obj.obj_type == "Port" and hasattr(self.master, "objects"):
                rename_port(repo, self.obj, self.master.objects, new_name)
            self.obj.properties["name"] = new_name
            if self.obj.element_id and self.obj.element_id in repo.elements:
                elem = repo.elements[self.obj.element_id]
                if self.obj.obj_type in ("Block", "Block Boundary") and elem.elem_type == "Block":
                    rename_block(repo, elem.elem_id, new_name)
                else:
                    elem.name = new_name
            if self.obj.obj_type == "Port" and hasattr(self.master, "objects"):
                rename_port(repo, self.obj, self.master.objects, new_name)
        else:
            new_name = self.obj.properties.get("name", "")
        for prop, var in self.entries.items():
            self.obj.properties[prop] = var.get()
            if self.obj.element_id and self.obj.element_id in repo.elements:
                repo.elements[self.obj.element_id].properties[prop] = var.get()
        removed_parts = []
        prev_parts = []
        if (
            self.obj.element_id
            and self.obj.element_id in repo.elements
            and "partProperties" in repo.elements[self.obj.element_id].properties
        ):
            prev_parts = [
                p.strip()
                for p in repo.elements[self.obj.element_id]
                .properties.get("partProperties", "")
                .split(",")
                if p.strip()
            ]

        for prop, lb in self.listboxes.items():
            if prop == "operations":
                self.obj.properties[prop] = operations_to_json(self._operations)
                if self.obj.element_id and self.obj.element_id in repo.elements:
                    repo.elements[self.obj.element_id].properties[prop] = self.obj.properties[prop]
            elif prop == "behaviors":
                self.obj.properties[prop] = behaviors_to_json(self._behaviors)
                if self.obj.element_id and self.obj.element_id in repo.elements:
                    repo.elements[self.obj.element_id].properties[prop] = self.obj.properties[prop]
            else:
                items = [lb.get(i) for i in range(lb.size())]
                joined = ", ".join(items)
                self.obj.properties[prop] = joined
                if self.obj.element_id and self.obj.element_id in repo.elements:
                    repo.elements[self.obj.element_id].properties[prop] = joined
                if prop == "partProperties" and prev_parts:
                    prev_keys = {_part_prop_key(p) for p in prev_parts}
                    new_keys = {_part_prop_key(i) for i in items}
                    removed_parts = [p for p in prev_parts if _part_prop_key(p) not in new_keys]

        trace_lb = getattr(self, "trace_list", None)
        if trace_lb:
            targets = getattr(self, "_trace_targets", None)
            if targets is None:
                targets = [trace_lb.get(i) for i in getattr(trace_lb, "curselection", lambda: [])()]

            current_diag = getattr(self.master, "diagram_id", None)
            # Remove existing trace connections involving this object
            if current_diag and hasattr(self.master, "connections"):
                self.master.connections = [
                    c
                    for c in self.master.connections
                    if not (
                        c.conn_type == "Trace"
                        and (c.src == self.obj.obj_id or c.dst == self.obj.obj_id)
                    )
                ]
                diag_ref = repo.diagrams.get(current_diag)
                if diag_ref:
                    diag_ref.connections = [
                        c
                        for c in getattr(diag_ref, "connections", [])
                        if not (
                            c.get("conn_type") == "Trace"
                            and (
                                c.get("src") == self.obj.obj_id
                                or c.get("dst") == self.obj.obj_id
                            )
                        )
                    ]

            removed = {
                r.rel_id
                for r in repo.relationships
                if r.rel_type == "Trace"
                and (r.source == self.obj.element_id or r.target == self.obj.element_id)
            }
            if removed:
                repo.relationships = [r for r in repo.relationships if r.rel_id not in removed]
                for diag in repo.diagrams.values():
                    diag.relationships = [rid for rid in diag.relationships if rid not in removed]

            stored_tokens: list[str] = []
            for token in targets:
                parts = token.split(":", 1)
                if len(parts) != 2:
                    stored_tokens.append(token)
                    target_elem = next(
                        (e for e in repo.elements.values() if e.name == token),
                        None,
                    )
                    if target_elem and self.obj.element_id:
                        repo.create_relationship("Trace", self.obj.element_id, target_elem.elem_id)
                        repo.create_relationship("Trace", target_elem.elem_id, self.obj.element_id)
                    continue
                diag_id, obj_id = parts
                diag = repo.diagrams.get(diag_id)
                if not diag:
                    continue
                obj = next(
                    (o for o in getattr(diag, "objects", []) if str(o.get("obj_id")) == obj_id),
                    None,
                )
                if not obj:
                    continue
                if diag_id == current_diag:
                    link_trace_between_objects(self.obj, obj, current_diag)
                else:
                    stored_tokens.append(token)
                    target_elem = obj.get("element_id")
                    if target_elem and self.obj.element_id:
                        repo.create_relationship("Trace", self.obj.element_id, target_elem)
                        repo.create_relationship("Trace", target_elem, self.obj.element_id)

            joined = ", ".join(stored_tokens)
            if joined:
                self.obj.properties["trace_to"] = joined
            else:
                self.obj.properties.pop("trace_to", None)
            if self.obj.element_id and self.obj.element_id in repo.elements:
                elem_props = repo.elements[self.obj.element_id].properties
                if joined:
                    elem_props["trace_to"] = joined
                else:
                    elem_props.pop("trace_to", None)

        if self.obj.element_id and self.obj.element_id in repo.elements:
            elem_type = repo.elements[self.obj.element_id].elem_type
            if elem_type == "Block" and self.obj.obj_type in ("Block", "Block Boundary"):
                propagate_block_port_changes(repo, self.obj.element_id)
                propagate_block_part_changes(repo, self.obj.element_id)
                propagate_block_changes(repo, self.obj.element_id)
                app_ref = getattr(self.master, "app", None)
                added = _sync_ibd_partproperty_parts(
                    repo,
                    self.obj.element_id,
                    app=app_ref,
                    visible=True,
                )
                for data in added:
                    data["hidden"] = False
                _propagate_boundary_parts(repo, self.obj.element_id, added, app=app_ref)
                father_diag_id = repo.get_linked_diagram(self.obj.element_id)
                for diag in repo.diagrams.values():
                    if (
                        diag.diag_type == "Internal Block Diagram"
                        and getattr(diag, "father", None) == self.obj.element_id
                        and diag.diag_id != father_diag_id
                    ):
                        added_child = inherit_father_parts(repo, diag)
                        for obj in added_child:
                            if obj.get("obj_type") == "Part":
                                obj["hidden"] = False
                        if app_ref:
                            for win in getattr(app_ref, "ibd_windows", []):
                                if getattr(win, "diagram_id", None) == diag.diag_id:
                                    for obj in added_child:
                                        win.objects.append(SysMLObject(**obj))
                                    win.redraw()
                                    win._sync_to_repository()
        try:
            if self.obj.obj_type not in (
                "Initial",
                "Final",
                "Decision",
                "Merge",
            ):
                self.obj.width = float(self.width_var.get())
                self.obj.height = float(self.height_var.get())
        except ValueError:
            pass

        if hasattr(self.master, "ensure_text_fits"):
            self.master.ensure_text_fits(self.obj)

        self._update_asil()

        # ensure block shows BOM components as part names when an analysis is set
        if (
            self.obj.obj_type == "Block"
            and "analysis" in self.obj.properties
            and hasattr(self, "_analysis_map")
        ):
            ra = self._analysis_map.get(self.obj.properties["analysis"], None)
            if ra:
                cur = [
                    p.strip()
                    for p in self.obj.properties.get("partProperties", "").split(",")
                    if p.strip()
                ]
                names = [c.name for c in ra.components]
                for n in names:
                    if n not in cur:
                        cur.append(n)
                joined = ", ".join(cur)
                self.obj.properties["partProperties"] = joined
                if self.obj.element_id and self.obj.element_id in repo.elements:
                    repo.elements[self.obj.element_id].properties["partProperties"] = joined
                if self.obj.element_id:
                    inherit_block_properties(repo, self.obj.element_id)
                    self.obj.properties["partProperties"] = repo.elements[
                        self.obj.element_id
                    ].properties["partProperties"]

        # Update linked diagram if applicable
        link_id = None
        if hasattr(self, "behavior_var") and self.behavior_var.get():
            link_id = self.behavior_map.get(self.behavior_var.get())
        elif hasattr(self, "diagram_var"):
            link_id = self.diag_map.get(self.diagram_var.get())
        if hasattr(self, "behavior_var") or hasattr(self, "diagram_var"):
            if (
                self.obj.obj_type == "Block"
                and hasattr(self, "diagram_var")
                and link_id
                and link_id in repo.diagrams
                and repo.diagrams[link_id].diag_type == "Internal Block Diagram"
            ):
                link_block_to_ibd(
                    repo,
                    self.obj.element_id,
                    link_id,
                    app=getattr(self.master, "app", None),
                )
            else:
                repo.link_diagram(self.obj.element_id, link_id)
        if hasattr(self, "view_var"):
            view_id = self.view_map.get(self.view_var.get())
            if view_id:
                self.obj.properties["view"] = view_id
                if self.obj.element_id and self.obj.element_id in repo.elements:
                    repo.elements[self.obj.element_id].properties["view"] = view_id
            else:
                self.obj.properties.pop("view", None)
                if self.obj.element_id and self.obj.element_id in repo.elements:
                    repo.elements[self.obj.element_id].properties.pop("view", None)
        if hasattr(self, "def_var"):
            name = self.def_var.get()
            def_id = self.def_map.get(name)
            if def_id:
                parent_id = None
                if hasattr(self.master, "diagram_id"):
                    diag = repo.diagrams.get(self.master.diagram_id)
                    if diag and diag.diag_type == "Internal Block Diagram":
                        parent_id = getattr(diag, "father", None) or next(
                            (eid for eid, did in repo.element_diagrams.items() if did == diag.diag_id),
                            None,
                        )
                if parent_id:
                    rel = next(
                        (
                            r
                            for r in repo.relationships
                            if r.source == parent_id
                            and r.target == def_id
                            and r.rel_type in ("Aggregation", "Composite Aggregation")
                        ),
                        None,
                    )
                    limit_exceeded = _multiplicity_limit_exceeded(
                        repo,
                        parent_id,
                        def_id,
                        getattr(self.master, "objects", []),
                        self.obj.element_id,
                    )
                    if limit_exceeded:
                        messagebox.showinfo(
                            "Add Part",
                            "Maximum number of parts of that type has been reached",
                        )
                        def_id = None
                if def_id:
                    self.obj.properties["definition"] = def_id
                    if self.obj.element_id and self.obj.element_id in repo.elements:
                        repo.elements[self.obj.element_id].properties["definition"] = def_id
        if hasattr(self, "ucdef_var"):
            name = self.ucdef_var.get()
            def_id = self.ucdef_map.get(name)
            if def_id:
                self.obj.properties["useCaseDefinition"] = def_id
                if self.obj.element_id and self.obj.element_id in repo.elements:
                    repo.elements[self.obj.element_id].properties["useCaseDefinition"] = def_id

        # ------------------------------------------------------------
        # Add parts from selected analysis BOM
        # ------------------------------------------------------------
        if (
            self.obj.obj_type == "Block"
            and "analysis" in self.obj.properties
            and hasattr(self, "diag_map")
        ):
            diag_id = repo.get_linked_diagram(self.obj.element_id)
            if diag_id:
                ra_name = self.obj.properties.get("analysis", "")
                ra = getattr(self, "_analysis_map", {}).get(ra_name)
                if ra and ra.components:
                    comps = list(ra.components)
                    dlg = self.SelectComponentsDialog(self, comps)
                    selected = dlg.result or []
                    if selected:
                        diag = repo.diagrams.get(diag_id)
                        if diag is not None:
                            diag.objects = getattr(diag, "objects", [])
                            existing = {
                                o.get("properties", {}).get("component")
                                for o in diag.objects
                                if o.get("obj_type") == "Part"
                            }
                            base_x = 50.0
                            base_y = 50.0
                            offset = 60.0
                            for idx, c in enumerate(selected):
                                if c.name in existing:
                                    continue
                                elem = repo.create_element(
                                    "Part",
                                    name=c.name,
                                    properties={
                                        "component": c.name,
                                        "fit": f"{c.fit:.2f}",
                                        "qualification": c.qualification,
                                        "failureModes": self._get_failure_modes(
                                            getattr(self.master, "app", None), c.name
                                        ),
                                    },
                                    owner=repo.root_package.elem_id,
                                )
                                repo.add_element_to_diagram(diag_id, elem.elem_id)
                                obj = SysMLObject(
                                    _get_next_id(),
                                    "Part",
                                    base_x,
                                    base_y + offset * idx,
                                    element_id=elem.elem_id,
                                    properties=elem.properties.copy(),
                                )
                                diag.objects.append(obj.__dict__)
                                # update any open windows for this diagram
                                app = getattr(self.master, "app", None)
                                if app:
                                    for win in getattr(app, "ibd_windows", []):
                                        if win.diagram_id == diag_id:
                                            win.objects.append(obj)
                                            win.redraw()
                                            win._sync_to_repository()
                            # update block partProperties with newly added components
                            new_names = [c.name for c in selected if c.name not in existing]
                            if new_names:
                                cur = self.obj.properties.get("partProperties", "")
                                names = [n.strip() for n in cur.split(",") if n.strip()]
                                for name in new_names:
                                    if name not in names:
                                        names.append(name)
                                joined = ", ".join(names)
                                self.obj.properties["partProperties"] = joined
                                if self.obj.element_id and self.obj.element_id in repo.elements:
                                    repo.elements[self.obj.element_id].properties[
                                        "partProperties"
                                    ] = joined
                                # update all diagram objects referencing this block element
                                for d in repo.diagrams.values():
                                    for o in getattr(d, "objects", []):
                                        if o.get("element_id") == self.obj.element_id:
                                            o.setdefault("properties", {})[
                                                "partProperties"
                                            ] = joined
                                # include parent block parts
                                if self.obj.element_id:
                                    inherit_block_properties(repo, self.obj.element_id)
                                    joined = repo.elements[self.obj.element_id].properties[
                                        "partProperties"
                                    ]
                                    self.obj.properties["partProperties"] = joined
                            repo.diagrams[diag_id] = diag
                            repo.touch_diagram(diag_id)
                            if self.obj.element_id:
                                repo.touch_element(self.obj.element_id)
                            if hasattr(self.master, "_sync_to_repository"):
                                self.master._sync_to_repository()


class ConnectionDialog(simpledialog.Dialog):
    """Edit connection style and custom routing points."""

    def __init__(self, master, connection: DiagramConnection):
        self.connection = connection
        super().__init__(master, title="Connection Properties")

    def body(self, master):
        # Disable window resizing so the property layout stays consistent
        self.resizable(False, False)
        ttk.Label(master, text="Name:").grid(row=0, column=0, sticky="e", padx=4, pady=4)
        self.name_var = tk.StringVar(value=self.connection.name)
        ttk.Entry(master, textvariable=self.name_var).grid(row=0, column=1, columnspan=2, padx=4, pady=4, sticky="we")

        ttk.Label(master, text="Style:").grid(row=1, column=0, sticky="e", padx=4, pady=4)
        self.style_var = tk.StringVar(value=self.connection.style)
        ttk.Combobox(master, textvariable=self.style_var,
                     values=["Straight", "Squared", "Custom"]).grid(row=1, column=1, padx=4, pady=4)

        ttk.Label(master, text="Points:").grid(row=2, column=0, sticky="ne", padx=4, pady=4)
        self.point_list = tk.Listbox(master, height=4)
        for px, py in self.connection.points:
            self.point_list.insert(tk.END, f"{px:.1f},{py:.1f}")
        self.point_list.grid(row=2, column=1, padx=4, pady=4, sticky="we")
        btnf = ttk.Frame(master)
        btnf.grid(row=2, column=2, padx=2)
        ttk.Button(btnf, text="Add", command=self.add_point).pack(side=tk.TOP)
        ttk.Button(btnf, text="Remove", command=self.remove_point).pack(side=tk.TOP)

        ttk.Label(master, text="Arrows:").grid(row=3, column=0, sticky="e", padx=4, pady=4)
        self.arrow_var = tk.StringVar(value=self.connection.arrow)
        self.arrow_cb = ttk.Combobox(
            master,
            textvariable=self.arrow_var,
            values=["none", "forward", "backward", "both"],
        )
        self.arrow_cb.grid(row=3, column=1, padx=4, pady=4)
        self.mid_var = tk.BooleanVar(value=self.connection.mid_arrow)
        self.mid_check = ttk.Checkbutton(
            master, text="Arrow", variable=self.mid_var
        )
        self.mid_check.grid(row=3, column=2, padx=4, pady=4)
        if self.connection.conn_type in (
            "Flow",
            "Generalize",
            "Generalization",
            "Include",
            "Extend",
        ):
            self.arrow_cb.configure(state="disabled")
            self.mid_check.configure(state="disabled")
        row = 4
        if self.connection.conn_type == "Control Action":
            repo = SysMLRepository.get_instance()
            src_obj = self.master.get_object(self.connection.src)
            beh_elems = get_block_behavior_elements(repo, getattr(src_obj, "element_id", ""))
            self.elem_map = {e.name or e.elem_id: e.elem_id for e in beh_elems}
            ttk.Label(master, text="Element:").grid(row=row, column=0, sticky="e", padx=4, pady=4)
            cur_name = next(
                (n for n, i in self.elem_map.items() if i == self.connection.element_id),
                "",
            )
            self.elem_var = tk.StringVar(value=cur_name)
            ttk.Combobox(
                master,
                textvariable=self.elem_var,
                values=list(self.elem_map.keys()),
            ).grid(row=row, column=1, padx=4, pady=4, sticky="we")
            row += 1
            ttk.Label(master, text="Guard:").grid(row=row, column=0, sticky="ne", padx=4, pady=4)
            self.guard_list = tk.Listbox(master, height=4)
            for g in self.connection.guard:
                self.guard_list.insert(tk.END, g)
            self.guard_list.grid(row=row, column=1, padx=4, pady=4, sticky="we")
            gbtn = ttk.Frame(master)
            gbtn.grid(row=row, column=2, padx=2)
            ttk.Button(gbtn, text="Add", command=self.add_guard).pack(side=tk.TOP)
            ttk.Button(gbtn, text="Remove", command=self.remove_guard).pack(side=tk.TOP)
            row += 1
            ttk.Label(master, text="Guard Ops:").grid(row=row, column=0, sticky="ne", padx=4, pady=4)
            self.guard_ops_list = tk.Listbox(master, height=4)
            for op in self.connection.guard_ops:
                self.guard_ops_list.insert(tk.END, op)
            self.guard_ops_list.grid(row=row, column=1, padx=4, pady=4, sticky="we")
            opbtn = ttk.Frame(master)
            opbtn.grid(row=row, column=2, padx=2)
            self.guard_op_choice = tk.StringVar(value="AND")
            ttk.Combobox(opbtn, textvariable=self.guard_op_choice, values=["AND", "OR"], state="readonly").pack(side=tk.TOP)
            ttk.Button(opbtn, text="Add", command=self.add_guard_op).pack(side=tk.TOP)
            ttk.Button(opbtn, text="Remove", command=self.remove_guard_op).pack(side=tk.TOP)
            row += 1
        elif (
            getattr(
                self.master.repo.diagrams.get(self.master.diagram_id), "diag_type", ""
            )
            == "Governance Diagram"
        ):
            src_obj = self.master.get_object(self.connection.src)
            if src_obj and src_obj.obj_type == "Decision":
                ttk.Label(master, text="Guard:").grid(
                    row=row, column=0, sticky="ne", padx=4, pady=4
                )
                self.guard_list = tk.Listbox(master, height=4)
                for g in self.connection.guard:
                    self.guard_list.insert(tk.END, g)
                self.guard_list.grid(row=row, column=1, padx=4, pady=4, sticky="we")
                gbtn = ttk.Frame(master)
                gbtn.grid(row=row, column=2, padx=2)
                ttk.Button(gbtn, text="Add", command=self.add_guard).pack(side=tk.TOP)
                ttk.Button(gbtn, text="Remove", command=self.remove_guard).pack(side=tk.TOP)
                row += 1
                ttk.Label(master, text="Guard Ops:").grid(
                    row=row, column=0, sticky="ne", padx=4, pady=4
                )
                self.guard_ops_list = tk.Listbox(master, height=4)
                for op in self.connection.guard_ops:
                    self.guard_ops_list.insert(tk.END, op)
                self.guard_ops_list.grid(row=row, column=1, padx=4, pady=4, sticky="we")
                opbtn = ttk.Frame(master)
                opbtn.grid(row=row, column=2, padx=2)
                self.guard_op_choice = tk.StringVar(value="AND")
                ttk.Combobox(
                    opbtn,
                    textvariable=self.guard_op_choice,
                    values=["AND", "OR"],
                    state="readonly",
                ).pack(side=tk.TOP)
                ttk.Button(opbtn, text="Add", command=self.add_guard_op).pack(
                    side=tk.TOP
                )
                ttk.Button(opbtn, text="Remove", command=self.remove_guard_op).pack(
                    side=tk.TOP
                )
                row += 1

        if self.connection.conn_type in ("Aggregation", "Composite Aggregation"):
            ttk.Label(master, text="Multiplicity:").grid(row=row, column=0, sticky="e", padx=4, pady=4)
            self.mult_var = tk.StringVar(value=self.connection.multiplicity)
            ttk.Combobox(
                master,
                textvariable=self.mult_var,
                values=["1", "0..1", "1..*", "0..*", "2", "3", "4", "5"],
            ).grid(row=row, column=1, padx=4, pady=4, sticky="we")

    def add_point(self):
        x = simpledialog.askfloat("Point", "X:", parent=self)
        y = simpledialog.askfloat("Point", "Y:", parent=self)
        if x is not None and y is not None:
            self.point_list.insert(tk.END, f"{x},{y}")

    def remove_point(self):
        sel = list(self.point_list.curselection())
        for idx in reversed(sel):
            self.point_list.delete(idx)

    def add_guard(self):
        txt = simpledialog.askstring("Guard", "Condition:", parent=self)
        if txt:
            self.guard_list.insert(tk.END, txt)

    def remove_guard(self):
        sel = list(self.guard_list.curselection())
        for idx in reversed(sel):
            self.guard_list.delete(idx)

    def add_guard_op(self):
        op = self.guard_op_choice.get()
        self.guard_ops_list.insert(tk.END, op)

    def remove_guard_op(self):
        sel = list(self.guard_ops_list.curselection())
        for idx in reversed(sel):
            self.guard_ops_list.delete(idx)

    def apply(self):
        self.connection.name = self.name_var.get()
        self.connection.style = self.style_var.get()
        pts = []
        for i in range(self.point_list.size()):
            txt = self.point_list.get(i)
            try:
                x_str, y_str = txt.split(",")
                pts.append((float(x_str), float(y_str)))
            except ValueError:
                continue
        self.connection.points = pts
        self.connection.arrow = self.arrow_var.get()
        self.connection.mid_arrow = self.mid_var.get()
        if hasattr(self, "mult_var"):
            self.connection.multiplicity = self.mult_var.get()
        if hasattr(self, "guard_list"):
            self.connection.guard = [self.guard_list.get(i) for i in range(self.guard_list.size())]
        if hasattr(self, "guard_ops_list"):
            self.connection.guard_ops = [
                self.guard_ops_list.get(i) for i in range(self.guard_ops_list.size())
            ]
        if hasattr(self, "elem_var"):
            sel = self.elem_var.get()
            self.connection.element_id = self.elem_map.get(sel, "")
            if self.connection.element_id:
                repo = SysMLRepository.get_instance()
                elem = repo.elements.get(self.connection.element_id)
                if elem and not self.connection.name:
                    self.connection.name = elem.name
                if hasattr(self.master, "repo"):
                    self.master.repo.add_element_to_diagram(
                        self.master.diagram_id, self.connection.element_id
                    )
        if hasattr(self.master, "_sync_to_repository"):
            self.master._sync_to_repository()
        if self.connection.conn_type in ("Aggregation", "Composite Aggregation"):
            if hasattr(self.master, "repo"):
                whole = self.master.get_object(self.connection.src).element_id
                part = self.master.get_object(self.connection.dst).element_id
                if self.connection.conn_type == "Composite Aggregation":
                    add_composite_aggregation_part(
                        self.master.repo,
                        whole,
                        part,
                        self.connection.multiplicity,
                        app=getattr(self.master, "app", None),
                    )
                else:
                    add_aggregation_part(
                        self.master.repo,
                        whole,
                        part,
                        self.connection.multiplicity,
                        app=getattr(self.master, "app", None),
                    )
                if hasattr(self.master, "_sync_to_repository"):
                    self.master._sync_to_repository()


class UseCaseDiagramWindow(SysMLDiagramWindow):
    def __init__(self, master, app, diagram_id: str | None = None, history=None):
        tool_groups = {
            "Nodes": ["Actor", "Use Case"],
            "Boundary": ["System Boundary"],
        }
        tools = [t for group in tool_groups.values() for t in group]
        rel_tools = [
            "Association",
            "Communication Path",
            "Generalize",
            "Include",
            "Extend",
        ]
        try:
            super().__init__(
                master,
                "Use Case Diagram",
                tools,
                diagram_id,
                app=app,
                history=history,
                relation_tools=rel_tools,
                tool_groups=tool_groups,
            )
        except TypeError:
            super().__init__(
                master,
                "Use Case Diagram",
                tools + rel_tools,
                diagram_id,
                app=app,
                history=history,
            )
        if not hasattr(self, "tools_frame"):
            self.tools_frame = self.toolbox


class ActivityDiagramWindow(SysMLDiagramWindow):
    def __init__(self, master, app, diagram_id: str | None = None, history=None):
        tool_groups = {
            "Actions": ["Action", "CallBehaviorAction"],
            "Control Nodes": [
                "Initial",
                "Final",
                "Decision",
                "Merge",
                "Fork",
                "Join",
            ],
            "Boundary": ["System Boundary"],
        }
        tools = [t for group in tool_groups.values() for t in group]
        rel_tools = ["Flow"]
        try:
            super().__init__(
                master,
                "Activity Diagram",
                tools,
                diagram_id,
                app=app,
                history=history,
                relation_tools=rel_tools,
                tool_groups=tool_groups,
            )
        except TypeError:
            super().__init__(
                master,
                "Activity Diagram",
                tools + rel_tools,
                diagram_id,
                app=app,
                history=history,
            )
        if not hasattr(self, "tools_frame"):
            self.tools_frame = self.toolbox
        ttk.Button(
            self.toolbox,
            text="Add Block Operations",
            command=self.add_block_operations,
        ).pack(fill=tk.X, padx=2, pady=2)

    class SelectOperationsDialog(simpledialog.Dialog):
        def __init__(self, parent, operations):
            self.operations = operations
            self.selected = {}
            super().__init__(parent, title="Select Operations")

        def body(self, master):
            ttk.Label(master, text="Select operations:").pack(padx=5, pady=5)
            frame = ttk.Frame(master)
            frame.pack(fill=tk.BOTH, expand=True)
            canvas = tk.Canvas(frame, borderwidth=0)
            scrollbar = ttk.Scrollbar(frame, orient="vertical", command=canvas.yview)
            self.check_frame = ttk.Frame(canvas)
            self.check_frame.bind("<Configure>", lambda e: canvas.configure(scrollregion=canvas.bbox("all")))
            canvas.create_window((0, 0), window=self.check_frame, anchor="nw")
            canvas.configure(yscrollcommand=scrollbar.set)
            canvas.pack(side="left", fill="both", expand=True)
            scrollbar.pack(side="right", fill="y")
            for label, op, diag in self.operations:
                var = tk.BooleanVar(value=True)
                self.selected[(op, diag)] = var
                ttk.Checkbutton(self.check_frame, text=label, variable=var).pack(anchor="w", padx=2, pady=2)
            return self.check_frame

        def apply(self):
            self.result = [(op, diag) for (op, diag), var in self.selected.items() if var.get()]

    def add_block_operations(self):
        repo = self.repo
        blocks = []
        for elem in repo.elements.values():
            if elem.elem_type != "Block":
                continue
            for beh in parse_behaviors(elem.properties.get("behaviors", "")):
                if beh.diagram == self.diagram_id:
                    blocks.append(elem)
                    break
        operations = []
        for blk in blocks:
            ops = parse_operations(blk.properties.get("operations", ""))
            behs = {b.operation: b.diagram for b in parse_behaviors(blk.properties.get("behaviors", ""))}
            for op in ops:
                diag_id = behs.get(op.name)
                if diag_id:
                    label = f"{blk.name}.{format_operation(op)}"
                    operations.append((label, op.name, diag_id))
        if not operations:
            messagebox.showinfo("Add Block Operations", "No operations available")
            return
        dlg = self.SelectOperationsDialog(self, operations)
        selected = dlg.result or []
        if not selected:
            return
        diag = repo.diagrams.get(self.diagram_id)
        base_x = 50.0
        base_y = 50.0
        offset = 60.0
        for idx, (op_name, d_id) in enumerate(selected):
            elem = repo.create_element("CallBehaviorAction", name=op_name, owner=diag.package)
            repo.add_element_to_diagram(self.diagram_id, elem.elem_id)
            repo.link_diagram(elem.elem_id, d_id)
            obj = SysMLObject(
                _get_next_id(),
                "CallBehaviorAction",
                base_x,
                base_y + offset * idx,
                element_id=elem.elem_id,
                properties={"name": op_name},
            )
            diag.objects.append(obj.__dict__)
            self.objects.append(obj)
        self.redraw()
        self._sync_to_repository()


class GovernanceDiagramWindow(SysMLDiagramWindow):
    def __init__(self, master, app, diagram_id: str | None = None, history=None):
        tool_groups = {
            "Tasks": ["Action"],
            "Control Nodes": ["Initial", "Final", "Decision", "Merge", "Fork", "Join"],
            "Boundary": ["System Boundary"],
        }
        tools = [t for group in tool_groups.values() for t in group]
        rel_tools = ["Flow"]
        try:
            super().__init__(
                master,
                "Governance Diagram",
                tools,
                diagram_id,
                app=app,
                history=history,
                relation_tools=rel_tools,
                tool_groups=tool_groups,
            )
        except TypeError:
            super().__init__(
                master,
                "Governance Diagram",
                tools + rel_tools,
                diagram_id,
                app=app,
                history=history,
            )
        if not hasattr(self, "tools_frame"):
            self.tools_frame = self.toolbox
        btn = getattr(self, "tool_buttons", {}).get("Action")
        if btn:
            btn.configure(text="Task")
            self.tool_buttons["Task"] = self.tool_buttons.pop("Action")

        # ------------------------------------------------------------------
        # Toolbox toggle between Governance and Safety & AI Lifecycle
        # ------------------------------------------------------------------
        try:
            self.toolbox_var = tk.StringVar(value="Governance")
        except Exception:  # pragma: no cover - headless tests
            class _Var:
                def __init__(self, value):
                    self._value = value

                def get(self):
                    return self._value

                def set(self, v):
                    self._value = v

            self.toolbox_var = _Var("Governance")
        if hasattr(self.toolbox, "tk"):
            selector = ttk.Combobox(
                self.toolbox,
<<<<<<< HEAD
                values=[
                    "Governance",
                    "Safety & AI Lifecycle",
                    "Stakeholders",
                    "KPIs",
                    "Governance Elements",
                ],
=======
                values=["Governance", "Safety & AI Lifecycle", "Stakeholders", "KPIs"],
>>>>>>> 1bedf72e
                state="readonly",
                textvariable=self.toolbox_var,
            )
            selector.pack(fill=tk.X, padx=2, pady=2)
            selector.bind("<<ComboboxSelected>>", lambda e: self._switch_toolbox())
        else:  # pragma: no cover - headless tests
            selector = types.SimpleNamespace(pack=lambda *a, **k: None, bind=lambda *a, **k: None, lift=lambda: None)

        # Store original governance tool frame and relationship frame
        self.gov_tools_frame = self.tools_frame
        self.gov_rel_frame = getattr(self, "rel_frame", None)

        # Create Safety & AI Lifecycle toolbox frame
        ai_nodes = SAFETY_AI_NODES
        ai_relations = SAFETY_AI_RELATIONS
        if hasattr(self.toolbox, "tk"):
            self.ai_tools_frame = ttk.Frame(self.toolbox)
            ttk.Button(
                self.ai_tools_frame,
                text="Select",
                command=lambda: self.select_tool("Select"),
            ).pack(fill=tk.X, padx=2, pady=2)
            for name in ai_nodes:
                ttk.Button(
                    self.ai_tools_frame,
                    text=name,
                    command=lambda t=name: self.select_tool(t),
                ).pack(fill=tk.X, padx=2, pady=2)
            rel_frame = ttk.LabelFrame(self.ai_tools_frame, text="Relationships")
            rel_frame.pack(fill=tk.X, padx=2, pady=2)
            for name in ai_relations:
                ttk.Button(
                    rel_frame,
                    text=name,
                    command=lambda t=name: self.select_tool(t),
                ).pack(fill=tk.X, padx=2, pady=2)
        else:  # pragma: no cover - headless tests
            self.ai_tools_frame = types.SimpleNamespace(
                pack=lambda *a, **k: None,
                pack_forget=lambda *a, **k: None,
            )

        # Create Stakeholder toolbox frame
        if hasattr(self.toolbox, "tk"):
            self.stakeholder_tools_frame = ttk.Frame(self.toolbox)
            ttk.Button(
                self.stakeholder_tools_frame,
                text="Select",
                command=lambda: self.select_tool("Select"),
            ).pack(fill=tk.X, padx=2, pady=2)
            ttk.Button(
                self.stakeholder_tools_frame,
                text="Stakeholder",
                command=lambda: self.select_tool("Stakeholder"),
            ).pack(fill=tk.X, padx=2, pady=2)
            s_rel = ttk.LabelFrame(self.stakeholder_tools_frame, text="Relationships")
            s_rel.pack(fill=tk.X, padx=2, pady=2)
            ttk.Button(
                s_rel,
                text="Flow",
                command=lambda: self.select_tool("Flow"),
            ).pack(fill=tk.X, padx=2, pady=2)
        else:
            self.stakeholder_tools_frame = types.SimpleNamespace(
                pack=lambda *a, **k: None,
                pack_forget=lambda *a, **k: None,
            )

        # Create KPI toolbox frame
        if hasattr(self.toolbox, "tk"):
            self.kpi_tools_frame = ttk.Frame(self.toolbox)
            ttk.Button(
                self.kpi_tools_frame,
                text="Select",
                command=lambda: self.select_tool("Select"),
            ).pack(fill=tk.X, padx=2, pady=2)
            ttk.Button(
                self.kpi_tools_frame,
                text="KPI",
                command=lambda: self.select_tool("KPI"),
            ).pack(fill=tk.X, padx=2, pady=2)
            k_rel = ttk.LabelFrame(self.kpi_tools_frame, text="Relationships")
            k_rel.pack(fill=tk.X, padx=2, pady=2)
            ttk.Button(
                k_rel,
                text="Flow",
                command=lambda: self.select_tool("Flow"),
            ).pack(fill=tk.X, padx=2, pady=2)
        else:
            self.kpi_tools_frame = types.SimpleNamespace(
                pack=lambda *a, **k: None,
                pack_forget=lambda *a, **k: None,
            )

<<<<<<< HEAD
        # Create toolbox for additional governance elements
        extra_nodes = [
            "Business Unit",
            "Data",
            "Document",
            "Guideline",
            "Metric",
            "Organization",
            "Policy",
            "Principle",
            "Procedure",
            "Record",
            "Role",
            "Standard",
        ]
        extra_rels = [
            "Approves",
            "Audits",
            "Authorizes",
            "Communication Path",
            "Constrained by",
            "Consumes",
            "Curation",
            "Delivers",
            "Executes",
            "Extend",
            "Generalize",
            "Monitors",
            "Performs",
            "Produces",
            "Responsible for",
            "Uses",
        ]
        if hasattr(self.toolbox, "tk"):
            self.gov_elements_frame = ttk.Frame(self.toolbox)
            ttk.Button(
                self.gov_elements_frame,
                text="Select",
                command=lambda: self.select_tool("Select"),
            ).pack(fill=tk.X, padx=2, pady=2)
            for name in extra_nodes:
                ttk.Button(
                    self.gov_elements_frame,
                    text=name,
                    command=lambda t=name: self.select_tool(t),
                ).pack(fill=tk.X, padx=2, pady=2)
            ge_rel = ttk.LabelFrame(self.gov_elements_frame, text="Relationships")
            ge_rel.pack(fill=tk.X, padx=2, pady=2)
            for name in extra_rels:
                ttk.Button(
                    ge_rel,
                    text=name,
                    command=lambda t=name: self.select_tool(t),
                ).pack(fill=tk.X, padx=2, pady=2)
        else:
            self.gov_elements_frame = types.SimpleNamespace(
                pack=lambda *a, **k: None,
                pack_forget=lambda *a, **k: None,
            )

=======
>>>>>>> 1bedf72e
        # Repack toolbox to include selector and default to governance frame
        if hasattr(self, "back_btn"):
            self.back_btn.pack_forget()
        if hasattr(self.gov_tools_frame, "pack_forget"):
            self.gov_tools_frame.pack_forget()
        if self.gov_rel_frame and hasattr(self.gov_rel_frame, "pack_forget"):
            self.gov_rel_frame.pack_forget()
        if hasattr(self, "prop_frame") and hasattr(self.prop_frame, "pack_forget"):
            self.prop_frame.pack_forget()

        if hasattr(self, "back_btn"):
            self.back_btn.pack(fill=tk.X, padx=2, pady=2)
        selector.lift()
        if hasattr(self.gov_tools_frame, "pack"):
            self.gov_tools_frame.pack(fill=tk.X, padx=2, pady=2)
        if self.gov_rel_frame and hasattr(self.gov_rel_frame, "pack"):
            self.gov_rel_frame.pack(fill=tk.X, padx=2, pady=2)
        if hasattr(self, "prop_frame") and hasattr(self.prop_frame, "pack"):
            self.prop_frame.pack(fill=tk.BOTH, expand=True, padx=2, pady=2)

        canvas_frame = self.canvas.master
        canvas_frame.pack_forget()

        governance_panel = ttk.LabelFrame(self, text="Governance")
        governance_panel.pack(side=tk.RIGHT, fill=tk.Y, padx=2, pady=2)

        rel_names = [
            "Propagate",
            "Propagate by Review",
            "Propagate by Approval",
            "Used By",
            "Used after Review",
            "Used after Approval",
            "Re-use",
            "Trace",
            "Satisfied by",
            "Derived from",
            "Approves",
            "Audits",
            "Authorizes",
            "Communication Path",
            "Constrained by",
            "Consumes",
            "Curation",
            "Delivers",
            "Executes",
            "Extend",
            "Generalize",
            "Monitors",
            "Performs",
            "Produces",
            "Responsible for",
            "Uses",
        ]
        rel_frame = ttk.LabelFrame(governance_panel, text="Relationships")
        rel_frame.pack(fill=tk.X, padx=2, pady=2)
        for name in rel_names:
            ttk.Button(
                rel_frame,
                text=name,
                command=lambda t=name: self.select_tool(t),
            ).pack(fill=tk.X, padx=2, pady=2)

        node_cmds = [
            ("Add Work Product", self.add_work_product),
            ("Add Generic Work Product", self.add_generic_work_product),
            ("Add Process Area", self.add_process_area),
            ("Add Lifecycle Phase", self.add_lifecycle_phase),
        ]
        for name, cmd in node_cmds:
            ttk.Button(governance_panel, text=name, command=cmd).pack(
                fill=tk.X, padx=2, pady=2
            )

        canvas_frame.pack(side=tk.RIGHT, fill=tk.BOTH, expand=True)
        self._activate_parent_phase()
        self.refresh_from_repository()
        self._pending_wp_name: str | None = None
        self._pending_area_name: str | None = None

    def _activate_parent_phase(self) -> None:
        """Activate the lifecycle phase containing this diagram.

        When a Governance diagram window is opened, switch the application's active
        lifecycle phase to the module that owns the diagram. Any tooling not
        enabled for that phase is hidden via ``on_lifecycle_selected`` or
        ``refresh_tool_enablement``.
        """

        app = getattr(self, "app", None)
        if not app or not getattr(app, "safety_mgmt_toolbox", None):
            return
        toolbox = app.safety_mgmt_toolbox
        diag = self.repo.diagrams.get(self.diagram_id)
        if not diag:
            return
        name = diag.name or ""
        phase = toolbox.module_for_diagram(name)
        if not phase:
            return
        toolbox.activate_phase(phase, app)

    # ------------------------------------------------------------------
    # Toolbox switching logic
    # ------------------------------------------------------------------
    def _switch_toolbox(self) -> None:
        choice = self.toolbox_var.get()
        before = self.prop_frame if hasattr(self, "prop_frame") else None
        frames = {
            "Governance": [self.gov_tools_frame, self.gov_rel_frame],
            "Safety & AI Lifecycle": [self.ai_tools_frame],
            "Stakeholders": [getattr(self, "stakeholder_tools_frame", None)],
            "KPIs": [getattr(self, "kpi_tools_frame", None)],
<<<<<<< HEAD
            "Governance Elements": [getattr(self, "gov_elements_frame", None)],
=======
>>>>>>> 1bedf72e
        }
        for frame in [
            self.gov_tools_frame,
            self.gov_rel_frame,
            self.ai_tools_frame,
            getattr(self, "stakeholder_tools_frame", None),
            getattr(self, "kpi_tools_frame", None),
<<<<<<< HEAD
            getattr(self, "gov_elements_frame", None),
=======
>>>>>>> 1bedf72e
        ]:
            if frame and hasattr(frame, "pack_forget"):
                frame.pack_forget()
        for frame in frames.get(choice, []):
            if frame and hasattr(frame, "pack"):
                if before:
                    frame.pack(fill=tk.X, padx=2, pady=2, before=before)
                else:
                    frame.pack(fill=tk.X, padx=2, pady=2)

    class _SelectDialog(simpledialog.Dialog):  # pragma: no cover - requires tkinter
        def __init__(self, parent, title: str, options: list[str]):
            self.options = options
            self.selection = ""
            super().__init__(parent, title)

        def body(self, master):  # pragma: no cover - requires tkinter
            ttk.Label(master, text="Select:").pack(padx=5, pady=5)
            self.var = tk.StringVar(value=self.options[0] if self.options else "")
            combo = ttk.Combobox(
                master,
                textvariable=self.var,
                values=self.options,
                state="readonly",
            )
            combo.pack(padx=5, pady=5)
            return combo

        def apply(self):  # pragma: no cover - requires tkinter
            self.selection = self.var.get()

    def add_work_product(self):  # pragma: no cover - requires tkinter
        def _fmt(req: str) -> str:
            return " ".join(
                word.upper() if word.isupper() else word.capitalize()
                for word in req.split()
            )

        options = [
            "Architecture Diagram",
            "Safety & Security Concept",
            "Mission Profile",
            "Reliability Analysis",
            "Causal Bayesian Network Analysis",
            "Safety & Security Case",
            "GSN Argumentation",
            *REQUIREMENT_WORK_PRODUCTS,
            "HAZOP",
            "STPA",
            "Threat Analysis",
            "FI2TC",
            "TC2FI",
            "Risk Assessment",
            "Product Goal Specification",
            "FTA",
            "FMEA",
            "FMEDA",
            "SPI",
            "Scenario Library",
            "ODD",
        ]
        options = list(dict.fromkeys(options))
        area_map = {
            "Architecture Diagram": "System Design (Item Definition)",
            "Safety & Security Concept": "System Design (Item Definition)",
            "Mission Profile": "Safety Analysis",
            "Reliability Analysis": "Safety Analysis",
            "Causal Bayesian Network Analysis": "Safety Analysis",
            "Safety & Security Case": "Safety Analysis",
            "GSN Argumentation": "Safety Analysis",
            "Product Goal Specification": "System Design (Item Definition)",
            **{wp: "System Design (Item Definition)" for wp in REQUIREMENT_WORK_PRODUCTS},
            "HAZOP": "Hazard & Threat Analysis",
            "STPA": "Hazard & Threat Analysis",
            "Threat Analysis": "Hazard & Threat Analysis",
            "FI2TC": "Hazard & Threat Analysis",
            "TC2FI": "Hazard & Threat Analysis",
            "Risk Assessment": "Risk Assessment",
            "FTA": "Safety Analysis",
            "FMEA": "Safety Analysis",
            "FMEDA": "Safety Analysis",
            "SPI": "Safety Analysis",
            "Scenario Library": "Scenario",
            "ODD": "Scenario",
        }
        areas = {
            o.properties.get("name")
            for o in self.objects
            if o.obj_type == "System Boundary"
        }
        options = [
            opt for opt in options if not area_map.get(opt) or area_map[opt] in areas
        ]
        dlg = self._SelectDialog(self, "Add Work Product", options)
        name = getattr(dlg, "selection", "")
        if not name:
            return
        required = area_map.get(name)
        if required and required not in areas:
            messagebox.showerror(
                "Missing Process Area",
                f"Add process area '{required}' before adding this work product.",
            )
            return
        if not getattr(self, "canvas", None):
            self._place_work_product(name, 100.0, 100.0)
        else:
            self._pending_wp_name = name
            try:
                self.canvas.configure(cursor="crosshair")
            except Exception:
                pass

    def add_generic_work_product(self):  # pragma: no cover - requires tkinter
        name = simpledialog.askstring("Add Work Product", "Enter work product name:")
        if not name:
            return
        if not getattr(self, "canvas", None):
            self._place_work_product(name, 100.0, 100.0)
        else:
            self._pending_wp_name = name
            try:
                self.canvas.configure(cursor="crosshair")
            except Exception:
                pass

    def add_process_area(self):  # pragma: no cover - requires tkinter
        options = [
            "System Design (Item Definition)",
            "Hazard & Threat Analysis",
            "Risk Assessment",
            "Safety Analysis",
            "Scenario",
        ]
        dlg = self._SelectDialog(self, "Add Process Area", options)
        name = getattr(dlg, "selection", "")
        if not name:
            return
        if not getattr(self, "canvas", None):
            self._place_process_area(name, 100.0, 100.0)
        else:
            self._pending_area_name = name
            try:
                self.canvas.configure(cursor="crosshair")
            except Exception:
                pass

    def _place_work_product(self, name: str, x: float, y: float) -> None:
        obj = SysMLObject(
            _get_next_id(),
            "Work Product",
            x,
            y,
            width=60.0,
            height=80.0,
            properties={"name": name},
        )
        self.objects.append(obj)
        self.sort_objects()
        self._sync_to_repository()
        self.redraw()
        toolbox = getattr(self.app, "safety_mgmt_toolbox", None)
        if toolbox:
            diag = self.repo.diagrams.get(self.diagram_id)
            diagram_name = diag.name if diag else ""
            toolbox.add_work_product(diagram_name, name, "")
        if getattr(self.app, "enable_work_product", None):
            self.app.enable_work_product(name)
        if getattr(self.app, "refresh_tool_enablement", None):
            self.app.refresh_tool_enablement()

    def _place_process_area(self, name: str, x: float, y: float) -> None:
        obj = SysMLObject(
            _get_next_id(),
            "System Boundary",
            x,
            y,
            width=200.0,
            height=150.0,
            properties={"name": name},
        )
        self.objects.insert(0, obj)
        self.sort_objects()
        self._sync_to_repository()
        self.redraw()
        if getattr(self.app, "enable_process_area", None):
            self.app.enable_process_area(name)

    def on_left_press(self, event):  # pragma: no cover - requires tkinter
        pending_wp = getattr(self, "_pending_wp_name", None)
        pending_area = getattr(self, "_pending_area_name", None)
        if pending_wp or pending_area:
            x = self.canvas.canvasx(event.x) / self.zoom
            y = self.canvas.canvasy(event.y) / self.zoom
            if pending_wp:
                self._pending_wp_name = None
                self._place_work_product(pending_wp, x, y)
            else:
                self._pending_area_name = None
                self._place_process_area(pending_area, x, y)
            try:
                self.canvas.configure(cursor="arrow")
            except Exception:
                pass
            return
        super().on_left_press(event)

    def add_lifecycle_phase(self):  # pragma: no cover - requires tkinter
        toolbox = getattr(self.app, "safety_mgmt_toolbox", None)
        if not toolbox:
            return

        def _collect(mod, prefix=""):
            path = f"{prefix}{mod.name}" if prefix else mod.name
            names.append(path)
            for sub in mod.modules:
                _collect(sub, path + "/")

        names: List[str] = []
        for mod in getattr(toolbox, "modules", []):
            _collect(mod)
        if not names:
            return

        dlg = self._SelectDialog(self, "Add Lifecycle Phase", names)
        name = getattr(dlg, "selection", "")
        if not name:
            return
        obj = SysMLObject(
            _get_next_id(),
            "Lifecycle Phase",
            100.0,
            100.0,
            width=120.0,
            height=80.0,
            properties={"name": name},
        )
        self.objects.append(obj)
        self.sort_objects()
        self._sync_to_repository()
        self.redraw()


class BlockDiagramWindow(SysMLDiagramWindow):
    def __init__(self, master, app, diagram_id: str | None = None, history=None):
        tool_groups = {"Blocks": ["Block"]}
        tools = [t for group in tool_groups.values() for t in group]
        rel_tools = [
            "Association",
            "Generalization",
            "Aggregation",
            "Composite Aggregation",
        ]
        try:
            super().__init__(
                master,
                "Block Diagram",
                tools,
                diagram_id,
                app=app,
                history=history,
                relation_tools=rel_tools,
                tool_groups=tool_groups,
            )
        except TypeError:
            super().__init__(
                master,
                "Block Diagram",
                tools + rel_tools,
                diagram_id,
                app=app,
                history=history,
            )
        if not hasattr(self, "tools_frame"):
            self.tools_frame = self.toolbox
        ttk.Button(
            self.toolbox,
            text="Add Blocks",
            command=self.add_blocks,
        ).pack(fill=tk.X, padx=2, pady=2)

    def _add_block_relationships(self) -> None:
        """Add connections for any existing relationships between blocks."""
        repo = self.repo
        diag = repo.diagrams.get(self.diagram_id)
        if not diag:
            return
        obj_map = {
            o.element_id: o.obj_id
            for o in self.objects
            if o.obj_type == "Block" and o.element_id
        }
        existing = {
            (c.src, c.dst, c.conn_type)
            for c in self.connections
        } | {
            (c.dst, c.src, c.conn_type)
            for c in self.connections
        }
        for rel in repo.relationships:
            if rel.rel_type not in (
                "Association",
                "Generalization",
                "Aggregation",
                "Composite Aggregation",
            ):
                continue
            if rel.source in obj_map and rel.target in obj_map:
                src_id = obj_map[rel.source]
                dst_id = obj_map[rel.target]
                if (src_id, dst_id, rel.rel_type) in existing:
                    continue
                if (dst_id, src_id, rel.rel_type) in existing:
                    continue
                conn = DiagramConnection(
                    src_id,
                    dst_id,
                    rel.rel_type,
                    arrow="forward" if rel.rel_type == "Generalization" else "none",
                    stereotype=rel.stereotype or "",
                )
                self.connections.append(conn)
                diag.connections.append(conn.__dict__)
                repo.add_relationship_to_diagram(self.diagram_id, rel.rel_id)

    def add_blocks(self) -> None:
        repo = self.repo
        diag = repo.diagrams.get(self.diagram_id)
        if not diag:
            return
        existing = {
            o.element_id
            for o in self.objects
            if o.obj_type == "Block" and o.element_id
        }
        candidates = set()
        for d in repo.diagrams.values():
            if d.diag_type != "Block Diagram" or d.diag_id == self.diagram_id:
                continue
            for obj in getattr(d, "objects", []):
                if obj.get("obj_type") == "Block" and obj.get("element_id"):
                    candidates.add(obj["element_id"])
        names = []
        id_map = {}
        for bid in candidates:
            if bid in existing or bid not in repo.elements:
                continue
            name = repo.elements[bid].name or bid
            names.append(name)
            id_map[name] = bid
        if not names:
            messagebox.showinfo("Add Blocks", "No blocks available")
            return
        dlg = SysMLObjectDialog.SelectNamesDialog(self, names, title="Add Blocks")
        selected = dlg.result or []
        if not selected:
            return
        base_x = 50.0
        base_y = 50.0
        offset = 180.0
        for idx, name in enumerate(selected):
            blk_id = id_map.get(name)
            if not blk_id:
                continue
            repo.add_element_to_diagram(self.diagram_id, blk_id)
            elem = repo.elements.get(blk_id)
            props = elem.properties.copy() if elem else {}
            props["name"] = elem.name if elem else blk_id
            obj = SysMLObject(
                _get_next_id(),
                "Block",
                base_x,
                base_y + offset * idx,
                element_id=blk_id,
                width=160.0,
                height=140.0,
                properties=props,
            )
            diag.objects.append(obj.__dict__)
            self.objects.append(obj)
        if hasattr(self, "_add_block_relationships"):
            self._add_block_relationships()
        self.redraw()
        self._sync_to_repository()


class InternalBlockDiagramWindow(SysMLDiagramWindow):
    def __init__(self, master, app, diagram_id: str | None = None, history=None):
        tool_groups = {"Structure": ["Part"], "Ports": ["Port"]}
        tools = [t for group in tool_groups.values() for t in group]
        rel_tools = ["Connector"]
        try:
            super().__init__(
                master,
                "Internal Block Diagram",
                tools,
                diagram_id,
                app=app,
                history=history,
                relation_tools=rel_tools,
                tool_groups=tool_groups,
            )
        except TypeError:
            super().__init__(
                master,
                "Internal Block Diagram",
                tools + rel_tools,
                diagram_id,
                app=app,
                history=history,
            )
        if not hasattr(self, "tools_frame"):
            self.tools_frame = self.toolbox
        ttk.Button(
            self.toolbox,
            text="Add Contained Parts",
            command=self.add_contained_parts,
        ).pack(fill=tk.X, padx=2, pady=2)

    def _get_failure_modes(self, comp_name: str) -> str:
        """Return comma separated failure modes for a component name."""
        app = getattr(self, "app", None)
        modes = set()
        for e in getattr(app, "fmea_entries", []):
            if getattr(e, "fmea_component", "") == comp_name:
                label = getattr(e, "description", "") or getattr(e, "user_name", "")
                if label:
                    modes.add(label)
        for fmea in getattr(app, "fmeas", []):
            for entry in fmea.get("entries", []):
                if getattr(entry, "fmea_component", "") == comp_name:
                    label = getattr(entry, "description", "") or getattr(entry, "user_name", "")
                    if label:
                        modes.add(label)
        return ", ".join(sorted(modes))

    def _get_part_name(self, obj: SysMLObject) -> str:
        repo = self.repo
        name = ""
        has_name = False
        def_id = obj.properties.get("definition")
        if obj.element_id and obj.element_id in repo.elements:
            elem = repo.elements[obj.element_id]
            name = elem.name or elem.properties.get("component", "")
            def_id = def_id or elem.properties.get("definition")
            def_name = ""
            if def_id and def_id in repo.elements:
                def_name = repo.elements[def_id].name or def_id
            has_name = bool(name) and not _is_default_part_name(def_name, name)
        if not has_name:
            name = obj.properties.get("component", "")

        def_id = obj.properties.get("definition")
        def_name = ""
        mult = ""
        comp = obj.properties.get("component", "")
        if def_id and def_id in repo.elements:
            def_name = repo.elements[def_id].name or def_id
            diag = repo.diagrams.get(self.diagram_id)
            block_id = (
                getattr(diag, "father", None)
                or next(
                    (eid for eid, did in repo.element_diagrams.items() if did == self.diagram_id),
                    None,
                )
            )
            if block_id:
                for rel in repo.relationships:
                    if (
                        rel.rel_type in ("Aggregation", "Composite Aggregation")
                        and rel.source == block_id
                        and rel.target == def_id
                    ):
                        mult = rel.properties.get("multiplicity", "1")
                        if mult in ("", "1"):
                            mult = ""
                        break

        if obj.element_id and obj.element_id in repo.elements and not comp:
            comp = repo.elements[obj.element_id].properties.get("component", "")
        if comp and comp == def_name:
            comp = ""

        base = name
        index = None
        m = re.match(r"^(.*)\[(\d+)\]$", name)
        if m:
            base = m.group(1)
            index = int(m.group(2))
            base = f"{base} {index}"

        label = base
        if def_name:
            if mult:
                if ".." in mult:
                    upper = mult.split("..", 1)[1] or "*"
                    disp = f"{index or 1}..{upper}"
                elif mult == "*":
                    disp = f"{index or 1}..*"
                else:
                    disp = f"{index or 1}..{mult}"
                def_part = f"{def_name} [{disp}]"
            else:
                def_part = def_name
            if comp:
                def_part = f"{comp} / {def_part}"
            if label and def_part != label:
                label = f"{label} : {def_part}"
            elif not label:
                label = f" : {def_part}"

        return label

    def _get_part_key(self, obj: SysMLObject) -> str:
        """Return canonical key for identifying ``obj`` regardless of renaming."""
        repo = self.repo
        def_id = obj.properties.get("definition")
        if not def_id and obj.element_id and obj.element_id in repo.elements:
            def_id = repo.elements[obj.element_id].properties.get("definition")
        name = ""
        if def_id and def_id in repo.elements:
            name = repo.elements[def_id].name or def_id
        else:
            name = self._get_part_name(obj)
        return _part_prop_key(name)

    def add_contained_parts(self) -> None:
        repo = self.repo
        block_id = next((eid for eid, did in repo.element_diagrams.items() if did == self.diagram_id), None)
        if not block_id or block_id not in repo.elements:
            messagebox.showinfo("Add Contained Parts", "No block is linked to this diagram")
            return
        block = repo.elements[block_id]
        diag = repo.diagrams.get(self.diagram_id)

        # inherit and sync aggregation/composite parts
        added_parent = inherit_father_parts(repo, diag) if diag else []
        for data in added_parent:
            self.objects.append(SysMLObject(**data))
        added_agg = _sync_ibd_aggregation_parts(repo, block_id, app=getattr(self, "app", None))
        added_comp = _sync_ibd_composite_parts(repo, block_id, app=getattr(self, "app", None))
        for data in added_agg + added_comp:
            self.objects.append(SysMLObject(**data))

        ra_name = block.properties.get("analysis", "")
        analyses = getattr(self.app, "reliability_analyses", [])
        ra_map = {ra.name: ra for ra in analyses}
        ra = ra_map.get(ra_name)
        if ra_name and (not ra or not ra.components):
            messagebox.showinfo("Add Contained Parts", "Analysis has no components")
            return
        comps = list(ra.components) if ra_name and ra and ra.components else []

        # existing parts on the diagram
        visible: dict[str, list[SysMLObject]] = {}
        hidden: dict[str, list[SysMLObject]] = {}
        def_objs: dict[str, list[SysMLObject]] = {}
        for obj in self.objects:
            if obj.obj_type != "Part":
                continue
            key = getattr(self, "_get_part_key", self._get_part_name)(obj)
            def_id = obj.properties.get("definition")
            def_objs.setdefault(def_id or "", []).append(obj)
            if getattr(obj, "hidden", False):
                hidden.setdefault(key, []).append(obj)
            else:
                visible.setdefault(key, []).append(obj)

        part_names = [n.strip() for n in block.properties.get("partProperties", "").split(",") if n.strip()]
        comp_names = [c.name for c in comps]
        prop_map = { _part_prop_key(n): n for n in part_names }
        all_keys = set(prop_map) | set(visible) | set(hidden) | { _part_prop_key(n) for n in comp_names }
        display_map: dict[str, str] = {}
        for key in all_keys:
            if key in prop_map:
                display_map[key] = prop_map[key]
            elif key in visible:
                display_map[key] = self._get_part_name(visible[key][0])
            elif key in hidden:
                display_map[key] = self._get_part_name(hidden[key][0])
            else:
                comp = next((c for c in comps if _part_prop_key(c.name) == key), None)
                display_map[key] = comp.name if comp else key

        names_list = [display_map[k] for k in sorted(display_map)]
        visible_names = {display_map[k] for k in visible}
        hidden_names = {display_map[k] for k in hidden}

        placeholder_map: dict[str, tuple[str, str]] = {}
        for rel in repo.relationships:
            if rel.rel_type in ("Aggregation", "Composite Aggregation") and rel.source == block_id:
                mult = rel.properties.get("multiplicity", "")
                if not mult:
                    continue
                target = rel.target
                low, high = _parse_multiplicity_range(mult)
                expected = high if high is not None else low
                existing = def_objs.get(target, [])
                for i in range(len(existing), expected):
                    def_name = repo.elements[target].name or target
                    if ".." in mult:
                        upper = mult.split("..", 1)[1] or "*"
                        disp = f"{i+1}..{upper}"
                    elif mult == "*":
                        disp = f"{i+1}..*"
                    elif mult.isdigit() and mult == str(expected):
                        disp = mult
                    else:
                        disp = f"{i+1}..{mult}"
                    label = f" : {def_name} [{disp}]"
                    placeholder_map[label] = (target, mult)
                    names_list.append(label)

        dlg = SysMLObjectDialog.ManagePartsDialog(
            self, names_list, visible_names, hidden_names
        )
        selected = dlg.result
        if selected is None:
            # User cancelled the dialog -> keep current visibility unchanged
            return
        selected_keys = { _part_prop_key(n) for n in selected if n not in placeholder_map }
        selected_placeholders = [placeholder_map[n] for n in selected if n in placeholder_map]

        to_add_comps = [c for c in comps if _part_prop_key(c.name) in selected_keys and _part_prop_key(c.name) not in visible and _part_prop_key(c.name) not in hidden]
        to_add_names = [n for n in part_names if _part_prop_key(n) in selected_keys and _part_prop_key(n) not in visible and _part_prop_key(n) not in hidden]
        added_ph: list[dict] = []
        for def_id, mult in selected_placeholders:
            added_ph.extend(
                add_multiplicity_parts(
                    repo, block_id, def_id, mult, count=1, app=getattr(self, "app", None)
                )
            )
        if added_ph and not self.app:
            for data in added_ph:
                if not any(o.obj_id == data["obj_id"] for o in self.objects):
                    self.objects.append(SysMLObject(**data))

        for key, objs in visible.items():
            if key not in selected_keys:
                for obj in objs:
                    obj.hidden = True
        for key, objs in hidden.items():
            if key in selected_keys:
                for obj in objs:
                    obj.hidden = False

        base_x = 50.0
        base_y = 50.0
        offset = 60.0
        added = []
        for idx, comp in enumerate(to_add_comps):
            elem = repo.create_element(
                "Part",
                name=comp.name,
                properties={
                    "component": comp.name,
                    "fit": f"{comp.fit:.2f}",
                    "qualification": comp.qualification,
                    "failureModes": self._get_failure_modes(comp.name),
                },
                owner=repo.root_package.elem_id,
            )
            repo.add_element_to_diagram(self.diagram_id, elem.elem_id)
            obj = SysMLObject(
                _get_next_id(),
                "Part",
                base_x,
                base_y + offset * idx,
                element_id=elem.elem_id,
                properties=elem.properties.copy(),
            )
            diag.objects.append(obj.__dict__)
            self.objects.append(obj)
            added.append(comp.name)

        if to_add_names:
            # Directly sync new part property parts to the repository without
            # updating windows. We then insert the returned objects ourselves so
            # we can ensure they are visible immediately.
            added_props = _sync_ibd_partproperty_parts(
                repo, block_id, names=to_add_names, app=None, hidden=True
            )
            for data in added_props:
                data["hidden"] = False
                # Avoid duplicates if the sync function already populated this
                # window via the application.
                if not any(o.obj_id == data["obj_id"] for o in self.objects):
                    self.objects.append(SysMLObject(**data))

        if added:
            names = [
                n.strip()
                for n in block.properties.get("partProperties", "").split(",")
                if n.strip()
            ]
            for name in added:
                if name not in names:
                    names.append(name)
            joined = ", ".join(names)
            block.properties["partProperties"] = joined
            inherit_block_properties(repo, block_id)
            joined = repo.elements[block_id].properties["partProperties"]
            for d in repo.diagrams.values():
                for o in getattr(d, "objects", []):
                    if o.get("element_id") == block_id:
                        o.setdefault("properties", {})["partProperties"] = joined

        # enforce multiplicity for aggregated parts
        added_mult = _enforce_ibd_multiplicity(
            repo, block_id, app=getattr(self, "app", None)
        )
        if added_mult and not self.app:
            for data in added_mult:
                if not any(o.obj_id == data["obj_id"] for o in self.objects):
                    self.objects.append(SysMLObject(**data))

        boundary = getattr(self, "get_ibd_boundary", lambda: None)()
        if boundary:
            ensure_boundary_contains_parts(boundary, self.objects)

        self.redraw()
        self._sync_to_repository()
        if self.app:
            self.app.update_views()


class ControlFlowDiagramWindow(SysMLDiagramWindow):
    def __init__(self, master, app, diagram_id: str | None = None, history=None):
        tool_groups = {"Elements": ["Existing Element"]}
        if stpa_tool_enabled(app):
            tool_groups["Analysis"] = ["STPA Analysis"]
        tools = [t for group in tool_groups.values() for t in group]
        rel_tools = ["Control Action", "Feedback"]
        try:
            super().__init__(
                master,
                "Control Flow Diagram",
                tools,
                diagram_id,
                app=app,
                history=history,
                relation_tools=rel_tools,
                tool_groups=tool_groups,
            )
        except TypeError:
            super().__init__(
                master,
                "Control Flow Diagram",
                tools + rel_tools,
                diagram_id,
                app=app,
                history=history,
            )
        if not hasattr(self, "tools_frame"):
            self.tools_frame = self.toolbox

    def select_tool(self, tool):
        if tool == "STPA Analysis":
            repo = SysMLRepository.get_instance()
            self.app.open_stpa_window()
            diag_id = self.diagram_id
            doc = next((d for d in self.app.stpa_docs if d.diagram == diag_id), None)
            if not doc:
                diag = repo.diagrams.get(diag_id)
                name = diag.name or diag.diag_id if diag else f"STPA {len(self.app.stpa_docs)+1}"
                doc = StpaDoc(name, diag_id, [])
                self.app.stpa_docs.append(doc)
            self.app.active_stpa = doc
            self.app.stpa_entries = doc.entries
            if hasattr(self.app, "_stpa_window"):
                self.app._stpa_window.refresh_docs()
                self.app._stpa_window.doc_var.set(doc.name)
                self.app._stpa_window.select_doc()
            return
        super().select_tool(tool)


class NewDiagramDialog(simpledialog.Dialog):
    """Dialog to create a new diagram and assign a name and type."""

    def __init__(self, master):
        self.name = ""
        self.diag_type = "Use Case Diagram"
        super().__init__(master, title="New Diagram")

    def body(self, master):
        ttk.Label(master, text="Name:").grid(row=0, column=0, padx=4, pady=4, sticky="e")
        self.name_var = tk.StringVar()
        ttk.Entry(master, textvariable=self.name_var).grid(row=0, column=1, padx=4, pady=4)
        ttk.Label(master, text="Type:").grid(row=1, column=0, padx=4, pady=4, sticky="e")
        self.type_var = tk.StringVar(value=self.diag_type)
        ttk.Combobox(
            master,
            textvariable=self.type_var,
                values=[
                    "Use Case Diagram",
                    "Activity Diagram",
                    "Governance Diagram",
                    "Block Diagram",
                    "Internal Block Diagram",
                    "Control Flow Diagram",
                ],
        ).grid(row=1, column=1, padx=4, pady=4)

    def apply(self):
        self.name = self.name_var.get()
        self.diag_type = self.type_var.get()


class DiagramPropertiesDialog(simpledialog.Dialog):
    """Dialog to edit a diagram's metadata."""

    def __init__(self, master, diagram: SysMLDiagram):
        self.diagram = diagram
        self.added_parts: list[dict] = []
        super().__init__(master, title="Diagram Properties")

    def body(self, master):
        ttk.Label(master, text="Name:").grid(row=0, column=0, sticky="e", padx=4, pady=2)
        self.name_var = tk.StringVar(value=self.diagram.name)
        ttk.Entry(master, textvariable=self.name_var).grid(row=0, column=1, padx=4, pady=2)
        ttk.Label(master, text="Description:").grid(row=1, column=0, sticky="e", padx=4, pady=2)
        self.desc_var = tk.StringVar(value=getattr(self.diagram, "description", ""))
        ttk.Entry(master, textvariable=self.desc_var).grid(row=1, column=1, padx=4, pady=2)
        ttk.Label(master, text="Color:").grid(row=2, column=0, sticky="e", padx=4, pady=2)
        self.color_var = tk.StringVar(value=getattr(self.diagram, "color", "#FFFFFF"))
        ttk.Entry(master, textvariable=self.color_var).grid(row=2, column=1, padx=4, pady=2)
        if self.diagram.diag_type == "Internal Block Diagram":
            repo = SysMLRepository.get_instance()
            blocks = [e for e in repo.elements.values() if e.elem_type == "Block"]
            idmap = {b.name or b.elem_id: b.elem_id for b in blocks}
            ttk.Label(master, text="Father:").grid(row=3, column=0, sticky="e", padx=4, pady=2)
            self.father_map = idmap
            cur_id = getattr(self.diagram, "father", "")
            cur_name = next((n for n, i in idmap.items() if i == cur_id), "")
            self.father_var = tk.StringVar(value=cur_name)
            ttk.Combobox(master, textvariable=self.father_var, values=list(idmap.keys())).grid(
                row=3, column=1, padx=4, pady=2
            )
        else:
            self.father_map = {}
            self.father_var = tk.StringVar()

    def apply(self):
        self.diagram.name = self.name_var.get()
        self.diagram.description = self.desc_var.get()
        self.diagram.color = self.color_var.get()
        if self.diagram.diag_type == "Internal Block Diagram":
            father_id = self.father_map.get(self.father_var.get())
            repo = SysMLRepository.get_instance()
            self.added_parts = set_ibd_father(
                repo, self.diagram, father_id, app=getattr(self.master, "app", None)
            )
            self.added_parts.extend(inherit_father_parts(repo, self.diagram))


class PackagePropertiesDialog(simpledialog.Dialog):
    """Dialog to edit a package's name."""

    def __init__(self, master, package: SysMLElement):
        self.package = package
        super().__init__(master, title="Package Properties")

    def body(self, master):
        ttk.Label(master, text="Name:").grid(row=0, column=0, sticky="e", padx=4, pady=2)
        self.name_var = tk.StringVar(value=self.package.name)
        ttk.Entry(master, textvariable=self.name_var).grid(row=0, column=1, padx=4, pady=2)

    def apply(self):
        self.package.name = self.name_var.get()


class ElementPropertiesDialog(simpledialog.Dialog):
    """Dialog to edit a generic element's name and properties."""

    def __init__(self, master, element: SysMLElement):
        self.element = element
        super().__init__(master, title=f"{element.elem_type} Properties")

    def body(self, master):
        ttk.Label(master, text="Name:").grid(row=0, column=0, sticky="e", padx=4, pady=2)
        self.name_var = tk.StringVar(value=self.element.name)
        ttk.Entry(master, textvariable=self.name_var).grid(row=0, column=1, padx=4, pady=2)
        self.entries = {}
        key = f"{self.element.elem_type.replace(' ', '')}Usage"
        row = 1
        for prop in SYSML_PROPERTIES.get(key, []):
            if prop == "partProperties":
                # Part properties are configured through dedicated dialogs.
                # Skip them in the generic properties window.
                continue
            ttk.Label(master, text=f"{prop}:").grid(row=row, column=0, sticky="e", padx=4, pady=2)
            var = tk.StringVar(value=self.element.properties.get(prop, ""))
            ttk.Entry(master, textvariable=var).grid(row=row, column=1, padx=4, pady=2)
            self.entries[prop] = var
            row += 1

    def apply(self):
        repo = SysMLRepository.get_instance()
        new_name = self.name_var.get()
        if self.element.elem_type == "Block":
            rename_block(repo, self.element.elem_id, new_name)
        else:
            self.element.name = new_name
        for prop, var in self.entries.items():
            self.element.properties[prop] = var.get()


class ArchitectureManagerDialog(tk.Frame):
    """Manage packages and diagrams in a hierarchical tree."""

    def __init__(self, master, app=None):
        if isinstance(master, tk.Toplevel):
            container = master
        else:
            container = master
        super().__init__(container)
        self.app = app
        if isinstance(master, tk.Toplevel):
            master.title("AutoML Explorer")
            master.geometry("350x400")
            self.pack(fill=tk.BOTH, expand=True)
        self.repo = SysMLRepository.get_instance()

        tree_frame = ttk.Frame(self)
        tree_frame.pack(fill=tk.BOTH, expand=True, padx=4, pady=4)
        self.tree = ttk.Treeview(tree_frame)
        vsb = ttk.Scrollbar(tree_frame, orient="vertical", command=self.tree.yview)
        hsb = ttk.Scrollbar(tree_frame, orient="horizontal", command=self.tree.xview)
        self.tree.configure(yscrollcommand=vsb.set, xscrollcommand=hsb.set)
        self.tree.grid(row=0, column=0, sticky="nsew")
        vsb.grid(row=0, column=1, sticky="ns")
        hsb.grid(row=1, column=0, sticky="ew")
        tree_frame.rowconfigure(0, weight=1)
        tree_frame.columnconfigure(0, weight=1)

        # simple icons to visually distinguish packages, diagrams and objects
        self.pkg_icon = self._create_icon("folder", "#b8860b")
        self.diagram_icons = {
            "Use Case Diagram": self._create_icon("circle", "blue"),
            "Activity Diagram": self._create_icon("arrow", "green"),
            "Governance Diagram": self._create_icon("arrow", "green"),
            "Block Diagram": self._create_icon("rect", "orange"),
            "Internal Block Diagram": self._create_icon("nested", "purple"),
        }
        self.elem_icons = {
            "Actor": self._create_icon("circle"),
            "Use Case": self._create_icon("circle"),
            "Block": self._create_icon("rect"),
            "Part": self._create_icon("rect"),
            "Port": self._create_icon("circle"),
        }
        self.default_diag_icon = self._create_icon("rect")
        self.default_elem_icon = self._create_icon("rect")
        btns = ttk.Frame(self)
        btns.pack(fill=tk.X, padx=4, pady=4)
        ttk.Button(btns, text="Open", command=self.open).pack(side=tk.LEFT, padx=2)
        ttk.Button(btns, text="Properties", command=self.properties).pack(side=tk.LEFT, padx=2)
        ttk.Button(btns, text="New Package", command=self.new_package).pack(side=tk.LEFT, padx=2)
        ttk.Button(btns, text="New Diagram", command=self.new_diagram).pack(side=tk.LEFT, padx=2)
        ttk.Button(btns, text="Cut", command=self.cut).pack(side=tk.LEFT, padx=2)
        ttk.Button(btns, text="Paste", command=self.paste).pack(side=tk.LEFT, padx=2)
        ttk.Button(btns, text="Delete", command=self.delete).pack(side=tk.LEFT, padx=2)
        ttk.Button(btns, text="Close", command=self.destroy).pack(side=tk.RIGHT, padx=2)
        self.populate()
        self.tree.bind("<Button-3>", self.on_right_click)
        self.tree.bind("<Double-1>", self.on_double)
        self.tree.bind("<ButtonPress-1>", self.on_drag_start)
        self.tree.bind("<B1-Motion>", self.on_drag_motion)
        self.tree.bind("<ButtonRelease-1>", self.on_drag_release)
        self.bind("<FocusIn>", lambda _e: self.populate())
        self.drag_item = None
        self.cut_item = None

    def populate(self):
        """Populate the tree view with packages, diagrams and elements."""
        self.tree.delete(*self.tree.get_children())
        from collections import defaultdict

        rel_children = defaultdict(list)
        for rel in self.repo.relationships:
            rel_children[rel.source].append((rel.rel_id, rel.target, rel.rel_type))

        visited: set[str] = set()

        # collect all elements that already appear on a diagram so they don't
        # show up twice in the hierarchy
        diagram_elems = {
            elem_id
            for diag in self.repo.diagrams.values()
            for elem_id in (
                list(getattr(diag, "elements", []))
                + [
                    getattr(o, "element_id", o.get("element_id"))
                    for o in getattr(diag, "objects", [])
                    if getattr(o, "element_id", o.get("element_id"))
                ]
            )
        }

        def add_elem(elem_id: str, parent: str):
            if elem_id in visited:
                return
            visited.add(elem_id)
            elem = self.repo.elements[elem_id]
            icon = self.elem_icons.get(elem.elem_type, self.default_elem_icon)
            if self.tree.exists(elem_id):
                node = elem_id
            else:
                node = self.tree.insert(
                    parent,
                    "end",
                    iid=elem_id,
                    text=format_name_with_phase(elem.name or elem_id, elem.phase),
                    values=(elem.elem_type,),
                    image=icon,
                )
            for rel_id, tgt_id, rtype in rel_children.get(elem_id, []):
                if tgt_id in self.repo.elements:
                    rel_iid = f"rel_{rel_id}"
                    if self.tree.exists(rel_iid):
                        rel_node = rel_iid
                    else:
                        rel_node = self.tree.insert(
                            node, "end", iid=rel_iid, text=rtype, values=("Relationship",)
                        )
                    add_elem(tgt_id, rel_node)
            visited.remove(elem_id)

        root_pkg = getattr(self.repo, "root_package", None)
        if not root_pkg or root_pkg.elem_id not in self.repo.elements:
            # ensure a valid root package exists
            self.repo.root_package = self.repo.create_element("Package", name="Root")
            root_pkg = self.repo.root_package

        def add_pkg(pkg_id, parent=""):
            pkg = self.repo.elements[pkg_id]
            if self.tree.exists(pkg_id):
                node = pkg_id
            else:
                node = self.tree.insert(
                    parent,
                    "end",
                    iid=pkg_id,
                    text=format_name_with_phase(pkg.name or pkg_id, pkg.phase),
                    open=True,
                    image=self.pkg_icon,
                )
            for p in self.repo.elements.values():
                if p.elem_type == "Package" and p.owner == pkg_id:
                    add_pkg(p.elem_id, node)
            for e in self.repo.elements.values():
                if (
                    e.owner == pkg_id
                    and e.elem_type not in ("Package", "Part")
                    and e.name
                    and e.elem_id not in diagram_elems
                ):
                    add_elem(e.elem_id, node)
            for d in self.repo.diagrams.values():
                if d.package == pkg_id and "safety-management" not in getattr(d, "tags", []):
                    label = format_name_with_phase(d.name or d.diag_id, d.phase)
                    icon = self.diagram_icons.get(d.diag_type, self.default_diag_icon)
                    diag_iid = f"diag_{d.diag_id}"
                    if self.tree.exists(diag_iid):
                        diag_node = diag_iid
                    else:
                        diag_node = self.tree.insert(
                            node,
                            "end",
                            iid=diag_iid,
                            text=label,
                            values=(d.diag_type,),
                            image=icon,
                        )
                    objs = sorted(
                        d.objects,
                        key=lambda o: (
                            1 if getattr(o, "obj_type", o.get("obj_type")) == "Port" else 0
                        ),
                    )
                    for obj in objs:
                        props = getattr(obj, "properties", obj.get("properties", {}))
                        name = format_name_with_phase(
                            props.get("name", getattr(obj, "obj_type", obj.get("obj_type"))),
                            getattr(obj, "phase", obj.get("phase")),
                        )
                        oid = getattr(obj, "obj_id", obj.get("obj_id"))
                        otype = getattr(obj, "obj_type", obj.get("obj_type"))
                        icon = self.elem_icons.get(otype, self.default_elem_icon)
                        parent_node = diag_node
                        if (
                            otype == "Port"
                            and props.get("parent")
                            and self.tree.exists(f"obj_{d.diag_id}_{props.get('parent')}")
                        ):
                            parent_node = f"obj_{d.diag_id}_{props.get('parent')}"
                        obj_iid = f"obj_{d.diag_id}_{oid}"
                        if self.tree.exists(obj_iid):
                            continue
                        self.tree.insert(
                            parent_node,
                            "end",
                            iid=obj_iid,
                            text=name,
                            values=(obj.get("obj_type"),),
                            image=icon,
                        )

        add_pkg(root_pkg.elem_id)
        if self.app:
            self.app.update_views()

    def selected(self):
        sel = self.tree.selection()
        if sel:
            return sel[0]
        item = self.tree.focus()
        return item if item else None

    def open(self):
        item = self.selected()
        if not item:
            return
        if item.startswith("diag_"):
            self.open_diagram(item[5:])
        elif item.startswith("obj_"):
            diag_id, oid = item[4:].split("_", 1)
            win = self.open_diagram(diag_id)
            if win:
                for o in win.objects:
                    if o.obj_id == int(oid):
                        win.selected_obj = o
                        win.redraw()
                        break

    def on_double(self, event):
        item = self.tree.identify_row(event.y)
        if item:
            self.tree.selection_set(item)
            if item.startswith("diag_"):
                self.open_diagram(item[5:])
            elif item.startswith("obj_"):
                self.open()

    def open_diagram(self, diag_id: str):
        diag = self.repo.diagrams.get(diag_id)
        if not diag:
            return None

        # If an application instance is available, open the diagram using
        # the main document notebook so duplicate tabs are avoided.
        if self.app and hasattr(self.app, "diagram_tabs"):
            idx = next(
                (i for i, d in enumerate(self.app.arch_diagrams) if d.diag_id == diag_id),
                -1,
            )
            if idx != -1:
                self.app.open_arch_window(idx)
                tab = self.app.diagram_tabs.get(diag_id)
                if tab and tab.winfo_exists():
                    for child in tab.winfo_children():
                        if isinstance(child, SysMLDiagramWindow):
                            return child
                return None

        master = self.master if self.master else self
        win = None
        if diag.diag_type == "Use Case Diagram":
            win = UseCaseDiagramWindow(master, self.app, diagram_id=diag_id)
        elif diag.diag_type == "Activity Diagram":
            win = ActivityDiagramWindow(master, self.app, diagram_id=diag_id)
        elif diag.diag_type == "Governance Diagram":
            win = GovernanceDiagramWindow(master, self.app, diagram_id=diag_id)
        elif diag.diag_type == "Block Diagram":
            win = BlockDiagramWindow(master, self.app, diagram_id=diag_id)
        elif diag.diag_type == "Internal Block Diagram":
            win = InternalBlockDiagramWindow(master, self.app, diagram_id=diag_id)
        return win

    def new_package(self):
        item = self.selected() or self.repo.root_package.elem_id
        if item.startswith("diag_"):
            item = self.repo.diagrams[item[5:]].package
        name = simpledialog.askstring("New Package", "Name:")
        if name:
            self.repo.create_package(name, parent=item)
            self.populate()

    def new_diagram(self):
        item = self.selected() or self.repo.root_package.elem_id
        if item.startswith("diag_"):
            item = self.repo.diagrams[item[5:]].package
        dlg = NewDiagramDialog(self)
        if dlg.name:
            self.repo.create_diagram(dlg.diag_type, name=dlg.name, package=item)
            self.populate()

    def delete(self):
        item = self.selected()
        if not item:
            return
        if item.startswith("diag_"):
            self.repo.delete_diagram(item[5:])
        elif item.startswith("obj_"):
            diag_id, oid = item[4:].split("_", 1)
            diag = self.repo.diagrams.get(diag_id)
            if diag:
                diag.objects = [o for o in diag.objects if str(o.get("obj_id")) != oid]
        else:
            if item == self.repo.root_package.elem_id:
                messagebox.showerror("Delete", "Cannot delete the root package.")
            else:
                self.repo.delete_package(item)
        self.populate()

    def properties(self):
        item = self.selected()
        if not item:
            return
        if item.startswith("diag_"):
            diag = self.repo.diagrams.get(item[5:])
            if diag:
                DiagramPropertiesDialog(self, diag)
                self.populate()
        elif item.startswith("obj_"):
            diag_id, oid = item[4:].split("_", 1)
            diag = self.repo.diagrams.get(diag_id)
            if diag:
                obj_data = next(
                    (o for o in diag.objects if str(o.get("obj_id")) == oid),
                    None,
                )
                if obj_data:
                    obj = SysMLObject(**obj_data)
                    SysMLObjectDialog(self, obj)
                    diag.objects = [
                        obj.__dict__ if str(o.get("obj_id")) == oid else o for o in diag.objects
                    ]
                self.populate()
        else:
            elem = self.repo.elements.get(item)
            if elem:
                if elem.elem_type == "Package":
                    PackagePropertiesDialog(self, elem)
                else:
                    ElementPropertiesDialog(self, elem)
                self.populate()

    def on_right_click(self, event):
        item = self.tree.identify_row(event.y)
        if not item:
            return
        self.tree.selection_set(item)
        menu = tk.Menu(self.tree, tearoff=0)
        menu.add_command(label="Rename", command=lambda: self.rename_item(item))
        menu.tk_popup(event.x_root, event.y_root)

    def rename_item(self, item=None):
        item = item or self.selected()
        if not item:
            return
        if item.startswith("diag_"):
            diag = self.repo.diagrams.get(item[5:])
            if diag and "safety-management" in getattr(diag, "tags", []):
                return
            if diag:
                name = simpledialog.askstring("Rename Diagram", "Name:", initialvalue=diag.name)
                if name:
                    diag.name = name
                    self.populate()
        elif item.startswith("obj_"):
            return
        else:
            elem = self.repo.elements.get(item)
            if elem:
                name = simpledialog.askstring("Rename", "Name:", initialvalue=elem.name)
                if name:
                    name = self.repo.ensure_unique_element_name(name, elem.elem_id)
                    if elem.elem_type == "Block":
                        rename_block(self.repo, elem.elem_id, name)
                    else:
                        elem.name = name
                    self.populate()

    # ------------------------------------------------------------------
    # Cut/Paste and Drag & Drop Handling
    # ------------------------------------------------------------------
    def cut(self):
        item = self.selected()
        if item:
            self.cut_item = item

    def paste(self):
        if not self.cut_item:
            return
        target = self.selected() or self.repo.root_package.elem_id
        if target.startswith("diag_"):
            target = self.repo.diagrams[target[5:]].package
        self._move_item(self.cut_item, target)
        self.cut_item = None
        self.populate()

    def on_drag_start(self, event):
        self.drag_item = self.tree.identify_row(event.y)
        if self.drag_item:
            self.tree.selection_set(self.drag_item)

    def on_drag_motion(self, _event):
        pass

    def on_drag_release(self, event):
        if not self.drag_item:
            return
        target = self.tree.identify_row(event.y)
        if not target:
            self.drag_item = None
            return
        if target == self.drag_item:
            self.drag_item = None
            return
        if self.drag_item.startswith("obj_"):
            messagebox.showerror("Drop Error", "Objects cannot be moved in the explorer.")
            self.drag_item = None
            return
        if target.startswith("obj_"):
            messagebox.showerror("Drop Error", "Cannot drop items on an object.")
            self.drag_item = None
            return
        region = self.tree.identify_region(event.x, event.y)
        if region in ("separator", "nothing"):
            parent = self.tree.parent(target)
            index = self.tree.index(target)
            self.tree.move(self.drag_item, parent, index)
            self._move_item(self.drag_item, parent)
        else:
            if target.startswith("diag_"):
                diag = self.repo.diagrams.get(target[5:])
                self._drop_on_diagram(self.drag_item, diag)
            else:
                self.tree.move(self.drag_item, target, "end")
                self._move_item(self.drag_item, target)
        self.drag_item = None
        self.populate()

    def _move_item(self, item, new_parent):
        if item.startswith("obj_") or new_parent.startswith("obj_"):
            messagebox.showerror("Drop Error", "Cannot drop items on an object.")
            return
        if new_parent == "":
            new_parent = self.repo.root_package.elem_id
        if item.startswith("diag_"):
            self.repo.diagrams[item[5:]].package = new_parent
        else:
            elem = self.repo.elements.get(item)
            if elem:
                elem.owner = new_parent

    def _drop_on_diagram(self, elem_id, diagram):
        repo = self.repo
        if elem_id.startswith("obj_"):
            messagebox.showerror("Drop Error", "Objects cannot be dropped on a diagram.")
            return
        # Dropping a diagram onto an Activity or Governance Diagram creates a behavior reference
        if elem_id.startswith("diag_"):
            src_diag = repo.diagrams.get(elem_id[5:])
            if src_diag and diagram.diag_type == "Activity Diagram" and src_diag.diag_type in (
                "Activity Diagram",
                "Internal Block Diagram",
                "Governance Diagram",
            ):
                elem_type = "Action" if diagram.diag_type == "Governance Diagram" else "CallBehaviorAction"
                act = repo.create_element(
                    elem_type, name=src_diag.name, owner=diagram.package
                )
                repo.add_element_to_diagram(diagram.diag_id, act.elem_id)
                props = {"name": src_diag.name}
                if src_diag.diag_type == "Internal Block Diagram":
                    props["view"] = src_diag.diag_id
                    repo.link_diagram(act.elem_id, None)
                else:
                    repo.link_diagram(act.elem_id, src_diag.diag_id)
                obj = SysMLObject(
                    _get_next_id(),
                    elem_type,
                    50.0,
                    50.0,
                    element_id=act.elem_id,
                    properties=props,
                )
                diagram.objects.append(obj.__dict__)
                return
            if (
                src_diag
                and diagram.diag_type == "Governance Diagram"
                and src_diag.diag_type == "Governance Diagram"
            ):
                act = repo.create_element("Action", name=src_diag.name, owner=diagram.package)
                repo.add_element_to_diagram(diagram.diag_id, act.elem_id)
                props = {"name": src_diag.name}
                repo.link_diagram(act.elem_id, src_diag.diag_id)
                obj = SysMLObject(
                    _get_next_id(),
                    "Action",
                    50.0,
                    50.0,
                    element_id=act.elem_id,
                    properties=props,
                )
                diagram.objects.append(obj.__dict__)
                return
            messagebox.showerror("Drop Error", "This item cannot be dropped on that diagram.")
            return

        allowed = diagram.diag_type == "Block Diagram"
        if allowed and repo.elements[elem_id].elem_type == "Package":
            block = repo.create_element("Block", name=repo.elements[elem_id].name, owner=elem_id)
            repo.add_element_to_diagram(diagram.diag_id, block.elem_id)
            obj = SysMLObject(_get_next_id(), "Block", 50.0, 50.0, element_id=block.elem_id)
            diagram.objects.append(obj.__dict__)
        else:
            messagebox.showerror("Drop Error", "This item cannot be dropped on that diagram.")

    def _create_icon(self, shape: str, color: str = "black") -> tk.PhotoImage:
        """Return a simple 16x16 PhotoImage representing the given shape."""
        size = 16
        img = tk.PhotoImage(width=size, height=size)
        img.put("white", to=(0, 0, size - 1, size - 1))
        c = color
        if shape == "circle":
            r = size // 2 - 2
            cx = cy = size // 2
            for y in range(size):
                for x in range(size):
                    if (x - cx) ** 2 + (y - cy) ** 2 <= r * r:
                        img.put(c, (x, y))
        elif shape == "arrow":
            mid = size // 2
            for x in range(2, mid + 1):
                img.put(c, to=(x, mid - 1, x + 1, mid + 1))
            for i in range(4):
                img.put(c, to=(mid + i, mid - 2 - i, mid + i + 1, mid - i))
                img.put(c, to=(mid + i, mid + i, mid + i + 1, mid + 2 + i))
        elif shape == "rect":
            for x in range(3, size - 3):
                img.put(c, (x, 3))
                img.put(c, (x, size - 4))
            for y in range(3, size - 3):
                img.put(c, (3, y))
                img.put(c, (size - 4, y))
        elif shape == "nested":
            for x in range(1, size - 1):
                img.put(c, (x, 1))
                img.put(c, (x, size - 2))
            for y in range(1, size - 1):
                img.put(c, (1, y))
                img.put(c, (size - 2, y))
            for x in range(5, size - 5):
                img.put(c, (x, 5))
                img.put(c, (x, size - 6))
            for y in range(5, size - 5):
                img.put(c, (5, y))
                img.put(c, (size - 6, y))
        elif shape == "folder":
            for x in range(1, size - 1):
                img.put(c, (x, 4))
                img.put(c, (x, size - 2))
            for y in range(4, size - 1):
                img.put(c, (1, y))
                img.put(c, (size - 2, y))
            for x in range(3, size - 3):
                img.put(c, (x, 2))
            img.put(c, to=(1, 3, size - 2, 4))
        else:
            img.put(c, to=(2, 2, size - 2, size - 2))
        return img<|MERGE_RESOLUTION|>--- conflicted
+++ resolved
@@ -9636,7 +9636,6 @@
         if hasattr(self.toolbox, "tk"):
             selector = ttk.Combobox(
                 self.toolbox,
-<<<<<<< HEAD
                 values=[
                     "Governance",
                     "Safety & AI Lifecycle",
@@ -9644,9 +9643,6 @@
                     "KPIs",
                     "Governance Elements",
                 ],
-=======
-                values=["Governance", "Safety & AI Lifecycle", "Stakeholders", "KPIs"],
->>>>>>> 1bedf72e
                 state="readonly",
                 textvariable=self.toolbox_var,
             )
@@ -9741,7 +9737,6 @@
                 pack_forget=lambda *a, **k: None,
             )
 
-<<<<<<< HEAD
         # Create toolbox for additional governance elements
         extra_nodes = [
             "Business Unit",
@@ -9802,8 +9797,6 @@
                 pack_forget=lambda *a, **k: None,
             )
 
-=======
->>>>>>> 1bedf72e
         # Repack toolbox to include selector and default to governance frame
         if hasattr(self, "back_btn"):
             self.back_btn.pack_forget()
@@ -9917,10 +9910,7 @@
             "Safety & AI Lifecycle": [self.ai_tools_frame],
             "Stakeholders": [getattr(self, "stakeholder_tools_frame", None)],
             "KPIs": [getattr(self, "kpi_tools_frame", None)],
-<<<<<<< HEAD
             "Governance Elements": [getattr(self, "gov_elements_frame", None)],
-=======
->>>>>>> 1bedf72e
         }
         for frame in [
             self.gov_tools_frame,
@@ -9928,10 +9918,7 @@
             self.ai_tools_frame,
             getattr(self, "stakeholder_tools_frame", None),
             getattr(self, "kpi_tools_frame", None),
-<<<<<<< HEAD
             getattr(self, "gov_elements_frame", None),
-=======
->>>>>>> 1bedf72e
         ]:
             if frame and hasattr(frame, "pack_forget"):
                 frame.pack_forget()
