--- conflicted
+++ resolved
@@ -3638,11 +3638,7 @@
             "Merge": "diamond",
             "Fork": "bar",
             "Join": "bar",
-<<<<<<< HEAD
             "ANN": "neural",
-=======
-            "ANN": "triangle",
->>>>>>> 53bd6dee
             "Data acquisition": "arrow",
             "Database": "cylinder",
             "System Boundary": "rect",
@@ -10499,7 +10495,6 @@
         ai_relations = SAFETY_AI_RELATIONS
         if hasattr(self.toolbox, "tk"):
             self.ai_tools_frame = ttk.Frame(self.toolbox)
-<<<<<<< HEAD
             ttk.Button(
                 self.ai_tools_frame,
                 text="Select",
@@ -10507,8 +10502,6 @@
                 compound=tk.LEFT,
                 command=lambda: self.select_tool("Select"),
             ).pack(fill=tk.X, padx=2, pady=2)
-=======
->>>>>>> 53bd6dee
             for name in ai_nodes:
                 ttk.Button(
                     self.ai_tools_frame,
@@ -10537,7 +10530,6 @@
         ge_nodes = GOV_ELEMENT_CLASSES
         if hasattr(self.toolbox, "tk"):
             self.gov_elements_frame = ttk.Frame(self.toolbox)
-<<<<<<< HEAD
             ttk.Button(
                 self.gov_elements_frame,
                 text="Select",
@@ -10545,8 +10537,6 @@
                 compound=tk.LEFT,
                 command=lambda: self.select_tool("Select"),
             ).pack(fill=tk.X, padx=2, pady=2)
-=======
->>>>>>> 53bd6dee
             for group, nodes in ge_nodes.items():
                 frame = ttk.LabelFrame(self.gov_elements_frame, text=group)
                 frame.pack(fill=tk.X, padx=2, pady=2)
