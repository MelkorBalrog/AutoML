--- conflicted
+++ resolved
@@ -4,10 +4,6 @@
 import textwrap
 from tkinter import ttk, simpledialog
 from gui import messagebox, format_name_with_phase
-<<<<<<< HEAD
-=======
-from gui.tooltip import ToolTip
->>>>>>> e88ef7ae
 import json
 import math
 import re
