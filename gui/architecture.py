--- conflicted
+++ resolved
@@ -2004,28 +2004,19 @@
             width=width,
         )
 
-<<<<<<< HEAD
     def _draw_center_triangle(
-=======
-    def _draw_open_diamond(
->>>>>>> b457dadf
         self,
         start: Tuple[float, float],
         end: Tuple[float, float],
         color: str = "black",
         width: int = 1,
     ) -> None:
-<<<<<<< HEAD
         """Draw a filled triangular indicator at the midpoint from *start* to *end*."""
-=======
-        """Draw an open diamond from *start* to *end*."""
->>>>>>> b457dadf
         dx = end[0] - start[0]
         dy = end[1] - start[1]
         length = math.hypot(dx, dy)
         if length == 0:
             return
-<<<<<<< HEAD
         mx = (start[0] + end[0]) / 2
         my = (start[1] + end[1]) / 2
         ux = dx / length
@@ -2042,72 +2033,6 @@
             tip,
             base1,
             base2,
-=======
-        size = 10 * self.zoom
-        angle = math.atan2(dy, dx)
-        p1 = (
-            end[0] - size * math.cos(angle),
-            end[1] - size * math.sin(angle),
-        )
-        p2 = (
-            p1[0] - size * math.sin(angle) / 2,
-            p1[1] + size * math.cos(angle) / 2,
-        )
-        p3 = (
-            end[0] - 2 * size * math.cos(angle),
-            end[1] - 2 * size * math.sin(angle),
-        )
-        p4 = (
-            p1[0] + size * math.sin(angle) / 2,
-            p1[1] - size * math.cos(angle) / 2,
-        )
-        self.canvas.create_polygon(
-            end,
-            p2,
-            p3,
-            p4,
-            fill=self.canvas.cget("background"),
-            outline=color,
-            width=width,
-        )
-
-    def _draw_filled_diamond(
-        self,
-        start: Tuple[float, float],
-        end: Tuple[float, float],
-        color: str = "black",
-        width: int = 1,
-    ) -> None:
-        """Draw a filled diamond from *start* to *end*."""
-        dx = end[0] - start[0]
-        dy = end[1] - start[1]
-        length = math.hypot(dx, dy)
-        if length == 0:
-            return
-        size = 10 * self.zoom
-        angle = math.atan2(dy, dx)
-        p1 = (
-            end[0] - size * math.cos(angle),
-            end[1] - size * math.sin(angle),
-        )
-        p2 = (
-            p1[0] - size * math.sin(angle) / 2,
-            p1[1] + size * math.cos(angle) / 2,
-        )
-        p3 = (
-            end[0] - 2 * size * math.cos(angle),
-            end[1] - 2 * size * math.sin(angle),
-        )
-        p4 = (
-            p1[0] + size * math.sin(angle) / 2,
-            p1[1] - size * math.cos(angle) / 2,
-        )
-        self.canvas.create_polygon(
-            end,
-            p2,
-            p3,
-            p4,
->>>>>>> b457dadf
             fill=color,
             outline=color,
             width=width,
@@ -2550,69 +2475,17 @@
             if mid_idx > 0:
                 mstart = points[mid_idx - 1]
                 mend = points[mid_idx]
-<<<<<<< HEAD
-=======
-                if open_arrow or conn.conn_type in ("Generalize", "Generalization"):
-                    if mid_forward:
-                        self._draw_open_arrow(mstart, mend, color=color, width=width)
-                    elif mid_backward:
-                        self._draw_open_arrow(mend, mstart, color=color, width=width)
-                else:
-                    if mid_forward or not mid_backward:
-                        self._draw_filled_arrow(
-                            mstart,
-                            mend,
-                            color=color,
-                            width=width,
-                        )
-                    if mid_backward:
-                        self._draw_filled_arrow(
-                            mend,
-                            mstart,
-                            color=color,
-                            width=width,
-                        )
->>>>>>> b457dadf
                 if flow_port:
                     direction = flow_port.properties.get("direction", "")
                     if flow_port is b:
                         direction = "in" if direction == "out" else "out" if direction == "in" else direction
                     if direction == "inout":
-<<<<<<< HEAD
                         self._draw_center_triangle(mstart, mend, color=color, width=width)
                         self._draw_center_triangle(mend, mstart, color=color, width=width)
                     elif direction == "in":
                         self._draw_center_triangle(mend, mstart, color=color, width=width)
                     else:
                         self._draw_center_triangle(mstart, mend, color=color, width=width)
-=======
-                        self._draw_filled_arrow(
-                            mstart,
-                            mend,
-                            color=color,
-                            width=width,
-                        )
-                        self._draw_filled_arrow(
-                            mend,
-                            mstart,
-                            color=color,
-                            width=width,
-                        )
-                    elif direction == "in":
-                        self._draw_filled_arrow(
-                            mend,
-                            mstart,
-                            color=color,
-                            width=width,
-                        )
-                    else:
-                        self._draw_filled_arrow(
-                            mstart,
-                            mend,
-                            color=color,
-                            width=width,
-                        )
->>>>>>> b457dadf
                     mx = (mstart[0] + mend[0]) / 2
                     my = (mstart[1] + mend[1]) / 2
                     self.canvas.create_text(
