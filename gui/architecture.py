--- conflicted
+++ resolved
@@ -3062,20 +3062,14 @@
             return cx, cy
 
         def _intersect(vx: float, vy: float, w: float, h: float, r: float) -> Tuple[float, float]:
-<<<<<<< HEAD
             """Return intersection of a ray from the origin with a rounded rectangle."""
             if vx == 0 and vy == 0:
                 return 0.0, 0.0
 
-=======
-            if vx == 0 and vy == 0:
-                return 0.0, 0.0
->>>>>>> 3dcc001c
             wi, hi = w - r, h - r
             signx = 1 if vx >= 0 else -1
             signy = 1 if vy >= 0 else -1
             candidates: list[tuple[float, float, float]] = []
-<<<<<<< HEAD
 
             if vx != 0:
                 t_v = (signx * w) / vx
@@ -3091,20 +3085,6 @@
                     if abs(x_h) <= wi:
                         candidates.append((t_h, x_h, signy * h))
 
-=======
-            if vx != 0:
-                t_v = (signx * wi) / vx
-                if t_v >= 0:
-                    y_v = vy * t_v
-                    if abs(y_v) <= hi:
-                        candidates.append((t_v, signx * wi, y_v))
-            if vy != 0:
-                t_h = (signy * hi) / vy
-                if t_h >= 0:
-                    x_h = vx * t_h
-                    if abs(x_h) <= wi:
-                        candidates.append((t_h, x_h, signy * hi))
->>>>>>> 3dcc001c
             if r > 0:
                 cx_arc, cy_arc = signx * wi, signy * hi
                 a = vx * vx + vy * vy
@@ -3119,15 +3099,10 @@
                             y_arc = vy * t_arc
                             if signx * x_arc >= wi and signy * y_arc >= hi:
                                 candidates.append((t_arc, x_arc, y_arc))
-<<<<<<< HEAD
 
             if not candidates:
                 return 0.0, 0.0
 
-=======
-            if not candidates:
-                return 0.0, 0.0
->>>>>>> 3dcc001c
             t, ix, iy = min(candidates, key=lambda c: c[0])
             return ix, iy
 
