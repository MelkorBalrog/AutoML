# Author: Miguel Marina <karel.capek.robotics@gmail.com>
import tkinter as tk
import tkinter.font as tkFont
import textwrap
from tkinter import ttk, simpledialog, messagebox
import json
import math
from dataclasses import dataclass, field, asdict
from typing import Dict, List, Tuple

from sysml.sysml_repository import SysMLRepository, SysMLDiagram, SysMLElement

from sysml.sysml_spec import SYSML_PROPERTIES
from analysis.models import global_requirements, ASIL_ORDER

# ---------------------------------------------------------------------------
# Appearance customization
# ---------------------------------------------------------------------------
# Basic fill colors for different AutoML object types. This provides a simple
# color palette so diagrams appear less bland and more professional.
OBJECT_COLORS: dict[str, str] = {
    "Actor": "#E0F7FA",
    "Use Case": "#FFF3E0",
    "System Boundary": "#ECEFF1",
    "Block Boundary": "",
    "Action Usage": "#E8F5E9",
    "Action": "#E8F5E9",
    "CallBehaviorAction": "#E8F5E9",
    "Part": "#FFFDE7",
    "Port": "#F3E5F5",
    "Block": "#E0E0E0",
    "Decision": "#E1F5FE",
    "Merge": "#E1F5FE",
    # Fork and Join bars remain black so are not listed here
}


_next_obj_id = 1
# Pixel distance used when detecting clicks on connection lines
CONNECTION_SELECT_RADIUS = 15


def _get_next_id() -> int:
    global _next_obj_id
    val = _next_obj_id
    _next_obj_id += 1
    return val


def _parse_float(val: str | None, default: float) -> float:
    """Convert *val* to ``float`` or return ``default`` if conversion fails."""
    try:
        return float(val)
    except (TypeError, ValueError):
        return default


def _part_prop_key(raw: str) -> str:
    """Return canonical property name for a raw part property entry."""
    if not raw:
        return ""
    part = raw.split(":", 1)[0]
    part = part.split("[", 1)[0]
    return part.strip()


def parse_part_property(raw: str) -> tuple[str, str]:
    """Return (property name, block name) parsed from a part property entry."""
    raw = raw.strip()
    prop = raw
    block = raw
    if ":" in raw:
        prop, block = raw.split(":", 1)
    prop = prop.split("[", 1)[0].strip()
    block = block.split("[", 1)[0].strip()
    return (prop or block, block)


def _find_parent_blocks(repo: SysMLRepository, block_id: str) -> set[str]:
    """Return all blocks that directly use ``block_id`` as a part or are
    associated with it."""
    parents: set[str] = set()
    # check IBDs for parts referencing this block
    for parent_id, diag_id in repo.element_diagrams.items():
        diag = repo.diagrams.get(diag_id)
        if not diag:
            continue
        for obj in getattr(diag, "objects", []):
            if obj.get("obj_type") != "Part":
                continue
            if obj.get("properties", {}).get("definition") == block_id:
                parents.add(parent_id)
                break
    # also follow Association and Generalization relationships
    for rel in repo.relationships:
        if rel.rel_type not in ("Association", "Generalization"):
            continue
        if rel.rel_type == "Generalization":
            if rel.source == block_id and rel.target in repo.elements:
                parents.add(rel.target)
            continue
        if rel.source == block_id and rel.target in repo.elements:
            parents.add(rel.target)
        elif rel.target == block_id and rel.source in repo.elements:
            parents.add(rel.source)
    # include father block from internal block diagram linkage
    diag_id = repo.get_linked_diagram(block_id)
    diag = repo.diagrams.get(diag_id)
    if diag and getattr(diag, "father", None) in repo.elements:
        parents.add(diag.father)
    return parents


def _collect_parent_parts(repo: SysMLRepository, block_id: str, visited=None) -> list[str]:
    """Recursively gather parts from all parent blocks of ``block_id``."""
    if visited is None:
        visited = set()
    parts: list[str] = []
    for parent in _find_parent_blocks(repo, block_id):
        if parent in visited:
            continue
        visited.add(parent)
        elem = repo.elements.get(parent)
        if elem:
            parts.extend(
                [
                    p.strip()
                    for p in elem.properties.get("partProperties", "").split(",")
                    if p.strip()
                ]
            )
        parts.extend(_collect_parent_parts(repo, parent, visited))
    seen = []
    for p in parts:
        if p not in seen:
            seen.append(p)
    return seen


def extend_block_parts_with_parents(repo: SysMLRepository, block_id: str) -> None:
    """Merge parent block parts into the given block's ``partProperties``."""
    block = repo.elements.get(block_id)
    if not block:
        return
    names = [p.strip() for p in block.properties.get("partProperties", "").split(",") if p.strip()]
    for p in _collect_parent_parts(repo, block_id):
        if p not in names:
            names.append(p)
    joined = ", ".join(names)
    block.properties["partProperties"] = joined
    for d in repo.diagrams.values():
        for o in getattr(d, "objects", []):
            if o.get("element_id") == block_id:
                o.setdefault("properties", {})["partProperties"] = joined


def _find_blocks_with_part(repo: SysMLRepository, part_id: str) -> set[str]:
    """Return all blocks that directly include ``part_id`` as a part."""
    blocks: set[str] = set()
    for blk_id, diag_id in repo.element_diagrams.items():
        diag = repo.diagrams.get(diag_id)
        if not diag:
            continue
        for obj in getattr(diag, "objects", []):
            if obj.get("obj_type") != "Part":
                continue
            if obj.get("properties", {}).get("definition") == part_id:
                blocks.add(blk_id)
                break
    return blocks


def _find_blocks_with_aggregation(repo: SysMLRepository, part_id: str) -> set[str]:
    """Return blocks that have an aggregation relationship to ``part_id``."""
    blocks: set[str] = set()
    for rel in repo.relationships:
        if (
            rel.rel_type in ("Aggregation", "Composite Aggregation")
            and rel.target == part_id
        ):
            blocks.add(rel.source)
    return blocks


def _aggregation_exists(repo: SysMLRepository, whole_id: str, part_id: str) -> bool:
    """Return ``True`` if ``whole_id`` or its ancestors already aggregate ``part_id``."""

    src_ids = [whole_id] + _collect_generalization_parents(repo, whole_id)
    diag_id = repo.get_linked_diagram(whole_id)
    diag = repo.diagrams.get(diag_id)
    father = getattr(diag, "father", None) if diag else None
    if father:
        src_ids.append(father)
        src_ids.extend(_collect_generalization_parents(repo, father))

    for rel in repo.relationships:
        if (
            rel.rel_type in ("Aggregation", "Composite Aggregation")
            and rel.source in src_ids
            and rel.target == part_id
        ):
            return True

    for sid in src_ids[1:]:
        diag_id = repo.get_linked_diagram(sid)
        diag = repo.diagrams.get(diag_id)
        if not diag:
            continue
        for obj in getattr(diag, "objects", []):
            if (
                obj.get("obj_type") == "Part"
                and obj.get("properties", {}).get("definition") == part_id
            ):
                return True
    return False


def _reverse_aggregation_exists(
    repo: SysMLRepository, whole_id: str, part_id: str
) -> bool:
    """Return ``True`` if ``part_id`` or its ancestors aggregate ``whole_id``."""

    src_ids = [part_id] + _collect_generalization_parents(repo, part_id)
    for rel in repo.relationships:
        if (
            rel.rel_type in ("Aggregation", "Composite Aggregation")
            and rel.source in src_ids
            and rel.target == whole_id
        ):
            return True
    return False


def _parse_multiplicity_range(mult: str) -> tuple[int, int | None]:
    """Return (lower, upper) bounds parsed from *mult*."""

    mult = mult.strip()
    if not mult:
        return 1, 1
    if ".." in mult:
        low, high = mult.split("..", 1)
        low_val = int(low) if low.isdigit() else 0
        if high == "*" or not high:
            return low_val, None
        return low_val, int(high)
    if mult == "*":
        return 0, None
    if mult.isdigit():
        val = int(mult)
        return val, val
    return 1, None


def _find_generalization_children(repo: SysMLRepository, parent_id: str) -> set[str]:
    """Return all blocks that generalize ``parent_id``."""
    children: set[str] = set()
    for rel in repo.relationships:
        if rel.rel_type == "Generalization" and rel.target == parent_id:
            children.add(rel.source)
    return children


def _collect_generalization_parents(
    repo: SysMLRepository, block_id: str, visited: set[str] | None = None
) -> list[str]:
    """Return all parent blocks of ``block_id`` reachable through generalizations."""

    if visited is None:
        visited = set()
    parents: list[str] = []
    for rel in repo.relationships:
        if rel.rel_type == "Generalization" and rel.source == block_id:
            target = rel.target
            if target in visited:
                continue
            visited.add(target)
            parents.append(target)
            parents.extend(_collect_generalization_parents(repo, target, visited))
    return parents


def _shared_generalization_parent(
    repo: SysMLRepository, a_id: str, b_id: str
) -> bool:
    """Return ``True`` if *a_id* and *b_id* share a common direct parent."""

    a_parents = {
        rel.target
        for rel in repo.relationships
        if rel.rel_type == "Generalization" and rel.source == a_id
    }
    if not a_parents:
        return False
    b_parents = {
        rel.target
        for rel in repo.relationships
        if rel.rel_type == "Generalization" and rel.source == b_id
    }
    return bool(a_parents & b_parents)


def rename_block(repo: SysMLRepository, block_id: str, new_name: str) -> None:
    """Rename ``block_id`` and propagate changes to related blocks."""
    block = repo.elements.get(block_id)
    if not block or block.elem_type != "Block":
        return
    old_name = block.name
    if old_name == new_name:
        return
    block.name = new_name
    # update part elements referencing this block
    for elem in repo.elements.values():
        if elem.elem_type != "Part":
            continue
        def_val = elem.properties.get("definition")
        if def_val == block_id or def_val == old_name:
            elem.name = new_name
            elem.properties["definition"] = block_id
    for diag in repo.diagrams.values():
        for obj in getattr(diag, "objects", []):
            if obj.get("obj_type") != "Part":
                continue
            def_val = obj.get("properties", {}).get("definition")
            if def_val == old_name:
                obj.setdefault("properties", {})["definition"] = block_id
    # update blocks that include this block as a part
    related = _find_blocks_with_part(repo, block_id) | _find_blocks_with_aggregation(repo, block_id)
    for parent_id in related:
        parent = repo.elements.get(parent_id)
        if not parent:
            continue
        parts = [p.strip() for p in parent.properties.get("partProperties", "").split(",") if p.strip()]
        changed = False
        for idx, val in enumerate(parts):
            base = val.split("[")[0].strip()
            suffix = val[len(base):]
            if base == old_name or base == block_id:
                parts[idx] = new_name + suffix
                changed = True
        if changed:
            for child_id in _find_generalization_children(repo, parent_id):
                remove_inherited_block_properties(repo, child_id, parent_id)
            parent.properties["partProperties"] = ", ".join(parts)
            for d in repo.diagrams.values():
                for o in getattr(d, "objects", []):
                    if o.get("element_id") == parent_id:
                        o.setdefault("properties", {})["partProperties"] = parent.properties["partProperties"]
            for child_id in _find_generalization_children(repo, parent_id):
                inherit_block_properties(repo, child_id)
    # propagate property inheritance to children blocks
    for child_id in _find_generalization_children(repo, block_id):
        inherit_block_properties(repo, child_id)

    # update any Block Boundary objects referencing this block
    for diag in repo.diagrams.values():
        updated = False
        for obj in getattr(diag, "objects", []):
            if obj.get("element_id") == block_id:
                if obj.get("obj_type") == "Block Boundary" or obj.get("obj_type") == "Block":
                    obj.setdefault("properties", {})["name"] = new_name
                    updated = True
        if updated:
            repo.touch_diagram(diag.diag_id)

    # update Block objects referencing this block
    for diag in repo.diagrams.values():
        updated = False
        for obj in getattr(diag, "objects", []):
            if obj.get("obj_type") == "Block" and obj.get("element_id") == block_id:
                obj.setdefault("properties", {})["name"] = new_name
                updated = True
        if updated:
            repo.touch_diagram(diag.diag_id)


def add_aggregation_part(
    repo: SysMLRepository,
    whole_id: str,
    part_id: str,
    multiplicity: str = "",
    app=None,
) -> None:
    """Add *part_id* as a part of *whole_id* block."""
    whole = repo.elements.get(whole_id)
    part = repo.elements.get(part_id)
    if not whole or not part:
        return
    name = part.name or part_id
    entry = f"{name}[{multiplicity}]" if multiplicity else name
    parts = [p.strip() for p in whole.properties.get("partProperties", "").split(",") if p.strip()]
    base = [p.split("[")[0].strip() for p in parts]
    if name in base:
        for idx, b in enumerate(base):
            if b == name:
                parts[idx] = entry
                break
    else:
        parts.append(entry)
    whole.properties["partProperties"] = ", ".join(parts)
    for d in repo.diagrams.values():
        for o in getattr(d, "objects", []):
            if o.get("element_id") == whole_id:
                o.setdefault("properties", {})["partProperties"] = ", ".join(parts)

    # ensure a Part element exists representing the aggregation
    rel = next(
        (
            r
            for r in repo.relationships
            if r.rel_type == "Aggregation"
            and r.source == whole_id
            and r.target == part_id
        ),
        None,
    )
    if rel and not rel.properties.get("part_elem"):
        part_elem = repo.create_element(
            "Part",
            name=repo.elements.get(part_id).name or part_id,
            properties={"definition": part_id},
            owner=repo.root_package.elem_id,
        )
        rel.properties["part_elem"] = part_elem.elem_id

    # propagate changes to any generalization children
    for child_id in _find_generalization_children(repo, whole_id):
        remove_inherited_block_properties(repo, child_id, whole_id)
        inherit_block_properties(repo, child_id)
    # ensure multiplicity instances if composite diagram exists
    add_multiplicity_parts(repo, whole_id, part_id, multiplicity, app=app)


def add_composite_aggregation_part(
    repo: SysMLRepository,
    whole_id: str,
    part_id: str,
    multiplicity: str = "",
    app=None,
) -> None:
    """Add *part_id* as a composite part of *whole_id* block and create the
    part object in the whole's Internal Block Diagram if present."""

    add_aggregation_part(repo, whole_id, part_id, multiplicity, app=app)
    diag_id = repo.get_linked_diagram(whole_id)
    diag = repo.diagrams.get(diag_id)
    # locate the relationship for future reference
    rel = next(
        (
            r
            for r in repo.relationships
            if r.rel_type == "Composite Aggregation"
            and r.source == whole_id
            and r.target == part_id
        ),
        None,
    )
    if not diag or diag.diag_type != "Internal Block Diagram":
        if rel and not rel.properties.get("part_elem"):
            part_elem = repo.create_element(
                "Part",
                name=repo.elements.get(part_id).name or part_id,
                properties={"definition": part_id, "force_ibd": "true"},
                owner=repo.root_package.elem_id,
            )
            rel.properties["part_elem"] = part_elem.elem_id
        elif rel and rel.properties.get("part_elem"):
            pid = rel.properties["part_elem"]
            elem = repo.elements.get(pid)
            if elem:
                elem.properties["force_ibd"] = "true"
        return
    diag.objects = getattr(diag, "objects", [])
    existing_defs = {
        o.get("properties", {}).get("definition")
        for o in diag.objects
        if o.get("obj_type") == "Part"
    }
    if part_id in existing_defs:
        return
    if rel and rel.properties.get("part_elem") and rel.properties["part_elem"] in repo.elements:
        part_elem = repo.elements[rel.properties["part_elem"]]
        part_elem.properties["force_ibd"] = "true"
    else:
        part_elem = repo.create_element(
            "Part",
            name=repo.elements.get(part_id).name or part_id,
            properties={"definition": part_id, "force_ibd": "true"},
            owner=repo.root_package.elem_id,
        )
        if rel:
            rel.properties["part_elem"] = part_elem.elem_id
    repo.add_element_to_diagram(diag.diag_id, part_elem.elem_id)
    obj_dict = {
        "obj_id": _get_next_id(),
        "obj_type": "Part",
        "x": 50.0,
        "y": 50.0 + 60.0 * len(existing_defs),
        "element_id": part_elem.elem_id,
        "properties": {"definition": part_id},
        "locked": True,
    }
    diag.objects.append(obj_dict)
    _add_ports_for_part(repo, diag, obj_dict, app=app)
    if app:
        for win in getattr(app, "ibd_windows", []):
            if getattr(win, "diagram_id", None) == diag.diag_id:
                win.objects.append(SysMLObject(**obj_dict))
                win.redraw()
                win._sync_to_repository()

    # ensure additional instances per multiplicity
    add_multiplicity_parts(repo, whole_id, part_id, multiplicity, app=app)

    # propagate composite part addition to any generalization children
    for child_id in _find_generalization_children(repo, whole_id):
        inherit_block_properties(repo, child_id)


def add_multiplicity_parts(
    repo: SysMLRepository,
    whole_id: str,
    part_id: str,
    multiplicity: str,
    count: int | None = None,
    app=None,
) -> list[dict]:
    """Ensure ``count`` part instances exist according to ``multiplicity``."""

    low, high = _parse_multiplicity_range(multiplicity)

    diag_id = repo.get_linked_diagram(whole_id)
    diag = repo.diagrams.get(diag_id)
    if not diag or diag.diag_type != "Internal Block Diagram":
        return []
    diag.objects = getattr(diag, "objects", [])
    existing = [
        o
        for o in diag.objects
        if o.get("obj_type") == "Part"
        and o.get("properties", {}).get("definition") == part_id
    ]
    total = len(existing)

<<<<<<< HEAD
=======
    if low <= 1 and high == 1:
        if total > 1:
            for obj in existing[1:]:
                diag.objects.remove(obj)
                elem_id = obj.get("element_id")
                if elem_id in repo.elements:
                    repo.delete_element(elem_id)
                if app:
                    for win in getattr(app, "ibd_windows", []):
                        if getattr(win, "diagram_id", None) == diag.diag_id:
                            win.objects = [
                                o
                                for o in win.objects
                                if getattr(o, "obj_id", None) != obj.get("obj_id")
                            ]
                            win.redraw()
                            win._sync_to_repository()
        return []
>>>>>>> 4203046b

    desired = count if count is not None else low
    if high is not None:
        desired = min(desired, high)
    if count is not None:
        target_total = total + desired
        if high is not None:
            target_total = min(target_total, high)
    else:
        target_total = total
        if total < low:
            target_total = low
        if high is not None and target_total > high:
            target_total = high

    if total > target_total:
        # remove excess parts starting from the end of the list
        for obj in existing[target_total:]:
            diag.objects.remove(obj)
            elem_id = obj.get("element_id")
            if elem_id in repo.elements:
                repo.delete_element(elem_id)
            if app:
                for win in getattr(app, "ibd_windows", []):
                    if getattr(win, "diagram_id", None) == diag.diag_id:
                        win.objects = [
                            o
                            for o in win.objects
                            if getattr(o, "obj_id", None) != obj.get("obj_id")
                        ]
                        win.redraw()
                        win._sync_to_repository()
        existing = existing[:target_total]
        total = len(existing)

    if total > target_total:
        # remove excess parts starting from the end of the list
        for obj in existing[target_total:]:
            diag.objects.remove(obj)
            elem_id = obj.get("element_id")
            if elem_id in repo.elements:
                repo.delete_element(elem_id)
            if app:
                for win in getattr(app, "ibd_windows", []):
                    if getattr(win, "diagram_id", None) == diag.diag_id:
                        win.objects = [
                            o
                            for o in win.objects
                            if getattr(o, "obj_id", None) != obj.get("obj_id")
                        ]
                        win.redraw()
                        win._sync_to_repository()
        existing = existing[:target_total]
        total = len(existing)

    added: list[dict] = []
    base_name = repo.elements.get(part_id).name or part_id

    # remove extra part objects if multiplicity decreased
    if total > target_total:
        to_remove = existing[target_total:]
        remove_ids = {o["obj_id"] for o in to_remove}
        for obj in to_remove:
            diag.objects.remove(obj)
            repo.delete_element(obj.get("element_id"))
        diag.objects = [
            o
            for o in diag.objects
            if not (
                o.get("obj_type") == "Port"
                and o.get("properties", {}).get("parent") in {str(rid) for rid in remove_ids}
            )
        ]
        existing = existing[:target_total]
        total = target_total

    # rename remaining part elements so their names follow the indexing scheme
    for idx, obj in enumerate(existing):
        elem = repo.elements.get(obj.get("element_id"))
        if elem:
            expected = f"{base_name}[{idx + 1}]"
            if elem.name != expected:
                elem.name = expected

    base_x = 50.0
    base_y = 50.0 + 60.0 * len(diag.objects)
    for i in range(total, target_total):
        part_elem = repo.create_element(
            "Part",
            name=f"{base_name}[{i + 1}]",
            properties={"definition": part_id, "force_ibd": "true"},
            owner=repo.root_package.elem_id,
        )
        repo.add_element_to_diagram(diag.diag_id, part_elem.elem_id)
        obj_dict = {
            "obj_id": _get_next_id(),
            "obj_type": "Part",
            "x": base_x,
            "y": base_y,
            "element_id": part_elem.elem_id,
            "properties": {"definition": part_id},
            "locked": True,
        }
        base_y += 60.0
        diag.objects.append(obj_dict)
        _add_ports_for_part(repo, diag, obj_dict, app=app)
        if app:
            for win in getattr(app, "ibd_windows", []):
                if getattr(win, "diagram_id", None) == diag.diag_id:
                    win.objects.append(SysMLObject(**obj_dict))
                    win.redraw()
                    win._sync_to_repository()
        added.append(obj_dict)
    # rename all part elements to ensure sequential numbering
    all_objs = [
        o
        for o in diag.objects
        if o.get("obj_type") == "Part"
        and o.get("properties", {}).get("definition") == part_id
    ]
    for idx, obj in enumerate(all_objs):
        elem = repo.elements.get(obj.get("element_id"))
        if elem:
            expected = f"{base_name}[{idx + 1}]"
            if elem.name != expected:
                elem.name = expected

    return added


def _sync_ibd_composite_parts(
    repo: SysMLRepository, block_id: str, app=None
) -> list[dict]:
    """Ensure *block_id*'s IBD includes parts for existing composite aggregations.

    Returns the list of added part object dictionaries."""

    diag_id = repo.get_linked_diagram(block_id)
    diag = repo.diagrams.get(diag_id)
    if not diag or diag.diag_type != "Internal Block Diagram":
        return []
    diag.objects = getattr(diag, "objects", [])
    existing_defs = {
        o.get("properties", {}).get("definition")
        for o in diag.objects
        if o.get("obj_type") == "Part"
    }
    src_ids = [block_id] + _collect_generalization_parents(repo, block_id)
    rels = [
        rel
        for rel in repo.relationships
        if rel.rel_type == "Composite Aggregation" and rel.source in src_ids
    ]
    added: list[dict] = []
    base_x = 50.0
    base_y = 50.0 + 60.0 * len(existing_defs)
    for rel in rels:
        pid = rel.target
        if pid in existing_defs:
            continue
        if rel.properties.get("part_elem") and rel.properties["part_elem"] in repo.elements:
            part_elem = repo.elements[rel.properties["part_elem"]]
            part_elem.properties["force_ibd"] = "true"
        else:
            part_elem = repo.create_element(
                "Part",
                name=repo.elements.get(pid).name or pid,
                properties={"definition": pid, "force_ibd": "true"},
                owner=repo.root_package.elem_id,
            )
            rel.properties["part_elem"] = part_elem.elem_id
        repo.add_element_to_diagram(diag.diag_id, part_elem.elem_id)
        obj_dict = {
            "obj_id": _get_next_id(),
            "obj_type": "Part",
            "x": base_x,
            "y": base_y,
            "element_id": part_elem.elem_id,
            "properties": {"definition": pid},
            "locked": True,
        }
        base_y += 60.0
        diag.objects.append(obj_dict)
        added.append(obj_dict)
        added += _add_ports_for_part(repo, diag, obj_dict, app=app)
        if app:
            for win in getattr(app, "ibd_windows", []):
                if getattr(win, "diagram_id", None) == diag.diag_id:
                    win.objects.append(SysMLObject(**obj_dict))
                    win.redraw()
                    win._sync_to_repository()
    return added


def _sync_ibd_aggregation_parts(
    repo: SysMLRepository, block_id: str, app=None
) -> list[dict]:
    """Ensure ``block_id``'s IBD includes parts for regular aggregations.

    Returns the list of added part object dictionaries."""

    diag_id = repo.get_linked_diagram(block_id)
    diag = repo.diagrams.get(diag_id)
    if not diag or diag.diag_type != "Internal Block Diagram":
        return []
    diag.objects = getattr(diag, "objects", [])
    existing_defs = {
        o.get("properties", {}).get("definition")
        for o in diag.objects
        if o.get("obj_type") == "Part"
    }
    src_ids = [block_id] + _collect_generalization_parents(repo, block_id)
    rels = [
        rel
        for rel in repo.relationships
        if rel.rel_type == "Aggregation" and rel.source in src_ids
    ]
    added: list[dict] = []
    base_x = 50.0
    base_y = 50.0 + 60.0 * len(existing_defs)
    for rel in rels:
        pid = rel.target
        if pid in existing_defs:
            continue
        if rel.properties.get("part_elem") and rel.properties["part_elem"] in repo.elements:
            part_elem = repo.elements[rel.properties["part_elem"]]
        else:
            part_elem = repo.create_element(
                "Part",
                name=repo.elements.get(pid).name or pid,
                properties={"definition": pid},
                owner=repo.root_package.elem_id,
            )
            rel.properties["part_elem"] = part_elem.elem_id
        repo.add_element_to_diagram(diag.diag_id, part_elem.elem_id)
        obj_dict = {
            "obj_id": _get_next_id(),
            "obj_type": "Part",
            "x": base_x,
            "y": base_y,
            "element_id": part_elem.elem_id,
            "properties": {"definition": pid},
        }
        base_y += 60.0
        diag.objects.append(obj_dict)
        added.append(obj_dict)
        added += _add_ports_for_part(repo, diag, obj_dict, app=app)
        if app:
            for win in getattr(app, "ibd_windows", []):
                if getattr(win, "diagram_id", None) == diag.diag_id:
                    win.objects.append(SysMLObject(**obj_dict))
                    win.redraw()
                    win._sync_to_repository()
    return added


def _sync_ibd_partproperty_parts(
    repo: SysMLRepository,
    block_id: str,
    names: list[str] | None = None,
    app=None,
    visible: bool = False,
    hidden: bool | None = None,
) -> list[dict]:
    """Ensure ``block_id``'s IBD includes parts for given ``names``.

    If *names* is ``None``, the block's ``partProperties`` attribute is parsed.
    Returns the list of added part object dictionaries.

    ``hidden`` is provided for backwards compatibility and overrides the
    ``visible`` flag when specified."""

    if hidden is not None:
        visible = not hidden

    diag_id = repo.get_linked_diagram(block_id)
    diag = repo.diagrams.get(diag_id)
    if not diag or diag.diag_type != "Internal Block Diagram":
        return []
    block = repo.elements.get(block_id)
    if not block:
        return []

    diag.objects = getattr(diag, "objects", [])
    existing_defs = {
        o.get("properties", {}).get("definition")
        for o in diag.objects
        if o.get("obj_type") == "Part"
    }
    existing_props = {
        repo.elements[o.get("element_id")].name
        for o in diag.objects
        if o.get("obj_type") == "Part" and o.get("element_id") in repo.elements
    }
    if names is None:
        entries = [p for p in block.properties.get("partProperties", "").split(",") if p.strip()]
    else:
        entries = [n for n in names if n.strip()]
    parsed = [parse_part_property(e) for e in entries]
    added: list[dict] = []
    boundary = next((o for o in diag.objects if o.get("obj_type") == "Block Boundary"), None)
    if boundary:
        base_x = boundary["x"] - boundary["width"] / 2 + 30.0
        base_y = (
            boundary["y"] - boundary["height"] / 2 + 30.0 + 60.0 * len(existing_props)
        )
    else:
        base_x = 50.0
        base_y = 50.0 + 60.0 * len(existing_props)
    for prop_name, block_name in parsed:
        if prop_name in existing_props:
            continue
        target_id = next(
            (
                eid
                for eid, elem in repo.elements.items()
                if elem.elem_type == "Block" and elem.name == block_name
            ),
            None,
        )
        if not target_id:
            continue
        part_elem = repo.create_element(
            "Part",
            name=prop_name,
            properties={"definition": target_id, "force_ibd": "true"},
            owner=repo.root_package.elem_id,
        )
        repo.add_element_to_diagram(diag.diag_id, part_elem.elem_id)
        obj_dict = {
            "obj_id": _get_next_id(),
            "obj_type": "Part",
            "x": base_x,
            "y": base_y,
            "width": 80.0,
            "height": 40.0,
            "element_id": part_elem.elem_id,
            "properties": {"definition": target_id},
            "hidden": not visible,
        }
        base_y += 60.0
        diag.objects.append(obj_dict)
        added.append(obj_dict)
        existing_props.add(prop_name)
        existing_defs.add(target_id)
        if app:
            for win in getattr(app, "ibd_windows", []):
                if getattr(win, "diagram_id", None) == diag.diag_id:
                    win.objects.append(SysMLObject(**obj_dict))
                    win.redraw()
                    win._sync_to_repository()

    boundary = next(
        (o for o in diag.objects if o.get("obj_type") == "Block Boundary"), None
    )
    if boundary and any(not a.get("hidden", False) for a in added):
        b_obj = SysMLObject(**boundary)
        objs = [SysMLObject(**o) for o in diag.objects]
        ensure_boundary_contains_parts(b_obj, objs)
        boundary["width"] = b_obj.width
        boundary["height"] = b_obj.height
        boundary["x"] = b_obj.x
        boundary["y"] = b_obj.y
        if app:
            for win in getattr(app, "ibd_windows", []):
                if getattr(win, "diagram_id", None) == diag.diag_id:
                    for obj in win.objects:
                        if obj.obj_type == "Block Boundary":
                            obj.width = b_obj.width
                            obj.height = b_obj.height
                            obj.x = b_obj.x
                            obj.y = b_obj.y
                            win.redraw()
                            win._sync_to_repository()

    return added


def _propagate_boundary_parts(
    repo: SysMLRepository, block_id: str, parts: list[dict], app=None
) -> None:
    """Insert *parts* into diagrams containing boundaries for ``block_id``."""

    for diag in repo.diagrams.values():
        if diag.diag_type != "Internal Block Diagram":
            continue
        boundary = next(
            (
                o
                for o in getattr(diag, "objects", [])
                if o.get("obj_type") == "Block Boundary" and o.get("element_id") == block_id
            ),
            None,
        )
        if not boundary:
            continue
        diag.objects = getattr(diag, "objects", [])
        existing = {o.get("element_id") for o in diag.objects if o.get("obj_type") == "Part"}
        base_x = boundary["x"] - boundary["width"] / 2 + 30.0
        base_y = boundary["y"] - boundary["height"] / 2 + 30.0
        for obj in parts:
            if obj.get("element_id") in existing:
                continue
            new_obj = obj.copy()
            new_obj["obj_id"] = _get_next_id()
            new_obj["x"] = base_x
            new_obj["y"] = base_y
            new_obj["hidden"] = False
            diag.objects.append(new_obj)
            repo.add_element_to_diagram(diag.diag_id, new_obj["element_id"])
            base_y += 60.0
            if app:
                for win in getattr(app, "ibd_windows", []):
                    if getattr(win, "diagram_id", None) == diag.diag_id:
                        win.objects.append(SysMLObject(**new_obj))
                        win.redraw()
                        win._sync_to_repository()



def _sync_block_parts_from_ibd(repo: SysMLRepository, diag_id: str) -> None:
    """Ensure the block linked to ``diag_id`` lists all part definitions."""

    diag = repo.diagrams.get(diag_id)
    if not diag or diag.diag_type != "Internal Block Diagram":
        return
    block_id = (
        getattr(diag, "father", None)
        or next((eid for eid, did in repo.element_diagrams.items() if did == diag_id), None)
    )
    if not block_id or block_id not in repo.elements:
        return
    block = repo.elements[block_id]
    names = [
        p.strip()
        for p in block.properties.get("partProperties", "").split(",")
        if p.strip()
    ]
    bases = {n.split("[")[0].strip() for n in names}
    for obj in getattr(diag, "objects", []):
        if obj.get("obj_type") != "Part":
            continue
        def_id = obj.get("properties", {}).get("definition")
        if def_id and def_id in repo.elements:
            pname = repo.elements[def_id].name or def_id
            if pname not in bases:
                names.append(pname)
                bases.add(pname)
    if names:
        joined = ", ".join(names)
        block.properties["partProperties"] = joined
        for d in repo.diagrams.values():
            for o in getattr(d, "objects", []):
                if o.get("element_id") == block_id:
                    o.setdefault("properties", {})["partProperties"] = joined
        for child_id in _find_generalization_children(repo, block_id):
            inherit_block_properties(repo, child_id)


def _ensure_ibd_boundary(repo: SysMLRepository, diagram: SysMLDiagram, block_id: str, app=None) -> list[dict]:
    """Create a boundary object for the IBD father block if needed."""

    diagram.objects = getattr(diagram, "objects", [])
    boundary = next((o for o in diagram.objects if o.get("obj_type") == "Block Boundary"), None)
    added: list[dict] = []
    if not boundary:
        obj_dict = {
            "obj_id": _get_next_id(),
            "obj_type": "Block Boundary",
            "x": 100.0,
            "y": 80.0,
            "width": 200.0,
            "height": 120.0,
            "element_id": block_id,
            "properties": {"name": repo.elements.get(block_id).name or block_id},
        }
        diagram.objects.insert(0, obj_dict)
        added.append(obj_dict)
        added += _add_ports_for_boundary(repo, diagram, obj_dict, app=app)
    else:
        if boundary.get("element_id") != block_id:
            boundary["element_id"] = block_id
        added += _add_ports_for_boundary(repo, diagram, boundary, app=app)
    # propagate parts for the boundary from the block's own IBD or definition
    diag_id = repo.get_linked_diagram(block_id)
    src = repo.diagrams.get(diag_id)
    parts: list[dict] = []
    if src and src.diag_type == "Internal Block Diagram":
        parts = [o for o in getattr(src, "objects", []) if o.get("obj_type") == "Part"]
    else:
        block = repo.elements.get(block_id)
        if block:
            entries = [p for p in block.properties.get("partProperties", "").split(",") if p.strip()]
            base_x = boundary["x"] - boundary["width"] / 2 + 30.0
            base_y = boundary["y"] - boundary["height"] / 2 + 30.0
            for prop_name, blk_name in [parse_part_property(e) for e in entries]:
                target_id = next(
                    (eid for eid, elem in repo.elements.items() if elem.elem_type == "Block" and elem.name == blk_name),
                    None,
                )
                if not target_id:
                    continue
                part_elem = repo.create_element(
                    "Part",
                    name=prop_name,
                    properties={"definition": target_id, "force_ibd": "true"},
                    owner=repo.root_package.elem_id,
                )
                obj = {
                    "obj_id": _get_next_id(),
                    "obj_type": "Part",
                    "x": base_x,
                    "y": base_y,
                    "width": 80.0,
                    "height": 40.0,
                    "element_id": part_elem.elem_id,
                    "properties": {"definition": target_id},
                    "hidden": False,
                }
                base_y += 60.0
                parts.append(obj)
    if parts:
        _propagate_boundary_parts(repo, block_id, parts, app=app)
    return added


def _remove_ibd_boundary(repo: SysMLRepository, diagram: SysMLDiagram) -> None:
    """Remove boundary object and ports from the diagram."""

    diagram.objects = getattr(diagram, "objects", [])
    boundary = next((o for o in diagram.objects if o.get("obj_type") == "Block Boundary"), None)
    if not boundary:
        return
    bid = boundary.get("obj_id")
    diagram.objects = [o for o in diagram.objects if not (o.get("obj_type") == "Port" and o.get("properties", {}).get("parent") == str(bid))]
    diagram.objects.remove(boundary)


def set_ibd_father(
    repo: SysMLRepository, diagram: SysMLDiagram, father_id: str | None, app=None
) -> list[dict]:
    """Assign *father_id* as the block represented by *diagram*.

    Links the diagram to the block and syncs composite parts. Returns any added
    part object dictionaries."""

    prev = getattr(diagram, "father", None)
    diagram.father = father_id
    if prev and prev != father_id:
        repo.link_diagram(prev, None)
    if father_id:
        repo.link_diagram(father_id, diagram.diag_id)
    added = _sync_ibd_composite_parts(repo, father_id, app=app) if father_id else []
    if father_id:
        added += _ensure_ibd_boundary(repo, diagram, father_id, app=app)
        added += _sync_ibd_partproperty_parts(repo, father_id, app=app, visible=True)
        parts = [o for o in getattr(diagram, "objects", []) if o.get("obj_type") == "Part"]
        _propagate_boundary_parts(repo, father_id, parts, app=app)
    else:
        _remove_ibd_boundary(repo, diagram)
    return added


def link_block_to_ibd(
    repo: SysMLRepository, block_id: str, diag_id: str | None, app=None
) -> list[dict]:
    """Link *block_id* to *diag_id* and ensure the IBD boundary is created."""

    if diag_id and diag_id in repo.diagrams:
        diagram = repo.diagrams[diag_id]
        if diagram.diag_type == "Internal Block Diagram":
            return set_ibd_father(repo, diagram, block_id, app=app)
    repo.link_diagram(block_id, diag_id)
    return []


def update_block_parts_from_ibd(repo: SysMLRepository, diagram: SysMLDiagram) -> None:
    """Sync the father block's ``partProperties`` from diagram part objects."""

    if diagram.diag_type != "Internal Block Diagram":
        return
    block_id = getattr(diagram, "father", None)
    if not block_id:
        block_id = next((eid for eid, did in repo.element_diagrams.items() if did == diagram.diag_id), None)
    if not block_id or block_id not in repo.elements:
        return
    block = repo.elements[block_id]
    existing = [p.strip() for p in block.properties.get("partProperties", "").split(",") if p.strip()]
    diag_names: list[str] = []
    diag_bases: set[str] = set()
    for obj in getattr(diagram, "objects", []):
        if obj.get("obj_type") != "Part":
            continue
        name = ""
        elem_id = obj.get("element_id")
        if elem_id and elem_id in repo.elements:
            elem = repo.elements[elem_id]
            name = elem.name or elem.properties.get("component", "")
        if not name:
            def_id = obj.get("properties", {}).get("definition")
            if def_id and def_id in repo.elements:
                name = repo.elements[def_id].name or def_id
        if not name:
            name = obj.get("properties", {}).get("component", "")
        base = name.split("[")[0].strip() if name else ""
        if base and base not in diag_bases:
            diag_names.append(name or base)
            diag_bases.add(base)

    merged_names = list(existing)
    bases = {n.split("[")[0].strip() for n in merged_names}
    for name in diag_names:
        base = name.split("[")[0].strip()
        if base not in bases:
            merged_names.append(name)
            bases.add(base)

    if merged_names != existing:
        joined = ", ".join(merged_names)
        block.properties["partProperties"] = joined
        for d in repo.diagrams.values():
            for o in getattr(d, "objects", []):
                if o.get("element_id") == block_id:
                    o.setdefault("properties", {})["partProperties"] = joined
        for child_id in _find_generalization_children(repo, block_id):
            inherit_block_properties(repo, child_id)
        repo.touch_element(block_id)


def remove_aggregation_part(
    repo: SysMLRepository,
    whole_id: str,
    part_id: str,
    remove_object: bool = False,
    app=None,
) -> None:
    """Remove *part_id* from *whole_id* block's part list.

    If *remove_object* is True, also delete any part object representing
    *part_id* in the Internal Block Diagram linked to *whole_id*.
    """
    whole = repo.elements.get(whole_id)
    part = repo.elements.get(part_id)
    if not whole or not part:
        return
    name = part.name or part_id
    parts = [p.strip() for p in whole.properties.get("partProperties", "").split(",") if p.strip()]
    new_parts = [p for p in parts if p.split("[")[0].strip() != name]
    if len(new_parts) != len(parts):
        if new_parts:
            whole.properties["partProperties"] = ", ".join(new_parts)
        else:
            whole.properties.pop("partProperties", None)
        for d in repo.diagrams.values():
            for o in getattr(d, "objects", []):
                if o.get("element_id") == whole_id:
                    if new_parts:
                        o.setdefault("properties", {})["partProperties"] = ", ".join(new_parts)
                    else:
                        o.setdefault("properties", {}).pop("partProperties", None)

    # propagate removals to any generalization children
    for child_id in _find_generalization_children(repo, whole_id):
        child = repo.elements.get(child_id)
        if not child:
            continue
        child_parts = [
            p.strip() for p in child.properties.get("partProperties", "").split(",") if p.strip()
        ]
        child_parts = [p for p in child_parts if p.split("[")[0].strip() != name]
        if child_parts:
            child.properties["partProperties"] = ", ".join(child_parts)
        else:
            child.properties.pop("partProperties", None)
        for d in repo.diagrams.values():
            for o in getattr(d, "objects", []):
                if o.get("element_id") == child_id:
                    if child_parts:
                        o.setdefault("properties", {})["partProperties"] = ", ".join(child_parts)
                    else:
                        o.setdefault("properties", {}).pop("partProperties", None)
    if remove_object:
        diag_id = repo.get_linked_diagram(whole_id)
        diag = repo.diagrams.get(diag_id)
        if diag and diag.diag_type == "Internal Block Diagram":
            diag.objects = getattr(diag, "objects", [])
            before = len(diag.objects)
            diag.objects = [
                o
                for o in diag.objects
                if not (
                    o.get("obj_type") == "Part"
                    and o.get("properties", {}).get("definition") == part_id
                )
            ]
            if len(diag.objects) != before and app:
                for win in getattr(app, "ibd_windows", []):
                    if getattr(win, "diagram_id", None) == diag_id:
                        win.objects = [
                            o
                            for o in win.objects
                            if not (
                                o.obj_type == "Part"
                                and o.properties.get("definition") == part_id
                            )
                        ]
                        win.redraw()
                        win._sync_to_repository()
        # remove stored part element if any
        rel = next(
            (
                r
                for r in repo.relationships
                if r.rel_type in ("Composite Aggregation", "Aggregation")
                and r.source == whole_id
                and r.target == part_id
            ),
            None,
        )
        if rel:
            pid = rel.properties.pop("part_elem", None)
            if pid and pid in repo.elements:
                repo.delete_element(pid)


def _propagate_part_removal(
    repo: SysMLRepository,
    block_id: str,
    prop_name: str,
    target_id: str,
    remove_object: bool = False,
    app=None,
) -> None:
    """Helper used by :func:`remove_partproperty_entry` to drop a part.

    This delegates to :func:`remove_aggregation_part` which already handles
    updating descendant blocks and any diagrams linked to ``block_id`` when
    ``remove_object`` is ``True``.
    """

    remove_aggregation_part(
        repo,
        block_id,
        target_id,
        remove_object=remove_object,
        app=app,
    )


def _remove_parts_from_ibd(
    repo: SysMLRepository, block_id: str, target_id: str, app=None
) -> None:
    """Remove part objects referencing ``target_id`` from ``block_id``'s IBD."""

    diag_id = repo.get_linked_diagram(block_id)
    diag = repo.diagrams.get(diag_id)
    if not diag or diag.diag_type != "Internal Block Diagram":
        return
    diag.objects = getattr(diag, "objects", [])
    before = len(diag.objects)
    diag.objects = [
        o
        for o in diag.objects
        if not (
            o.get("obj_type") == "Part"
            and o.get("properties", {}).get("definition") == target_id
        )
    ]
    if len(diag.objects) != before and app:
        for win in getattr(app, "ibd_windows", []):
            if getattr(win, "diagram_id", None) == diag_id:
                win.objects = [
                    o
                    for o in win.objects
                    if not (
                        o.obj_type == "Part"
                        and o.properties.get("definition") == target_id
                    )
                ]
                win.redraw()
                win._sync_to_repository()


def _propagate_ibd_part_removal(
    repo: SysMLRepository, block_id: str, target_id: str, app=None
) -> None:
    """Recursively remove part objects from descendants of ``block_id``."""

    for child_id in _find_generalization_children(repo, block_id):
        _remove_parts_from_ibd(repo, child_id, target_id, app=app)
        _propagate_ibd_part_removal(repo, child_id, target_id, app=app)


def remove_partproperty_entry(
    repo: SysMLRepository, block_id: str, entry: str, app=None
) -> None:
    """Remove a part property entry and update descendant diagrams."""

    block = repo.elements.get(block_id)
    if not block:
        return
    prop_name, blk_name = parse_part_property(entry)
    target_id = next(
        (
            eid
            for eid, elem in repo.elements.items()
            if elem.elem_type == "Block" and elem.name == blk_name
        ),
        None,
    )
    if not target_id:
        return

    parts = [p.strip() for p in block.properties.get("partProperties", "").split(",") if p.strip()]
    parts = [p for p in parts if _part_prop_key(p) != _part_prop_key(entry)]
    if parts:
        block.properties["partProperties"] = ", ".join(parts)
    else:
        block.properties.pop("partProperties", None)
    for d in repo.diagrams.values():
        for o in getattr(d, "objects", []):
            if o.get("element_id") == block_id:
                if parts:
                    o.setdefault("properties", {})["partProperties"] = ", ".join(parts)
                else:
                    o.setdefault("properties", {}).pop("partProperties", None)

    _propagate_part_removal(
        repo,
        block_id,
        prop_name,
        target_id,
        remove_object=True,
        app=app,
    )
    _remove_parts_from_ibd(repo, block_id, target_id, app=app)
    _propagate_ibd_part_removal(repo, block_id, target_id, app=app)


def inherit_block_properties(repo: SysMLRepository, block_id: str) -> None:
    """Merge parent block properties into the given block."""
    extend_block_parts_with_parents(repo, block_id)
    block = repo.elements.get(block_id)
    if not block:
        return
    for parent_id in _find_parent_blocks(repo, block_id):
        parent = repo.elements.get(parent_id)
        if not parent:
            continue
        for prop in SYSML_PROPERTIES.get("BlockUsage", []):
            if prop == "partProperties":
                continue
            if prop == "operations":
                child_ops = parse_operations(block.properties.get(prop, ""))
                child_names = {o.name for o in child_ops}
                for op in parse_operations(parent.properties.get(prop, "")):
                    if op.name not in child_names:
                        child_ops.append(op)
                        child_names.add(op.name)
                block.properties[prop] = operations_to_json(child_ops)
            else:
                child_vals = [
                    v.strip() for v in block.properties.get(prop, "").split(",") if v.strip()
                ]
                parent_vals = [
                    v.strip() for v in parent.properties.get(prop, "").split(",") if v.strip()
                ]
                for v in parent_vals:
                    if v not in child_vals:
                        child_vals.append(v)
                if child_vals:
                    block.properties[prop] = ", ".join(child_vals)
    for d in repo.diagrams.values():
        for o in getattr(d, "objects", []):
            if o.get("element_id") == block_id:
                o.setdefault("properties", {}).update(block.properties)


def remove_inherited_block_properties(repo: SysMLRepository, child_id: str, parent_id: str) -> None:
    """Remove properties of *parent_id* from *child_id* block."""
    child = repo.elements.get(child_id)
    parent = repo.elements.get(parent_id)
    if not child or not parent:
        return

    # handle partProperties separately
    child_parts = [
        v.strip() for v in child.properties.get("partProperties", "").split(",") if v.strip()
    ]
    parent_parts = [
        v.strip() for v in parent.properties.get("partProperties", "").split(",") if v.strip()
    ]
    parent_bases = {p.split("[")[0].strip() for p in parent_parts}
    child_parts = [
        v
        for v in child_parts
        if v.split("[")[0].strip() not in parent_bases
    ]
    if child_parts:
        child.properties["partProperties"] = ", ".join(child_parts)
    else:
        child.properties.pop("partProperties", None)

    for prop in SYSML_PROPERTIES.get("BlockUsage", []):
        if prop == "partProperties":
            continue
        if prop == "operations":
            child_ops = parse_operations(child.properties.get(prop, ""))
            parent_ops = parse_operations(parent.properties.get(prop, ""))
            parent_names = {o.name for o in parent_ops}
            child_ops = [op for op in child_ops if op.name not in parent_names]
            if child_ops:
                child.properties[prop] = operations_to_json(child_ops)
            else:
                child.properties.pop(prop, None)
        else:
            child_vals = [v.strip() for v in child.properties.get(prop, "").split(",") if v.strip()]
            parent_vals = [
                v.strip() for v in parent.properties.get(prop, "").split(",") if v.strip()
            ]
            child_vals = [v for v in child_vals if v not in parent_vals]
            if child_vals:
                child.properties[prop] = ", ".join(child_vals)
            else:
                child.properties.pop(prop, None)

    # propagate changes to diagrams referencing the child block
    for d in repo.diagrams.values():
        for o in getattr(d, "objects", []):
            if o.get("element_id") == child_id:
                o.setdefault("properties", {}).update(child.properties)


def inherit_father_parts(repo: SysMLRepository, diagram: SysMLDiagram) -> list[dict]:
    """Copy parts from the diagram's father block into the diagram.

    Returns a list with the inherited object dictionaries (parts and ports)."""
    father = getattr(diagram, "father", None)
    if not father:
        return []
    father_diag_id = repo.get_linked_diagram(father)
    father_diag = repo.diagrams.get(father_diag_id)
    if not father_diag:
        return []
    diagram.objects = getattr(diagram, "objects", [])
    added: list[dict] = []
    # Track existing parts by element id to avoid duplicates
    existing = {o.get("element_id") for o in diagram.objects if o.get("obj_type") == "Part"}

    # Map of source part obj_id -> new obj_id so ports can be updated
    part_map: dict[int, int] = {}

    # ------------------------------------------------------------------
    # Copy parts from the father diagram
    # ------------------------------------------------------------------
    for obj in getattr(father_diag, "objects", []):
        if obj.get("obj_type") != "Part":
            continue
        if obj.get("element_id") in existing:
            continue
        new_obj = obj.copy()
        new_obj["obj_id"] = _get_next_id()
        diagram.objects.append(new_obj)
        repo.add_element_to_diagram(diagram.diag_id, obj.get("element_id"))
        added.append(new_obj)
        part_map[obj.get("obj_id")] = new_obj["obj_id"]

    # ------------------------------------------------------------------
    # Copy ports belonging to the inherited parts so orientation and other
    # attributes are preserved. Only ports referencing a copied part are
    # considered.
    # ------------------------------------------------------------------
    for obj in getattr(father_diag, "objects", []):
        if obj.get("obj_type") != "Port":
            continue
        parent_id = obj.get("properties", {}).get("parent")
        if not parent_id:
            continue
        try:
            parent_id_int = int(parent_id)
        except Exception:
            continue
        new_parent = part_map.get(parent_id_int)
        if not new_parent:
            continue
        new_obj = obj.copy()
        new_obj["obj_id"] = _get_next_id()
        new_obj.setdefault("properties", {})["parent"] = str(new_parent)
        diagram.objects.append(new_obj)
        added.append(new_obj)
    # update child block partProperties with inherited names
    child_id = next(
        (eid for eid, did in repo.element_diagrams.items() if did == diagram.diag_id),
        None,
    )
    if child_id and father in repo.elements:
        child = repo.elements[child_id]
        father_elem = repo.elements[father]
        names = [
            p.strip() for p in child.properties.get("partProperties", "").split(",") if p.strip()
        ]
        father_names = [
            p.strip()
            for p in father_elem.properties.get("partProperties", "").split(",")
            if p.strip()
        ]
        for n in father_names:
            if n not in names:
                names.append(n)
        joined = ", ".join(names)
        child.properties["partProperties"] = joined
        for d in repo.diagrams.values():
            for o in getattr(d, "objects", []):
                if o.get("element_id") == child_id:
                    o.setdefault("properties", {})["partProperties"] = joined
        inherit_block_properties(repo, child_id)
    return added


@dataclass
class SysMLObject:
    obj_id: int
    obj_type: str
    x: float
    y: float
    element_id: str | None = None
    width: float = 80.0
    height: float = 40.0
    properties: Dict[str, str] = field(default_factory=dict)
    requirements: List[dict] = field(default_factory=list)
    locked: bool = False
    hidden: bool = False


@dataclass
class OperationParameter:
    """Representation of a SysML parameter."""

    name: str
    type: str = ""
    direction: str = "in"


@dataclass
class OperationDefinition:
    """Operation with a list of parameters and an optional return type."""

    name: str
    parameters: List[OperationParameter] = field(default_factory=list)
    return_type: str = ""


def calculate_allocated_asil(requirements: List[dict]) -> str:
    """Return highest ASIL level from the given requirement list."""
    asil = "QM"
    for req in requirements:
        level = req.get("asil") or global_requirements.get(req.get("id"), {}).get("asil", "QM")
        if ASIL_ORDER.get(level, 0) > ASIL_ORDER.get(asil, 0):
            asil = level
    return asil


def remove_orphan_ports(objs: List[SysMLObject]) -> None:
    """Delete ports that don't reference an existing parent part."""
    part_ids = {o.obj_id for o in objs if o.obj_type in ("Part", "Block Boundary")}
    filtered: List[SysMLObject] = []
    for o in objs:
        if o.obj_type == "Port":
            pid = o.properties.get("parent")
            if not pid or int(pid) not in part_ids:
                continue
        filtered.append(o)
    objs[:] = filtered


def snap_port_to_parent_obj(port: SysMLObject, parent: SysMLObject) -> None:
    """Position *port* along the closest edge of *parent*."""
    px = port.x
    py = port.y
    left = parent.x - parent.width / 2
    right = parent.x + parent.width / 2
    top = parent.y - parent.height / 2
    bottom = parent.y + parent.height / 2
    d_left = abs(px - left)
    d_right = abs(px - right)
    d_top = abs(py - top)
    d_bottom = abs(py - bottom)
    min_d = min(d_left, d_right, d_top, d_bottom)
    if min_d == d_left:
        port.x = left
        port.y = min(max(py, top), bottom)
        port.properties["side"] = "W"
    elif min_d == d_right:
        port.x = right
        port.y = min(max(py, top), bottom)
        port.properties["side"] = "E"
    elif min_d == d_top:
        port.y = top
        port.x = min(max(px, left), right)
        port.properties["side"] = "N"
    else:
        port.y = bottom
        port.x = min(max(px, left), right)
        port.properties["side"] = "S"


def update_ports_for_part(part: SysMLObject, objs: List[SysMLObject]) -> None:
    """Snap all ports referencing *part* to its border."""
    for o in objs:
        if o.obj_type == "Port" and o.properties.get("parent") == str(part.obj_id):
            snap_port_to_parent_obj(o, part)


def update_ports_for_boundary(boundary: SysMLObject, objs: List[SysMLObject]) -> None:
    """Snap all ports referencing *boundary* to its border."""
    for o in objs:
        if o.obj_type == "Port" and o.properties.get("parent") == str(boundary.obj_id):
            snap_port_to_parent_obj(o, boundary)


def _boundary_min_size(boundary: SysMLObject, objs: List[SysMLObject]) -> tuple[float, float]:
    """Return minimum width and height for *boundary* to contain all parts."""
    parts = [o for o in objs if o.obj_type == "Part" and not getattr(o, "hidden", False)]
    if not parts:
        return (20.0, 20.0)
    pad = 20.0
    max_dx = 0.0
    max_dy = 0.0
    for p in parts:
        dx = abs(p.x - boundary.x) + p.width / 2
        dy = abs(p.y - boundary.y) + p.height / 2
        max_dx = max(max_dx, dx)
        max_dy = max(max_dy, dy)
    return max_dx * 2 + pad, max_dy * 2 + pad


def ensure_boundary_contains_parts(boundary: SysMLObject, objs: List[SysMLObject]) -> None:
    """Expand *boundary* if any part lies outside its borders."""
    min_w, min_h = _boundary_min_size(boundary, objs)
    if boundary.width < min_w:
        boundary.width = min_w
    if boundary.height < min_h:
        boundary.height = min_h


def _add_ports_for_part(
    repo: SysMLRepository,
    diag: SysMLDiagram,
    part_obj: dict,
    app=None,
) -> list[dict]:
    """Create port objects for ``part_obj`` based on its block definition."""

    part_elem = repo.elements.get(part_obj.get("element_id"))
    if not part_elem:
        return []
    block_id = part_elem.properties.get("definition")
    names: list[str] = []
    if block_id and block_id in repo.elements:
        block_elem = repo.elements[block_id]
        names.extend([
            p.strip()
            for p in block_elem.properties.get("ports", "").split(",")
            if p.strip()
        ])
    names.extend([
        p.strip() for p in part_elem.properties.get("ports", "").split(",") if p.strip()
    ])
    if not names:
        return []
    added: list[dict] = []
    parent = SysMLObject(
        part_obj.get("obj_id"),
        "Part",
        part_obj.get("x", 0.0),
        part_obj.get("y", 0.0),
        element_id=part_obj.get("element_id"),
        width=part_obj.get("width", 80.0),
        height=part_obj.get("height", 40.0),
        properties=part_obj.get("properties", {}).copy(),
        locked=part_obj.get("locked", False),
    )
    for name in names:
        port = SysMLObject(
            _get_next_id(),
            "Port",
            parent.x + parent.width / 2 + 20,
            parent.y,
            properties={
                "name": name,
                "parent": str(parent.obj_id),
                "side": "E",
                "labelX": "8",
                "labelY": "-8",
            },
        )
        snap_port_to_parent_obj(port, parent)
        port_dict = asdict(port)
        diag.objects.append(port_dict)
        added.append(port_dict)
        if app:
            for win in getattr(app, "ibd_windows", []):
                if getattr(win, "diagram_id", None) == diag.diag_id:
                    win.objects.append(port)
                    win.redraw()
                    win._sync_to_repository()
    part_obj.setdefault("properties", {})["ports"] = ", ".join(names)
    part_elem.properties["ports"] = ", ".join(names)
    return added


def _add_ports_for_boundary(
    repo: SysMLRepository,
    diag: SysMLDiagram,
    boundary_obj: dict,
    app=None,
) -> list[dict]:
    """Create port objects for a boundary based on its block definition."""

    block = repo.elements.get(boundary_obj.get("element_id"))
    if not block:
        return []
    names = [p.strip() for p in block.properties.get("ports", "").split(",") if p.strip()]
    if not names:
        return []
    added: list[dict] = []
    parent = SysMLObject(
        boundary_obj.get("obj_id"),
        "Block Boundary",
        boundary_obj.get("x", 0.0),
        boundary_obj.get("y", 0.0),
        width=boundary_obj.get("width", 160.0),
        height=boundary_obj.get("height", 100.0),
    )
    for name in names:
        port = SysMLObject(
            _get_next_id(),
            "Port",
            parent.x + parent.width / 2 + 20,
            parent.y,
            properties={
                "name": name,
                "parent": str(parent.obj_id),
                "side": "E",
                "labelX": "8",
                "labelY": "-8",
            },
        )
        snap_port_to_parent_obj(port, parent)
        port_dict = asdict(port)
        diag.objects.append(port_dict)
        added.append(port_dict)
        if app:
            for win in getattr(app, "ibd_windows", []):
                if getattr(win, "diagram_id", None) == diag.diag_id:
                    win.objects.append(port)
                    win.redraw()
                    win._sync_to_repository()
    boundary_obj.setdefault("properties", {})["ports"] = ", ".join(names)
    block.properties["ports"] = ", ".join(names)
    return added


def _sync_ports_for_part(repo: SysMLRepository, diag: SysMLDiagram, part_obj: dict) -> None:
    """Update port objects for ``part_obj`` to match its definition."""

    part_elem = repo.elements.get(part_obj.get("element_id"))
    if not part_elem:
        return
    block_id = part_elem.properties.get("definition")
    names: list[str] = []
    if block_id and block_id in repo.elements:
        block_elem = repo.elements[block_id]
        names.extend([
            p.strip()
            for p in block_elem.properties.get("ports", "").split(",")
            if p.strip()
        ])
    names.extend([
        p.strip() for p in part_elem.properties.get("ports", "").split(",") if p.strip()
    ])
    names = list(dict.fromkeys(names))
    part_obj.setdefault("properties", {})["ports"] = ", ".join(names)
    part_elem.properties["ports"] = ", ".join(names)

    existing = [
        o
        for o in list(diag.objects)
        if o.get("obj_type") == "Port" and o.get("properties", {}).get("parent") == str(part_obj.get("obj_id"))
    ]
    existing_names = {o.get("properties", {}).get("name") for o in existing}
    parent = SysMLObject(
        part_obj.get("obj_id"),
        "Part",
        part_obj.get("x", 0.0),
        part_obj.get("y", 0.0),
        width=part_obj.get("width", 80.0),
        height=part_obj.get("height", 40.0),
    )
    for name in names:
        if name in existing_names:
            continue
        port = SysMLObject(
            _get_next_id(),
            "Port",
            parent.x + parent.width / 2 + 20,
            parent.y,
            properties={
                "name": name,
                "parent": str(parent.obj_id),
                "side": "E",
                "labelX": "8",
                "labelY": "-8",
            },
        )
        snap_port_to_parent_obj(port, parent)
        diag.objects.append(asdict(port))
    for obj in existing:
        if obj.get("properties", {}).get("name") not in names:
            diag.objects.remove(obj)


def _sync_ports_for_boundary(repo: SysMLRepository, diag: SysMLDiagram, boundary_obj: dict) -> None:
    """Update port objects for ``boundary_obj`` to match its block definition."""

    block_id = boundary_obj.get("element_id")
    block_elem = repo.elements.get(block_id)
    if not block_elem:
        return
    names = [p.strip() for p in block_elem.properties.get("ports", "").split(",") if p.strip()]
    boundary_obj.setdefault("properties", {})["ports"] = ", ".join(names)

    existing = [
        o
        for o in list(diag.objects)
        if o.get("obj_type") == "Port" and o.get("properties", {}).get("parent") == str(boundary_obj.get("obj_id"))
    ]
    existing_names = {o.get("properties", {}).get("name") for o in existing}
    parent = SysMLObject(
        boundary_obj.get("obj_id"),
        "Block Boundary",
        boundary_obj.get("x", 0.0),
        boundary_obj.get("y", 0.0),
        width=boundary_obj.get("width", 160.0),
        height=boundary_obj.get("height", 100.0),
    )
    for name in names:
        if name in existing_names:
            continue
        port = SysMLObject(
            _get_next_id(),
            "Port",
            parent.x + parent.width / 2 + 20,
            parent.y,
            properties={
                "name": name,
                "parent": str(parent.obj_id),
                "side": "E",
                "labelX": "8",
                "labelY": "-8",
            },
        )
        snap_port_to_parent_obj(port, parent)
        diag.objects.append(asdict(port))
    for obj in existing:
        if obj.get("properties", {}).get("name") not in names:
            diag.objects.remove(obj)


def propagate_block_port_changes(repo: SysMLRepository, block_id: str) -> None:
    """Propagate port updates on ``block_id`` to all parts referencing it."""

    block = repo.elements.get(block_id)
    if not block or block.elem_type != "Block":
        return
    names = [p.strip() for p in block.properties.get("ports", "").split(",") if p.strip()]
    for elem in repo.elements.values():
        if elem.elem_type != "Part" or elem.properties.get("definition") != block_id:
            continue
        elem.properties["ports"] = ", ".join(names)
        for diag in repo.diagrams.values():
            if diag.diag_type != "Internal Block Diagram":
                continue
            diag.objects = getattr(diag, "objects", [])
            updated = False
            for obj in diag.objects:
                if obj.get("obj_type") == "Part" and obj.get("element_id") == elem.elem_id:
                    obj.setdefault("properties", {})["ports"] = ", ".join(names)
                    _sync_ports_for_part(repo, diag, obj)
                    updated = True
            if updated:
                repo.touch_diagram(diag.diag_id)

    # update boundaries referencing this block
    for diag in repo.diagrams.values():
        if diag.diag_type != "Internal Block Diagram":
            continue
        diag.objects = getattr(diag, "objects", [])
        updated = False
        for obj in diag.objects:
            if obj.get("obj_type") == "Block Boundary" and obj.get("element_id") == block_id:
                obj.setdefault("properties", {})["ports"] = ", ".join(names)
                _sync_ports_for_boundary(repo, diag, obj)
                updated = True
        if updated:
            repo.touch_diagram(diag.diag_id)


def propagate_block_part_changes(repo: SysMLRepository, block_id: str) -> None:
    """Propagate attribute updates on ``block_id`` to all parts referencing it."""

    block = repo.elements.get(block_id)
    if not block or block.elem_type != "Block":
        return
    props = ["operations", "partProperties", "behaviors"]
    for elem in repo.elements.values():
        if elem.elem_type != "Part" or elem.properties.get("definition") != block_id:
            continue
        elem.name = block.name

        for prop in props:
            if prop in block.properties:
                elem.properties[prop] = block.properties[prop]
            else:
                elem.properties.pop(prop, None)


def _propagate_block_requirement_changes(
    repo: SysMLRepository, parent_id: str, child_id: str
) -> None:
    """Add requirements from ``parent_id`` objects to ``child_id`` objects."""

    parent_req_ids: set[str] = set()
    for diag in repo.diagrams.values():
        for obj in getattr(diag, "objects", []):
            if obj.get("element_id") != block_id:
                continue
            for req in obj.get("requirements", []):
                if req not in reqs:
                    reqs.append(req)
    return reqs


def _collect_block_requirements(repo: SysMLRepository, block_id: str) -> list[dict]:
    """Return a unique list of requirements associated with ``block_id``."""

    reqs: list[dict] = []
    seen: set[str] = set()
    for diag in repo.diagrams.values():
        for obj in getattr(diag, "objects", []):
            if obj.get("element_id") != block_id:
                continue
            for req in obj.get("requirements", []):
                rid = req.get("id")
                if rid is not None:
                    if rid in seen:
                        continue
                    seen.add(rid)
                reqs.append(req)
    return reqs


def _propagate_requirements(repo: SysMLRepository, src_reqs: list[dict], dst_id: str) -> None:
    """Merge *src_reqs* into all objects referencing *dst_id*."""
    if not src_reqs:
        return
    for diag in repo.diagrams.values():
        updated = False
        for obj in getattr(diag, "objects", []):
            if obj.get("element_id") != dst_id:
                continue
            obj.setdefault("requirements", [])
            existing = {r.get("id") for r in obj["requirements"]}
            for req in src_reqs:
                if req.get("id") not in existing:
                    obj["requirements"].append(req)
                    existing.add(req.get("id"))
                    updated = True
        if updated:
            repo.touch_diagram(diag.diag_id)


def propagate_block_changes(repo: SysMLRepository, block_id: str, visited: set[str] | None = None) -> None:
    """Propagate updates on ``block_id`` to blocks that generalize it."""

    if visited is None:
        visited = set()
    if block_id in visited:
        return
    visited.add(block_id)
    reqs = _collect_block_requirements(repo, block_id)
    for child_id in _find_generalization_children(repo, block_id):
        inherit_block_properties(repo, child_id)
        propagate_block_port_changes(repo, child_id)
        _propagate_requirements(repo, reqs, child_id)
        _sync_ibd_partproperty_parts(repo, child_id, hidden=False)
        propagate_block_changes(repo, child_id, visited)


def parse_operations(raw: str) -> List[OperationDefinition]:
    """Return a list of operations parsed from *raw* JSON or comma text."""
    if not raw:
        return []
    try:
        data = json.loads(raw)
        ops = []
        for o in data:
            params = [OperationParameter(**p) for p in o.get("parameters", [])]
            ops.append(OperationDefinition(o.get("name", ""), params, o.get("return_type", "")))
        return ops
    except Exception:
        return [OperationDefinition(n) for n in [p.strip() for p in raw.split(",") if p.strip()]]


def format_operation(op: OperationDefinition) -> str:
    """Return a readable string for an operation."""
    plist = ", ".join(f"{p.name}: {p.type}" if p.type else p.name for p in op.parameters)
    ret = f" : {op.return_type}" if op.return_type else ""
    return f"{op.name}({plist}){ret}"


def operations_to_json(ops: List[OperationDefinition]) -> str:
    return json.dumps([asdict(o) for o in ops])


@dataclass
class BehaviorAssignment:
    """Mapping of a block operation to an activity diagram."""

    operation: str
    diagram: str


def parse_behaviors(raw: str) -> List[BehaviorAssignment]:
    """Return a list of BehaviorAssignments from *raw* JSON."""
    if not raw:
        return []
    try:
        data = json.loads(raw)
        return [BehaviorAssignment(**b) for b in data]
    except Exception:
        return []


def behaviors_to_json(behaviors: List[BehaviorAssignment]) -> str:
    return json.dumps([asdict(b) for b in behaviors])


@dataclass
class DiagramConnection:
    src: int
    dst: int
    conn_type: str
    style: str = "Straight"  # Straight, Squared, Custom
    points: List[Tuple[float, float]] = field(default_factory=list)
    src_pos: Tuple[float, float] | None = None  # relative anchor (x,y)
    dst_pos: Tuple[float, float] | None = None
    name: str = ""
    arrow: str = "none"  # none, forward, backward, both
    mid_arrow: bool = False
    multiplicity: str = ""


class SysMLDiagramWindow(tk.Frame):
    """Base frame for AutoML diagrams with zoom and pan support."""

    def __init__(self, master, title, tools, diagram_id: str | None = None, app=None, history=None):
        super().__init__(master)
        self.app = app
        self.diagram_history: list[str] = list(history) if history else []
        self.master.title(title) if isinstance(self.master, tk.Toplevel) else None
        if isinstance(self.master, tk.Toplevel):
            self.master.geometry("800x600")

        self.repo = SysMLRepository.get_instance()
        if diagram_id and diagram_id in self.repo.diagrams:
            diagram = self.repo.diagrams[diagram_id]
        else:
            diagram = self.repo.create_diagram(title, name=title, diag_id=diagram_id)
        self.diagram_id = diagram.diag_id
        if isinstance(self.master, tk.Toplevel):
            self.master.protocol("WM_DELETE_WINDOW", self.on_close)

        # Load any saved objects and connections for this diagram
        self.objects: List[SysMLObject] = []
        for data in getattr(diagram, "objects", []):
            if "requirements" not in data:
                data["requirements"] = []
            obj = SysMLObject(**data)
            if obj.obj_type == "Part":
                asil = calculate_allocated_asil(obj.requirements)
                obj.properties.setdefault("asil", asil)
                if obj.element_id and obj.element_id in self.repo.elements:
                    self.repo.elements[obj.element_id].properties.setdefault(
                        "asil", asil
                    )
            self.objects.append(obj)
        self.sort_objects()
        self.connections: List[DiagramConnection] = [
            DiagramConnection(**data) for data in getattr(diagram, "connections", [])
        ]
        if self.objects:
            global _next_obj_id
            _next_obj_id = max(o.obj_id for o in self.objects) + 1

        self.zoom = 1.0
        self.font = tkFont.Font(family="Arial", size=int(8 * self.zoom))
        self.current_tool = None
        self.start = None
        self.selected_obj: SysMLObject | None = None
        self.selected_objs: list[SysMLObject] = []
        self.selected_conn: DiagramConnection | None = None
        self.drag_offset = (0, 0)
        self.dragging_point_index: int | None = None
        self.dragging_endpoint: str | None = None  # "src" or "dst"
        self.conn_drag_offset: tuple[float, float] | None = None
        self.clipboard: SysMLObject | None = None
        self.resizing_obj: SysMLObject | None = None
        self.resize_edge: str | None = None
        self.select_rect_start: tuple[float, float] | None = None
        self.select_rect_id: int | None = None
        self.temp_line_end: tuple[float, float] | None = None
        self.endpoint_drag_pos: tuple[float, float] | None = None
        self.rc_dragged = False

        self.toolbox = ttk.Frame(self)
        self.toolbox.pack(side=tk.LEFT, fill=tk.Y)

        self.back_btn = ttk.Button(self.toolbox, text="Go Back", command=self.go_back)
        self.back_btn.pack(fill=tk.X, padx=2, pady=2)
        self.back_btn.configure(state=tk.NORMAL if self.diagram_history else tk.DISABLED)

        # Always provide a select tool
        tools = ["Select"] + tools
        for tool in tools:
            ttk.Button(self.toolbox, text=tool, command=lambda t=tool: self.select_tool(t)).pack(
                fill=tk.X, padx=2, pady=2
            )

        self.prop_frame = ttk.LabelFrame(self.toolbox, text="Properties")
        self.prop_frame.pack(fill=tk.BOTH, expand=True, padx=2, pady=2)
        self.prop_view = ttk.Treeview(
            self.prop_frame,
            columns=("field", "value"),
            show="headings",
            height=8,
        )
        self.prop_view.heading("field", text="Field")
        self.prop_view.heading("value", text="Value")
        self.prop_view.column("field", width=80, anchor="w")
        self.prop_view.column("value", width=120, anchor="w")
        self.prop_view.pack(fill=tk.BOTH, expand=True)

        self.canvas = tk.Canvas(self, bg="white")
        self.canvas.pack(side=tk.RIGHT, fill=tk.BOTH, expand=True)

        self.canvas.bind("<Button-1>", self.on_left_press)
        self.canvas.bind("<B1-Motion>", self.on_left_drag)
        self.canvas.bind("<ButtonRelease-1>", self.on_left_release)
        self.canvas.bind("<Double-Button-1>", self.on_double_click)
        self.canvas.bind("<ButtonPress-3>", self.on_rc_press)
        self.canvas.bind("<B3-Motion>", self.on_rc_drag)
        self.canvas.bind("<ButtonRelease-3>", self.on_rc_release)
        self.canvas.bind("<Motion>", self.on_mouse_move)
        self.canvas.bind("<Control-MouseWheel>", self.on_ctrl_mousewheel)
        self.bind("<Control-c>", self.copy_selected)
        self.bind("<Control-x>", self.cut_selected)
        self.bind("<Control-v>", self.paste_selected)
        self.bind("<Delete>", self.delete_selected)
        # Refresh from the repository whenever the window gains focus
        self.bind("<FocusIn>", self.refresh_from_repository)

        self.redraw()
        self.update_property_view()
        if not isinstance(self.master, tk.Toplevel):
            self.pack(fill=tk.BOTH, expand=True)

    def update_property_view(self) -> None:
        """Display properties and metadata for the selected object."""
        if not hasattr(self, "prop_view"):
            return
        self.prop_view.delete(*self.prop_view.get_children())
        obj = self.selected_obj
        if not obj:
            return
        self.prop_view.insert("", "end", values=("Type", obj.obj_type))
        name = obj.properties.get("name", "")
        if name:
            self.prop_view.insert("", "end", values=("Name", name))
        for k, v in obj.properties.items():
            if k == "name":
                continue
            self.prop_view.insert("", "end", values=(k, v))
        if obj.element_id:
            elem = self.repo.elements.get(obj.element_id)
            if elem:
                self.prop_view.insert("", "end", values=("Author", getattr(elem, "author", "")))
                self.prop_view.insert("", "end", values=("Created", getattr(elem, "created", "")))
                self.prop_view.insert("", "end", values=("Modified", getattr(elem, "modified", "")))
                self.prop_view.insert("", "end", values=("ModifiedBy", getattr(elem, "modified_by", "")))

    def select_tool(self, tool):
        self.current_tool = tool
        self.start = None
        self.temp_line_end = None
        self.selected_obj = None
        self.selected_objs = []
        self.selected_conn = None
        self.dragging_point_index = None
        self.dragging_endpoint = None
        self.conn_drag_offset = None
        cursor = "arrow"
        if tool != "Select":
            cursor = (
                "crosshair"
                if tool
                in (
                    "Association",
                    "Include",
                    "Extend",
                    "Flow",
                    "Connector",
                    "Generalize",
                    "Generalization",
                    "Communication Path",
                    "Aggregation",
                    "Composite Aggregation",
                )
                else "tcross"
            )
        self.canvas.configure(cursor=cursor)
        self.update_property_view()

    # ------------------------------------------------------------
    # Event handlers
    # ------------------------------------------------------------
    def validate_connection(
        self, src: SysMLObject, dst: SysMLObject, conn_type: str
    ) -> tuple[bool, str]:
        """Return (valid, message) for a potential connection."""
        diag = self.repo.diagrams.get(self.diagram_id)
        diag_type = diag.diag_type if diag else ""

        if conn_type in (
            "Association",
            "Include",
            "Extend",
            "Flow",
            "Connector",
            "Generalize",
            "Generalization",
            "Communication Path",
            "Aggregation",
            "Composite Aggregation",
        ):
            if src == dst:
                return False, "Cannot connect an element to itself"

        if diag_type == "Use Case Diagram":
            if conn_type == "Association":
                actors = {"Actor"}
                if not (
                    (src.obj_type in actors and dst.obj_type == "Use Case")
                    or (dst.obj_type in actors and src.obj_type == "Use Case")
                ):
                    return False, "Associations must connect an Actor and a Use Case"
            elif conn_type in ("Include", "Extend"):
                if src.obj_type != "Use Case" or dst.obj_type != "Use Case":
                    return False, f"{conn_type} relationships must connect two Use Cases"
            elif conn_type == "Generalize":
                if src.obj_type != dst.obj_type or src.obj_type not in ("Actor", "Use Case"):
                    return False, "Generalizations must link two Actors or two Use Cases"
            elif conn_type == "Communication Path":
                if src.obj_type != "Actor" or dst.obj_type != "Actor":
                    return False, "Communication Paths must connect two Actors"

        elif diag_type == "Block Diagram":
            if conn_type == "Association":
                if src.obj_type != "Block" or dst.obj_type != "Block":
                    return False, "Associations in block diagrams must connect Blocks"
            elif conn_type == "Generalization":
                if src.obj_type != "Block" or dst.obj_type != "Block":
                    return False, "Generalizations in block diagrams must connect Blocks"
                if _shared_generalization_parent(
                    self.repo, src.element_id, dst.element_id
                ):
                    return False, "Blocks already share a generalized parent"
            elif conn_type in ("Aggregation", "Composite Aggregation"):
                if src.obj_type != "Block" or dst.obj_type != "Block":
                    return False, "Aggregations must connect Blocks"
                if _aggregation_exists(self.repo, src.element_id, dst.element_id):
                    return False, "Aggregation already defined for this block"
                if _reverse_aggregation_exists(self.repo, src.element_id, dst.element_id):
                    return False, "Blocks cannot aggregate each other"

        elif diag_type == "Internal Block Diagram":
            if conn_type == "Connector":
                if src.obj_type not in ("Port", "Part") or dst.obj_type not in (
                    "Port",
                    "Part",
                ):
                    return False, "Connectors must link Parts or Ports"
                if src.obj_type == "Block Boundary" or dst.obj_type == "Block Boundary":
                    return False, "Connectors must link Parts or Ports"
                if src.obj_type == "Port" and dst.obj_type == "Port":
                    dir_a = src.properties.get("direction", "inout").lower()
                    dir_b = dst.properties.get("direction", "inout").lower()
                    if {dir_a, dir_b} != {"in", "out"}:
                        return False, "Ports must connect one 'in' and one 'out'"
                    def flow_dir(conn: DiagramConnection, port_id: int) -> str | None:
                        if conn.arrow == "both":
                            return None
                        if port_id == conn.src:
                            if conn.arrow == "forward":
                                return "out"
                            if conn.arrow == "backward":
                                return "in"
                        elif port_id == conn.dst:
                            if conn.arrow == "forward":
                                return "in"
                            if conn.arrow == "backward":
                                return "out"
                        return None
                    new_dir_a = "out" if dir_a == "out" else "in"
                    new_dir_b = "out" if dir_b == "out" else "in"
                    connections = getattr(self, "connections", None)
                    if connections is None:
                        return False, "Inconsistent data flow on port"
                    for c in connections:
                        if c.conn_type != "Connector":
                            continue
                        if src.obj_id in (c.src, c.dst):
                            ex = flow_dir(c, src.obj_id)
                            if ex and ex != new_dir_a:
                                return False, "Inconsistent data flow on port"
                        if dst.obj_id in (c.src, c.dst):
                            ex = flow_dir(c, dst.obj_id)
                            if ex and ex != new_dir_b:
                                return False, "Inconsistent data flow on port"

        elif diag_type == "Activity Diagram":
            # Basic control flow rules
            allowed = {
                "Initial": {
                    "Action",
                    "CallBehaviorAction",
                    "Decision",
                    "Merge",
                    "Fork",
                    "Join",
                },
                "Action": {
                    "Action",
                    "CallBehaviorAction",
                    "Decision",
                    "Merge",
                    "Fork",
                    "Join",
                    "Final",
                },
                "CallBehaviorAction": {
                    "Action",
                    "CallBehaviorAction",
                    "Decision",
                    "Merge",
                    "Fork",
                    "Join",
                    "Final",
                },
                "Decision": {
                    "Action",
                    "CallBehaviorAction",
                    "Decision",
                    "Merge",
                    "Fork",
                    "Join",
                    "Final",
                },
                "Merge": {
                    "Action",
                    "CallBehaviorAction",
                    "Decision",
                    "Fork",
                    "Join",
                },
                "Fork": {
                    "Action",
                    "CallBehaviorAction",
                    "Decision",
                    "Merge",
                    "Fork",
                    "Join",
                },
                "Join": {
                    "Action",
                    "CallBehaviorAction",
                    "Decision",
                    "Merge",
                },
                "Final": set(),
            }
            if src.obj_type == "Final":
                return False, "Flows cannot originate from Final nodes"
            if dst.obj_type == "Initial":
                return False, "Flows cannot terminate at an Initial node"
            valid_targets = allowed.get(src.obj_type)
            if valid_targets and dst.obj_type not in valid_targets:
                return (
                    False,
                    f"Flow from {src.obj_type} to {dst.obj_type} is not allowed",
                )

        return True, ""

    def on_left_press(self, event):
        x = self.canvas.canvasx(event.x)
        y = self.canvas.canvasy(event.y)
        conn_tools = (
            "Association",
            "Include",
            "Extend",
            "Flow",
            "Connector",
            "Generalize",
            "Generalization",
            "Communication Path",
            "Aggregation",
            "Composite Aggregation",
        )
        prefer = self.current_tool in conn_tools
        obj = self.find_object(x, y, prefer_port=prefer)
        t = self.current_tool

        if t in (
            "Association",
            "Include",
            "Extend",
            "Flow",
            "Connector",
            "Generalize",
            "Generalization",
            "Communication Path",
            "Aggregation",
            "Composite Aggregation",
        ):
            if self.start is None:
                if obj:
                    self.start = obj
                    # Do not highlight objects while adding a connection
                    self.selected_obj = None
                    self.update_property_view()
                    self.temp_line_end = (x, y)
                    self.redraw()
            else:
                if obj and obj != self.start:
                    valid, msg = self.validate_connection(self.start, obj, t)
                    if valid:
                        arrow_default = (
                            "forward"
                            if t in (
                                "Flow",
                                "Generalize",
                                "Generalization",
                                "Include",
                                "Extend",
                            )
                            else "none"
                        )
                        conn = DiagramConnection(
                            self.start.obj_id,
                            obj.obj_id,
                            t,
                            arrow=arrow_default,
                        )
                        self.connections.append(conn)
                        src_id = self.start.element_id
                        dst_id = obj.element_id
                        if src_id and dst_id:
                            rel = self.repo.create_relationship(t, src_id, dst_id)
                            self.repo.add_relationship_to_diagram(self.diagram_id, rel.rel_id)
                        self._sync_to_repository()
                        ConnectionDialog(self, conn)
                    else:
                        messagebox.showwarning("Invalid Connection", msg)
                self.start = None
                self.temp_line_end = None
                self.selected_obj = None
                self.update_property_view()
                # Return to select mode after completing a connection
                self.current_tool = "Select"
                self.canvas.configure(cursor="arrow")
                self.redraw()
        elif t and t != "Select":
            if t == "Port":
                parent_obj = (
                    obj if obj and obj.obj_type in ("Part", "Block Boundary") else None
                )
                if parent_obj is None:
                    # Default to the IBD boundary if present
                    parent_obj = next(
                        (o for o in self.objects if o.obj_type == "Block Boundary"),
                        None,
                    )
                if parent_obj is None:
                    return
            pkg = self.repo.diagrams[self.diagram_id].package
            element = self.repo.create_element(t, owner=pkg)
            self.repo.add_element_to_diagram(self.diagram_id, element.elem_id)
            new_obj = SysMLObject(
                _get_next_id(),
                t,
                x / self.zoom,
                y / self.zoom,
                element_id=element.elem_id,
            )
            if t == "Block":
                new_obj.height = 140.0
                new_obj.width = 160.0
            elif t == "System Boundary":
                new_obj.width = 200.0
                new_obj.height = 120.0
            elif t in ("Decision", "Merge"):
                new_obj.width = 40.0
                new_obj.height = 40.0
            elif t == "Initial":
                new_obj.width = 20.0
                new_obj.height = 20.0
            elif t == "Final":
                new_obj.width = 30.0
                new_obj.height = 30.0
            elif t in ("Fork", "Join"):
                new_obj.width = 60.0
                new_obj.height = 10.0
            key = f"{t.replace(' ', '')}Usage"

            for prop in SYSML_PROPERTIES.get(key, []):
                new_obj.properties.setdefault(prop, "")
            if t == "Port":
                new_obj.properties.setdefault("labelX", "8")
                new_obj.properties.setdefault("labelY", "-8")
                if parent_obj:
                    new_obj.properties["parent"] = str(parent_obj.obj_id)
                    self.snap_port_to_parent(new_obj, parent_obj)
                    # Persist the port by adding it to the parent object's list
                    pname = new_obj.properties.get("name") or ""
                    ports = [
                        p.strip()
                        for p in parent_obj.properties.get("ports", "").split(",")
                        if p.strip()
                    ]
                    if not pname:
                        base = "Port"
                        idx = 1
                        existing = set(ports)
                        existing.update(
                            p.properties.get("name")
                            for p in self.objects
                            if p.obj_type == "Port"
                            and p.properties.get("parent") == str(parent_obj.obj_id)
                        )
                        pname = base
                        while pname in existing:
                            pname = f"{base}{idx}"
                            idx += 1
                        new_obj.properties["name"] = pname
                        element.name = pname
                    if pname not in ports:
                        ports.append(pname)
                        parent_obj.properties["ports"] = ", ".join(ports)
                        if parent_obj.element_id and parent_obj.element_id in self.repo.elements:
                            self.repo.elements[parent_obj.element_id].properties["ports"] = (
                                parent_obj.properties["ports"]
                            )
            element.properties.update(new_obj.properties)
            self.ensure_text_fits(new_obj)
            if t == "System Boundary":
                self.objects.insert(0, new_obj)
            else:
                self.objects.append(new_obj)
            self.sort_objects()
            self._sync_to_repository()
            self.selected_obj = new_obj
            # After placing one object, revert to select mode so additional
            # clicks do not keep adding elements unintentionally
            self.current_tool = "Select"
            self.canvas.configure(cursor="arrow")
            self.redraw()
            self.update_property_view()
        else:
            if obj:
                self.selected_obj = obj
                self.selected_objs = [obj]
                self.drag_offset = (x / self.zoom - obj.x, y / self.zoom - obj.y)
                self.resizing_obj = None
                self.resize_edge = self.hit_resize_handle(obj, x, y)
                if self.resize_edge:
                    self.resizing_obj = obj
                self.redraw()
                self.update_property_view()
            else:
                conn = self.find_connection(x, y)
                if conn:
                    if (event.state & 0x0001) and conn.style == "Custom":
                        conn.points.append((x / self.zoom, y / self.zoom))
                        self._sync_to_repository()
                    self.selected_conn = conn
                    self.selected_obj = None
                    self.selected_objs = []
                    self.dragging_point_index = None
                    self.dragging_endpoint = None
                    self.update_property_view()
                    if conn.style == "Custom":
                        for idx, (px, py) in enumerate(conn.points):
                            hx = px * self.zoom
                            hy = py * self.zoom
                            if abs(hx - x) <= 4 and abs(hy - y) <= 4:
                                self.dragging_point_index = idx
                                self.conn_drag_offset = (x - hx, y - hy)
                                break
                    elif conn.style == "Squared":
                        src_obj = self.get_object(conn.src)
                        dst_obj = self.get_object(conn.dst)
                        if src_obj and dst_obj:
                            mx = (
                                conn.points[0][0] * self.zoom
                                if conn.points
                                else ((src_obj.x + dst_obj.x) / 2 * self.zoom)
                            )
                            my = (src_obj.y + dst_obj.y) / 2 * self.zoom
                            if abs(mx - x) <= 4 and abs(my - y) <= 4:
                                self.dragging_point_index = 0
                                self.conn_drag_offset = (x - mx, 0)
                    # check for dragging endpoints
                    src_obj = self.get_object(conn.src)
                    dst_obj = self.get_object(conn.dst)
                    if src_obj and dst_obj:
                        sx, sy = self.edge_point(
                            src_obj,
                            dst_obj.x * self.zoom,
                            dst_obj.y * self.zoom,
                            conn.src_pos,
                        )
                        dxp, dyp = self.edge_point(
                            dst_obj,
                            src_obj.x * self.zoom,
                            src_obj.y * self.zoom,
                            conn.dst_pos,
                        )
                        if abs(sx - x) <= 6 and abs(sy - y) <= 6:
                            self.dragging_endpoint = "src"
                            self.conn_drag_offset = (x - sx, y - sy)
                            self.endpoint_drag_pos = None
                        elif abs(dxp - x) <= 6 and abs(dyp - y) <= 6:
                            self.dragging_endpoint = "dst"
                            self.conn_drag_offset = (x - dxp, y - dyp)
                            self.endpoint_drag_pos = None
                    self.redraw()
                else:
                    # allow clicking on the resize handle even if outside the object
                    if self.selected_obj:
                        self.resize_edge = self.hit_resize_handle(self.selected_obj, x, y)
                        if self.resize_edge:
                            self.resizing_obj = self.selected_obj
                            return
                    self.selected_obj = None
                    self.selected_objs = []
                    self.selected_conn = None
                    self.resizing_obj = None
                    self.resize_edge = None
                    if self.current_tool == "Select":
                        self.select_rect_start = (x, y)
                        self.select_rect_id = self.canvas.create_rectangle(
                            x, y, x, y, dash=(2, 2), outline="blue"
                        )
                    self.redraw()
                    self.update_property_view()

    def on_left_drag(self, event):
        if self.start and self.current_tool in (
            "Association",
            "Include",
            "Extend",
            "Flow",
            "Connector",
            "Generalization",
            "Generalize",
            "Communication Path",
            "Aggregation",
            "Composite Aggregation",
        ):
            x = self.canvas.canvasx(event.x)
            y = self.canvas.canvasy(event.y)
            self.temp_line_end = (x, y)
            self.redraw()
            return
        if self.select_rect_start:
            x = self.canvas.canvasx(event.x)
            y = self.canvas.canvasy(event.y)
            self.canvas.coords(
                self.select_rect_id,
                self.select_rect_start[0],
                self.select_rect_start[1],
                x,
                y,
            )
            self._update_drag_selection(x, y)
            return
        if (
            self.dragging_endpoint is not None
            and self.selected_conn
            and self.current_tool == "Select"
        ):
            x = self.canvas.canvasx(event.x) - self.conn_drag_offset[0]
            y = self.canvas.canvasy(event.y) - self.conn_drag_offset[1]
            if self.dragging_endpoint == "src":
                obj = self.get_object(self.selected_conn.src)
            else:
                obj = self.get_object(self.selected_conn.dst)
            if obj:
                cx = obj.x * self.zoom
                cy = obj.y * self.zoom
                w = obj.width * self.zoom / 2
                h = obj.height * self.zoom / 2
                thresh = max(w, h) + CONNECTION_SELECT_RADIUS
                if math.hypot(x - cx, y - cy) <= thresh:
                    self.endpoint_drag_pos = None
                    ex, ey = self.edge_point(obj, x, y, apply_radius=False)
                    rx = (ex / self.zoom - obj.x) / (obj.width / 2)
                    ry = (ey / self.zoom - obj.y) / (obj.height / 2)
                    if self.dragging_endpoint == "src":
                        self.selected_conn.src_pos = (rx, ry)
                    else:
                        self.selected_conn.dst_pos = (rx, ry)
                else:
                    self.endpoint_drag_pos = (x, y)
            self.redraw()
            return
        if (
            self.dragging_point_index is not None
            and self.selected_conn
            and self.current_tool == "Select"
        ):
            x = self.canvas.canvasx(event.x)
            y = self.canvas.canvasy(event.y)
            px = (x - self.conn_drag_offset[0]) / self.zoom
            py = (y - self.conn_drag_offset[1]) / self.zoom
            if self.selected_conn.style == "Squared":
                if not self.selected_conn.points:
                    self.selected_conn.points.append((px, 0))
                else:
                    self.selected_conn.points[0] = (px, 0)
            else:
                self.selected_conn.points[self.dragging_point_index] = (px, py)
            self.redraw()
            return
        if not self.selected_obj:
            return
        x = self.canvas.canvasx(event.x)
        y = self.canvas.canvasy(event.y)
        if self.resizing_obj:
            obj = self.resizing_obj
            if obj.obj_type in (
                "Initial",
                "Final",
                "Actor",
                "Decision",
                "Merge",
            ):
                return
            cx = obj.x * self.zoom
            cy = obj.y * self.zoom
            new_w = obj.width
            new_h = obj.height
            min_w, min_h = (10.0, 10.0)
            if obj.obj_type == "Block":
                min_w, min_h = self._min_block_size(obj)
            elif obj.obj_type == "Block Boundary":
                min_w, min_h = _boundary_min_size(obj, self.objects)
            if "e" in self.resize_edge or "w" in self.resize_edge:
                desired_w = 2 * abs(x - cx) / self.zoom
                new_w = max(min_w, desired_w)
            if "n" in self.resize_edge or "s" in self.resize_edge:
                if obj.obj_type not in ("Fork", "Join"):
                    desired_h = 2 * abs(y - cy) / self.zoom
                    new_h = max(min_h, desired_h)
            if obj.obj_type in ("Initial", "Final"):
                size = max(new_w, new_h)
                new_w = new_h = size
            obj.width = new_w
            obj.height = new_h
            if obj.obj_type == "Part":
                update_ports_for_part(obj, self.objects)
            if obj.obj_type == "Block Boundary":
                update_ports_for_boundary(obj, self.objects)
                ensure_boundary_contains_parts(obj, self.objects)
            self.redraw()
            return
        if self.selected_obj.obj_type == "Port" and "parent" in self.selected_obj.properties:
            parent = self.get_object(int(self.selected_obj.properties["parent"]))
            if parent:
                self.selected_obj.x = x / self.zoom
                self.selected_obj.y = y / self.zoom
                self.snap_port_to_parent(self.selected_obj, parent)
        else:
            old_x = self.selected_obj.x
            old_y = self.selected_obj.y
            self.selected_obj.x = x / self.zoom - self.drag_offset[0]
            self.selected_obj.y = y / self.zoom - self.drag_offset[1]
            dx = self.selected_obj.x - old_x
            dy = self.selected_obj.y - old_y
            if self.selected_obj.obj_type in ("Part", "Block Boundary"):
                for p in self.objects:
                    if p.obj_type == "Port" and p.properties.get("parent") == str(
                        self.selected_obj.obj_id
                    ):
                        p.x += dx
                        p.y += dy
                        self.snap_port_to_parent(p, self.selected_obj)
            if self.selected_obj.obj_type == "Block Boundary":
                for o in self.objects:
                    if o.obj_type == "Part":
                        o.x += dx
                        o.y += dy
                        update_ports_for_part(o, self.objects)
            if self.selected_obj.obj_type == "System Boundary":
                for o in self.objects:
                    if o.properties.get("boundary") == str(self.selected_obj.obj_id):
                        o.x += dx
                        o.y += dy
            else:
                b_id = self.selected_obj.properties.get("boundary")
                if b_id:
                    b = self.get_object(int(b_id))
                    if b:
                        b.x += dx
                        b.y += dy
                        for o in self.objects:
                            if o is not self.selected_obj and o.properties.get("boundary") == b_id:
                                o.x += dx
                                o.y += dy
            boundary = self.get_ibd_boundary()
            if boundary:
                ensure_boundary_contains_parts(boundary, self.objects)
        self.redraw()
        self._sync_to_repository()
        if self.app:
            self.app.update_views()

    def on_left_release(self, event):
        if self.start and self.current_tool in (
            "Association",
            "Include",
            "Extend",
            "Flow",
            "Connector",
            "Generalization",
            "Generalize",
            "Communication Path",
            "Aggregation",
            "Composite Aggregation",
        ):
            x = self.canvas.canvasx(event.x)
            y = self.canvas.canvasy(event.y)
            obj = self.find_object(
                x,
                y,
                prefer_port=True,
            )
            if obj and obj != self.start:
                valid, msg = self.validate_connection(self.start, obj, self.current_tool)
                if valid:
                    arrow_default = (
                        "forward"
                        if self.current_tool
                        in (
                            "Flow",
                            "Generalize",
                            "Generalization",
                            "Include",
                            "Extend",
                        )
                        else "none"
                    )
                    conn = DiagramConnection(
                        self.start.obj_id,
                        obj.obj_id,
                        self.current_tool,
                        arrow=arrow_default,
                    )
                    if self.current_tool == "Connector":
                        src_flow = self.start.properties.get("flow") if self.start.obj_type == "Port" else None
                        dst_flow = obj.properties.get("flow") if obj.obj_type == "Port" else None
                        if src_flow or dst_flow:
                            conn.mid_arrow = True
                            if src_flow and dst_flow:
                                dir_a = self.start.properties.get("direction", "out").lower()
                                dir_b = obj.properties.get("direction", "out").lower()
                                if dir_a == "out":
                                    conn.name = src_flow
                                    conn.arrow = "forward"
                                elif dir_b == "out":
                                    conn.name = dst_flow
                                    conn.arrow = "backward"
                                else:
                                    conn.name = src_flow
                                    conn.arrow = "both"
                            elif src_flow:
                                conn.name = src_flow
                                dir_attr = self.start.properties.get("direction", "out")
                                if dir_attr == "in":
                                    conn.arrow = "backward"
                                elif dir_attr == "out":
                                    conn.arrow = "forward"
                                else:
                                    conn.arrow = "both"
                            else:
                                conn.name = dst_flow
                                dir_attr = obj.properties.get("direction", "out")
                                if dir_attr == "in":
                                    conn.arrow = "forward"
                                elif dir_attr == "out":
                                    conn.arrow = "backward"
                                else:
                                    conn.arrow = "both"
                    self.connections.append(conn)
                    if self.start.element_id and obj.element_id:
                        rel = self.repo.create_relationship(
                            self.current_tool, self.start.element_id, obj.element_id
                        )
                        self.repo.add_relationship_to_diagram(self.diagram_id, rel.rel_id)
                        if self.current_tool == "Generalization":
                            inherit_block_properties(self.repo, self.start.element_id)
                    self._sync_to_repository()
                    ConnectionDialog(self, conn)
                else:
                    messagebox.showwarning("Invalid Connection", msg)
        if self.select_rect_start:
            x = self.canvas.canvasx(event.x)
            y = self.canvas.canvasy(event.y)
            self.canvas.coords(
                self.select_rect_id,
                self.select_rect_start[0],
                self.select_rect_start[1],
                x,
                y,
            )
            self._update_drag_selection(x, y)
            self.canvas.delete(self.select_rect_id)
            self.select_rect_start = None
            self.select_rect_id = None
        self.start = None
        self.temp_line_end = None
        # Return to select mode after completing a connection
        self.current_tool = "Select"
        self.canvas.configure(cursor="arrow")
        self.resizing_obj = None
        self.resize_edge = None
        if self.dragging_point_index is not None and self.selected_conn:
            self._sync_to_repository()
        self.dragging_point_index = None
        if self.dragging_endpoint is not None and self.selected_conn:
            x = self.canvas.canvasx(event.x)
            y = self.canvas.canvasy(event.y)
            obj = self.find_object(x, y, prefer_port=True)
            src_obj = self.get_object(self.selected_conn.src)
            dst_obj = self.get_object(self.selected_conn.dst)
            if obj and obj not in (src_obj, dst_obj):
                if self.dragging_endpoint == "src":
                    valid, msg = self.validate_connection(
                        obj, dst_obj, self.selected_conn.conn_type
                    )
                else:
                    valid, msg = self.validate_connection(
                        src_obj, obj, self.selected_conn.conn_type
                    )
                if valid and src_obj and dst_obj and obj.element_id:
                    for rel in self.repo.relationships:
                        if (
                            rel.source == src_obj.element_id
                            and rel.target == dst_obj.element_id
                            and rel.rel_type == self.selected_conn.conn_type
                        ):
                            if self.selected_conn.conn_type == "Generalization":
                                if self.dragging_endpoint == "dst":
                                    msgbox = "Changing inheritance will remove all inherited parts, properties and attributes. Continue?"
                                    if not messagebox.askyesno("Change Inheritance", msgbox):
                                        break
                                    remove_inherited_block_properties(
                                        self.repo, src_obj.element_id, dst_obj.element_id
                                    )
                                    rel.target = obj.element_id
                                    self.selected_conn.dst = obj.obj_id
                                    inherit_block_properties(self.repo, src_obj.element_id)
                                else:
                                    msgbox = "Changing inheritance will remove all inherited parts, properties and attributes. Continue?"
                                    if not messagebox.askyesno("Change Inheritance", msgbox):
                                        break
                                    remove_inherited_block_properties(
                                        self.repo, src_obj.element_id, dst_obj.element_id
                                    )
                                    rel.source = obj.element_id
                                    self.selected_conn.src = obj.obj_id
                                    inherit_block_properties(self.repo, obj.element_id)
                            else:
                                if self.selected_conn.conn_type in (
                                    "Aggregation",
                                    "Composite Aggregation",
                                ):
                                    msg = "Delete aggregation and its part?"
                                    if messagebox.askyesno(
                                        "Remove Aggregation", msg
                                    ):
                                        remove_aggregation_part(
                                            self.repo,
                                            src_obj.element_id,
                                            dst_obj.element_id,
                                            remove_object=self.selected_conn.conn_type
                                            == "Composite Aggregation",
                                            app=getattr(self, "app", None),
                                        )
                                if self.dragging_endpoint == "dst":
                                    rel.target = obj.element_id
                                    self.selected_conn.dst = obj.obj_id
                                    new_whole = src_obj.element_id
                                    new_part = obj.element_id
                                else:
                                    rel.source = obj.element_id
                                    self.selected_conn.src = obj.obj_id
                                    new_whole = obj.element_id
                                    new_part = dst_obj.element_id
                                if self.selected_conn.conn_type == "Composite Aggregation":
                                    add_composite_aggregation_part(
                                        self.repo,
                                        new_whole,
                                        new_part,
                                        self.selected_conn.multiplicity,
                                        app=getattr(self, "app", None),
                                    )
                                elif self.selected_conn.conn_type == "Aggregation":
                                    add_aggregation_part(
                                        self.repo,
                                        new_whole,
                                        new_part,
                                        self.selected_conn.multiplicity,
                                        app=getattr(self, "app", None),
                                    )
                                else:
                                    if self.dragging_endpoint == "dst":
                                        rel.target = obj.element_id
                                        self.selected_conn.dst = obj.obj_id
                                    else:
                                        rel.source = obj.element_id
                                        self.selected_conn.src = obj.obj_id
                            break
                    self._sync_to_repository()
                elif not valid:
                    messagebox.showwarning("Invalid Connection", msg)
            elif obj is None:
                if self.selected_conn in self.connections:
                    self.connections.remove(self.selected_conn)
                    if (
                        src_obj
                        and dst_obj
                        and src_obj.element_id
                        and dst_obj.element_id
                    ):
                        for rel in list(self.repo.relationships):
                            if (
                                rel.source == src_obj.element_id
                                and rel.target == dst_obj.element_id
                                and rel.rel_type == self.selected_conn.conn_type
                            ):
                                self.repo.relationships.remove(rel)
                                diag = self.repo.diagrams.get(self.diagram_id)
                                if diag and rel.rel_id in diag.relationships:
                                    diag.relationships.remove(rel.rel_id)
                                if self.selected_conn.conn_type == "Generalization":
                                    remove_inherited_block_properties(
                                        self.repo,
                                        src_obj.element_id,
                                        dst_obj.element_id,
                                    )
                                    inherit_block_properties(
                                        self.repo, src_obj.element_id
                                    )
                                elif self.selected_conn.conn_type in (
                                    "Aggregation",
                                    "Composite Aggregation",
                                ):
                                    remove_aggregation_part(
                                        self.repo,
                                        src_obj.element_id,
                                        dst_obj.element_id,
                                        remove_object=self.selected_conn.conn_type
                                        == "Composite Aggregation",
                                        app=getattr(self, "app", None),
                                    )
                                break
                    self.selected_conn = None
                    self._sync_to_repository()
            else:
                self._sync_to_repository()
            self.dragging_endpoint = None
            self.conn_drag_offset = None
            self.endpoint_drag_pos = None
        else:
            self.dragging_endpoint = None
            self.conn_drag_offset = None
            self.endpoint_drag_pos = None
        if self.selected_obj and self.current_tool == "Select":
            if self.selected_obj.obj_type != "System Boundary":
                b = self.find_boundary_for_obj(self.selected_obj)
                if b:
                    self.selected_obj.properties["boundary"] = str(b.obj_id)
                else:
                    self.selected_obj.properties.pop("boundary", None)
            self._sync_to_repository()
        self.redraw()

    def on_mouse_move(self, event):
        if self.start and self.current_tool in (
            "Association",
            "Include",
            "Extend",
            "Flow",
            "Connector",
            "Generalization",
            "Generalize",
            "Communication Path",
            "Aggregation",
            "Composite Aggregation",
        ):
            x = self.canvas.canvasx(event.x)
            y = self.canvas.canvasy(event.y)
            self.temp_line_end = (x, y)
            self.redraw()

    def on_mouse_move(self, event):
        if self.start and self.current_tool in (
            "Association",
            "Include",
            "Extend",
            "Flow",
            "Connector",
            "Generalization",
            "Generalize",
            "Communication Path",
            "Aggregation",
            "Composite Aggregation",
        ):
            x = self.canvas.canvasx(event.x)
            y = self.canvas.canvasy(event.y)
            self.temp_line_end = (x, y)
            self.redraw()

    def on_double_click(self, event):
        x = self.canvas.canvasx(event.x)
        y = self.canvas.canvasy(event.y)
        obj = self.find_object(x, y)
        if obj:
            if self._open_linked_diagram(obj):
                return
            SysMLObjectDialog(self, obj)
            self._sync_to_repository()
            self.redraw()
            if getattr(self, "app", None):
                self.app.update_views()
        else:
            conn = self.find_connection(x, y)
            if conn:
                ConnectionDialog(self, conn)
                self.redraw()

    def on_rc_press(self, event):
        self.rc_dragged = False
        self.canvas.scan_mark(event.x, event.y)

    def on_rc_drag(self, event):
        self.rc_dragged = True
        self.canvas.scan_dragto(event.x, event.y, gain=1)

    def on_rc_release(self, event):
        if not self.rc_dragged:
            self.show_context_menu(event)

    def show_context_menu(self, event):
        x = self.canvas.canvasx(event.x)
        y = self.canvas.canvasy(event.y)
        obj = self.find_object(x, y)
        conn = None
        if not obj:
            conn = self.find_connection(x, y)
            if not conn:
                diag = self.repo.diagrams.get(self.diagram_id)
                if diag and diag.diag_type == "Internal Block Diagram":
                    menu = tk.Menu(self, tearoff=0)
                    menu.add_command(label="Set Father", command=self._set_diagram_father)
                    menu.tk_popup(event.x_root, event.y_root)
                return
        self.selected_obj = obj
        self.selected_conn = conn
        menu = tk.Menu(self, tearoff=0)
        if obj:
            menu.add_command(label="Properties", command=lambda: self._edit_object(obj))
            diag_id = self.repo.get_linked_diagram(obj.element_id)
            if diag_id and diag_id in self.repo.diagrams or obj.properties.get("view"):
                menu.add_command(
                    label="Open Linked Diagram", command=lambda: self._open_linked_diagram(obj)
                )
            menu.add_separator()
            menu.add_command(label="Copy", command=self.copy_selected)
            menu.add_command(label="Cut", command=self.cut_selected)
            menu.add_command(label="Paste", command=self.paste_selected)
            diag = self.repo.diagrams.get(self.diagram_id)
            if diag and diag.diag_type == "Internal Block Diagram" and obj.obj_type == "Part":
                menu.add_separator()
                menu.add_command(
                    label="Remove Part from Diagram",
                    command=lambda: self.remove_part_diagram(obj),
                )
                menu.add_command(
                    label="Remove Part from Model",
                    command=lambda: self.remove_part_model(obj),
                )
        menu.tk_popup(event.x_root, event.y_root)

    def _edit_object(self, obj):
        SysMLObjectDialog(self, obj)
        self._sync_to_repository()
        self.redraw()
        if self.app:
            self.app.update_views()
        self.update_property_view()
        if getattr(self, "app", None):
            self.app.update_views()

    def _open_linked_diagram(self, obj) -> bool:
        diag_id = self.repo.get_linked_diagram(obj.element_id)
        if not diag_id and obj.obj_type == "Part":
            def_id = obj.properties.get("definition")
            if def_id:
                diag_id = self.repo.get_linked_diagram(def_id)
        view_id = obj.properties.get("view")
        if (
            obj.obj_type == "CallBehaviorAction"
            and diag_id
            and view_id
            and view_id in self.repo.diagrams
        ):
            if messagebox.askyesno("Open Diagram", "Open Behavior Diagram?\nChoose No for View"):
                chosen = diag_id
            else:
                chosen = view_id
        else:
            chosen = diag_id or view_id
        if not chosen or chosen not in self.repo.diagrams:
            return False
        # Avoid opening duplicate windows for the same diagram within the
        # current container. If a child frame already displays the chosen
        # diagram, simply return.
        for child in self.master.winfo_children():
            if getattr(child, "diagram_id", None) == chosen:
                return True
        diag = self.repo.diagrams[chosen]
        history = self.diagram_history + [self.diagram_id]
        if diag.diag_type == "Use Case Diagram":
            UseCaseDiagramWindow(self.master, self.app, diagram_id=chosen, history=history)
        elif diag.diag_type == "Activity Diagram":
            ActivityDiagramWindow(self.master, self.app, diagram_id=chosen, history=history)
        elif diag.diag_type == "Block Diagram":
            BlockDiagramWindow(self.master, self.app, diagram_id=chosen, history=history)
        elif diag.diag_type == "Internal Block Diagram":
            InternalBlockDiagramWindow(self.master, self.app, diagram_id=chosen, history=history)
        self._sync_to_repository()
        self.destroy()
        return True

    def _set_diagram_father(self) -> None:
        diag = self.repo.diagrams.get(self.diagram_id)
        if not diag or diag.diag_type != "Internal Block Diagram":
            return
        dlg = DiagramPropertiesDialog(self, diag)
        for data in getattr(dlg, "added_parts", []):
            self.objects.append(SysMLObject(**data))
        self._sync_to_repository()
        self.redraw()
        if self.app:
            self.app.update_views()

    def go_back(self):
        if not self.diagram_history:
            return
        prev_id = self.diagram_history.pop()
        diag = self.repo.diagrams.get(prev_id)
        if not diag:
            return
        if diag.diag_type == "Use Case Diagram":
            UseCaseDiagramWindow(
                self.master, self.app, diagram_id=prev_id, history=self.diagram_history
            )
        elif diag.diag_type == "Activity Diagram":
            ActivityDiagramWindow(
                self.master, self.app, diagram_id=prev_id, history=self.diagram_history
            )
        elif diag.diag_type == "Block Diagram":
            BlockDiagramWindow(
                self.master, self.app, diagram_id=prev_id, history=self.diagram_history
            )
        elif diag.diag_type == "Internal Block Diagram":
            InternalBlockDiagramWindow(
                self.master, self.app, diagram_id=prev_id, history=self.diagram_history
            )
        self._sync_to_repository()
        self.destroy()

    def on_ctrl_mousewheel(self, event):
        if event.delta > 0:
            self.zoom_in()
        else:
            self.zoom_out()

    # ------------------------------------------------------------
    # Utility methods
    # ------------------------------------------------------------
    def find_object(self, x: float, y: float, prefer_port: bool = False) -> SysMLObject | None:
        """Return the diagram object under ``(x, y)``.

        When ``prefer_port`` is ``True`` ports are looked up first so they
        are selected over overlapping parent objects like a Block Boundary.
        """
        if prefer_port:
            for obj in reversed(self.objects):
                if obj.obj_type != "Port":
                    continue
                ox = obj.x * self.zoom
                oy = obj.y * self.zoom
                w = obj.width * self.zoom / 2
                h = obj.height * self.zoom / 2
                if ox - w <= x <= ox + w and oy - h <= y <= oy + h:
                    return obj

        for obj in reversed(self.objects):
            ox = obj.x * self.zoom
            oy = obj.y * self.zoom
            w = obj.width * self.zoom / 2
            h = obj.height * self.zoom / 2
            if obj.obj_type in ("Initial", "Final"):
                r = min(w, h)
                if (x - ox) ** 2 + (y - oy) ** 2 <= r**2:
                    return obj
            elif ox - w <= x <= ox + w and oy - h <= y <= oy + h:
                return obj
        return None

    def hit_resize_handle(self, obj: SysMLObject, x: float, y: float) -> str | None:
        if obj.obj_type in (
            "Initial",
            "Final",
            "Actor",
            "Decision",
            "Merge",
        ):
            return None
        margin = 5
        ox = obj.x * self.zoom
        oy = obj.y * self.zoom
        w = obj.width * self.zoom / 2
        h = obj.height * self.zoom / 2
        left = ox - w
        right = ox + w
        top = oy - h
        bottom = oy + h
        near_left = abs(x - left) <= margin
        near_right = abs(x - right) <= margin
        near_top = abs(y - top) <= margin
        near_bottom = abs(y - bottom) <= margin
        if near_left and near_top:
            return "nw"
        if near_right and near_top:
            return "ne"
        if near_left and near_bottom:
            return "sw"
        if near_right and near_bottom:
            return "se"
        if near_left:
            return "w"
        if near_right:
            return "e"
        if near_top:
            return "n"
        if near_bottom:
            return "s"
        return None

    def _dist_to_segment(self, p, a, b) -> float:
        px, py = p
        ax, ay = a
        bx, by = b
        if ax == bx and ay == by:
            return ((px - ax) ** 2 + (py - ay) ** 2) ** 0.5
        t = ((px - ax) * (bx - ax) + (py - ay) * (by - ay)) / ((bx - ax) ** 2 + (by - ay) ** 2)
        t = max(0, min(1, t))
        lx = ax + t * (bx - ax)
        ly = ay + t * (by - ay)
        return ((px - lx) ** 2 + (py - ly) ** 2) ** 0.5

    def _segment_intersection(self, p1, p2, p3, p4):
        """Return intersection point (x, y, t) of segments *p1*-*p2* and *p3*-*p4* or None."""
        x1, y1 = p1
        x2, y2 = p2
        x3, y3 = p3
        x4, y4 = p4
        denom = (y4 - y3) * (x2 - x1) - (x4 - x3) * (y2 - y1)
        if denom == 0:
            return None
        t = ((x3 - x1) * (y4 - y3) - (y3 - y1) * (x4 - x3)) / denom
        u = ((x3 - x1) * (y2 - y1) - (y3 - y1) * (x2 - x1)) / denom
        if 0 <= t <= 1 and 0 <= u <= 1:
            ix = x1 + t * (x2 - x1)
            iy = y1 + t * (y2 - y1)
            return ix, iy, t
        return None

    def _nearest_diamond_corner(self, obj: SysMLObject, tx: float, ty: float) -> Tuple[float, float]:
        """Return the diamond corner of *obj* closest to the target (*tx*, *ty*)."""
        x = obj.x * self.zoom
        y = obj.y * self.zoom
        w = obj.width * self.zoom / 2
        h = obj.height * self.zoom / 2
        corners = [
            (x, y - h),
            (x + w, y),
            (x, y + h),
            (x - w, y),
        ]
        return min(corners, key=lambda p: (p[0] - tx) ** 2 + (p[1] - ty) ** 2)

    def find_connection(self, x: float, y: float) -> DiagramConnection | None:
        for conn in self.connections:
            src = self.get_object(conn.src)
            dst = self.get_object(conn.dst)
            if not src or not dst:
                continue
            sx, sy = self.edge_point(
                src,
                dst.x * self.zoom,
                dst.y * self.zoom,
                conn.src_pos,
            )
            points = [(sx, sy)]
            if conn.style == "Squared":
                if conn.points:
                    mx = conn.points[0][0] * self.zoom
                else:
                    mx = (src.x + dst.x) / 2 * self.zoom
                points.extend([(mx, points[-1][1]), (mx, dst.y * self.zoom)])
            elif conn.style == "Custom":
                for px, py in conn.points:
                    xpt = px * self.zoom
                    ypt = py * self.zoom
                    last = points[-1]
                    points.extend([(xpt, last[1]), (xpt, ypt)])
            ex, ey = self.edge_point(
                dst,
                src.x * self.zoom,
                src.y * self.zoom,
                conn.dst_pos,
            )
            points.append((ex, ey))
            for a, b in zip(points[:-1], points[1:]):
                if self._dist_to_segment((x, y), a, b) <= CONNECTION_SELECT_RADIUS:
                    return conn
        return None

    def snap_port_to_parent(self, port: SysMLObject, parent: SysMLObject) -> None:
        snap_port_to_parent_obj(port, parent)

    def edge_point(
        self,
        obj: SysMLObject,
        tx: float,
        ty: float,
        rel: tuple[float, float] | None = None,
        apply_radius: bool = True,
    ) -> Tuple[float, float]:
        cx = obj.x * self.zoom
        cy = obj.y * self.zoom
        if obj.obj_type == "Port":
            return cx, cy

        def _intersect(vx: float, vy: float, w: float, h: float, r: float) -> Tuple[float, float]:
            """Return intersection of a ray from the origin with a rounded rectangle."""
            if vx == 0 and vy == 0:
                return 0.0, 0.0

            wi, hi = w - r, h - r
            signx = 1 if vx >= 0 else -1
            signy = 1 if vy >= 0 else -1
            candidates: list[tuple[float, float, float]] = []

            if vx != 0:
                t_v = (signx * w) / vx
                if t_v >= 0:
                    y_v = vy * t_v
                    if abs(y_v) <= hi:
                        candidates.append((t_v, signx * w, y_v))

            if vy != 0:
                t_h = (signy * h) / vy
                if t_h >= 0:
                    x_h = vx * t_h
                    if abs(x_h) <= wi:
                        candidates.append((t_h, x_h, signy * h))

            if r > 0:
                cx_arc, cy_arc = signx * wi, signy * hi
                a = vx * vx + vy * vy
                b = -2 * (vx * cx_arc + vy * cy_arc)
                c = cx_arc * cx_arc + cy_arc * cy_arc - r * r
                disc = b * b - 4 * a * c
                if disc >= 0:
                    sqrt_disc = math.sqrt(disc)
                    for t_arc in ((-b - sqrt_disc) / (2 * a), (-b + sqrt_disc) / (2 * a)):
                        if t_arc >= 0:
                            x_arc = vx * t_arc
                            y_arc = vy * t_arc
                            if signx * x_arc >= wi and signy * y_arc >= hi:
                                candidates.append((t_arc, x_arc, y_arc))

            if not candidates:
                return 0.0, 0.0

            t, ix, iy = min(candidates, key=lambda c: c[0])
            return ix, iy

        w = obj.width * self.zoom / 2
        h = obj.height * self.zoom / 2
        radius = 0.0
        if apply_radius:
            if obj.obj_type == "Block":
                radius = 6 * self.zoom
            elif obj.obj_type == "System Boundary":
                radius = 12 * self.zoom
            elif obj.obj_type in ("Action Usage", "Action", "CallBehaviorAction"):
                radius = 8 * self.zoom

        if rel is not None:
            rx, ry = rel
            if obj.obj_type in ("Decision", "Merge"):
                if abs(rx) >= abs(ry):
                    return (cx + (w if rx >= 0 else -w), cy)
                else:
                    return (cx, cy + (h if ry >= 0 else -h))
            vx = rx * obj.width / 2 * self.zoom
            vy = ry * obj.height / 2 * self.zoom
            ix, iy = _intersect(vx, vy, w, h, radius if apply_radius else 0.0)
            return cx + ix, cy + iy

        dx = tx - cx
        dy = ty - cy
        if obj.obj_type in ("Initial", "Final"):
            r = min(w, h)
            dist = (dx**2 + dy**2) ** 0.5 or 1
            return cx + dx / dist * r, cy + dy / dist * r
        if obj.obj_type in ("Decision", "Merge"):
            points = [
                (cx, cy - h),
                (cx + w, cy),
                (cx, cy + h),
                (cx - w, cy),
            ]
            best = None
            for i in range(len(points)):
                p3 = points[i]
                p4 = points[(i + 1) % len(points)]
                inter = SysMLDiagramWindow._segment_intersection(
                    self, (cx, cy), (tx, ty), p3, p4
                )
                if inter:
                    ix, iy, t = inter
                    if best is None or t < best[2]:
                        best = (ix, iy, t)
            if best:
                return best[0], best[1]

        ix, iy = _intersect(dx, dy, w, h, radius)
        return cx + ix, cy + iy

    def sync_ports(self, part: SysMLObject) -> None:
        names: List[str] = []
        block_id = part.properties.get("definition")
        if block_id and block_id in self.repo.elements:
            block_elem = self.repo.elements[block_id]
            names.extend(
                [p.strip() for p in block_elem.properties.get("ports", "").split(",") if p.strip()]
            )
        names.extend([p.strip() for p in part.properties.get("ports", "").split(",") if p.strip()])
        existing = {
            o.properties.get("name"): o
            for o in self.objects
            if o.obj_type == "Port" and o.properties.get("parent") == str(part.obj_id)
        }
        for n in names:
            if n not in existing:
                port = SysMLObject(
                    _get_next_id(),
                    "Port",
                    part.x + part.width / 2 + 20,
                    part.y,
                    properties={
                        "name": n,
                        "parent": str(part.obj_id),
                        "side": "E",
                        "labelX": "8",
                        "labelY": "-8",
                    },
                )
                self.snap_port_to_parent(port, part)
                self.objects.append(port)
                existing[n] = port
        for n, obj in list(existing.items()):
            if n not in names:
                self.objects.remove(obj)
        self.sort_objects()

    def sync_boundary_ports(self, boundary: SysMLObject) -> None:
        names: List[str] = []
        block_id = boundary.element_id
        if block_id and block_id in self.repo.elements:
            block_elem = self.repo.elements[block_id]
            names.extend([
                p.strip() for p in block_elem.properties.get("ports", "").split(",") if p.strip()
            ])
        existing = {
            o.properties.get("name"): o
            for o in self.objects
            if o.obj_type == "Port" and o.properties.get("parent") == str(boundary.obj_id)
        }
        for n in names:
            if n not in existing:
                port = SysMLObject(
                    _get_next_id(),
                    "Port",
                    boundary.x + boundary.width / 2 + 20,
                    boundary.y,
                    properties={
                        "name": n,
                        "parent": str(boundary.obj_id),
                        "side": "E",
                        "labelX": "8",
                        "labelY": "-8",
                    },
                )
                self.snap_port_to_parent(port, boundary)
                self.objects.append(port)
                existing[n] = port
        for n, obj in list(existing.items()):
            if n not in names:
                self.objects.remove(obj)
        self.sort_objects()

    def zoom_in(self):
        self.zoom *= 1.2
        self.font.config(size=int(8 * self.zoom))
        self.redraw()

    def zoom_out(self):
        self.zoom /= 1.2
        self.font.config(size=int(8 * self.zoom))
        self.redraw()

    def _block_compartments(self, obj: SysMLObject) -> list[tuple[str, str]]:
        """Return the list of compartments displayed for a Block."""
        return [
            ("Parts", obj.properties.get("partProperties", "")),
            (
                "Operations",
                "; ".join(
                    format_operation(op)
                    for op in parse_operations(obj.properties.get("operations", ""))
                ),
            ),
            ("Ports", obj.properties.get("ports", "")),
            (
                "Reliability",
                " ".join(
                    f"{label}={obj.properties.get(key, '')}"
                    for label, key in (
                        ("FIT", "fit"),
                        ("Qual", "qualification"),
                        ("FM", "failureModes"),
                    )
                    if obj.properties.get(key, "")
                ),
            ),
            ("Requirements", "; ".join(r.get("id") for r in obj.requirements)),
        ]

    def _min_block_size(self, obj: SysMLObject) -> tuple[float, float]:
        """Return minimum width and height to display all Block text."""
        header = f"<<block>> {obj.properties.get('name', '')}".strip()
        width_px = self.font.measure(header) + 8 * self.zoom
        compartments = self._block_compartments(obj)
        for label, text in compartments:
            display = f"{label}: {text}" if text else f"{label}:"
            width_px = max(width_px, self.font.measure(display) + 8 * self.zoom)
        height_px = (1 + len(compartments)) * 20 * self.zoom
        return width_px / self.zoom, height_px / self.zoom

    def _wrap_text_to_width(self, text: str, width_px: float) -> list[str]:
        """Return *text* wrapped to fit within *width_px* pixels."""
        if self.font.measure(text) <= width_px:
            return [text]
        words = text.split()
        if not words:
            words = [text]

        if len(words) == 1 and self.font.measure(words[0]) > width_px:
            # single long word - wrap by characters
            lines: list[str] = []
            current = ""
            for ch in words[0]:
                if self.font.measure(current + ch) <= width_px:
                    current += ch
                else:
                    if current:
                        lines.append(current)
                    current = ch
            if current:
                lines.append(current)
            return lines

        lines: list[str] = []
        current = words[0]
        for word in words[1:]:
            candidate = current + " " + word
            if self.font.measure(candidate) <= width_px:
                current = candidate
            else:
                lines.append(current)
                if self.font.measure(word) <= width_px:
                    current = word
                else:
                    # break long word
                    part = ""
                    for ch in word:
                        if self.font.measure(part + ch) <= width_px:
                            part += ch
                        else:
                            if part:
                                lines.append(part)
                            part = ch
                    current = part
        if current:
            lines.append(current)
        return lines

    def _object_label_lines(self, obj: SysMLObject) -> list[str]:
        """Return the lines of text displayed inside *obj*."""
        if obj.obj_type == "System Boundary" or obj.obj_type == "Block Boundary":
            name = obj.properties.get("name", "")
            return [name] if name else []

        if obj.obj_type in ("Block", "Port"):
            # Blocks and ports use custom drawing logic
            return []

        name = obj.properties.get("name", obj.obj_type)
        if obj.obj_type == "Part":
            asil = calculate_allocated_asil(obj.requirements)
            if obj.properties.get("asil") != asil:
                obj.properties["asil"] = asil
                if obj.element_id and obj.element_id in self.repo.elements:
                    self.repo.elements[obj.element_id].properties["asil"] = asil
            def_id = obj.properties.get("definition")
            if def_id and def_id in self.repo.elements:
                def_name = self.repo.elements[def_id].name or def_id
                name = f"{name} : {def_name}" if name else def_name

        lines: list[str] = []
        diag_id = self.repo.get_linked_diagram(obj.element_id)
        if diag_id and diag_id in self.repo.diagrams:
            diag = self.repo.diagrams[diag_id]
            diag_name = diag.name or diag_id
            lines.append(diag_name)

        if obj.obj_type in ("Action", "CallBehaviorAction") and name:
            max_width = obj.width * self.zoom - 6 * self.zoom
            if max_width > 0:
                wrapped = self._wrap_text_to_width(name, max_width)
                lines.extend(wrapped)
            else:
                lines.append(name)
        else:
            lines.append(name)

        key = obj.obj_type.replace(" ", "")
        if not key.endswith("Usage"):
            key += "Usage"
        for prop in SYSML_PROPERTIES.get(key, []):
            if obj.obj_type == "Part" and prop in (
                "fit",
                "qualification",
                "failureModes",
                "asil",
            ):
                continue
            val = obj.properties.get(prop)
            if val:
                lines.append(f"{prop}: {val}")

        if obj.obj_type == "Part":
            rel_items = []
            for lbl, key in (
                ("ASIL", "asil"),
                ("FIT", "fit"),
                ("Qual", "qualification"),
                ("FM", "failureModes"),
            ):
                val = obj.properties.get(key)
                if val:
                    rel_items.append(f"{lbl}: {val}")
            if rel_items:
                lines.extend(rel_items)
            reqs = "; ".join(r.get("id") for r in obj.requirements)
            if reqs:
                lines.append(f"Reqs: {reqs}")

        return lines

    def ensure_text_fits(self, obj: SysMLObject) -> None:
        """Expand the object's size so its label is fully visible."""
        if obj.obj_type == "Block":
            b_w, b_h = self._min_block_size(obj)
            min_w, min_h = b_w, b_h
        else:
            label_lines = self._object_label_lines(obj)
            if not label_lines:
                return

            text_width = max(self.font.measure(line) for line in label_lines)
            text_height = self.font.metrics("linespace") * len(label_lines)
            if obj.obj_type in ("Action", "CallBehaviorAction"):
                padding = 6 * self.zoom
                if text_width + padding <= obj.width * self.zoom:
                    min_w = obj.width
                else:
                    min_w = (text_width + padding) / self.zoom
            else:
                padding = 10 * self.zoom
                min_w = (text_width + padding) / self.zoom
            min_h = (text_height + padding) / self.zoom

        if obj.obj_type in ("Block",):
            # _min_block_size already accounts for text padding
            pass
        elif obj.obj_type in (
            "Fork",
            "Join",
            "Initial",
            "Final",
            "Decision",
            "Merge",
        ):
            min_h = obj.height  # height remains unchanged for these types
        if min_w > obj.width:
            obj.width = min_w
        if obj.obj_type not in (
            "Fork",
            "Join",
            "Initial",
            "Final",
            "Decision",
            "Merge",
        ) and min_h > obj.height:
            obj.height = min_h

    def sort_objects(self) -> None:
        """Order objects so boundaries render behind and their ports above."""

        def key(o: SysMLObject) -> int:
            if o.obj_type in ("System Boundary", "Block Boundary"):
                return 0
            if o.obj_type == "Port":
                parent_id = o.properties.get("parent")
                if parent_id:
                    try:
                        pid = int(parent_id)
                    except (TypeError, ValueError):
                        pid = None
                    if pid is not None:
                        for obj in self.objects:
                            if obj.obj_id == pid and obj.obj_type == "Block Boundary":
                                return 2
            return 1

        self.objects.sort(key=key)

    def redraw(self):
        self.canvas.delete("all")
        self.sort_objects()
        remove_orphan_ports(self.objects)
        for obj in list(self.objects):
            if getattr(obj, "hidden", False):
                continue
            if obj.obj_type == "Part":
                self.sync_ports(obj)
            if obj.obj_type == "Block Boundary":
                self.sync_boundary_ports(obj)
            self.ensure_text_fits(obj)
            self.draw_object(obj)
        for conn in self.connections:
            src = self.get_object(conn.src)
            dst = self.get_object(conn.dst)
            if (
                src
                and dst
                and not getattr(src, "hidden", False)
                and not getattr(dst, "hidden", False)
            ):
                if (
                    conn is self.selected_conn
                    and self.dragging_endpoint is not None
                    and self.endpoint_drag_pos
                ):
                    continue
                self.draw_connection(src, dst, conn, conn is self.selected_conn)
        if (
            self.selected_conn
            and self.dragging_endpoint is not None
            and self.endpoint_drag_pos
        ):
            other = (
                self.get_object(self.selected_conn.dst)
                if self.dragging_endpoint == "src"
                else self.get_object(self.selected_conn.src)
            )
            if other:
                rel = (
                    self.selected_conn.dst_pos
                    if self.dragging_endpoint == "src"
                    else self.selected_conn.src_pos
                )
                sx, sy = self.edge_point(other, *self.endpoint_drag_pos, rel)
                ex, ey = self.endpoint_drag_pos
                forward = self.selected_conn.arrow in ("forward", "both")
                backward = self.selected_conn.arrow in ("backward", "both")
                if self.dragging_endpoint == "src":
                    arrow_start = backward
                    arrow_end = forward
                else:
                    arrow_start = backward
                    arrow_end = forward
                if arrow_start and arrow_end:
                    style = tk.BOTH
                elif arrow_end:
                    style = tk.LAST
                elif arrow_start:
                    style = tk.FIRST
                else:
                    style = tk.NONE
                self.canvas.create_line(
                    sx,
                    sy,
                    ex,
                    ey,
                    dash=(2, 2),
                    arrow=style,
                    tags="connection",
                )
        if (
            self.start
            and self.temp_line_end
            and self.current_tool
            in (
                "Association",
                "Include",
                "Extend",
                "Flow",
                "Connector",
                "Generalization",
                "Generalize",
                "Communication Path",
                "Aggregation",
                "Composite Aggregation",
            )
        ):
            sx, sy = self.edge_point(self.start, *self.temp_line_end)
            ex, ey = self.temp_line_end
            self.canvas.create_line(
                sx, sy, ex, ey, dash=(2, 2), arrow=tk.LAST, tags="connection"
            )
        self.canvas.tag_raise("connection")
        self.canvas.config(scrollregion=self.canvas.bbox("all"))

    def _create_round_rect(self, x1, y1, x2, y2, radius=10, **kwargs):
        """Draw a rectangle with rounded corners on the canvas."""
        rad = min(radius, abs(x2 - x1) / 2, abs(y2 - y1) / 2)
        points = [
            x1 + rad,
            y1,
            x2 - rad,
            y1,
            x2,
            y1,
            x2,
            y1 + rad,
            x2,
            y2 - rad,
            x2,
            y2,
            x2 - rad,
            y2,
            x1 + rad,
            y2,
            x1,
            y2,
            x1,
            y2 - rad,
            x1,
            y1 + rad,
            x1,
            y1,
        ]
        return self.canvas.create_polygon(points, smooth=True, splinesteps=36, **kwargs)

    def _draw_open_arrow(
        self,
        start: Tuple[float, float],
        end: Tuple[float, float],
        color: str = "black",
        width: int = 1,
        tags: str = "connection",
    ) -> None:
        """Draw an open arrow head from *start* to *end*."""
        dx = end[0] - start[0]
        dy = end[1] - start[1]
        length = math.hypot(dx, dy)
        if length == 0:
            return
        size = 10 * self.zoom
        angle = math.atan2(dy, dx)
        spread = math.radians(20)
        p1 = (
            end[0] - size * math.cos(angle - spread),
            end[1] - size * math.sin(angle - spread),
        )
        p2 = (
            end[0] - size * math.cos(angle + spread),
            end[1] - size * math.sin(angle + spread),
        )
        self.canvas.create_polygon(
            end,
            p1,
            p2,
            fill=self.canvas.cget("background"),
            outline=color,
            width=width,
            tags=tags,
        )

    def _draw_filled_arrow(
        self,
        start: Tuple[float, float],
        end: Tuple[float, float],
        color: str = "black",
        width: int = 1,
        tags: str = "connection",
    ) -> None:
        """Draw a filled triangular arrow from *start* to *end*."""
        dx = end[0] - start[0]
        dy = end[1] - start[1]
        length = math.hypot(dx, dy)
        if length == 0:
            return
        size = 10 * self.zoom
        angle = math.atan2(dy, dx)
        spread = math.radians(20)
        p1 = (
            end[0] - size * math.cos(angle - spread),
            end[1] - size * math.sin(angle - spread),
        )
        p2 = (
            end[0] - size * math.cos(angle + spread),
            end[1] - size * math.sin(angle + spread),
        )
        self.canvas.create_polygon(
            end,
            p1,
            p2,
            fill=color,
            outline=color,
            width=width,
            tags=tags,
        )

    def _draw_open_diamond(
        self,
        start: Tuple[float, float],
        end: Tuple[float, float],
        color: str = "black",
        width: int = 1,
        tags: str = "connection",
    ) -> None:
        """Draw an open diamond from *start* to *end*."""
        dx = end[0] - start[0]
        dy = end[1] - start[1]
        length = math.hypot(dx, dy)
        if length == 0:
            return
        size = 10 * self.zoom
        angle = math.atan2(dy, dx)
        p1 = (
            end[0] - size * math.cos(angle),
            end[1] - size * math.sin(angle),
        )
        p2 = (
            p1[0] - size * math.sin(angle) / 2,
            p1[1] + size * math.cos(angle) / 2,
        )
        p3 = (
            end[0] - 2 * size * math.cos(angle),
            end[1] - 2 * size * math.sin(angle),
        )
        p4 = (
            p1[0] + size * math.sin(angle) / 2,
            p1[1] - size * math.cos(angle) / 2,
        )
        self.canvas.create_polygon(
            end,
            p2,
            p3,
            p4,
            fill=self.canvas.cget("background"),
            outline=color,
            width=width,
            tags=tags,
        )

    def _draw_filled_diamond(
        self,
        start: Tuple[float, float],
        end: Tuple[float, float],
        color: str = "black",
        width: int = 1,
        tags: str = "connection",
    ) -> None:
        """Draw a filled diamond from *start* to *end*."""
        dx = end[0] - start[0]
        dy = end[1] - start[1]
        length = math.hypot(dx, dy)
        if length == 0:
            return
        size = 10 * self.zoom
        angle = math.atan2(dy, dx)
        p1 = (
            end[0] - size * math.cos(angle),
            end[1] - size * math.sin(angle),
        )
        p2 = (
            p1[0] - size * math.sin(angle) / 2,
            p1[1] + size * math.cos(angle) / 2,
        )
        p3 = (
            end[0] - 2 * size * math.cos(angle),
            end[1] - 2 * size * math.sin(angle),
        )
        p4 = (
            p1[0] + size * math.sin(angle) / 2,
            p1[1] - size * math.cos(angle) / 2,
        )
        self.canvas.create_polygon(
            end,
            p2,
            p3,
            p4,
            fill=color,
            outline=color,
            width=width,
            tags=tags,
        )

    def _draw_center_triangle(
        self,
        start: Tuple[float, float],
        end: Tuple[float, float],
        color: str = "black",
        width: int = 1,
        tags: str = "connection",
    ) -> None:
        """Draw a small triangular arrow pointing from *start* to *end*.

        The triangle is centered on the line segment defined by the start
        and end points and scales with the current zoom level.
        """
        dx = end[0] - start[0]
        dy = end[1] - start[1]
        length = math.hypot(dx, dy)
        if length == 0:
            return
        mx = (start[0] + end[0]) / 2
        my = (start[1] + end[1]) / 2
        # Slightly enlarge the arrowhead to make flow direction clearer
        size = 10 * self.zoom
        angle = math.atan2(dy, dx)
        spread = math.radians(20)
        p1 = (mx, my)
        p2 = (
            mx - size * math.cos(angle - spread),
            my - size * math.sin(angle - spread),
        )
        p3 = (
            mx - size * math.cos(angle + spread),
            my - size * math.sin(angle + spread),
        )
        self.canvas.create_polygon(
            p1,
            p2,
            p3,
            fill=color,
            outline=color,
            width=width,
            tags=tags,
        )

    def draw_object(self, obj: SysMLObject):
        x = obj.x * self.zoom
        y = obj.y * self.zoom
        w = obj.width * self.zoom / 2
        h = obj.height * self.zoom / 2
        color = OBJECT_COLORS.get(obj.obj_type, "white")
        outline = "black"
        if obj.obj_type == "Actor":
            sx = obj.width / 80.0 * self.zoom
            sy = obj.height / 40.0 * self.zoom
            self.canvas.create_oval(
                x - 10 * sx,
                y - 30 * sy,
                x + 10 * sx,
                y - 10 * sy,
                outline=outline,
                fill=color,
            )
            self.canvas.create_line(x, y - 10 * sy, x, y + 20 * sy, fill=outline)
            self.canvas.create_line(x - 15 * sx, y, x + 15 * sx, y, fill=outline)
            self.canvas.create_line(
                x,
                y + 20 * sy,
                x - 10 * sx,
                y + 40 * sy,
                fill=outline,
            )
            self.canvas.create_line(
                x,
                y + 20 * sy,
                x + 10 * sx,
                y + 40 * sy,
                fill=outline,
            )
        elif obj.obj_type == "Use Case":
            self.canvas.create_oval(
                x - w,
                y - h,
                x + w,
                y + h,
                fill=color,
                outline=outline,
            )
        elif obj.obj_type == "System Boundary":
            self._create_round_rect(
                x - w,
                y - h,
                x + w,
                y + h,
                radius=12 * self.zoom,
                dash=(4, 2),
                outline=outline,
                fill=color,
            )
            label = obj.properties.get("name", "")
            if label:
                lx = x
                ly = y - h - 4 * self.zoom
                self.canvas.create_text(
                    lx,
                    ly,
                    text=label,
                    anchor="s",
                    font=self.font,
                )
        elif obj.obj_type == "Block Boundary":
            self._create_round_rect(
                x - w,
                y - h,
                x + w,
                y + h,
                radius=12 * self.zoom,
                dash=(4, 2),
                outline=outline,
                fill="",
            )
            label = obj.properties.get("name", "")
            if label:
                lx = x
                ly = y - h - 4 * self.zoom
                self.canvas.create_text(
                    lx,
                    ly,
                    text=label,
                    anchor="s",
                    font=self.font,
                )
        elif obj.obj_type in ("Action Usage", "Action", "CallBehaviorAction", "Part", "Port"):
            dash = ()
            fill = color
            if obj.obj_type == "Part":
                dash = (4, 2)
            if obj.obj_type == "Port":
                side = obj.properties.get("side", "E")
                sz = 6 * self.zoom
                self.canvas.create_rectangle(
                    x - sz,
                    y - sz,
                    x + sz,
                    y + sz,
                    fill=color,
                    outline=outline,
                )
                arrow_len = sz * 1.2
                half = arrow_len / 2
                direction = obj.properties.get("direction", "out")

                if side in ("E", "W"):
                    if side == "E":
                        inside = -half
                        outside = half
                    else:
                        inside = half
                        outside = -half
                    if direction == "in":
                        self.canvas.create_line(x + outside, y, x + inside, y, arrow=tk.LAST)
                    elif direction == "out":
                        self.canvas.create_line(x + inside, y, x + outside, y, arrow=tk.LAST)
                    else:
                        self.canvas.create_line(x - half, y, x + half, y, arrow=tk.BOTH)
                else:  # N or S
                    if side == "S":
                        inside = -half
                        outside = half
                    else:
                        inside = half
                        outside = -half
                    if direction == "in":
                        self.canvas.create_line(x, y + outside, x, y + inside, arrow=tk.LAST)
                    elif direction == "out":
                        self.canvas.create_line(x, y + inside, x, y + outside, arrow=tk.LAST)
                    else:
                        self.canvas.create_line(x, y - half, x, y + half, arrow=tk.BOTH)

                lx_off = _parse_float(obj.properties.get("labelX"), 8.0)
                ly_off = _parse_float(obj.properties.get("labelY"), -8.0)
                lx = x + lx_off * self.zoom
                ly = y + ly_off * self.zoom
                self.canvas.create_text(
                    lx,
                    ly,
                    text=obj.properties.get("name", ""),
                    anchor="center",
                    font=self.font,
                )
            else:
                if obj.obj_type in ("Action Usage", "Action", "CallBehaviorAction"):
                    self._create_round_rect(
                        x - w,
                        y - h,
                        x + w,
                        y + h,
                        radius=8 * self.zoom,
                        dash=dash,
                        fill=fill,
                        outline=outline,
                    )
                else:
                    self.canvas.create_rectangle(
                        x - w,
                        y - h,
                        x + w,
                        y + h,
                        dash=dash,
                        fill=fill,
                        outline=outline,
                    )
        elif obj.obj_type == "Block":
            left, top = x - w, y - h
            right, bottom = x + w, y + h
            self._create_round_rect(
                left,
                top,
                right,
                bottom,
                radius=6 * self.zoom,
                fill=color,
                outline=outline,
            )
            header = f"<<block>> {obj.properties.get('name', '')}".strip()
            self.canvas.create_line(left, top + 20 * self.zoom, right, top + 20 * self.zoom)
            self.canvas.create_text(
                left + 4 * self.zoom,
                top + 10 * self.zoom,
                text=header,
                anchor="w",
                font=self.font,
            )
            compartments = [
                ("Parts", obj.properties.get("partProperties", "")),
                (
                    "Operations",
                    "; ".join(
                        format_operation(op)
                        for op in parse_operations(obj.properties.get("operations", ""))
                    ),
                ),
                ("Ports", obj.properties.get("ports", "")),
                (
                    "Reliability",
                    " ".join(
                        f"{label}={obj.properties.get(key,'')}"
                        for label, key in (
                            ("FIT", "fit"),
                            ("Qual", "qualification"),
                            ("FM", "failureModes"),
                        )
                        if obj.properties.get(key, "")
                    ),
                ),
                (
                    "Requirements",
                    "; ".join(r.get("id") for r in obj.requirements),
                ),
            ]
            cy = top + 20 * self.zoom
            for label, text in compartments:
                self.canvas.create_line(left, cy, right, cy)
                display = f"{label}: {text}" if text else f"{label}:"
                self.canvas.create_text(
                    left + 4 * self.zoom,
                    cy + 10 * self.zoom,
                    text=display,
                    anchor="w",
                    font=self.font,
                )
                cy += 20 * self.zoom
        elif obj.obj_type in ("Initial", "Final"):
            if obj.obj_type == "Initial":
                r = min(obj.width, obj.height) / 2 * self.zoom
                self.canvas.create_oval(x - r, y - r, x + r, y + r, fill="black")
            else:
                r = min(obj.width, obj.height) / 2 * self.zoom
                inner = max(r - 5 * self.zoom, 0)
                self.canvas.create_oval(x - r, y - r, x + r, y + r)
                self.canvas.create_oval(x - inner, y - inner, x + inner, y + inner, fill="black")
        elif obj.obj_type in ("Decision", "Merge"):
            self.canvas.create_polygon(
                x,
                y - h,
                x + w,
                y,
                x,
                y + h,
                x - w,
                y,
                fill=color,
                outline=outline,
            )
        elif obj.obj_type in ("Fork", "Join"):
            half = obj.width / 2 * self.zoom
            self.canvas.create_rectangle(
                x - half, y - 5 * self.zoom, x + half, y + 5 * self.zoom, fill="black"
            )
        else:
            self._create_round_rect(
                x - w,
                y - h,
                x + w,
                y + h,
                radius=6 * self.zoom,
                fill=color,
                outline=outline,
            )

        if obj.obj_type not in ("Block", "System Boundary", "Block Boundary", "Port"):
            name = obj.properties.get("name", obj.obj_type)
            label = name
            if obj.obj_type == "Part":
                def_id = obj.properties.get("definition")
                if def_id and def_id in self.repo.elements:
                    def_name = self.repo.elements[def_id].name or def_id
                    label = f"{name} : {def_name}" if name else def_name
            diag_id = self.repo.get_linked_diagram(obj.element_id)
            label_lines = []
            if diag_id and diag_id in self.repo.diagrams:
                diag = self.repo.diagrams[diag_id]
                diag_name = diag.name or diag_id
                label_lines.append(diag_name)
            label_lines.append(label)
            key = obj.obj_type.replace(" ", "")
            if not key.endswith("Usage"):
                key += "Usage"
            for prop in SYSML_PROPERTIES.get(key, []):
                if obj.obj_type == "Part" and prop in (
                    "fit",
                    "qualification",
                    "failureModes",
                    "asil",
                ):
                    continue
                val = obj.properties.get(prop)
                if val:
                    label_lines.append(f"{prop}: {val}")
            if obj.obj_type == "Part":
                rel_items = []
                for lbl, key in (
                    ("ASIL", "asil"),
                    ("FIT", "fit"),
                    ("Qual", "qualification"),
                    ("FM", "failureModes"),
                ):
                    val = obj.properties.get(key)
                    if val:
                        rel_items.append(f"{lbl}: {val}")
                if rel_items:
                    label_lines.extend(rel_items)
                reqs = "; ".join(r.get("id") for r in obj.requirements)
                if reqs:
                    label_lines.append(f"Reqs: {reqs}")
            if obj.obj_type == "Actor":
                sy = obj.height / 40.0 * self.zoom
                label_x = x
                label_y = y + 40 * sy + 10 * self.zoom
                self.canvas.create_text(
                    label_x,
                    label_y,
                    text="\n".join(label_lines),
                    anchor="n",
                    font=self.font,
                )
            elif obj.obj_type in ("Initial", "Final"):
                label_y = y + obj.height / 2 * self.zoom + 10 * self.zoom
                self.canvas.create_text(
                    x,
                    label_y,
                    text="\n".join(label_lines),
                    anchor="n",
                    font=self.font,
                )
            else:
                self.canvas.create_text(
                    x,
                    y,
                    text="\n".join(label_lines),
                    anchor="center",
                    font=self.font,
                )

        if obj in self.selected_objs:
            bx = x - w
            by = y - h
            ex = x + w
            ey = y + h
            self.canvas.create_rectangle(bx, by, ex, ey, outline="red", dash=(2, 2))
            if obj == self.selected_obj and obj.obj_type != "Actor":
                s = 4
                for hx, hy in [(bx, by), (bx, ey), (ex, by), (ex, ey)]:
                    self.canvas.create_rectangle(
                        hx - s,
                        hy - s,
                        hx + s,
                        hy + s,
                        outline="red",
                        fill="white",
                    )

    def draw_connection(
        self, a: SysMLObject, b: SysMLObject, conn: DiagramConnection, selected: bool = False
    ):
        axc, ayc = a.x * self.zoom, a.y * self.zoom
        bxc, byc = b.x * self.zoom, b.y * self.zoom
        ax, ay = self.edge_point(a, bxc, byc, conn.src_pos)
        bx, by = self.edge_point(b, axc, ayc, conn.dst_pos)
        dash = ()
        label = conn.name or None
        if conn.conn_type in ("Include", "Extend"):
            dash = (4, 2)
            incl_label = f"<<{conn.conn_type.lower()}>>"
            label = f"{incl_label}\n{label}" if label else incl_label
        elif conn.conn_type in ("Generalize", "Generalization", "Communication Path"):
            dash = (2, 2)
        src_flow = a.properties.get("flow") if a.obj_type == "Port" else None
        dst_flow = b.properties.get("flow") if b.obj_type == "Port" else None
        points = [(ax, ay)]
        if conn.style == "Squared":
            if conn.points:
                mx = conn.points[0][0] * self.zoom
            else:
                mx = (ax + bx) / 2
            points.extend([(mx, ay), (mx, by)])
        elif conn.style == "Custom":
            for px, py in conn.points:
                x = px * self.zoom
                y = py * self.zoom
                last = points[-1]
                points.extend([(x, last[1]), (x, y)])
        points.append((bx, by))
        flat = [coord for pt in points for coord in pt]
        color = "red" if selected else "black"
        width = 2 if selected else 1
        arrow_style = tk.NONE
        open_arrow = conn.conn_type in ("Include", "Extend")
        diamond_src = conn.conn_type in ("Aggregation", "Composite Aggregation")
        filled_diamond = conn.conn_type == "Composite Aggregation"
        forward = conn.arrow in ("forward", "both")
        backward = conn.arrow in ("backward", "both")
        mid_forward = forward
        mid_backward = backward
        if conn.conn_type == "Connector" and (src_flow or dst_flow):
            arrow_style = tk.NONE
            conn.mid_arrow = True
            if src_flow and dst_flow:
                dir_a = a.properties.get("direction", "out").lower()
                dir_b = b.properties.get("direction", "out").lower()
                if dir_a == "out":
                    label = src_flow
                    mid_forward, mid_backward = True, False
                elif dir_b == "out":
                    label = dst_flow
                    mid_forward, mid_backward = False, True
                else:
                    label = src_flow
                    mid_forward, mid_backward = True, True
            elif src_flow:
                label = src_flow
                dir_attr = a.properties.get("direction", "out")
                if dir_attr == "in":
                    mid_forward, mid_backward = False, True
                elif dir_attr == "out":
                    mid_forward, mid_backward = True, False
                else:
                    mid_forward, mid_backward = True, True
            else:
                label = dst_flow
                dir_attr = b.properties.get("direction", "out")
                if dir_attr == "in":
                    mid_forward, mid_backward = True, False
                elif dir_attr == "out":
                    mid_forward, mid_backward = False, True
                else:
                    mid_forward, mid_backward = True, True
        self.canvas.create_line(
            *flat,
            arrow=arrow_style,
            dash=dash,
            fill=color,
            width=width,
            tags="connection",
        )
        if open_arrow:
            if forward:
                self._draw_open_arrow(
                    points[-2], points[-1], color=color, width=width, tags="connection"
                )
            if backward:
                self._draw_open_arrow(
                    points[1], points[0], color=color, width=width, tags="connection"
                )
        elif conn.conn_type in ("Generalize", "Generalization"):
            # SysML uses an open triangular arrow head for generalization
            # relationships. Use the open arrow drawing helper so the arrow
            # interior matches the canvas background (typically white).
            if forward:
                self._draw_open_arrow(
                    points[-2], points[-1], color=color, width=width, tags="connection"
                )
            if backward:
                self._draw_filled_arrow(
                    points[1], points[0], color=color, width=width, tags="connection"
                )
        elif diamond_src:
            if filled_diamond:
                self._draw_filled_diamond(
                    points[1], points[0], color=color, width=width, tags="connection"
                )
            else:
                self._draw_open_diamond(
                    points[1], points[0], color=color, width=width, tags="connection"
                )
        else:
            if forward:
                self._draw_filled_arrow(
                    points[-2], points[-1], color=color, width=width, tags="connection"
                )
            if backward:
                self._draw_filled_arrow(
                    points[1], points[0], color=color, width=width, tags="connection"
                )
        flow_port = None
        flow_name = ""
        if a.obj_type == "Port" and a.properties.get("flow"):
            flow_port = a
            flow_name = a.properties.get("flow", "")
        elif b.obj_type == "Port" and b.properties.get("flow"):
            flow_port = b
            flow_name = b.properties.get("flow", "")

        if conn.mid_arrow or flow_port:
            mid_idx = len(points) // 2
            if mid_idx > 0:
                mstart = points[mid_idx - 1]
                mend = points[mid_idx]
                if flow_port:
                    direction = flow_port.properties.get("direction", "")
                    if flow_port is b:
                        direction = "in" if direction == "out" else "out" if direction == "in" else direction
                    if direction == "inout":
                        self._draw_center_triangle(
                            mstart, mend, color=color, width=width, tags="connection"
                        )
                        self._draw_center_triangle(
                            mend, mstart, color=color, width=width, tags="connection"
                        )
                    elif direction == "in":
                        self._draw_center_triangle(
                            mend, mstart, color=color, width=width, tags="connection"
                        )
                    else:
                        self._draw_center_triangle(
                            mstart, mend, color=color, width=width, tags="connection"
                        )
                    mx = (mstart[0] + mend[0]) / 2
                    my = (mstart[1] + mend[1]) / 2
                    self.canvas.create_text(
                        mx,
                        my - 10 * self.zoom,
                        text=flow_name,
                        font=self.font,
                        tags="connection",
                    )
                else:
                    if mid_forward or not mid_backward:
                        self._draw_center_triangle(
                            mstart, mend, color=color, width=width, tags="connection"
                        )
                    if mid_backward:
                        self._draw_center_triangle(
                            mend, mstart, color=color, width=width, tags="connection"
                        )
        if selected:
            if conn.style == "Custom":
                for px, py in conn.points:
                    hx = px * self.zoom
                    hy = py * self.zoom
                    s = 3
                    self.canvas.create_rectangle(
                    hx - s,
                    hy - s,
                    hx + s,
                    hy + s,
                    outline="red",
                    fill="white",
                    tags="connection",
                )
            elif conn.style == "Squared":
                if conn.points:
                    mx = conn.points[0][0] * self.zoom
                else:
                    mx = (ax + bx) / 2
                hy = (ay + by) / 2
                s = 3
                self.canvas.create_rectangle(
                    mx - s,
                    hy - s,
                    mx + s,
                    hy + s,
                    outline="red",
                    fill="white",
                    tags="connection",
                )
            # draw endpoint handles
            for hx, hy in [(ax, ay), (bx, by)]:
                s = 3
                self.canvas.create_rectangle(
                    hx - s,
                    hy - s,
                    hx + s,
                    hy + s,
                    outline="red",
                    fill="white",
                    tags="connection",
                )
        if conn.multiplicity and conn.conn_type in ("Aggregation", "Composite Aggregation"):
            end_x, end_y = points[-1]
            prev_x, prev_y = points[-2]
            dx = prev_x - end_x
            dy = prev_y - end_y
            length = math.hypot(dx, dy)
            if length:
                offset = 15 * self.zoom
                mx = end_x + dx / length * offset
                my = end_y + dy / length * offset
            else:
                mx, my = end_x, end_y
            self.canvas.create_text(
                mx,
                my - 10 * self.zoom,
                text=conn.multiplicity,
                font=self.font,
                tags="connection",
            )
        if label:
            mx, my = (ax + bx) / 2, (ay + by) / 2
            self.canvas.create_text(
                mx,
                my - 10 * self.zoom,
                text=label,
                font=self.font,
                tags="connection",
            )

    def get_object(self, oid: int) -> SysMLObject | None:
        for o in self.objects:
            if o.obj_id == oid:
                return o
        return None

    def get_ibd_boundary(self) -> SysMLObject | None:
        """Return the Block Boundary object if present."""
        for o in self.objects:
            if o.obj_type == "Block Boundary":
                return o
        return None

    def _object_within(self, obj: SysMLObject, boundary: SysMLObject) -> bool:
        left = boundary.x - boundary.width / 2
        right = boundary.x + boundary.width / 2
        top = boundary.y - boundary.height / 2
        bottom = boundary.y + boundary.height / 2
        ox = obj.x
        oy = obj.y
        return left <= ox <= right and top <= oy <= bottom

    def find_boundary_for_obj(self, obj: SysMLObject) -> SysMLObject | None:
        for b in self.objects:
            if b.obj_type == "System Boundary" and self._object_within(obj, b):
                return b
        return None

    def _update_drag_selection(self, x: float, y: float) -> None:
        if not self.select_rect_start:
            return
        x0, y0 = self.select_rect_start
        left, right = sorted([x0, x])
        top, bottom = sorted([y0, y])
        selected: list[SysMLObject] = []
        for obj in self.objects:
            ox = obj.x * self.zoom
            oy = obj.y * self.zoom
            w = obj.width * self.zoom / 2
            h = obj.height * self.zoom / 2
            if left <= ox - w and ox + w <= right and top <= oy - h and oy + h <= bottom:
                selected.append(obj)
        self.selected_objs = selected
        self.selected_obj = selected[0] if len(selected) == 1 else None
        self.redraw()
        self.update_property_view()

    # ------------------------------------------------------------
    # Clipboard operations
    # ------------------------------------------------------------
    def copy_selected(self, _event=None):
        if self.selected_obj:
            import copy

            self.clipboard = copy.deepcopy(self.selected_obj)

    def cut_selected(self, _event=None):
        if self.selected_obj:
            import copy

            self.clipboard = copy.deepcopy(self.selected_obj)
            self.remove_object(self.selected_obj)
            self.selected_obj = None
            self._sync_to_repository()
            self.redraw()
            self.update_property_view()

    def paste_selected(self, _event=None):
        if self.clipboard:
            import copy

            new_obj = copy.deepcopy(self.clipboard)
            new_obj.obj_id = _get_next_id()
            new_obj.x += 20
            new_obj.y += 20
            if new_obj.obj_type == "System Boundary":
                self.objects.insert(0, new_obj)
            else:
                self.objects.append(new_obj)
            self.sort_objects()
            diag = self.repo.diagrams.get(self.diagram_id)
            if diag and new_obj.element_id and new_obj.element_id not in diag.elements:
                diag.elements.append(new_obj.element_id)
            self.selected_obj = new_obj
            self._sync_to_repository()
            self.redraw()
            self.update_property_view()

    def delete_selected(self, _event=None):
        if self.selected_objs:
            for obj in list(self.selected_objs):
                self.remove_object(obj)
            self.selected_objs = []
            self.selected_obj = None
            self._sync_to_repository()
            self.redraw()
            self.update_property_view()
            return
        if self.selected_conn:
            if self.selected_conn in self.connections:
                src_elem = self.get_object(self.selected_conn.src)
                dst_elem = self.get_object(self.selected_conn.dst)
                if (
                    self.selected_conn.conn_type == "Generalization"
                    and src_elem
                    and dst_elem
                ):
                    msg = (
                        "Removing this inheritance will delete all inherited parts, "
                        "properties and attributes. Continue?"
                    )
                    if not messagebox.askyesno("Remove Inheritance", msg):
                        return
                elif self.selected_conn.conn_type in (
                    "Aggregation",
                    "Composite Aggregation",
                ):
                    msg = "Delete aggregation and its part?"
                    if not messagebox.askyesno("Remove Aggregation", msg):
                        return
                self.connections.remove(self.selected_conn)
                # remove matching repository relationship
                if src_elem and dst_elem and src_elem.element_id and dst_elem.element_id:
                    for rel in list(self.repo.relationships):
                        if (
                            rel.source == src_elem.element_id
                            and rel.target == dst_elem.element_id
                            and rel.rel_type == self.selected_conn.conn_type
                        ):
                            self.repo.relationships.remove(rel)
                            diag = self.repo.diagrams.get(self.diagram_id)
                            if diag and rel.rel_id in diag.relationships:
                                diag.relationships.remove(rel.rel_id)
                            if self.selected_conn.conn_type == "Generalization":
                                remove_inherited_block_properties(
                                    self.repo, src_elem.element_id, dst_elem.element_id
                                )
                                inherit_block_properties(self.repo, src_elem.element_id)
                            elif self.selected_conn.conn_type in ("Aggregation", "Composite Aggregation"):
                                remove_aggregation_part(
                                    self.repo,
                                    src_elem.element_id,
                                    dst_elem.element_id,
                                    remove_object=self.selected_conn.conn_type == "Composite Aggregation",
                                    app=getattr(self, "app", None),
                                )
                            break
                self.selected_conn = None
                self._sync_to_repository()
                self.redraw()
                self.update_property_view()

    def remove_object(self, obj: SysMLObject) -> None:
        if getattr(obj, "locked", False):
            return
        removed_ids = {obj.obj_id}
        if obj in self.objects:
            self.objects.remove(obj)
        if obj.obj_type == "Part":
            before = {o.obj_id for o in self.objects}
            remove_orphan_ports(self.objects)
            removed_ids.update(before - {o.obj_id for o in self.objects})
        self.connections = [
            c for c in self.connections if c.src not in removed_ids and c.dst not in removed_ids
        ]
        diag = self.repo.diagrams.get(self.diagram_id)
        if diag and obj.element_id in diag.elements:
            diag.elements.remove(obj.element_id)

        prev_parts = None
        block_id = None
        if obj.obj_type == "Part" and diag:
            block_id = getattr(diag, "father", None) or next(
                (eid for eid, did in self.repo.element_diagrams.items() if did == self.diagram_id),
                None,
            )
            if block_id and block_id in self.repo.elements:
                block = self.repo.elements[block_id]
                prev_parts = block.properties.get("partProperties")

        self._sync_to_repository()

        if prev_parts is not None and block_id and block_id in self.repo.elements:
            block = self.repo.elements[block_id]
            if prev_parts:
                block.properties["partProperties"] = prev_parts
            else:
                block.properties.pop("partProperties", None)
            for d in self.repo.diagrams.values():
                for o in getattr(d, "objects", []):
                    if o.get("element_id") == block_id:
                        if prev_parts:
                            o.setdefault("properties", {})["partProperties"] = prev_parts
                        else:
                            o.setdefault("properties", {}).pop("partProperties", None)

    # ------------------------------------------------------------
    # Part removal helpers
    # ------------------------------------------------------------
    def remove_part_diagram(self, obj: SysMLObject) -> None:
        """Remove *obj* from the current diagram but keep it in the model."""
        if obj.obj_type != "Part":
            return
        obj.hidden = True
        self.selected_obj = None
        self._sync_to_repository()
        self.redraw()
        self.update_property_view()

    def remove_part_model(self, obj: SysMLObject) -> None:
        """Remove *obj* from the repository and all diagrams."""
        if obj.obj_type != "Part":
            return
        self.remove_object(obj)
        part_id = obj.element_id
        repo = self.repo
        # remove from other diagrams
        for diag in repo.diagrams.values():
            diag.objects = [o for o in getattr(diag, "objects", []) if o.get("element_id") != part_id]
            if part_id in getattr(diag, "elements", []):
                diag.elements.remove(part_id)
        # update any open windows
        app = getattr(self, "app", None)
        if app:
            for win in getattr(app, "ibd_windows", []):
                win.objects = [o for o in win.objects if o.element_id != part_id]
                remove_orphan_ports(win.objects)
                win.redraw()
                win._sync_to_repository()
        # update block properties
        diag = repo.diagrams.get(self.diagram_id)
        block_id = getattr(diag, "father", None) or next((eid for eid, did in repo.element_diagrams.items() if did == self.diagram_id), None)
        name = ""
        elem = repo.elements.get(part_id)
        if elem:
            name = elem.name or elem.properties.get("component", "")
            def_id = elem.properties.get("definition")
            if not name and def_id and def_id in repo.elements:
                name = repo.elements[def_id].name or def_id
        if block_id and name and block_id in repo.elements:
            block = repo.elements[block_id]
            parts = [p.strip() for p in block.properties.get("partProperties", "").split(",") if p.strip()]
            parts = [p for p in parts if p.split("[")[0].strip() != name]
            if parts:
                block.properties["partProperties"] = ", ".join(parts)
            else:
                block.properties.pop("partProperties", None)
            for d in repo.diagrams.values():
                for o in getattr(d, "objects", []):
                    if o.get("element_id") == block_id:
                        if parts:
                            o.setdefault("properties", {})["partProperties"] = ", ".join(parts)
                        else:
                            o.setdefault("properties", {}).pop("partProperties", None)
        repo.delete_element(part_id)
        self._sync_to_repository()
        self.redraw()
        self.update_property_view()

    def _sync_to_repository(self) -> None:
        """Persist current objects and connections back to the repository."""
        diag = self.repo.diagrams.get(self.diagram_id)
        if diag:
            diag.objects = [obj.__dict__ for obj in self.objects]
            diag.connections = [conn.__dict__ for conn in self.connections]
            update_block_parts_from_ibd(self.repo, diag)
            self.repo.touch_diagram(self.diagram_id)
            _sync_block_parts_from_ibd(self.repo, self.diagram_id)

    def refresh_from_repository(self, _event=None) -> None:
        """Reload diagram objects from the repository and redraw."""
        diag = self.repo.diagrams.get(self.diagram_id)
        if not diag:
            return
        self.objects = []
        for data in getattr(diag, "objects", []):
            if "requirements" not in data:
                data["requirements"] = []
            obj = SysMLObject(**data)
            if obj.obj_type == "Part":
                asil = calculate_allocated_asil(obj.requirements)
                obj.properties.setdefault("asil", asil)
                if obj.element_id and obj.element_id in self.repo.elements:
                    self.repo.elements[obj.element_id].properties.setdefault(
                        "asil", asil
                    )
            self.objects.append(obj)
        self.sort_objects()
        self.connections = [
            DiagramConnection(**data) for data in getattr(diag, "connections", [])
        ]
        if self.objects:
            global _next_obj_id
            _next_obj_id = max(o.obj_id for o in self.objects) + 1
        self.redraw()
        self.update_property_view()

    def on_close(self):
        self._sync_to_repository()
        self.destroy()


class SysMLObjectDialog(simpledialog.Dialog):
    """Simple dialog for editing AutoML object properties."""

    def __init__(self, master, obj: SysMLObject):
        if not hasattr(obj, "requirements"):
            obj.requirements = []
        self.obj = obj
        super().__init__(master, title=f"Edit {obj.obj_type}")

    class SelectRequirementsDialog(simpledialog.Dialog):
        def __init__(self, parent, title="Select Requirements"):
            self.selected_vars = {}
            super().__init__(parent, title=title)

        def body(self, master):
            ttk.Label(master, text="Select requirements:").pack(padx=5, pady=5)
            container = ttk.Frame(master)
            container.pack(fill=tk.BOTH, expand=True)
            canvas = tk.Canvas(container, borderwidth=0)
            scrollbar = ttk.Scrollbar(container, orient="vertical", command=canvas.yview)
            self.check_frame = ttk.Frame(canvas)
            self.check_frame.bind(
                "<Configure>", lambda e: canvas.configure(scrollregion=canvas.bbox("all"))
            )
            canvas.create_window((0, 0), window=self.check_frame, anchor="nw")
            canvas.configure(yscrollcommand=scrollbar.set)
            canvas.pack(side="left", fill="both", expand=True)
            scrollbar.pack(side="right", fill="y")
            for req_id, req in global_requirements.items():
                var = tk.BooleanVar(value=False)
                self.selected_vars[req_id] = var
                text = f"[{req['id']}] {req['text']}"
                ttk.Checkbutton(self.check_frame, text=text, variable=var).pack(
                    anchor="w", padx=2, pady=2
                )
            return self.check_frame

        def apply(self):
            self.result = [rid for rid, var in self.selected_vars.items() if var.get()]

    class SelectComponentsDialog(simpledialog.Dialog):
        """Dialog to choose which components should become parts."""

        def __init__(self, parent, components):
            self.components = components
            self.selected = {}
            super().__init__(parent, title="Select Components")

        def body(self, master):
            ttk.Label(master, text="Select components:").pack(padx=5, pady=5)
            frame = ttk.Frame(master)
            frame.pack(fill=tk.BOTH, expand=True)
            canvas = tk.Canvas(frame, borderwidth=0)
            scrollbar = ttk.Scrollbar(frame, orient="vertical", command=canvas.yview)
            self.check_frame = ttk.Frame(canvas)
            self.check_frame.bind(
                "<Configure>", lambda e: canvas.configure(scrollregion=canvas.bbox("all"))
            )
            canvas.create_window((0, 0), window=self.check_frame, anchor="nw")
            canvas.configure(yscrollcommand=scrollbar.set)
            canvas.pack(side="left", fill="both", expand=True)
            scrollbar.pack(side="right", fill="y")
            for comp in self.components:
                var = tk.BooleanVar(value=True)
                self.selected[comp] = var
                ttk.Checkbutton(self.check_frame, text=comp.name, variable=var).pack(
                    anchor="w", padx=2, pady=2
                )
            return self.check_frame

        def apply(self):
            self.result = [c for c, var in self.selected.items() if var.get()]

    class SelectNamesDialog(simpledialog.Dialog):
        """Dialog to choose which part names should be added."""

        def __init__(self, parent, names, title="Select Parts"):
            self.names = names
            self.selected = {}
            super().__init__(parent, title=title)

        def body(self, master):
            ttk.Label(master, text="Select parts:").pack(padx=5, pady=5)
            frame = ttk.Frame(master)
            frame.pack(fill=tk.BOTH, expand=True)
            canvas = tk.Canvas(frame, borderwidth=0)
            scrollbar = ttk.Scrollbar(frame, orient="vertical", command=canvas.yview)
            self.check_frame = ttk.Frame(canvas)
            self.check_frame.bind(
                "<Configure>", lambda e: canvas.configure(scrollregion=canvas.bbox("all"))
            )
            canvas.create_window((0, 0), window=self.check_frame, anchor="nw")
            canvas.configure(yscrollcommand=scrollbar.set)
            canvas.pack(side="left", fill="both", expand=True)
            scrollbar.pack(side="right", fill="y")
            for name in self.names:
                var = tk.BooleanVar(value=True)
                self.selected[name] = var
                ttk.Checkbutton(self.check_frame, text=name, variable=var).pack(
                    anchor="w", padx=2, pady=2
                )
            return self.check_frame

        def apply(self):
            self.result = [n for n, var in self.selected.items() if var.get()]

    class ManagePartsDialog(simpledialog.Dialog):
        """Dialog to toggle visibility of contained parts."""

        def __init__(self, parent, names, visible, hidden):
            self.names = names
            self.visible = visible
            self.hidden = hidden
            self.selected = {}
            super().__init__(parent, title="Add Contained Parts")

        def body(self, master):
            ttk.Label(master, text="Select parts to show:").pack(padx=5, pady=5)
            frame = ttk.Frame(master)
            frame.pack(fill=tk.BOTH, expand=True)
            canvas = tk.Canvas(frame, borderwidth=0)
            scrollbar = ttk.Scrollbar(frame, orient="vertical", command=canvas.yview)
            self.check_frame = ttk.Frame(canvas)
            self.check_frame.bind(
                "<Configure>", lambda e: canvas.configure(scrollregion=canvas.bbox("all"))
            )
            canvas.create_window((0, 0), window=self.check_frame, anchor="nw")
            canvas.configure(yscrollcommand=scrollbar.set)
            canvas.pack(side="left", fill="both", expand=True)
            scrollbar.pack(side="right", fill="y")
            for name in self.names:
                var = tk.BooleanVar(value=name in self.visible)
                self.selected[name] = var
                ttk.Checkbutton(self.check_frame, text=name, variable=var).pack(
                    anchor="w", padx=2, pady=2
                )
            return self.check_frame

        def apply(self):
            self.result = [n for n, var in self.selected.items() if var.get()]

    def body(self, master):
        # Disable window resizing so the layout remains consistent
        self.resizable(False, False)

        # Use a notebook to keep the dialog compact by grouping fields
        self.nb = ttk.Notebook(master)
        self.nb.grid(row=0, column=0, columnspan=3, sticky="nsew")

        gen_frame = ttk.Frame(self.nb)
        prop_frame = ttk.Frame(self.nb)
        rel_frame = ttk.Frame(self.nb)
        link_frame = ttk.Frame(self.nb)
        req_frame = ttk.Frame(self.nb)

        self.nb.add(gen_frame, text="General")
        self.nb.add(prop_frame, text="Properties")
        self.nb.add(rel_frame, text="Reliability")
        self.nb.add(link_frame, text="Links")
        self.nb.add(req_frame, text="Requirements")

        gen_row = 0
        ttk.Label(gen_frame, text="Name:").grid(row=gen_row, column=0, sticky="e", padx=4, pady=4)
        self.name_var = tk.StringVar(value=self.obj.properties.get("name", ""))
        ttk.Entry(gen_frame, textvariable=self.name_var).grid(row=gen_row, column=1, padx=4, pady=4)
        gen_row += 1
        ttk.Label(gen_frame, text="Width:").grid(row=gen_row, column=0, sticky="e", padx=4, pady=2)
        self.width_var = tk.StringVar(value=str(self.obj.width))
        width_state = (
            "readonly"
            if self.obj.obj_type in ("Initial", "Final", "Actor", "Decision", "Merge")
            else "normal"
        )
        ttk.Entry(gen_frame, textvariable=self.width_var, state=width_state).grid(
            row=gen_row, column=1, padx=4, pady=2
        )
        gen_row += 1
        if self.obj.obj_type not in ("Fork", "Join"):
            ttk.Label(gen_frame, text="Height:").grid(
                row=gen_row, column=0, sticky="e", padx=4, pady=2
            )
            self.height_var = tk.StringVar(value=str(self.obj.height))
            height_state = (
                "readonly"
                if self.obj.obj_type
                in ("Initial", "Final", "Actor", "Decision", "Merge")
                else "normal"
            )
            ttk.Entry(gen_frame, textvariable=self.height_var, state=height_state).grid(
                row=gen_row, column=1, padx=4, pady=2
            )
            gen_row += 1
        else:
            self.height_var = tk.StringVar(value=str(self.obj.height))
        self.entries = {}
        self.listboxes = {}
        self._operations: List[OperationDefinition] = []
        self._behaviors: List[BehaviorAssignment] = []
        prop_row = 0
        rel_row = 0
        if self.obj.obj_type == "Part":
            self.obj.properties.setdefault("asil", calculate_allocated_asil(self.obj.requirements))
        key = f"{self.obj.obj_type.replace(' ', '')}Usage"
        if key not in SYSML_PROPERTIES and self.obj.obj_type == "Block Boundary":
            key = "BlockUsage"
        list_props = {
            "ports",
            "operations",
            "behaviors",
            "failureModes",
        }
        editable_list_props = {"ports"}
        if self.obj.obj_type != "Block":
            list_props.add("partProperties")
            editable_list_props.add("partProperties")
        reliability_props = {
            "analysis",
            "component",
            "fit",
            "qualification",
            "failureModes",
            "asil",
        }
        app = getattr(self.master, "app", None)
        props = SYSML_PROPERTIES.get(key, [])
        if self.obj.obj_type == "Block":
            props = [p for p in props if p != "partProperties"]
        for prop in props:
            frame = rel_frame if prop in reliability_props else prop_frame
            row = rel_row if prop in reliability_props else prop_row
            ttk.Label(frame, text=f"{prop}:").grid(row=row, column=0, sticky="e", padx=4, pady=2)
            if prop == "operations":
                lb = tk.Listbox(frame, height=4)
                self._operations = parse_operations(self.obj.properties.get(prop, ""))
                for op in self._operations:
                    lb.insert(tk.END, format_operation(op))
                lb.grid(row=row, column=1, padx=4, pady=2, sticky="we")
                btnf = ttk.Frame(frame)
                btnf.grid(row=row, column=2, padx=2)
                ttk.Button(btnf, text="Add", command=self.add_operation).pack(side=tk.TOP)
                ttk.Button(btnf, text="Edit", command=self.edit_operation).pack(side=tk.TOP)
                ttk.Button(btnf, text="Remove", command=self.remove_operation).pack(side=tk.TOP)
                self.listboxes[prop] = lb
            elif prop == "behaviors":
                lb = tk.Listbox(frame, height=4)
                self._behaviors = parse_behaviors(self.obj.properties.get(prop, ""))
                repo = SysMLRepository.get_instance()
                for beh in self._behaviors:
                    name = repo.diagrams.get(beh.diagram)
                    label = f"{beh.operation} -> {name.name if name else beh.diagram}"
                    lb.insert(tk.END, label)
                lb.grid(row=row, column=1, padx=4, pady=2, sticky="we")
                btnf = ttk.Frame(frame)
                btnf.grid(row=row, column=2, padx=2)
                ttk.Button(btnf, text="Add", command=self.add_behavior).pack(side=tk.TOP)
                ttk.Button(btnf, text="Edit", command=self.edit_behavior).pack(side=tk.TOP)
                ttk.Button(btnf, text="Remove", command=self.remove_behavior).pack(side=tk.TOP)
                self.listboxes[prop] = lb
            elif prop in list_props:
                lb = tk.Listbox(frame, height=4)
                items = [
                    p.strip() for p in self.obj.properties.get(prop, "").split(",") if p.strip()
                ]
                for it in items:
                    lb.insert(tk.END, it)
                lb.grid(row=row, column=1, padx=4, pady=2, sticky="we")
                btnf = ttk.Frame(frame)
                btnf.grid(row=row, column=2, padx=2)
                if prop == "ports":
                    ttk.Button(btnf, text="Add", command=self.add_port).pack(side=tk.TOP)
                else:
                    ttk.Button(
                        btnf, text="Add", command=lambda p=prop: self.add_list_item(p)
                    ).pack(side=tk.TOP)
                if prop in editable_list_props:
                    if prop == "ports":
                        ttk.Button(btnf, text="Edit", command=self.edit_port).pack(side=tk.TOP)
                    else:
                        ttk.Button(
                            btnf, text="Edit", command=lambda p=prop: self.edit_list_item(p)
                        ).pack(side=tk.TOP)
                ttk.Button(
                    btnf, text="Remove", command=lambda p=prop: self.remove_list_item(p)
                ).pack(side=tk.TOP)
                self.listboxes[prop] = lb
            elif prop == "direction":
                var = tk.StringVar(value=self.obj.properties.get(prop, "in"))
                conns = [
                    c
                    for c in self.master.connections
                    if c.conn_type == "Connector" and self.obj.obj_id in (c.src, c.dst)
                ]
                state = "readonly" if conns else "normal"
                ttk.Combobox(
                    frame,
                    textvariable=var,
                    values=["in", "out", "inout"],
                    state=state,
                ).grid(row=row, column=1, padx=4, pady=2)
                self.entries[prop] = var
            elif self.obj.obj_type == "Use Case" and prop == "useCaseDefinition":
                repo = SysMLRepository.get_instance()
                diags = [
                    d
                    for d in repo.diagrams.values()
                    if d.diag_type == "Use Case Diagram" and d.diag_id != self.master.diagram_id
                ]
                idmap = {d.name or d.diag_id: d.diag_id for d in diags}
                self.ucdef_map = idmap
                cur_id = self.obj.properties.get(prop, "")
                cur_name = next((n for n, i in idmap.items() if i == cur_id), "")
                var = tk.StringVar(value=cur_name)
                ttk.Combobox(frame, textvariable=var, values=list(idmap.keys())).grid(
                    row=row, column=1, padx=4, pady=2
                )
                self.entries[prop] = var
            elif self.obj.obj_type == "Use Case" and prop == "includedUseCase":
                repo = SysMLRepository.get_instance()
                targets = [
                    repo.elements[t].name or t
                    for rel in repo.relationships
                    if rel.rel_type == "Include" and rel.source == self.obj.element_id
                    if (t := rel.target) in repo.elements
                ]
                ttk.Label(frame, text=", ".join(targets)).grid(
                    row=row, column=1, sticky="w", padx=4, pady=2
                )
            elif prop == "analysis" and app:
                analyses = getattr(app, "reliability_analyses", [])
                names = [ra.name for ra in analyses]
                var = tk.StringVar(value=self.obj.properties.get(prop, ""))
                cb = ttk.Combobox(frame, textvariable=var, values=names, state="readonly")
                cb.grid(row=row, column=1, padx=4, pady=2)
                self.entries[prop] = var
                self._analysis_map = {ra.name: ra for ra in analyses}

                def sync_analysis(_):
                    name = var.get()
                    ra = self._analysis_map.get(name)
                    if not ra:
                        return
                    if "fit" in self.entries:
                        self.entries["fit"].set(f"{ra.total_fit:.2f}")
                    else:
                        self.obj.properties["fit"] = f"{ra.total_fit:.2f}"
                    # update part list preview from analysis BOM
                    names = [c.name for c in ra.components]
                    joined = ", ".join(names)
                    if "partProperties" in self.listboxes:
                        lb = self.listboxes["partProperties"]
                        lb.delete(0, tk.END)
                        for n in names:
                            lb.insert(tk.END, n)
                    else:
                        self.obj.properties["partProperties"] = joined

                cb.bind("<<ComboboxSelected>>", sync_analysis)
            elif prop == "component" and app:
                comps = [
                    c
                    for ra in getattr(app, "reliability_analyses", [])
                    for c in ra.components
                    if c.comp_type != "circuit"
                ]
                comps.extend(
                    c
                    for c in getattr(app, "reliability_components", [])
                    if c.comp_type != "circuit"
                )
                names = list({c.name for c in comps})
                var = tk.StringVar(value=self.obj.properties.get(prop, ""))
                cb = ttk.Combobox(frame, textvariable=var, values=names, state="readonly")
                cb.grid(row=row, column=1, padx=4, pady=2)
                self.entries[prop] = var
                self._comp_map = {c.name: c for c in comps}

                def sync_component(_):
                    name = var.get()
                    comp = self._comp_map.get(name)
                    if not comp:
                        return
                    if "fit" in self.entries:
                        self.entries["fit"].set(f"{comp.fit:.2f}")
                    else:
                        self.obj.properties["fit"] = f"{comp.fit:.2f}"
                    if "qualification" in self.entries:
                        self.entries["qualification"].set(comp.qualification)
                    else:
                        self.obj.properties["qualification"] = comp.qualification
                    modes = self._get_failure_modes(app, comp.name)
                    if "failureModes" in self.entries:
                        self.entries["failureModes"].set(modes)
                    else:
                        self.obj.properties["failureModes"] = modes

                cb.bind("<<ComboboxSelected>>", sync_component)
            else:
                var = tk.StringVar(value=self.obj.properties.get(prop, ""))
                state = "normal"
                if self.obj.obj_type == "Block" and prop in ("fit", "qualification"):
                    state = "readonly"
                if self.obj.obj_type == "Part" and prop == "asil":
                    state = "readonly"
                ttk.Entry(frame, textvariable=var, state=state).grid(
                    row=row, column=1, padx=4, pady=2
                )
                self.entries[prop] = var
            if prop in reliability_props:
                rel_row += 1
            else:
                prop_row += 1

        # Display inherited reliability values only for Blocks
        if self.obj.obj_type == "Block":
            for prop in ("fit", "qualification"):
                if prop not in self.entries and self.obj.properties.get(prop, ""):
                    ttk.Label(rel_frame, text=f"{prop}:").grid(
                        row=rel_row, column=0, sticky="e", padx=4, pady=2
                    )
                    var = tk.StringVar(value=self.obj.properties.get(prop, ""))
                    ttk.Entry(rel_frame, textvariable=var, state="readonly").grid(
                        row=rel_row, column=1, padx=4, pady=2
                    )
                    self.entries[prop] = var
                    rel_row += 1

        repo = SysMLRepository.get_instance()
        link_row = 0
        if self.obj.obj_type == "Block":
            diags = [d for d in repo.diagrams.values() if d.diag_type == "Internal Block Diagram"]
            ids = {d.name or d.diag_id: d.diag_id for d in diags}
            ttk.Label(link_frame, text="Internal Block Diagram:").grid(
                row=link_row, column=0, sticky="e", padx=4, pady=2
            )
            self.diag_map = ids
            cur_id = repo.get_linked_diagram(self.obj.element_id)
            cur_name = next((n for n, i in ids.items() if i == cur_id), "")
            self.diagram_var = tk.StringVar(value=cur_name)
            ttk.Combobox(link_frame, textvariable=self.diagram_var, values=list(ids.keys())).grid(
                row=link_row, column=1, padx=4, pady=2
            )
            link_row += 1
        elif self.obj.obj_type == "Use Case":
            diagrams = [d for d in repo.diagrams.values() if d.diag_type == "Activity Diagram"]
            self.behavior_map = {d.name or d.diag_id: d.diag_id for d in diagrams}
            ttk.Label(link_frame, text="Behavior Diagram:").grid(
                row=link_row, column=0, sticky="e", padx=4, pady=2
            )
            cur_id = repo.get_linked_diagram(self.obj.element_id)
            cur_name = next((n for n, i in self.behavior_map.items() if i == cur_id), "")
            self.behavior_var = tk.StringVar(value=cur_name)
            ttk.Combobox(
                link_frame, textvariable=self.behavior_var, values=list(self.behavior_map.keys())
            ).grid(row=link_row, column=1, padx=4, pady=2)
            link_row += 1
        elif self.obj.obj_type in ("Action Usage", "Action"):
            diagrams = [d for d in repo.diagrams.values() if d.diag_type == "Activity Diagram"]
            self.behavior_map = {d.name or d.diag_id: d.diag_id for d in diagrams}
            ttk.Label(link_frame, text="Behavior Diagram:").grid(
                row=link_row, column=0, sticky="e", padx=4, pady=2
            )
            cur_id = repo.get_linked_diagram(self.obj.element_id)
            cur_name = next((n for n, i in self.behavior_map.items() if i == cur_id), "")
            self.behavior_var = tk.StringVar(value=cur_name)
            ttk.Combobox(
                link_frame, textvariable=self.behavior_var, values=list(self.behavior_map.keys())
            ).grid(row=link_row, column=1, padx=4, pady=2)
            link_row += 1
        elif self.obj.obj_type == "CallBehaviorAction":
            bdiags = [d for d in repo.diagrams.values() if d.diag_type == "Activity Diagram"]
            self.behavior_map = {d.name or d.diag_id: d.diag_id for d in bdiags}
            ttk.Label(link_frame, text="Behavior Diagram:").grid(
                row=link_row, column=0, sticky="e", padx=4, pady=2
            )
            cur_id = repo.get_linked_diagram(self.obj.element_id)
            cur_name = next((n for n, i in self.behavior_map.items() if i == cur_id), "")
            self.behavior_var = tk.StringVar(value=cur_name)
            ttk.Combobox(
                link_frame, textvariable=self.behavior_var, values=list(self.behavior_map.keys())
            ).grid(row=link_row, column=1, padx=4, pady=2)
            link_row += 1
            vdiags = [d for d in repo.diagrams.values() if d.diag_type == "Internal Block Diagram"]
            self.view_map = {d.name or d.diag_id: d.diag_id for d in vdiags}
            ttk.Label(link_frame, text="View:").grid(
                row=link_row, column=0, sticky="e", padx=4, pady=2
            )
            view_id = self.obj.properties.get("view", "")
            vname = next((n for n, i in self.view_map.items() if i == view_id), "")
            self.view_var = tk.StringVar(value=vname)
            ttk.Combobox(
                link_frame, textvariable=self.view_var, values=list(self.view_map.keys())
            ).grid(row=link_row, column=1, padx=4, pady=2)
            link_row += 1
        elif self.obj.obj_type == "Part":
            blocks = [e for e in repo.elements.values() if e.elem_type == "Block"]
            idmap = {b.name or b.elem_id: b.elem_id for b in blocks}
            ttk.Label(link_frame, text="Definition:").grid(
                row=link_row, column=0, sticky="e", padx=4, pady=2
            )
            self.def_map = idmap
            cur_id = self.obj.properties.get("definition", "")
            cur_name = next((n for n, i in idmap.items() if i == cur_id), "")
            self.def_var = tk.StringVar(value=cur_name)
            ttk.Combobox(link_frame, textvariable=self.def_var, values=list(idmap.keys())).grid(
                row=link_row, column=1, padx=4, pady=2
            )
            link_row += 1

        # Requirement allocation section
        req_row = 0
        ttk.Label(req_frame, text="Requirements:").grid(
            row=req_row, column=0, sticky="ne", padx=4, pady=2
        )
        self.req_list = tk.Listbox(req_frame, height=4)
        self.req_list.grid(row=req_row, column=1, padx=4, pady=2, sticky="we")
        btnf = ttk.Frame(req_frame)
        btnf.grid(row=req_row, column=2, padx=2)
        ttk.Button(btnf, text="Add", command=self.add_requirement).pack(side=tk.TOP)
        ttk.Button(btnf, text="Remove", command=self.remove_requirement).pack(side=tk.TOP)
        for r in self.obj.requirements:
            self.req_list.insert(tk.END, f"[{r.get('id')}] {r.get('text','')}")
        req_row += 1
        self._update_asil()

    def add_port(self):
        name = simpledialog.askstring("Port", "Name:", parent=self)
        if name:
            self.listboxes["ports"].insert(tk.END, name)

    def remove_port(self):
        sel = list(self.listboxes["ports"].curselection())
        for idx in reversed(sel):
            self.listboxes["ports"].delete(idx)

    def edit_port(self):
        lb = self.listboxes["ports"]
        sel = lb.curselection()
        if not sel:
            return
        idx = sel[0]
        cur = lb.get(idx)
        name = simpledialog.askstring("Port", "Name:", initialvalue=cur, parent=self)
        if name:
            lb.delete(idx)
            lb.insert(idx, name)

    def add_list_item(self, prop: str):
        val = simpledialog.askstring(prop, "Value:", parent=self)
        if val:
            self.listboxes[prop].insert(tk.END, val)

    def remove_list_item(self, prop: str):
        lb = self.listboxes[prop]
        sel = list(lb.curselection())
        for idx in reversed(sel):
            lb.delete(idx)

    def edit_list_item(self, prop: str):
        lb = self.listboxes[prop]
        sel = lb.curselection()
        if not sel:
            return
        idx = sel[0]
        cur = lb.get(idx)
        val = simpledialog.askstring(prop, "Value:", initialvalue=cur, parent=self)
        if val:
            lb.delete(idx)
            lb.insert(idx, val)

    class OperationDialog(simpledialog.Dialog):
        def __init__(self, parent, operation=None):
            self.operation = operation
            super().__init__(parent, title="Operation")

        def body(self, master):
            ttk.Label(master, text="Name:").grid(row=0, column=0, padx=4, pady=2, sticky="e")
            self.name_var = tk.StringVar(value=getattr(self.operation, "name", ""))
            ttk.Entry(master, textvariable=self.name_var).grid(row=0, column=1, padx=4, pady=2)
            ttk.Label(master, text="Parameters (name:type:dir)").grid(
                row=1, column=0, columnspan=2, padx=4, pady=2
            )
            self.param_text = tk.Text(master, height=4, width=30)
            if self.operation:
                lines = [f"{p.name}:{p.type}:{p.direction}" for p in self.operation.parameters]
                self.param_text.insert("1.0", "\n".join(lines))
            self.param_text.grid(row=2, column=0, columnspan=2, padx=4, pady=2)
            ttk.Label(master, text="Return type:").grid(row=3, column=0, padx=4, pady=2, sticky="e")
            self.ret_var = tk.StringVar(value=getattr(self.operation, "return_type", ""))
            ttk.Entry(master, textvariable=self.ret_var).grid(row=3, column=1, padx=4, pady=2)

        def apply(self):
            name = self.name_var.get().strip()
            params = []
            for line in self.param_text.get("1.0", tk.END).splitlines():
                line = line.strip()
                if not line:
                    continue
                parts = line.split(":")
                if len(parts) == 1:
                    params.append(OperationParameter(name=parts[0]))
                elif len(parts) == 2:
                    params.append(OperationParameter(name=parts[0], type=parts[1]))
                else:
                    params.append(
                        OperationParameter(name=parts[0], type=parts[1], direction=parts[2])
                    )
            self.result = OperationDefinition(name, params, self.ret_var.get().strip())

    class BehaviorDialog(simpledialog.Dialog):
        def __init__(self, parent, operations: list[str], diag_map: dict[str, str], assignment=None):
            self.operations = operations
            self.diag_map = diag_map
            self.assignment = assignment
            super().__init__(parent, title="Behavior")

        def body(self, master):
            ttk.Label(master, text="Operation:").grid(row=0, column=0, padx=4, pady=2, sticky="e")
            self.op_var = tk.StringVar(value=getattr(self.assignment, "operation", ""))
            ttk.Combobox(master, textvariable=self.op_var, values=self.operations, state="readonly").grid(
                row=0, column=1, padx=4, pady=2
            )
            ttk.Label(master, text="Diagram:").grid(row=1, column=0, padx=4, pady=2, sticky="e")
            cur_name = next((n for n, i in self.diag_map.items() if i == getattr(self.assignment, "diagram", "")), "")
            self.diag_var = tk.StringVar(value=cur_name)
            ttk.Combobox(master, textvariable=self.diag_var, values=list(self.diag_map.keys()), state="readonly").grid(
                row=1, column=1, padx=4, pady=2
            )

        def apply(self):
            op = self.op_var.get().strip()
            diag_id = self.diag_map.get(self.diag_var.get(), "")
            self.result = BehaviorAssignment(operation=op, diagram=diag_id)

    def add_operation(self):
        dlg = self.OperationDialog(self)
        if dlg.result:
            self._operations.append(dlg.result)
            self.listboxes["operations"].insert(tk.END, format_operation(dlg.result))

    def edit_operation(self):
        lb = self.listboxes["operations"]
        sel = lb.curselection()
        if not sel:
            return
        idx = sel[0]
        op = self._operations[idx]
        dlg = self.OperationDialog(self, op)
        if dlg.result:
            self._operations[idx] = dlg.result
            lb.delete(idx)
            lb.insert(idx, format_operation(dlg.result))

    def remove_operation(self):
        lb = self.listboxes["operations"]
        sel = list(lb.curselection())
        for idx in reversed(sel):
            lb.delete(idx)
            del self._operations[idx]

    def add_behavior(self):
        repo = SysMLRepository.get_instance()
        diagrams = [d for d in repo.diagrams.values() if d.diag_type == "Activity Diagram"]
        diag_map = {d.name or d.diag_id: d.diag_id for d in diagrams}
        ops = [op.name for op in self._operations]
        dlg = self.BehaviorDialog(self, ops, diag_map)
        if dlg.result:
            self._behaviors.append(dlg.result)
            name = repo.diagrams.get(dlg.result.diagram)
            label = f"{dlg.result.operation} -> {name.name if name else dlg.result.diagram}"
            self.listboxes["behaviors"].insert(tk.END, label)

    def edit_behavior(self):
        lb = self.listboxes["behaviors"]
        sel = lb.curselection()
        if not sel:
            return
        idx = sel[0]
        repo = SysMLRepository.get_instance()
        diagrams = [d for d in repo.diagrams.values() if d.diag_type == "Activity Diagram"]
        diag_map = {d.name or d.diag_id: d.diag_id for d in diagrams}
        ops = [op.name for op in self._operations]
        dlg = self.BehaviorDialog(self, ops, diag_map, self._behaviors[idx])
        if dlg.result:
            self._behaviors[idx] = dlg.result
            name = repo.diagrams.get(dlg.result.diagram)
            label = f"{dlg.result.operation} -> {name.name if name else dlg.result.diagram}"
            lb.delete(idx)
            lb.insert(idx, label)

    def remove_behavior(self):
        lb = self.listboxes["behaviors"]
        sel = list(lb.curselection())
        for idx in reversed(sel):
            lb.delete(idx)
            del self._behaviors[idx]

    def add_requirement(self):
        if not global_requirements:
            messagebox.showinfo("No Requirements", "No requirements defined.")
            return
        dialog = self.SelectRequirementsDialog(self)
        if dialog.result:
            for rid in dialog.result:
                req = global_requirements.get(rid)
                if req and not any(r.get("id") == rid for r in self.obj.requirements):
                    self.obj.requirements.append(req)
                    self.req_list.insert(tk.END, f"[{req['id']}] {req.get('text','')}")
        self._update_asil()

    def remove_requirement(self):
        sel = list(self.req_list.curselection())
        for idx in reversed(sel):
            del self.obj.requirements[idx]
            self.req_list.delete(idx)
        self._update_asil()

    def _update_asil(self) -> None:
        """Recompute ASIL based on allocated requirements."""
        if self.obj.obj_type != "Part":
            return
        asil = calculate_allocated_asil(self.obj.requirements)
        self.obj.properties["asil"] = asil
        if "asil" in self.entries:
            self.entries["asil"].set(asil)
        repo = SysMLRepository.get_instance()
        if self.obj.element_id and self.obj.element_id in repo.elements:
            repo.elements[self.obj.element_id].properties["asil"] = asil

    def _get_failure_modes(self, app, comp_name: str) -> str:
        """Return comma separated failure modes for a component name."""
        modes = set()
        for e in getattr(app, "fmea_entries", []):
            if getattr(e, "fmea_component", "") == comp_name:
                label = getattr(e, "description", "") or getattr(e, "user_name", "")
                if label:
                    modes.add(label)
        for fmea in getattr(app, "fmeas", []):
            for e in fmea.get("entries", []):
                if getattr(e, "fmea_component", "") == comp_name:
                    label = getattr(e, "description", "") or getattr(e, "user_name", "")
                    if label:
                        modes.add(label)
        return ", ".join(sorted(modes))

    def apply(self):
        new_name = self.name_var.get()
        self.obj.properties["name"] = new_name
        repo = SysMLRepository.get_instance()
        if self.obj.element_id and self.obj.element_id in repo.elements:
            elem = repo.elements[self.obj.element_id]
            if self.obj.obj_type in ("Block", "Block Boundary") and elem.elem_type == "Block":
                rename_block(repo, elem.elem_id, new_name)
            else:
                elem.name = new_name
        for prop, var in self.entries.items():
            self.obj.properties[prop] = var.get()
            if self.obj.element_id and self.obj.element_id in repo.elements:
                repo.elements[self.obj.element_id].properties[prop] = var.get()
        removed_parts = []
        prev_parts = []
        if (
            self.obj.element_id
            and self.obj.element_id in repo.elements
            and "partProperties" in repo.elements[self.obj.element_id].properties
        ):
            prev_parts = [
                p.strip()
                for p in repo.elements[self.obj.element_id]
                .properties.get("partProperties", "")
                .split(",")
                if p.strip()
            ]

        for prop, lb in self.listboxes.items():
            if prop == "operations":
                self.obj.properties[prop] = operations_to_json(self._operations)
                if self.obj.element_id and self.obj.element_id in repo.elements:
                    repo.elements[self.obj.element_id].properties[prop] = self.obj.properties[prop]
            elif prop == "behaviors":
                self.obj.properties[prop] = behaviors_to_json(self._behaviors)
                if self.obj.element_id and self.obj.element_id in repo.elements:
                    repo.elements[self.obj.element_id].properties[prop] = self.obj.properties[prop]
            else:
                items = [lb.get(i) for i in range(lb.size())]
                joined = ", ".join(items)
                self.obj.properties[prop] = joined
                if self.obj.element_id and self.obj.element_id in repo.elements:
                    repo.elements[self.obj.element_id].properties[prop] = joined
                if prop == "partProperties" and prev_parts:
                    prev_keys = {_part_prop_key(p) for p in prev_parts}
                    new_keys = {_part_prop_key(i) for i in items}
                    removed_parts = [p for p in prev_parts if _part_prop_key(p) not in new_keys]

        if self.obj.element_id and self.obj.element_id in repo.elements:
            elem_type = repo.elements[self.obj.element_id].elem_type
            if elem_type == "Block" and self.obj.obj_type in ("Block", "Block Boundary"):
                propagate_block_port_changes(repo, self.obj.element_id)
                propagate_block_part_changes(repo, self.obj.element_id)
                propagate_block_changes(repo, self.obj.element_id)
                app_ref = getattr(self.master, "app", None)
                added = _sync_ibd_partproperty_parts(
                    repo,
                    self.obj.element_id,
                    app=app_ref,
                    visible=True,
                )
                for data in added:
                    data["hidden"] = False
                _propagate_boundary_parts(repo, self.obj.element_id, added, app=app_ref)
                father_diag_id = repo.get_linked_diagram(self.obj.element_id)
                for diag in repo.diagrams.values():
                    if (
                        diag.diag_type == "Internal Block Diagram"
                        and getattr(diag, "father", None) == self.obj.element_id
                        and diag.diag_id != father_diag_id
                    ):
                        added_child = inherit_father_parts(repo, diag)
                        for obj in added_child:
                            if obj.get("obj_type") == "Part":
                                obj["hidden"] = False
                        if app_ref:
                            for win in getattr(app_ref, "ibd_windows", []):
                                if getattr(win, "diagram_id", None) == diag.diag_id:
                                    for obj in added_child:
                                        win.objects.append(SysMLObject(**obj))
                                    win.redraw()
                                    win._sync_to_repository()
        try:
            if self.obj.obj_type not in (
                "Initial",
                "Final",
                "Decision",
                "Merge",
            ):
                self.obj.width = float(self.width_var.get())
                self.obj.height = float(self.height_var.get())
        except ValueError:
            pass

        if hasattr(self.master, "ensure_text_fits"):
            self.master.ensure_text_fits(self.obj)

        self._update_asil()

        # ensure block shows BOM components as part names when an analysis is set
        if (
            self.obj.obj_type == "Block"
            and "analysis" in self.obj.properties
            and hasattr(self, "_analysis_map")
        ):
            ra = self._analysis_map.get(self.obj.properties["analysis"], None)
            if ra:
                cur = [
                    p.strip()
                    for p in self.obj.properties.get("partProperties", "").split(",")
                    if p.strip()
                ]
                names = [c.name for c in ra.components]
                for n in names:
                    if n not in cur:
                        cur.append(n)
                joined = ", ".join(cur)
                self.obj.properties["partProperties"] = joined
                if self.obj.element_id and self.obj.element_id in repo.elements:
                    repo.elements[self.obj.element_id].properties["partProperties"] = joined
                if self.obj.element_id:
                    inherit_block_properties(repo, self.obj.element_id)
                    self.obj.properties["partProperties"] = repo.elements[
                        self.obj.element_id
                    ].properties["partProperties"]

        # Update linked diagram if applicable
        link_id = None
        if hasattr(self, "behavior_var") and self.behavior_var.get():
            link_id = self.behavior_map.get(self.behavior_var.get())
        elif hasattr(self, "diagram_var"):
            link_id = self.diag_map.get(self.diagram_var.get())
        if hasattr(self, "behavior_var") or hasattr(self, "diagram_var"):
            if (
                self.obj.obj_type == "Block"
                and hasattr(self, "diagram_var")
                and link_id
                and link_id in repo.diagrams
                and repo.diagrams[link_id].diag_type == "Internal Block Diagram"
            ):
                link_block_to_ibd(
                    repo,
                    self.obj.element_id,
                    link_id,
                    app=getattr(self.master, "app", None),
                )
            else:
                repo.link_diagram(self.obj.element_id, link_id)
        if hasattr(self, "view_var"):
            view_id = self.view_map.get(self.view_var.get())
            if view_id:
                self.obj.properties["view"] = view_id
                if self.obj.element_id and self.obj.element_id in repo.elements:
                    repo.elements[self.obj.element_id].properties["view"] = view_id
            else:
                self.obj.properties.pop("view", None)
                if self.obj.element_id and self.obj.element_id in repo.elements:
                    repo.elements[self.obj.element_id].properties.pop("view", None)
        if hasattr(self, "def_var"):
            name = self.def_var.get()
            def_id = self.def_map.get(name)
            if def_id:
                self.obj.properties["definition"] = def_id
                if self.obj.element_id and self.obj.element_id in repo.elements:
                    repo.elements[self.obj.element_id].properties["definition"] = def_id
        if hasattr(self, "ucdef_var"):
            name = self.ucdef_var.get()
            def_id = self.ucdef_map.get(name)
            if def_id:
                self.obj.properties["useCaseDefinition"] = def_id
                if self.obj.element_id and self.obj.element_id in repo.elements:
                    repo.elements[self.obj.element_id].properties["useCaseDefinition"] = def_id

        # ------------------------------------------------------------
        # Add parts from selected analysis BOM
        # ------------------------------------------------------------
        if (
            self.obj.obj_type == "Block"
            and "analysis" in self.obj.properties
            and hasattr(self, "diag_map")
        ):
            diag_id = repo.get_linked_diagram(self.obj.element_id)
            if diag_id:
                ra_name = self.obj.properties.get("analysis", "")
                ra = getattr(self, "_analysis_map", {}).get(ra_name)
                if ra and ra.components:
                    comps = list(ra.components)
                    dlg = self.SelectComponentsDialog(self, comps)
                    selected = dlg.result or []
                    if selected:
                        diag = repo.diagrams.get(diag_id)
                        if diag is not None:
                            diag.objects = getattr(diag, "objects", [])
                            existing = {
                                o.get("properties", {}).get("component")
                                for o in diag.objects
                                if o.get("obj_type") == "Part"
                            }
                            base_x = 50.0
                            base_y = 50.0
                            offset = 60.0
                            for idx, c in enumerate(selected):
                                if c.name in existing:
                                    continue
                                elem = repo.create_element(
                                    "Part",
                                    name=c.name,
                                    properties={
                                        "component": c.name,
                                        "fit": f"{c.fit:.2f}",
                                        "qualification": c.qualification,
                                        "failureModes": self._get_failure_modes(
                                            getattr(self.master, "app", None), c.name
                                        ),
                                    },
                                    owner=repo.root_package.elem_id,
                                )
                                repo.add_element_to_diagram(diag_id, elem.elem_id)
                                obj = SysMLObject(
                                    _get_next_id(),
                                    "Part",
                                    base_x,
                                    base_y + offset * idx,
                                    element_id=elem.elem_id,
                                    properties=elem.properties.copy(),
                                )
                                diag.objects.append(obj.__dict__)
                                # update any open windows for this diagram
                                app = getattr(self.master, "app", None)
                                if app:
                                    for win in getattr(app, "ibd_windows", []):
                                        if win.diagram_id == diag_id:
                                            win.objects.append(obj)
                                            win.redraw()
                                            win._sync_to_repository()
                            # update block partProperties with newly added components
                            new_names = [c.name for c in selected if c.name not in existing]
                            if new_names:
                                cur = self.obj.properties.get("partProperties", "")
                                names = [n.strip() for n in cur.split(",") if n.strip()]
                                for name in new_names:
                                    if name not in names:
                                        names.append(name)
                                joined = ", ".join(names)
                                self.obj.properties["partProperties"] = joined
                                if self.obj.element_id and self.obj.element_id in repo.elements:
                                    repo.elements[self.obj.element_id].properties[
                                        "partProperties"
                                    ] = joined
                                # update all diagram objects referencing this block element
                                for d in repo.diagrams.values():
                                    for o in getattr(d, "objects", []):
                                        if o.get("element_id") == self.obj.element_id:
                                            o.setdefault("properties", {})[
                                                "partProperties"
                                            ] = joined
                                # include parent block parts
                                if self.obj.element_id:
                                    inherit_block_properties(repo, self.obj.element_id)
                                    joined = repo.elements[self.obj.element_id].properties[
                                        "partProperties"
                                    ]
                                    self.obj.properties["partProperties"] = joined
                            repo.diagrams[diag_id] = diag
                            repo.touch_diagram(diag_id)
                            if self.obj.element_id:
                                repo.touch_element(self.obj.element_id)
                            if hasattr(self.master, "_sync_to_repository"):
                                self.master._sync_to_repository()


class ConnectionDialog(simpledialog.Dialog):
    """Edit connection style and custom routing points."""

    def __init__(self, master, connection: DiagramConnection):
        self.connection = connection
        super().__init__(master, title="Connection Properties")

    def body(self, master):
        # Disable window resizing so the property layout stays consistent
        self.resizable(False, False)
        ttk.Label(master, text="Name:").grid(row=0, column=0, sticky="e", padx=4, pady=4)
        self.name_var = tk.StringVar(value=self.connection.name)
        ttk.Entry(master, textvariable=self.name_var).grid(row=0, column=1, columnspan=2, padx=4, pady=4, sticky="we")

        ttk.Label(master, text="Style:").grid(row=1, column=0, sticky="e", padx=4, pady=4)
        self.style_var = tk.StringVar(value=self.connection.style)
        ttk.Combobox(master, textvariable=self.style_var,
                     values=["Straight", "Squared", "Custom"]).grid(row=1, column=1, padx=4, pady=4)

        ttk.Label(master, text="Points:").grid(row=2, column=0, sticky="ne", padx=4, pady=4)
        self.point_list = tk.Listbox(master, height=4)
        for px, py in self.connection.points:
            self.point_list.insert(tk.END, f"{px:.1f},{py:.1f}")
        self.point_list.grid(row=2, column=1, padx=4, pady=4, sticky="we")
        btnf = ttk.Frame(master)
        btnf.grid(row=2, column=2, padx=2)
        ttk.Button(btnf, text="Add", command=self.add_point).pack(side=tk.TOP)
        ttk.Button(btnf, text="Remove", command=self.remove_point).pack(side=tk.TOP)

        ttk.Label(master, text="Arrows:").grid(row=3, column=0, sticky="e", padx=4, pady=4)
        self.arrow_var = tk.StringVar(value=self.connection.arrow)
        self.arrow_cb = ttk.Combobox(
            master,
            textvariable=self.arrow_var,
            values=["none", "forward", "backward", "both"],
        )
        self.arrow_cb.grid(row=3, column=1, padx=4, pady=4)
        self.mid_var = tk.BooleanVar(value=self.connection.mid_arrow)
        self.mid_check = ttk.Checkbutton(
            master, text="Arrow", variable=self.mid_var
        )
        self.mid_check.grid(row=3, column=2, padx=4, pady=4)
        if self.connection.conn_type in (
            "Flow",
            "Generalize",
            "Generalization",
            "Include",
            "Extend",
        ):
            self.arrow_cb.configure(state="disabled")
            self.mid_check.configure(state="disabled")

        if self.connection.conn_type in ("Aggregation", "Composite Aggregation"):
            ttk.Label(master, text="Multiplicity:").grid(row=4, column=0, sticky="e", padx=4, pady=4)
            self.mult_var = tk.StringVar(value=self.connection.multiplicity)
            ttk.Combobox(
                master,
                textvariable=self.mult_var,
                values=["1", "0..1", "1..*", "0..*", "2", "3", "4", "5"],
            ).grid(row=4, column=1, padx=4, pady=4, sticky="we")

    def add_point(self):
        x = simpledialog.askfloat("Point", "X:", parent=self)
        y = simpledialog.askfloat("Point", "Y:", parent=self)
        if x is not None and y is not None:
            self.point_list.insert(tk.END, f"{x},{y}")

    def remove_point(self):
        sel = list(self.point_list.curselection())
        for idx in reversed(sel):
            self.point_list.delete(idx)

    def apply(self):
        self.connection.name = self.name_var.get()
        self.connection.style = self.style_var.get()
        pts = []
        for i in range(self.point_list.size()):
            txt = self.point_list.get(i)
            try:
                x_str, y_str = txt.split(",")
                pts.append((float(x_str), float(y_str)))
            except ValueError:
                continue
        self.connection.points = pts
        self.connection.arrow = self.arrow_var.get()
        self.connection.mid_arrow = self.mid_var.get()
        if hasattr(self, "mult_var"):
            self.connection.multiplicity = self.mult_var.get()
        if hasattr(self.master, "_sync_to_repository"):
            self.master._sync_to_repository()
        if self.connection.conn_type in ("Aggregation", "Composite Aggregation"):
            if hasattr(self.master, "repo"):
                whole = self.master.get_object(self.connection.src).element_id
                part = self.master.get_object(self.connection.dst).element_id
                if self.connection.conn_type == "Composite Aggregation":
                    add_composite_aggregation_part(
                        self.master.repo,
                        whole,
                        part,
                        self.connection.multiplicity,
                        app=getattr(self.master, "app", None),
                    )
                else:
                    add_aggregation_part(
                        self.master.repo,
                        whole,
                        part,
                        self.connection.multiplicity,
                        app=getattr(self.master, "app", None),
                    )
                if hasattr(self.master, "_sync_to_repository"):
                    self.master._sync_to_repository()


class UseCaseDiagramWindow(SysMLDiagramWindow):
    def __init__(self, master, app, diagram_id: str | None = None, history=None):
        tools = [
            "Actor",
            "Use Case",
            "System Boundary",
            "Association",
            "Communication Path",
            "Generalize",
            "Include",
            "Extend",
        ]
        super().__init__(master, "Use Case Diagram", tools, diagram_id, app=app, history=history)


class ActivityDiagramWindow(SysMLDiagramWindow):
    def __init__(self, master, app, diagram_id: str | None = None, history=None):
        tools = [
            "Action",
            "CallBehaviorAction",
            "Initial",
            "Final",
            "Decision",
            "Merge",
            "Fork",
            "Join",
            "Flow",
        ]
        super().__init__(master, "Activity Diagram", tools, diagram_id, app=app, history=history)
        ttk.Button(
            self.toolbox,
            text="Add Block Operations",
            command=self.add_block_operations,
        ).pack(fill=tk.X, padx=2, pady=2)

    class SelectOperationsDialog(simpledialog.Dialog):
        def __init__(self, parent, operations):
            self.operations = operations
            self.selected = {}
            super().__init__(parent, title="Select Operations")

        def body(self, master):
            ttk.Label(master, text="Select operations:").pack(padx=5, pady=5)
            frame = ttk.Frame(master)
            frame.pack(fill=tk.BOTH, expand=True)
            canvas = tk.Canvas(frame, borderwidth=0)
            scrollbar = ttk.Scrollbar(frame, orient="vertical", command=canvas.yview)
            self.check_frame = ttk.Frame(canvas)
            self.check_frame.bind("<Configure>", lambda e: canvas.configure(scrollregion=canvas.bbox("all")))
            canvas.create_window((0, 0), window=self.check_frame, anchor="nw")
            canvas.configure(yscrollcommand=scrollbar.set)
            canvas.pack(side="left", fill="both", expand=True)
            scrollbar.pack(side="right", fill="y")
            for label, op, diag in self.operations:
                var = tk.BooleanVar(value=True)
                self.selected[(op, diag)] = var
                ttk.Checkbutton(self.check_frame, text=label, variable=var).pack(anchor="w", padx=2, pady=2)
            return self.check_frame

        def apply(self):
            self.result = [(op, diag) for (op, diag), var in self.selected.items() if var.get()]

    def add_block_operations(self):
        repo = self.repo
        blocks = []
        for elem in repo.elements.values():
            if elem.elem_type != "Block":
                continue
            for beh in parse_behaviors(elem.properties.get("behaviors", "")):
                if beh.diagram == self.diagram_id:
                    blocks.append(elem)
                    break
        operations = []
        for blk in blocks:
            ops = parse_operations(blk.properties.get("operations", ""))
            behs = {b.operation: b.diagram for b in parse_behaviors(blk.properties.get("behaviors", ""))}
            for op in ops:
                diag_id = behs.get(op.name)
                if diag_id:
                    label = f"{blk.name}.{format_operation(op)}"
                    operations.append((label, op.name, diag_id))
        if not operations:
            messagebox.showinfo("Add Block Operations", "No operations available")
            return
        dlg = self.SelectOperationsDialog(self, operations)
        selected = dlg.result or []
        if not selected:
            return
        diag = repo.diagrams.get(self.diagram_id)
        base_x = 50.0
        base_y = 50.0
        offset = 60.0
        for idx, (op_name, d_id) in enumerate(selected):
            elem = repo.create_element("CallBehaviorAction", name=op_name, owner=diag.package)
            repo.add_element_to_diagram(self.diagram_id, elem.elem_id)
            repo.link_diagram(elem.elem_id, d_id)
            obj = SysMLObject(
                _get_next_id(),
                "CallBehaviorAction",
                base_x,
                base_y + offset * idx,
                element_id=elem.elem_id,
                properties={"name": op_name},
            )
            diag.objects.append(obj.__dict__)
            self.objects.append(obj)
        self.redraw()
        self._sync_to_repository()


class BlockDiagramWindow(SysMLDiagramWindow):
    def __init__(self, master, app, diagram_id: str | None = None, history=None):
        tools = [
            "Block",
            "Association",
            "Generalization",
            "Aggregation",
            "Composite Aggregation",
        ]
        super().__init__(master, "Block Diagram", tools, diagram_id, app=app, history=history)


class InternalBlockDiagramWindow(SysMLDiagramWindow):
    def __init__(self, master, app, diagram_id: str | None = None, history=None):
        tools = [
            "Part",
            "Port",
            "Connector",
        ]
        super().__init__(master, "Internal Block Diagram", tools, diagram_id, app=app, history=history)
        ttk.Button(
            self.toolbox,
            text="Add Contained Parts",
            command=self.add_contained_parts,
        ).pack(fill=tk.X, padx=2, pady=2)

    def _get_failure_modes(self, comp_name: str) -> str:
        """Return comma separated failure modes for a component name."""
        app = getattr(self, "app", None)
        modes = set()
        for e in getattr(app, "fmea_entries", []):
            if getattr(e, "fmea_component", "") == comp_name:
                label = getattr(e, "description", "") or getattr(e, "user_name", "")
                if label:
                    modes.add(label)
        for fmea in getattr(app, "fmeas", []):
            for entry in fmea.get("entries", []):
                if getattr(entry, "fmea_component", "") == comp_name:
                    label = getattr(entry, "description", "") or getattr(entry, "user_name", "")
                    if label:
                        modes.add(label)
        return ", ".join(sorted(modes))

    def _get_part_name(self, obj: SysMLObject) -> str:
        repo = self.repo
        name = ""
        if obj.element_id and obj.element_id in repo.elements:
            elem = repo.elements[obj.element_id]
            name = elem.name or elem.properties.get("component", "")
        if not name:
            def_id = obj.properties.get("definition")
            if def_id and def_id in repo.elements:
                name = repo.elements[def_id].name or def_id
        if not name:
            name = obj.properties.get("component", "")
        return name

    def add_contained_parts(self) -> None:
        repo = self.repo
        block_id = next((eid for eid, did in repo.element_diagrams.items() if did == self.diagram_id), None)
        if not block_id or block_id not in repo.elements:
            messagebox.showinfo("Add Contained Parts", "No block is linked to this diagram")
            return
        block = repo.elements[block_id]
        diag = repo.diagrams.get(self.diagram_id)

        # inherit and sync aggregation/composite parts
        added_parent = inherit_father_parts(repo, diag) if diag else []
        for data in added_parent:
            self.objects.append(SysMLObject(**data))
        added_agg = _sync_ibd_aggregation_parts(repo, block_id, app=getattr(self, "app", None))
        added_comp = _sync_ibd_composite_parts(repo, block_id, app=getattr(self, "app", None))
        for data in added_agg + added_comp:
            self.objects.append(SysMLObject(**data))

        ra_name = block.properties.get("analysis", "")
        analyses = getattr(self.app, "reliability_analyses", [])
        ra_map = {ra.name: ra for ra in analyses}
        ra = ra_map.get(ra_name)
        if ra_name and (not ra or not ra.components):
            messagebox.showinfo("Add Contained Parts", "Analysis has no components")
            return
        comps = list(ra.components) if ra_name and ra and ra.components else []

        # existing parts on the diagram
        visible: dict[str, SysMLObject] = {}
        hidden: dict[str, SysMLObject] = {}
        for obj in self.objects:
            if obj.obj_type != "Part":
                continue
            name = self._get_part_name(obj)
            if getattr(obj, "hidden", False):
                hidden[name] = obj
            else:
                visible[name] = obj

        part_names = [n.strip() for n in block.properties.get("partProperties", "").split(",") if n.strip()]
        comp_names = [c.name for c in comps]
        all_names = sorted(set(part_names + comp_names + list(visible) + list(hidden)))

        dlg = SysMLObjectDialog.ManagePartsDialog(self, all_names, set(visible), set(hidden))
        selected = dlg.result or []
        selected_keys = { _part_prop_key(n) for n in selected }

        to_add_comps = [c for c in comps if _part_prop_key(c.name) in selected_keys and _part_prop_key(c.name) not in visible and _part_prop_key(c.name) not in hidden]
        to_add_names = [n for n in part_names if _part_prop_key(n) in selected_keys and _part_prop_key(n) not in visible and _part_prop_key(n) not in hidden]

        for name, obj in visible.items():
            if name not in selected_keys:
                obj.hidden = True
        for name, obj in hidden.items():
            if name in selected_keys:
                obj.hidden = False

        base_x = 50.0
        base_y = 50.0
        offset = 60.0
        added = []
        for idx, comp in enumerate(to_add_comps):
            elem = repo.create_element(
                "Part",
                name=comp.name,
                properties={
                    "component": comp.name,
                    "fit": f"{comp.fit:.2f}",
                    "qualification": comp.qualification,
                    "failureModes": self._get_failure_modes(comp.name),
                },
                owner=repo.root_package.elem_id,
            )
            repo.add_element_to_diagram(self.diagram_id, elem.elem_id)
            obj = SysMLObject(
                _get_next_id(),
                "Part",
                base_x,
                base_y + offset * idx,
                element_id=elem.elem_id,
                properties=elem.properties.copy(),
            )
            diag.objects.append(obj.__dict__)
            self.objects.append(obj)
            added.append(comp.name)

        if to_add_names:
            # Directly sync new part property parts to the repository without
            # updating windows. We then insert the returned objects ourselves so
            # we can ensure they are visible immediately.
            added_props = _sync_ibd_partproperty_parts(
                repo, block_id, names=to_add_names, app=None, hidden=True
            )
            for data in added_props:
                data["hidden"] = False
                # Avoid duplicates if the sync function already populated this
                # window via the application.
                if not any(o.obj_id == data["obj_id"] for o in self.objects):
                    self.objects.append(SysMLObject(**data))

        if added:
            names = [
                n.strip()
                for n in block.properties.get("partProperties", "").split(",")
                if n.strip()
            ]
            for name in added:
                if name not in names:
                    names.append(name)
            joined = ", ".join(names)
            block.properties["partProperties"] = joined
            inherit_block_properties(repo, block_id)
            joined = repo.elements[block_id].properties["partProperties"]
            for d in repo.diagrams.values():
                for o in getattr(d, "objects", []):
                    if o.get("element_id") == block_id:
                        o.setdefault("properties", {})["partProperties"] = joined

        boundary = getattr(self, "get_ibd_boundary", lambda: None)()
        if boundary:
            ensure_boundary_contains_parts(boundary, self.objects)

        self.redraw()
        self._sync_to_repository()
        if self.app:
            self.app.update_views()

class NewDiagramDialog(simpledialog.Dialog):
    """Dialog to create a new diagram and assign a name and type."""

    def __init__(self, master):
        self.name = ""
        self.diag_type = "Use Case Diagram"
        super().__init__(master, title="New Diagram")

    def body(self, master):
        ttk.Label(master, text="Name:").grid(row=0, column=0, padx=4, pady=4, sticky="e")
        self.name_var = tk.StringVar()
        ttk.Entry(master, textvariable=self.name_var).grid(row=0, column=1, padx=4, pady=4)
        ttk.Label(master, text="Type:").grid(row=1, column=0, padx=4, pady=4, sticky="e")
        self.type_var = tk.StringVar(value=self.diag_type)
        ttk.Combobox(
            master,
            textvariable=self.type_var,
            values=[
                "Use Case Diagram",
                "Activity Diagram",
                "Block Diagram",
                "Internal Block Diagram",
            ],
        ).grid(row=1, column=1, padx=4, pady=4)

    def apply(self):
        self.name = self.name_var.get()
        self.diag_type = self.type_var.get()


class DiagramPropertiesDialog(simpledialog.Dialog):
    """Dialog to edit a diagram's metadata."""

    def __init__(self, master, diagram: SysMLDiagram):
        self.diagram = diagram
        self.added_parts: list[dict] = []
        super().__init__(master, title="Diagram Properties")

    def body(self, master):
        ttk.Label(master, text="Name:").grid(row=0, column=0, sticky="e", padx=4, pady=2)
        self.name_var = tk.StringVar(value=self.diagram.name)
        ttk.Entry(master, textvariable=self.name_var).grid(row=0, column=1, padx=4, pady=2)
        ttk.Label(master, text="Description:").grid(row=1, column=0, sticky="e", padx=4, pady=2)
        self.desc_var = tk.StringVar(value=getattr(self.diagram, "description", ""))
        ttk.Entry(master, textvariable=self.desc_var).grid(row=1, column=1, padx=4, pady=2)
        ttk.Label(master, text="Color:").grid(row=2, column=0, sticky="e", padx=4, pady=2)
        self.color_var = tk.StringVar(value=getattr(self.diagram, "color", "#FFFFFF"))
        ttk.Entry(master, textvariable=self.color_var).grid(row=2, column=1, padx=4, pady=2)
        if self.diagram.diag_type == "Internal Block Diagram":
            repo = SysMLRepository.get_instance()
            blocks = [e for e in repo.elements.values() if e.elem_type == "Block"]
            idmap = {b.name or b.elem_id: b.elem_id for b in blocks}
            ttk.Label(master, text="Father:").grid(row=3, column=0, sticky="e", padx=4, pady=2)
            self.father_map = idmap
            cur_id = getattr(self.diagram, "father", "")
            cur_name = next((n for n, i in idmap.items() if i == cur_id), "")
            self.father_var = tk.StringVar(value=cur_name)
            ttk.Combobox(master, textvariable=self.father_var, values=list(idmap.keys())).grid(
                row=3, column=1, padx=4, pady=2
            )
        else:
            self.father_map = {}
            self.father_var = tk.StringVar()

    def apply(self):
        self.diagram.name = self.name_var.get()
        self.diagram.description = self.desc_var.get()
        self.diagram.color = self.color_var.get()
        if self.diagram.diag_type == "Internal Block Diagram":
            father_id = self.father_map.get(self.father_var.get())
            repo = SysMLRepository.get_instance()
            self.added_parts = set_ibd_father(
                repo, self.diagram, father_id, app=getattr(self.master, "app", None)
            )
            self.added_parts.extend(inherit_father_parts(repo, self.diagram))


class PackagePropertiesDialog(simpledialog.Dialog):
    """Dialog to edit a package's name."""

    def __init__(self, master, package: SysMLElement):
        self.package = package
        super().__init__(master, title="Package Properties")

    def body(self, master):
        ttk.Label(master, text="Name:").grid(row=0, column=0, sticky="e", padx=4, pady=2)
        self.name_var = tk.StringVar(value=self.package.name)
        ttk.Entry(master, textvariable=self.name_var).grid(row=0, column=1, padx=4, pady=2)

    def apply(self):
        self.package.name = self.name_var.get()


class ElementPropertiesDialog(simpledialog.Dialog):
    """Dialog to edit a generic element's name and properties."""

    def __init__(self, master, element: SysMLElement):
        self.element = element
        super().__init__(master, title=f"{element.elem_type} Properties")

    def body(self, master):
        ttk.Label(master, text="Name:").grid(row=0, column=0, sticky="e", padx=4, pady=2)
        self.name_var = tk.StringVar(value=self.element.name)
        ttk.Entry(master, textvariable=self.name_var).grid(row=0, column=1, padx=4, pady=2)
        self.entries = {}
        key = f"{self.element.elem_type.replace(' ', '')}Usage"
        row = 1
        for prop in SYSML_PROPERTIES.get(key, []):
            ttk.Label(master, text=f"{prop}:").grid(row=row, column=0, sticky="e", padx=4, pady=2)
            var = tk.StringVar(value=self.element.properties.get(prop, ""))
            ttk.Entry(master, textvariable=var).grid(row=row, column=1, padx=4, pady=2)
            self.entries[prop] = var
            row += 1

    def apply(self):
        repo = SysMLRepository.get_instance()
        new_name = self.name_var.get()
        if self.element.elem_type == "Block":
            rename_block(repo, self.element.elem_id, new_name)
        else:
            self.element.name = new_name
        for prop, var in self.entries.items():
            self.element.properties[prop] = var.get()


class ArchitectureManagerDialog(tk.Frame):
    """Manage packages and diagrams in a hierarchical tree."""

    def __init__(self, master, app=None):
        if isinstance(master, tk.Toplevel):
            container = master
        else:
            container = master
        super().__init__(container)
        self.app = app
        if isinstance(master, tk.Toplevel):
            master.title("AutoML Explorer")
            master.geometry("350x400")
            self.pack(fill=tk.BOTH, expand=True)
        self.repo = SysMLRepository.get_instance()

        tree_frame = ttk.Frame(self)
        tree_frame.pack(fill=tk.BOTH, expand=True, padx=4, pady=4)
        self.tree = ttk.Treeview(tree_frame)
        vsb = ttk.Scrollbar(tree_frame, orient="vertical", command=self.tree.yview)
        hsb = ttk.Scrollbar(tree_frame, orient="horizontal", command=self.tree.xview)
        self.tree.configure(yscrollcommand=vsb.set, xscrollcommand=hsb.set)
        self.tree.grid(row=0, column=0, sticky="nsew")
        vsb.grid(row=0, column=1, sticky="ns")
        hsb.grid(row=1, column=0, sticky="ew")
        tree_frame.rowconfigure(0, weight=1)
        tree_frame.columnconfigure(0, weight=1)

        # simple icons to visually distinguish packages, diagrams and objects
        self.pkg_icon = self._create_icon("folder", "#b8860b")
        self.diagram_icons = {
            "Use Case Diagram": self._create_icon("circle", "blue"),
            "Activity Diagram": self._create_icon("arrow", "green"),
            "Block Diagram": self._create_icon("rect", "orange"),
            "Internal Block Diagram": self._create_icon("nested", "purple"),
        }
        self.elem_icons = {
            "Actor": self._create_icon("circle"),
            "Use Case": self._create_icon("circle"),
            "Block": self._create_icon("rect"),
            "Part": self._create_icon("rect"),
            "Port": self._create_icon("circle"),
        }
        self.default_diag_icon = self._create_icon("rect")
        self.default_elem_icon = self._create_icon("rect")
        btns = ttk.Frame(self)
        btns.pack(fill=tk.X, padx=4, pady=4)
        ttk.Button(btns, text="Open", command=self.open).pack(side=tk.LEFT, padx=2)
        ttk.Button(btns, text="Properties", command=self.properties).pack(side=tk.LEFT, padx=2)
        ttk.Button(btns, text="New Package", command=self.new_package).pack(side=tk.LEFT, padx=2)
        ttk.Button(btns, text="New Diagram", command=self.new_diagram).pack(side=tk.LEFT, padx=2)
        ttk.Button(btns, text="Cut", command=self.cut).pack(side=tk.LEFT, padx=2)
        ttk.Button(btns, text="Paste", command=self.paste).pack(side=tk.LEFT, padx=2)
        ttk.Button(btns, text="Delete", command=self.delete).pack(side=tk.LEFT, padx=2)
        ttk.Button(btns, text="Close", command=self.destroy).pack(side=tk.RIGHT, padx=2)
        self.populate()
        self.tree.bind("<Button-3>", self.on_right_click)
        self.tree.bind("<Double-1>", self.on_double)
        self.tree.bind("<ButtonPress-1>", self.on_drag_start)
        self.tree.bind("<B1-Motion>", self.on_drag_motion)
        self.tree.bind("<ButtonRelease-1>", self.on_drag_release)
        self.bind("<FocusIn>", lambda _e: self.populate())
        self.drag_item = None
        self.cut_item = None

    def populate(self):
        """Populate the tree view with packages, diagrams and elements."""
        self.tree.delete(*self.tree.get_children())
        from collections import defaultdict

        rel_children = defaultdict(list)
        for rel in self.repo.relationships:
            rel_children[rel.source].append((rel.rel_id, rel.target, rel.rel_type))

        visited: set[str] = set()

        # collect all elements that already appear on a diagram so they don't
        # show up twice in the hierarchy
        diagram_elems = {
            elem_id
            for diag in self.repo.diagrams.values()
            for elem_id in (
                list(getattr(diag, "elements", []))
                + [
                    getattr(o, "element_id", o.get("element_id"))
                    for o in getattr(diag, "objects", [])
                    if getattr(o, "element_id", o.get("element_id"))
                ]
            )
        }

        def add_elem(elem_id: str, parent: str):
            if elem_id in visited:
                return
            visited.add(elem_id)
            elem = self.repo.elements[elem_id]
            icon = self.elem_icons.get(elem.elem_type, self.default_elem_icon)
            if self.tree.exists(elem_id):
                node = elem_id
            else:
                node = self.tree.insert(
                    parent,
                    "end",
                    iid=elem_id,
                    text=elem.name or elem_id,
                    values=(elem.elem_type,),
                    image=icon,
                )
            for rel_id, tgt_id, rtype in rel_children.get(elem_id, []):
                if tgt_id in self.repo.elements:
                    rel_iid = f"rel_{rel_id}"
                    if self.tree.exists(rel_iid):
                        rel_node = rel_iid
                    else:
                        rel_node = self.tree.insert(
                            node, "end", iid=rel_iid, text=rtype, values=("Relationship",)
                        )
                    add_elem(tgt_id, rel_node)
            visited.remove(elem_id)

        root_pkg = getattr(self.repo, "root_package", None)
        if not root_pkg or root_pkg.elem_id not in self.repo.elements:
            # ensure a valid root package exists
            self.repo.root_package = self.repo.create_element("Package", name="Root")
            root_pkg = self.repo.root_package

        def add_pkg(pkg_id, parent=""):
            pkg = self.repo.elements[pkg_id]
            if self.tree.exists(pkg_id):
                node = pkg_id
            else:
                node = self.tree.insert(
                    parent,
                    "end",
                    iid=pkg_id,
                    text=pkg.name or pkg_id,
                    open=True,
                    image=self.pkg_icon,
                )
            for p in self.repo.elements.values():
                if p.elem_type == "Package" and p.owner == pkg_id:
                    add_pkg(p.elem_id, node)
            for e in self.repo.elements.values():
                if (
                    e.owner == pkg_id
                    and e.elem_type not in ("Package", "Part")
                    and e.name
                    and e.elem_id not in diagram_elems
                ):
                    add_elem(e.elem_id, node)
            for d in self.repo.diagrams.values():
                if d.package == pkg_id:
                    label = d.name or d.diag_id
                    icon = self.diagram_icons.get(d.diag_type, self.default_diag_icon)
                    diag_iid = f"diag_{d.diag_id}"
                    if self.tree.exists(diag_iid):
                        diag_node = diag_iid
                    else:
                        diag_node = self.tree.insert(
                            node,
                            "end",
                            iid=diag_iid,
                            text=label,
                            values=(d.diag_type,),
                            image=icon,
                        )
                    objs = sorted(
                        d.objects,
                        key=lambda o: (
                            1 if getattr(o, "obj_type", o.get("obj_type")) == "Port" else 0
                        ),
                    )
                    for obj in objs:
                        props = getattr(obj, "properties", obj.get("properties", {}))
                        name = props.get("name", getattr(obj, "obj_type", obj.get("obj_type")))
                        oid = getattr(obj, "obj_id", obj.get("obj_id"))
                        otype = getattr(obj, "obj_type", obj.get("obj_type"))
                        icon = self.elem_icons.get(otype, self.default_elem_icon)
                        parent_node = diag_node
                        if (
                            otype == "Port"
                            and props.get("parent")
                            and self.tree.exists(f"obj_{d.diag_id}_{props.get('parent')}")
                        ):
                            parent_node = f"obj_{d.diag_id}_{props.get('parent')}"
                        obj_iid = f"obj_{d.diag_id}_{oid}"
                        if self.tree.exists(obj_iid):
                            continue
                        self.tree.insert(
                            parent_node,
                            "end",
                            iid=obj_iid,
                            text=name,
                            values=(obj.get("obj_type"),),
                            image=icon,
                        )

        add_pkg(root_pkg.elem_id)
        if self.app:
            self.app.update_views()

    def selected(self):
        sel = self.tree.selection()
        if sel:
            return sel[0]
        item = self.tree.focus()
        return item if item else None

    def open(self):
        item = self.selected()
        if not item:
            return
        if item.startswith("diag_"):
            self.open_diagram(item[5:])
        elif item.startswith("obj_"):
            diag_id, oid = item[4:].split("_", 1)
            win = self.open_diagram(diag_id)
            if win:
                for o in win.objects:
                    if o.obj_id == int(oid):
                        win.selected_obj = o
                        win.redraw()
                        break

    def on_double(self, event):
        item = self.tree.identify_row(event.y)
        if item:
            self.tree.selection_set(item)
            if item.startswith("diag_"):
                self.open_diagram(item[5:])
            elif item.startswith("obj_"):
                self.open()

    def open_diagram(self, diag_id: str):
        diag = self.repo.diagrams.get(diag_id)
        if not diag:
            return None

        # If an application instance is available, open the diagram using
        # the main document notebook so duplicate tabs are avoided.
        if self.app and hasattr(self.app, "diagram_tabs"):
            idx = next(
                (i for i, d in enumerate(self.app.arch_diagrams) if d.diag_id == diag_id),
                -1,
            )
            if idx != -1:
                self.app.open_arch_window(idx)
                tab = self.app.diagram_tabs.get(diag_id)
                if tab and tab.winfo_exists():
                    for child in tab.winfo_children():
                        if isinstance(child, SysMLDiagramWindow):
                            return child
                return None

        master = self.master if self.master else self
        win = None
        if diag.diag_type == "Use Case Diagram":
            win = UseCaseDiagramWindow(master, self.app, diagram_id=diag_id)
        elif diag.diag_type == "Activity Diagram":
            win = ActivityDiagramWindow(master, self.app, diagram_id=diag_id)
        elif diag.diag_type == "Block Diagram":
            win = BlockDiagramWindow(master, self.app, diagram_id=diag_id)
        elif diag.diag_type == "Internal Block Diagram":
            win = InternalBlockDiagramWindow(master, self.app, diagram_id=diag_id)
        return win

    def new_package(self):
        item = self.selected() or self.repo.root_package.elem_id
        if item.startswith("diag_"):
            item = self.repo.diagrams[item[5:]].package
        name = simpledialog.askstring("New Package", "Name:")
        if name:
            self.repo.create_package(name, parent=item)
            self.populate()

    def new_diagram(self):
        item = self.selected() or self.repo.root_package.elem_id
        if item.startswith("diag_"):
            item = self.repo.diagrams[item[5:]].package
        dlg = NewDiagramDialog(self)
        if dlg.name:
            self.repo.create_diagram(dlg.diag_type, name=dlg.name, package=item)
            self.populate()

    def delete(self):
        item = self.selected()
        if not item:
            return
        if item.startswith("diag_"):
            self.repo.delete_diagram(item[5:])
        elif item.startswith("obj_"):
            diag_id, oid = item[4:].split("_", 1)
            diag = self.repo.diagrams.get(diag_id)
            if diag:
                diag.objects = [o for o in diag.objects if str(o.get("obj_id")) != oid]
        else:
            if item == self.repo.root_package.elem_id:
                messagebox.showerror("Delete", "Cannot delete the root package.")
            else:
                self.repo.delete_package(item)
        self.populate()

    def properties(self):
        item = self.selected()
        if not item:
            return
        if item.startswith("diag_"):
            diag = self.repo.diagrams.get(item[5:])
            if diag:
                DiagramPropertiesDialog(self, diag)
                self.populate()
        elif item.startswith("obj_"):
            diag_id, oid = item[4:].split("_", 1)
            diag = self.repo.diagrams.get(diag_id)
            if diag:
                obj_data = next(
                    (o for o in diag.objects if str(o.get("obj_id")) == oid),
                    None,
                )
                if obj_data:
                    obj = SysMLObject(**obj_data)
                    SysMLObjectDialog(self, obj)
                    diag.objects = [
                        obj.__dict__ if str(o.get("obj_id")) == oid else o for o in diag.objects
                    ]
                self.populate()
        else:
            elem = self.repo.elements.get(item)
            if elem:
                if elem.elem_type == "Package":
                    PackagePropertiesDialog(self, elem)
                else:
                    ElementPropertiesDialog(self, elem)
                self.populate()

    def on_right_click(self, event):
        item = self.tree.identify_row(event.y)
        if not item:
            return
        self.tree.selection_set(item)
        menu = tk.Menu(self.tree, tearoff=0)
        menu.add_command(label="Rename", command=lambda: self.rename_item(item))
        menu.tk_popup(event.x_root, event.y_root)

    def rename_item(self, item=None):
        item = item or self.selected()
        if not item:
            return
        if item.startswith("diag_"):
            diag = self.repo.diagrams.get(item[5:])
            if diag:
                name = simpledialog.askstring("Rename Diagram", "Name:", initialvalue=diag.name)
                if name:
                    diag.name = name
                    self.populate()
        elif item.startswith("obj_"):
            return
        else:
            elem = self.repo.elements.get(item)
            if elem:
                name = simpledialog.askstring("Rename", "Name:", initialvalue=elem.name)
                if name:
                    if elem.elem_type == "Block":
                        rename_block(self.repo, elem.elem_id, name)
                    else:
                        elem.name = name
                    self.populate()

    # ------------------------------------------------------------------
    # Cut/Paste and Drag & Drop Handling
    # ------------------------------------------------------------------
    def cut(self):
        item = self.selected()
        if item:
            self.cut_item = item

    def paste(self):
        if not self.cut_item:
            return
        target = self.selected() or self.repo.root_package.elem_id
        if target.startswith("diag_"):
            target = self.repo.diagrams[target[5:]].package
        self._move_item(self.cut_item, target)
        self.cut_item = None
        self.populate()

    def on_drag_start(self, event):
        self.drag_item = self.tree.identify_row(event.y)
        if self.drag_item:
            self.tree.selection_set(self.drag_item)

    def on_drag_motion(self, _event):
        pass

    def on_drag_release(self, event):
        if not self.drag_item:
            return
        target = self.tree.identify_row(event.y)
        if not target:
            self.drag_item = None
            return
        if target == self.drag_item:
            self.drag_item = None
            return
        if self.drag_item.startswith("obj_"):
            messagebox.showerror("Drop Error", "Objects cannot be moved in the explorer.")
            self.drag_item = None
            return
        if target.startswith("obj_"):
            messagebox.showerror("Drop Error", "Cannot drop items on an object.")
            self.drag_item = None
            return
        region = self.tree.identify_region(event.x, event.y)
        if region in ("separator", "nothing"):
            parent = self.tree.parent(target)
            index = self.tree.index(target)
            self.tree.move(self.drag_item, parent, index)
            self._move_item(self.drag_item, parent)
        else:
            if target.startswith("diag_"):
                diag = self.repo.diagrams.get(target[5:])
                self._drop_on_diagram(self.drag_item, diag)
            else:
                self.tree.move(self.drag_item, target, "end")
                self._move_item(self.drag_item, target)
        self.drag_item = None
        self.populate()

    def _move_item(self, item, new_parent):
        if item.startswith("obj_") or new_parent.startswith("obj_"):
            messagebox.showerror("Drop Error", "Cannot drop items on an object.")
            return
        if new_parent == "":
            new_parent = self.repo.root_package.elem_id
        if item.startswith("diag_"):
            self.repo.diagrams[item[5:]].package = new_parent
        else:
            elem = self.repo.elements.get(item)
            if elem:
                elem.owner = new_parent

    def _drop_on_diagram(self, elem_id, diagram):
        repo = self.repo
        if elem_id.startswith("obj_"):
            messagebox.showerror("Drop Error", "Objects cannot be dropped on a diagram.")
            return
        # Dropping a diagram onto an Activity Diagram creates a CallBehaviorAction
        if elem_id.startswith("diag_"):
            src_diag = repo.diagrams.get(elem_id[5:])
            if (
                src_diag
                and diagram.diag_type == "Activity Diagram"
                and src_diag.diag_type in ("Activity Diagram", "Internal Block Diagram")
            ):
                act = repo.create_element(
                    "CallBehaviorAction", name=src_diag.name, owner=diagram.package
                )
                repo.add_element_to_diagram(diagram.diag_id, act.elem_id)
                props = {"name": src_diag.name}
                if src_diag.diag_type == "Internal Block Diagram":
                    props["view"] = src_diag.diag_id
                    repo.link_diagram(act.elem_id, None)
                else:
                    repo.link_diagram(act.elem_id, src_diag.diag_id)
                obj = SysMLObject(
                    _get_next_id(),
                    "CallBehaviorAction",
                    50.0,
                    50.0,
                    element_id=act.elem_id,
                    properties=props,
                )
                diagram.objects.append(obj.__dict__)
                return
            messagebox.showerror("Drop Error", "This item cannot be dropped on that diagram.")
            return

        allowed = diagram.diag_type == "Block Diagram"
        if allowed and repo.elements[elem_id].elem_type == "Package":
            block = repo.create_element("Block", name=repo.elements[elem_id].name, owner=elem_id)
            repo.add_element_to_diagram(diagram.diag_id, block.elem_id)
            obj = SysMLObject(_get_next_id(), "Block", 50.0, 50.0, element_id=block.elem_id)
            diagram.objects.append(obj.__dict__)
        else:
            messagebox.showerror("Drop Error", "This item cannot be dropped on that diagram.")

    def _create_icon(self, shape: str, color: str = "black") -> tk.PhotoImage:
        """Return a simple 16x16 PhotoImage representing the given shape."""
        size = 16
        img = tk.PhotoImage(width=size, height=size)
        img.put("white", to=(0, 0, size - 1, size - 1))
        c = color
        if shape == "circle":
            r = size // 2 - 2
            cx = cy = size // 2
            for y in range(size):
                for x in range(size):
                    if (x - cx) ** 2 + (y - cy) ** 2 <= r * r:
                        img.put(c, (x, y))
        elif shape == "arrow":
            mid = size // 2
            for x in range(2, mid + 1):
                img.put(c, to=(x, mid - 1, x + 1, mid + 1))
            for i in range(4):
                img.put(c, to=(mid + i, mid - 2 - i, mid + i + 1, mid - i))
                img.put(c, to=(mid + i, mid + i, mid + i + 1, mid + 2 + i))
        elif shape == "rect":
            for x in range(3, size - 3):
                img.put(c, (x, 3))
                img.put(c, (x, size - 4))
            for y in range(3, size - 3):
                img.put(c, (3, y))
                img.put(c, (size - 4, y))
        elif shape == "nested":
            for x in range(1, size - 1):
                img.put(c, (x, 1))
                img.put(c, (x, size - 2))
            for y in range(1, size - 1):
                img.put(c, (1, y))
                img.put(c, (size - 2, y))
            for x in range(5, size - 5):
                img.put(c, (x, 5))
                img.put(c, (x, size - 6))
            for y in range(5, size - 5):
                img.put(c, (5, y))
                img.put(c, (size - 6, y))
        elif shape == "folder":
            for x in range(1, size - 1):
                img.put(c, (x, 4))
                img.put(c, (x, size - 2))
            for y in range(4, size - 1):
                img.put(c, (1, y))
                img.put(c, (size - 2, y))
            for x in range(3, size - 3):
                img.put(c, (x, 2))
            img.put(c, to=(1, 3, size - 2, 4))
        else:
            img.put(c, to=(2, 2, size - 2, size - 2))
        return img<|MERGE_RESOLUTION|>--- conflicted
+++ resolved
@@ -540,28 +540,6 @@
         and o.get("properties", {}).get("definition") == part_id
     ]
     total = len(existing)
-
-<<<<<<< HEAD
-=======
-    if low <= 1 and high == 1:
-        if total > 1:
-            for obj in existing[1:]:
-                diag.objects.remove(obj)
-                elem_id = obj.get("element_id")
-                if elem_id in repo.elements:
-                    repo.delete_element(elem_id)
-                if app:
-                    for win in getattr(app, "ibd_windows", []):
-                        if getattr(win, "diagram_id", None) == diag.diag_id:
-                            win.objects = [
-                                o
-                                for o in win.objects
-                                if getattr(o, "obj_id", None) != obj.get("obj_id")
-                            ]
-                            win.redraw()
-                            win._sync_to_repository()
-        return []
->>>>>>> 4203046b
 
     desired = count if count is not None else low
     if high is not None:
