# Author: Miguel Marina <karel.capek.robotics@gmail.com>
import tkinter as tk
import tkinter.font as tkFont
import textwrap
from tkinter import ttk, simpledialog
from gui import messagebox, format_name_with_phase
try:  # Guard against environments where the tooltip module is unavailable
    from gui.tooltip import ToolTip
except Exception:  # pragma: no cover - fallback for minimal installs
    ToolTip = None  # type: ignore
import json
import math
import re
from dataclasses import dataclass, field, asdict, replace
from typing import Dict, List, Tuple

from sysml.sysml_repository import SysMLRepository, SysMLDiagram, SysMLElement
from gui.style_manager import StyleManager

from sysml.sysml_spec import SYSML_PROPERTIES
from analysis.models import (
    global_requirements,
    ASIL_ORDER,
    StpaDoc,
    REQUIREMENT_WORK_PRODUCTS,
    REQUIREMENT_TYPE_OPTIONS,
)
from analysis.safety_management import (
    ALLOWED_PROPAGATIONS,
    ACTIVE_TOOLBOX,
    SAFETY_ANALYSIS_WORK_PRODUCTS,
)

# ---------------------------------------------------------------------------
# Appearance customization
# ---------------------------------------------------------------------------
# Colors for AutoML object types come from the global StyleManager so diagrams
# can be easily re-themed.
OBJECT_COLORS = StyleManager.get_instance().styles


_next_obj_id = 1
# Pixel distance used when detecting clicks on connection lines
CONNECTION_SELECT_RADIUS = 15

# Diagram types that belong to the generic "Architecture Diagram" work product
ARCH_DIAGRAM_TYPES = {
    "Use Case Diagram",
    "Activity Diagram",
    "Block Diagram",
    "Internal Block Diagram",
}


def _work_product_name(diag_type: str) -> str:
    """Return work product name for a given diagram type."""
    return "Architecture Diagram" if diag_type in ARCH_DIAGRAM_TYPES else diag_type


def _diag_matches_wp(diag_type: str, work_product: str) -> bool:
    """Return True if *diag_type* is part of *work_product*."""
    if work_product == "Architecture Diagram":
        return diag_type in ARCH_DIAGRAM_TYPES
    return diag_type == work_product


def _get_next_id() -> int:
    global _next_obj_id
    val = _next_obj_id
    _next_obj_id += 1
    return val


def _format_label(_win, name: str, _phase: str | None) -> str:
    """Return ``name`` unchanged for diagram labels."""
    return name or ""


def _parse_float(val: str | None, default: float) -> float:
    """Convert *val* to ``float`` or return ``default`` if conversion fails."""
    try:
        return float(val)
    except (TypeError, ValueError):
        return default


def _part_prop_key(raw: str) -> str:
    """Return canonical property name for a raw part property entry."""
    if not raw:
        return ""
    part = raw.split(":", 1)[0]
    part = part.split("[", 1)[0]
    return part.strip()


def _part_elem_keys(elem) -> set[str]:
    """Return canonical keys for a Part element."""
    if not elem:
        return set()
    name = elem.name or ""
    comp = elem.properties.get("component", "")
    if comp and (not name or name.startswith("Part")):
        name = comp
    if "_" in name and name.rsplit("_", 1)[1].isdigit():
        name = name.rsplit("_", 1)[0]
    base = _part_prop_key(name)
    keys = {base}
    definition = elem.properties.get("definition")
    if definition:
        keys.add(f"{base}:{definition}")
    return keys

def _part_elem_key(elem) -> str:
    """Return a single canonical key (for backward compatibility)."""
    keys = _part_elem_keys(elem)
    return next(iter(keys), "")


def parse_part_property(raw: str) -> tuple[str, str]:
    """Return (property name, block name) parsed from a part property entry."""
    raw = raw.strip()
    prop = raw
    block = raw
    if ":" in raw:
        prop, block = raw.split(":", 1)
    prop = prop.split("[", 1)[0].strip()
    block = block.split("[", 1)[0].strip()
    return (prop or block, block)


def _find_parent_blocks(repo: SysMLRepository, block_id: str) -> set[str]:
    """Return all blocks that directly use ``block_id`` as a part or are
    associated with it."""
    parents: set[str] = set()
    # check IBDs for parts referencing this block
    for parent_id, diag_id in repo.element_diagrams.items():
        diag = repo.diagrams.get(diag_id)
        if not diag:
            continue
        for obj in getattr(diag, "objects", []):
            if obj.get("obj_type") != "Part":
                continue
            if obj.get("properties", {}).get("definition") == block_id:
                parents.add(parent_id)
                break
    # also follow Association and Generalization relationships
    for rel in repo.relationships:
        if rel.rel_type not in ("Association", "Generalization"):
            continue
        if rel.rel_type == "Generalization":
            if rel.source == block_id and rel.target in repo.elements:
                parents.add(rel.target)
            continue
        if rel.source == block_id and rel.target in repo.elements:
            parents.add(rel.target)
        elif rel.target == block_id and rel.source in repo.elements:
            parents.add(rel.source)
    # include father block from internal block diagram linkage
    diag_id = repo.get_linked_diagram(block_id)
    diag = repo.diagrams.get(diag_id)
    if diag and getattr(diag, "father", None) in repo.elements:
        parents.add(diag.father)
    return parents


def _collect_parent_parts(repo: SysMLRepository, block_id: str, visited=None) -> list[str]:
    """Recursively gather parts from all parent blocks of ``block_id``."""
    if visited is None:
        visited = set()
    parts: list[str] = []
    for parent in _find_parent_blocks(repo, block_id):
        if parent in visited:
            continue
        visited.add(parent)
        elem = repo.elements.get(parent)
        if elem:
            parts.extend(
                [
                    p.strip()
                    for p in elem.properties.get("partProperties", "").split(",")
                    if p.strip()
                ]
            )
        parts.extend(_collect_parent_parts(repo, parent, visited))
    seen = []
    for p in parts:
        if p not in seen:
            seen.append(p)
    return seen


def extend_block_parts_with_parents(repo: SysMLRepository, block_id: str) -> None:
    """Merge parts from generalization parents into ``block_id``."""

    block = repo.elements.get(block_id)
    if not block:
        return

    def _parent_parts() -> list[str]:
        return _collect_parent_parts(repo, block_id)

    names = [p.strip() for p in block.properties.get("partProperties", "").split(",") if p.strip()]
    for p in _parent_parts():
        if p not in names:
            names.append(p)

    joined = ", ".join(names)
    block.properties["partProperties"] = joined
    for d in repo.diagrams.values():
        for o in getattr(d, "objects", []):
            if o.get("element_id") == block_id:
                o.setdefault("properties", {})["partProperties"] = joined


def _find_blocks_with_part(repo: SysMLRepository, part_id: str) -> set[str]:
    """Return all blocks that directly include ``part_id`` as a part."""
    blocks: set[str] = set()
    for blk_id, diag_id in repo.element_diagrams.items():
        diag = repo.diagrams.get(diag_id)
        if not diag:
            continue
        for obj in getattr(diag, "objects", []):
            if obj.get("obj_type") != "Part":
                continue
            if obj.get("properties", {}).get("definition") == part_id:
                blocks.add(blk_id)
                break
    return blocks


def _find_blocks_with_aggregation(repo: SysMLRepository, part_id: str) -> set[str]:
    """Return blocks that have an aggregation relationship to ``part_id``."""
    blocks: set[str] = set()
    for rel in repo.relationships:
        if (
            rel.rel_type in ("Aggregation", "Composite Aggregation")
            and rel.target == part_id
        ):
            blocks.add(rel.source)
    return blocks


def _aggregation_exists(repo: SysMLRepository, whole_id: str, part_id: str) -> bool:
    """Return ``True`` if ``whole_id`` or its ancestors already aggregate ``part_id``."""

    src_ids = [whole_id] + _collect_generalization_parents(repo, whole_id)
    diag_id = repo.get_linked_diagram(whole_id)
    diag = repo.diagrams.get(diag_id)
    father = getattr(diag, "father", None) if diag else None
    if father:
        src_ids.append(father)
        src_ids.extend(_collect_generalization_parents(repo, father))

    for rel in repo.relationships:
        if (
            rel.rel_type in ("Aggregation", "Composite Aggregation")
            and rel.source in src_ids
            and rel.target == part_id
        ):
            return True

    for sid in src_ids[1:]:
        diag_id = repo.get_linked_diagram(sid)
        diag = repo.diagrams.get(diag_id)
        if not diag:
            continue
        for obj in getattr(diag, "objects", []):
            if (
                obj.get("obj_type") == "Part"
                and obj.get("properties", {}).get("definition") == part_id
            ):
                return True
    return False


def _reverse_aggregation_exists(
    repo: SysMLRepository, whole_id: str, part_id: str
) -> bool:
    """Return ``True`` if ``part_id`` or its ancestors aggregate ``whole_id``."""

    src_ids = [part_id] + _collect_generalization_parents(repo, part_id)
    for rel in repo.relationships:
        if (
            rel.rel_type in ("Aggregation", "Composite Aggregation")
            and rel.source in src_ids
            and rel.target == whole_id
        ):
            return True
    return False


def _parse_multiplicity_range(mult: str) -> tuple[int, int | None]:
    """Return (lower, upper) bounds parsed from *mult*."""

    mult = mult.strip()
    if not mult:
        return 1, 1
    if ".." in mult:
        low, high = mult.split("..", 1)
        low_val = int(low) if low.isdigit() else 0
        if high == "*" or not high:
            return low_val, None
        return low_val, int(high)
    if mult == "*":
        return 0, None
    if mult.isdigit():
        val = int(mult)
        return val, val
    return 1, None


def _is_default_part_name(def_name: str, part_name: str) -> bool:
    """Return ``True`` if *part_name* is derived from ``def_name``."""

    if not part_name:
        return True
    if part_name == def_name:
        return True
    pattern = re.escape(def_name) + r"\[\d+\]$"
    return re.fullmatch(pattern, part_name) is not None

def _multiplicity_limit_exceeded(
    repo: SysMLRepository,
    parent_id: str,
    def_id: str,
    diagram_objects: list,
    self_elem_id: str | None = None,
) -> bool:
    """Return ``True`` if assigning *def_id* would exceed multiplicity."""

    rels = [
        r
        for r in repo.relationships
        if r.source == parent_id
        and r.target == def_id
        and r.rel_type in ("Aggregation", "Composite Aggregation")
    ]
    if not rels:
        return False

    limit: int | None = 0
    for rel in rels:
        mult = rel.properties.get("multiplicity", "1")

        low, high = _parse_multiplicity_range(mult)
        if high is None:
            limit = None
            break
        limit += high

    if limit is None:
        return False

    # gather all diagrams containing parts for this block
    diag_ids: set[str] = set()
    linked = repo.get_linked_diagram(parent_id)
    if linked:
        diag_ids.add(linked)
    for d in repo.diagrams.values():
        if d.diag_type != "Internal Block Diagram":
            continue
        for o in getattr(d, "objects", []):
            if o.get("obj_type") == "Block Boundary" and o.get("element_id") == parent_id:
                diag_ids.add(d.diag_id)
                break

    seen: set[str] = set()
    count = 0
    for did in diag_ids:
        diag = repo.diagrams.get(did)
        if not diag:
            continue
        for o in getattr(diag, "objects", []):
            if (
                o.get("obj_type") == "Part"
                and o.get("properties", {}).get("definition") == def_id
            ):
                elem_id = o.get("element_id")
                if elem_id != self_elem_id and elem_id not in seen:
                    seen.add(elem_id)
                    count += 1

    for obj in diagram_objects:
        data = obj.__dict__ if hasattr(obj, "__dict__") else obj
        if (
            data.get("obj_type") == "Part"
            and data.get("properties", {}).get("definition") == def_id
        ):
            elem_id = data.get("element_id")
            if elem_id != self_elem_id and elem_id not in seen:
                seen.add(elem_id)
                count += 1

    return count >= limit


def _part_name_exists(
    repo: SysMLRepository,
    parent_id: str,
    name: str,
    self_elem_id: str | None = None,
) -> bool:
    """Return ``True`` if another part with ``name`` already exists."""

    if not name:
        return False

    diag_ids: set[str] = set()
    linked = repo.get_linked_diagram(parent_id)
    if linked:
        diag_ids.add(linked)
    for d in repo.diagrams.values():
        if d.diag_type != "Internal Block Diagram":
            continue
        for o in getattr(d, "objects", []):
            if o.get("obj_type") == "Block Boundary" and o.get("element_id") == parent_id:
                diag_ids.add(d.diag_id)
                break

    for did in diag_ids:
        diag = repo.diagrams.get(did)
        if not diag:
            continue
        for obj in getattr(diag, "objects", []):
            if obj.get("obj_type") != "Part":
                continue
            if obj.get("element_id") == self_elem_id:
                continue
            elem_id = obj.get("element_id")
            if elem_id in repo.elements and repo.elements[elem_id].name == name:
                return True

    return False

def _find_generalization_children(repo: SysMLRepository, parent_id: str) -> set[str]:
    """Return all blocks that generalize ``parent_id``."""
    children: set[str] = set()
    for rel in repo.relationships:
        if rel.rel_type == "Generalization" and rel.target == parent_id:
            children.add(rel.source)
    return children


def _collect_generalization_parents(
    repo: SysMLRepository, block_id: str, visited: set[str] | None = None
) -> list[str]:
    """Return all parent blocks of ``block_id`` reachable through generalizations."""

    if visited is None:
        visited = set()
    parents: list[str] = []
    for rel in repo.relationships:
        if rel.rel_type == "Generalization" and rel.source == block_id:
            target = rel.target
            if target in visited:
                continue
            visited.add(target)
            parents.append(target)
            parents.extend(_collect_generalization_parents(repo, target, visited))
    return parents


def _shared_generalization_parent(
    repo: SysMLRepository, a_id: str, b_id: str
) -> bool:
    """Return ``True`` if *a_id* and *b_id* share a common direct parent."""

    a_parents = {
        rel.target
        for rel in repo.relationships
        if rel.rel_type == "Generalization" and rel.source == a_id
    }
    if not a_parents:
        return False
    b_parents = {
        rel.target
        for rel in repo.relationships
        if rel.rel_type == "Generalization" and rel.source == b_id
    }
    return bool(a_parents & b_parents)


def rename_block(repo: SysMLRepository, block_id: str, new_name: str) -> None:
    """Rename ``block_id`` and propagate changes to related blocks."""
    if repo.element_read_only(block_id):
        return
    repo.push_undo_state()
    block = repo.elements.get(block_id)
    if not block or block.elem_type != "Block":
        return
    old_name = block.name
    new_name = repo.ensure_unique_element_name(new_name, block_id)
    if old_name == new_name:
        return
    block.name = new_name
    # update part elements referencing this block
    for elem in repo.elements.values():
        if elem.elem_type != "Part":
            continue
        def_val = elem.properties.get("definition")
        if def_val == block_id or def_val == old_name:
            elem.name = new_name
            elem.properties["definition"] = block_id
    for diag in repo.diagrams.values():
        for obj in getattr(diag, "objects", []):
            if obj.get("obj_type") != "Part":
                continue
            def_val = obj.get("properties", {}).get("definition")
            if def_val == old_name:
                obj.setdefault("properties", {})["definition"] = block_id
    # update blocks that include this block as a part
    related = _find_blocks_with_part(repo, block_id) | _find_blocks_with_aggregation(repo, block_id)
    for parent_id in related:
        parent = repo.elements.get(parent_id)
        if not parent:
            continue
        parts = [p.strip() for p in parent.properties.get("partProperties", "").split(",") if p.strip()]
        changed = False
        for idx, val in enumerate(parts):
            base = val.split("[")[0].strip()
            suffix = val[len(base):]
            if base == old_name or base == block_id:
                parts[idx] = new_name + suffix
                changed = True
        if changed:
            for child_id in _find_generalization_children(repo, parent_id):
                remove_inherited_block_properties(repo, child_id, parent_id)
            parent.properties["partProperties"] = ", ".join(parts)
            for d in repo.diagrams.values():
                for o in getattr(d, "objects", []):
                    if o.get("element_id") == parent_id:
                        o.setdefault("properties", {})["partProperties"] = parent.properties["partProperties"]
            for child_id in _find_generalization_children(repo, parent_id):
                inherit_block_properties(repo, child_id)
    # propagate property inheritance to children blocks
    for child_id in _find_generalization_children(repo, block_id):
        inherit_block_properties(repo, child_id)

    # update any Block Boundary objects referencing this block
    for diag in repo.diagrams.values():
        updated = False
        for obj in getattr(diag, "objects", []):
            if obj.get("element_id") == block_id:
                if obj.get("obj_type") == "Block Boundary" or obj.get("obj_type") == "Block":
                    obj.setdefault("properties", {})["name"] = new_name
                    updated = True
        if updated:
            repo.touch_diagram(diag.diag_id)

    # update Block objects referencing this block
    for diag in repo.diagrams.values():
        updated = False
        for obj in getattr(diag, "objects", []):
            if obj.get("obj_type") == "Block" and obj.get("element_id") == block_id:
                obj.setdefault("properties", {})["name"] = new_name
                updated = True
        if updated:
            repo.touch_diagram(diag.diag_id)


def add_aggregation_part(
    repo: SysMLRepository,
    whole_id: str,
    part_id: str,
    multiplicity: str = "",
    app=None,
) -> None:
    """Add *part_id* as a part of *whole_id* block."""
    repo.push_undo_state()
    whole = repo.elements.get(whole_id)
    part = repo.elements.get(part_id)
    if not whole or not part:
        return
    if part_id == whole_id:
        return
    if part_id in _collect_generalization_parents(repo, whole_id):
        return
    if _reverse_aggregation_exists(repo, whole_id, part_id):
        return
    name = part.name or part_id
    entry = f"{name}[{multiplicity}]" if multiplicity else name
    parts = [p.strip() for p in whole.properties.get("partProperties", "").split(",") if p.strip()]
    base = [p.split("[")[0].strip() for p in parts]
    if name in base:
        for idx, b in enumerate(base):
            if b == name:
                parts[idx] = entry
                break
    else:
        parts.append(entry)
    whole.properties["partProperties"] = ", ".join(parts)
    for d in repo.diagrams.values():
        for o in getattr(d, "objects", []):
            if o.get("element_id") == whole_id:
                o.setdefault("properties", {})["partProperties"] = ", ".join(parts)

    # ensure a Part element exists representing the aggregation
    rel = next(
        (
            r
            for r in repo.relationships
            if r.rel_type == "Aggregation"
            and r.source == whole_id
            and r.target == part_id
        ),
        None,
    )
    if not rel:
        rel = next(
            (
                r
                for r in repo.relationships
                if r.rel_type == "Composite Aggregation"
                and r.source == whole_id
                and r.target == part_id
            ),
            None,
        )
    if not rel:
        rel = repo.create_relationship("Aggregation", whole_id, part_id, record_undo=False)
    if multiplicity:
        rel.properties["multiplicity"] = multiplicity
    else:
        rel.properties.pop("multiplicity", None)
    if not rel.properties.get("part_elem"):
        part_elem = repo.create_element(
            "Part",
            name=repo.elements.get(part_id).name or part_id,
            properties={"definition": part_id},
            owner=repo.root_package.elem_id,
        )
        repo._undo_stack.pop()
        rel.properties["part_elem"] = part_elem.elem_id

    # propagate changes to any generalization children
    for child_id in _find_generalization_children(repo, whole_id):
        remove_inherited_block_properties(repo, child_id, whole_id)
        inherit_block_properties(repo, child_id)
    # ensure multiplicity instances if composite diagram exists
    add_multiplicity_parts(repo, whole_id, part_id, multiplicity, app=app)


def add_composite_aggregation_part(
    repo: SysMLRepository,
    whole_id: str,
    part_id: str,
    multiplicity: str = "",
    app=None,
) -> None:
    """Add *part_id* as a composite part of *whole_id* block and create the
    part object in the whole's Internal Block Diagram if present."""
    repo.push_undo_state()

    add_aggregation_part(repo, whole_id, part_id, multiplicity, app=app)
    diag_id = repo.get_linked_diagram(whole_id)
    diag = repo.diagrams.get(diag_id)
    # locate the relationship for future reference
    rel = next(
        (
            r
            for r in repo.relationships
            if r.rel_type == "Composite Aggregation"
            and r.source == whole_id
            and r.target == part_id
        ),
        None,
    )
    if not rel:
        rel = repo.create_relationship("Composite Aggregation", whole_id, part_id, record_undo=False)
    if multiplicity:
        rel.properties["multiplicity"] = multiplicity
    else:
        rel.properties.pop("multiplicity", None)
    if not diag or diag.diag_type != "Internal Block Diagram":
        if rel and not rel.properties.get("part_elem"):
            part_elem = repo.create_element(
                "Part",
                name=repo.elements.get(part_id).name or part_id,
                properties={"definition": part_id, "force_ibd": "true"},
                owner=repo.root_package.elem_id,
            )
            repo._undo_stack.pop()
            rel.properties["part_elem"] = part_elem.elem_id
        elif rel and rel.properties.get("part_elem"):
            pid = rel.properties["part_elem"]
            elem = repo.elements.get(pid)
            if elem:
                elem.properties["force_ibd"] = "true"
        return
    diag.objects = getattr(diag, "objects", [])
    existing_defs = {
        o.get("properties", {}).get("definition")
        for o in diag.objects
        if o.get("obj_type") == "Part"
    }
    if part_id in existing_defs:
        return
    if rel and rel.properties.get("part_elem") and rel.properties["part_elem"] in repo.elements:
        part_elem = repo.elements[rel.properties["part_elem"]]
        part_elem.properties["force_ibd"] = "true"
    else:
        part_elem = repo.create_element(
            "Part",
            name=repo.elements.get(part_id).name or part_id,
            properties={"definition": part_id, "force_ibd": "true"},
            owner=repo.root_package.elem_id,
        )
        if rel:
            rel.properties["part_elem"] = part_elem.elem_id
    repo.add_element_to_diagram(diag.diag_id, part_elem.elem_id)
    obj_dict = {
        "obj_id": _get_next_id(),
        "obj_type": "Part",
        "x": 50.0,
        "y": 50.0 + 60.0 * len(existing_defs),
        "element_id": part_elem.elem_id,
        "properties": {"definition": part_id},
        "locked": True,
    }
    diag.objects.append(obj_dict)
    _add_ports_for_part(repo, diag, obj_dict, app=app)
    if app:
        for win in getattr(app, "ibd_windows", []):
            if getattr(win, "diagram_id", None) == diag.diag_id:
                win.objects.append(SysMLObject(**obj_dict))
                win.redraw()
                win._sync_to_repository()

    # ensure additional instances per multiplicity
    add_multiplicity_parts(repo, whole_id, part_id, multiplicity, app=app)

    # propagate composite part addition to any generalization children
    for child_id in _find_generalization_children(repo, whole_id):
        inherit_block_properties(repo, child_id)


def add_multiplicity_parts(
    repo: SysMLRepository,
    whole_id: str,
    part_id: str,
    multiplicity: str,
    count: int | None = None,
    app=None,
) -> list[dict]:
    """Ensure ``count`` part instances exist according to ``multiplicity``."""

    low, high = _parse_multiplicity_range(multiplicity)

    diag_id = repo.get_linked_diagram(whole_id)
    diag = repo.diagrams.get(diag_id)
    if not diag or diag.diag_type != "Internal Block Diagram":
        return []
    diag.objects = getattr(diag, "objects", [])
    existing = [
        o
        for o in diag.objects
        if o.get("obj_type") == "Part"
        and o.get("properties", {}).get("definition") == part_id
    ]
    total = len(existing)

    desired = count if count is not None else low
    if high is not None:
        desired = min(desired, high)
    if count is not None:
        target_total = total + desired
        if high is not None:
            target_total = min(target_total, high)
    else:
        target_total = total
        if total < low:
            target_total = low
        if high is not None and target_total > high:
            target_total = high


    added: list[dict] = []
    base_name = repo.elements.get(part_id).name or part_id

    # remove extra part objects if multiplicity decreased
    if total > target_total:
        to_remove = existing[target_total:]
        remove_ids = {o["obj_id"] for o in to_remove}
        for obj in to_remove:
            diag.objects.remove(obj)
            repo.delete_element(obj.get("element_id"))
            repo._undo_stack.pop()
        diag.objects = [
            o
            for o in diag.objects
            if not (
                o.get("obj_type") == "Port"
                and o.get("properties", {}).get("parent") in {str(rid) for rid in remove_ids}
            )
        ]
        existing = existing[:target_total]
        total = target_total
        if app:
            for win in getattr(app, "ibd_windows", []):
                if getattr(win, "diagram_id", None) == diag.diag_id:
                    win.objects = [
                        o
                        for o in win.objects
                        if getattr(o, "obj_id", None) not in remove_ids
                    ]
                    win.redraw()
                    win._sync_to_repository()

    # rename remaining part elements if they still have default names
    for idx, obj in enumerate(existing):
        elem = repo.elements.get(obj.get("element_id"))
        if elem:
            expected = repo.ensure_unique_element_name(
                f"{base_name}[{idx + 1}]", elem.elem_id
            )
            if _is_default_part_name(base_name, elem.name) and elem.name != expected:
                elem.name = expected

    base_x = 50.0
    base_y = 50.0 + 60.0 * len(diag.objects)
    for i in range(total, target_total):
        part_elem = repo.create_element(
            "Part",
            name=f"{base_name}[{i + 1}]",
            properties={"definition": part_id, "force_ibd": "true"},
            owner=repo.root_package.elem_id,
        )
        repo.add_element_to_diagram(diag.diag_id, part_elem.elem_id)
        obj_dict = {
            "obj_id": _get_next_id(),
            "obj_type": "Part",
            "x": base_x,
            "y": base_y,
            "element_id": part_elem.elem_id,
            "properties": {"definition": part_id},
            "locked": True,
        }
        base_y += 60.0
        diag.objects.append(obj_dict)
        _add_ports_for_part(repo, diag, obj_dict, app=app)
        if app:
            for win in getattr(app, "ibd_windows", []):
                if getattr(win, "diagram_id", None) == diag.diag_id:
                    win.objects.append(SysMLObject(**obj_dict))
                    win.redraw()
                    win._sync_to_repository()
        added.append(obj_dict)
    # rename all part elements to ensure sequential numbering
    all_objs = [
        o
        for o in diag.objects
        if o.get("obj_type") == "Part"
        and o.get("properties", {}).get("definition") == part_id
    ]
    for idx, obj in enumerate(all_objs):
        elem = repo.elements.get(obj.get("element_id"))
        if elem:
            expected = repo.ensure_unique_element_name(
                f"{base_name}[{idx + 1}]", elem.elem_id
            )
            if _is_default_part_name(base_name, elem.name) and elem.name != expected:
                elem.name = expected

    return added


def _enforce_ibd_multiplicity(
    repo: SysMLRepository, block_id: str, app=None
) -> list[dict]:
    """Ensure ``block_id``'s IBD obeys aggregation multiplicities.

    Returns a list of added part object dictionaries."""

    added: list[dict] = []
    src_ids = [block_id] + _collect_generalization_parents(repo, block_id)
    for rel in repo.relationships:
        if (
            rel.rel_type in ("Aggregation", "Composite Aggregation")
            and rel.source in src_ids
        ):
            mult = rel.properties.get("multiplicity", "")
            if mult:
                added.extend(
                    add_multiplicity_parts(repo, block_id, rel.target, mult, app=app)
                )
    return added


def _sync_ibd_composite_parts(
    repo: SysMLRepository, block_id: str, app=None
) -> list[dict]:
    """Ensure *block_id*'s IBD includes parts for existing composite aggregations.

    Returns the list of added part object dictionaries."""

    diag_id = repo.get_linked_diagram(block_id)
    diag = repo.diagrams.get(diag_id)
    if not diag or diag.diag_type != "Internal Block Diagram":
        return []
    diag.objects = getattr(diag, "objects", [])
    existing_defs = {
        o.get("properties", {}).get("definition")
        for o in diag.objects
        if o.get("obj_type") == "Part"
    }
    src_ids = [block_id] + _collect_generalization_parents(repo, block_id)
    rels = [
        rel
        for rel in repo.relationships
        if rel.rel_type == "Composite Aggregation" and rel.source in src_ids
    ]
    added: list[dict] = []
    base_x = 50.0
    base_y = 50.0 + 60.0 * len(existing_defs)
    for rel in rels:
        pid = rel.target
        if pid in existing_defs:
            continue
        if rel.properties.get("part_elem") and rel.properties["part_elem"] in repo.elements:
            part_elem = repo.elements[rel.properties["part_elem"]]
            part_elem.properties["force_ibd"] = "true"
        else:
            part_elem = repo.create_element(
                "Part",
                name=repo.elements.get(pid).name or pid,
                properties={"definition": pid, "force_ibd": "true"},
                owner=repo.root_package.elem_id,
            )
            rel.properties["part_elem"] = part_elem.elem_id
        repo.add_element_to_diagram(diag.diag_id, part_elem.elem_id)
        obj_dict = {
            "obj_id": _get_next_id(),
            "obj_type": "Part",
            "x": base_x,
            "y": base_y,
            "element_id": part_elem.elem_id,
            "properties": {"definition": pid},
            "locked": True,
        }
        base_y += 60.0
        diag.objects.append(obj_dict)
        added.append(obj_dict)
        added += _add_ports_for_part(repo, diag, obj_dict, app=app)
        if app:
            for win in getattr(app, "ibd_windows", []):
                if getattr(win, "diagram_id", None) == diag.diag_id:
                    win.objects.append(SysMLObject(**obj_dict))
                    win.redraw()
                    win._sync_to_repository()
    return added


def _sync_ibd_aggregation_parts(
    repo: SysMLRepository, block_id: str, app=None
) -> list[dict]:
    """Ensure ``block_id``'s IBD includes parts for regular aggregations.

    Returns the list of added part object dictionaries."""

    diag_id = repo.get_linked_diagram(block_id)
    diag = repo.diagrams.get(diag_id)
    if not diag or diag.diag_type != "Internal Block Diagram":
        return []
    diag.objects = getattr(diag, "objects", [])
    existing_defs = {
        o.get("properties", {}).get("definition")
        for o in diag.objects
        if o.get("obj_type") == "Part"
    }
    src_ids = [block_id] + _collect_generalization_parents(repo, block_id)
    rels = [
        rel
        for rel in repo.relationships
        if rel.rel_type == "Aggregation" and rel.source in src_ids
    ]
    added: list[dict] = []
    base_x = 50.0
    base_y = 50.0 + 60.0 * len(existing_defs)
    for rel in rels:
        pid = rel.target
        if pid in existing_defs:
            continue
        if rel.properties.get("part_elem") and rel.properties["part_elem"] in repo.elements:
            part_elem = repo.elements[rel.properties["part_elem"]]
        else:
            part_elem = repo.create_element(
                "Part",
                name=repo.elements.get(pid).name or pid,
                properties={"definition": pid},
                owner=repo.root_package.elem_id,
            )
            rel.properties["part_elem"] = part_elem.elem_id
        repo.add_element_to_diagram(diag.diag_id, part_elem.elem_id)
        obj_dict = {
            "obj_id": _get_next_id(),
            "obj_type": "Part",
            "x": base_x,
            "y": base_y,
            "element_id": part_elem.elem_id,
            "properties": {"definition": pid},
        }
        base_y += 60.0
        diag.objects.append(obj_dict)
        added.append(obj_dict)
        added += _add_ports_for_part(repo, diag, obj_dict, app=app)
        if app:
            for win in getattr(app, "ibd_windows", []):
                if getattr(win, "diagram_id", None) == diag.diag_id:
                    win.objects.append(SysMLObject(**obj_dict))
                    win.redraw()
                    win._sync_to_repository()
    return added


def _sync_ibd_partproperty_parts(
    repo: SysMLRepository,
    block_id: str,
    names: list[str] | None = None,
    app=None,
    visible: bool = False,
    hidden: bool | None = None,
) -> list[dict]:
    """Ensure ``block_id``'s IBD includes parts for given ``names``.

    If *names* is ``None``, the block's ``partProperties`` attribute is parsed.
    Returns the list of added part object dictionaries.

    ``hidden`` is provided for backwards compatibility and overrides the
    ``visible`` flag when specified."""

    if hidden is not None:
        visible = not hidden

    diag_id = repo.get_linked_diagram(block_id)
    diag = repo.diagrams.get(diag_id)
    if not diag or diag.diag_type != "Internal Block Diagram":
        return []
    block = repo.elements.get(block_id)
    if not block:
        return []

    diag.objects = getattr(diag, "objects", [])
    existing_defs = {
        o.get("properties", {}).get("definition")
        for o in diag.objects
        if o.get("obj_type") == "Part"
    }
    existing_keys: set[str] = set()
    for o in diag.objects:
        if o.get("obj_type") == "Part" and o.get("element_id") in repo.elements:
            existing_keys.update(_part_elem_keys(repo.elements[o.get("element_id")]))
    if names is None:
        entries = [p for p in block.properties.get("partProperties", "").split(",") if p.strip()]
    else:
        entries = [n for n in names if n.strip()]
    parsed_raw = [parse_part_property(e) for e in entries]
    seen_keys = set()
    parsed = []
    for prop_name, block_name in parsed_raw:
        key = _part_prop_key(prop_name)
        if key in seen_keys:
            continue
        seen_keys.add(key)
        parsed.append((prop_name, block_name))
    added: list[dict] = []
    boundary = next((o for o in diag.objects if o.get("obj_type") == "Block Boundary"), None)
    existing_count = sum(1 for o in diag.objects if o.get("obj_type") == "Part")
    if boundary:
        base_x = boundary["x"] - boundary["width"] / 2 + 30.0
        base_y = boundary["y"] - boundary["height"] / 2 + 30.0 + 60.0 * existing_count
    else:
        base_x = 50.0
        base_y = 50.0 + 60.0 * existing_count
    for prop_name, block_name in parsed:
        target_id = next(
            (
                eid
                for eid, elem in repo.elements.items()
                if elem.elem_type == "Block" and elem.name == block_name
            ),
            None,
        )
        if not target_id:
            continue
        base = _part_prop_key(prop_name)
        cand_key = f"{base}:{target_id}"
        if cand_key in existing_keys or base in existing_keys:
            continue
        # enforce multiplicity based on aggregation relationships
        limit = None
        for rel in repo.relationships:
            if (
                rel.source == block_id
                and rel.target == target_id
                and rel.rel_type in ("Aggregation", "Composite Aggregation")
            ):
                mult = rel.properties.get("multiplicity", "")
                low, high = _parse_multiplicity_range(mult)
                if high is not None:
                    limit = high
                break
        if limit is not None:
            current = sum(
                1
                for o in diag.objects
                if o.get("obj_type") == "Part"
                and o.get("properties", {}).get("definition") == target_id
            )
            if current >= limit:
                continue
        part_elem = repo.create_element(
            "Part",
            name=prop_name,
            properties={"definition": target_id, "force_ibd": "true"},
            owner=repo.root_package.elem_id,
        )
        repo.add_element_to_diagram(diag.diag_id, part_elem.elem_id)
        obj_dict = {
            "obj_id": _get_next_id(),
            "obj_type": "Part",
            "x": base_x,
            "y": base_y,
            "width": 80.0,
            "height": 40.0,
            "element_id": part_elem.elem_id,
            "properties": {"definition": target_id},
            "hidden": not visible,
        }
        base_y += 60.0
        diag.objects.append(obj_dict)
        added.append(obj_dict)
        existing_keys.update(_part_elem_keys(part_elem))
        existing_defs.add(target_id)
        if app:
            for win in getattr(app, "ibd_windows", []):
                if getattr(win, "diagram_id", None) == diag.diag_id:
                    win.objects.append(SysMLObject(**obj_dict))
                    win.redraw()
                    win._sync_to_repository()

    boundary = next(
        (o for o in diag.objects if o.get("obj_type") == "Block Boundary"), None
    )
    if boundary and any(not a.get("hidden", False) for a in added):
        b_obj = SysMLObject(**boundary)
        objs = [SysMLObject(**o) for o in diag.objects]
        ensure_boundary_contains_parts(b_obj, objs)
        boundary["width"] = b_obj.width
        boundary["height"] = b_obj.height
        boundary["x"] = b_obj.x
        boundary["y"] = b_obj.y
        if app:
            for win in getattr(app, "ibd_windows", []):
                if getattr(win, "diagram_id", None) == diag.diag_id:
                    for obj in win.objects:
                        if obj.obj_type == "Block Boundary":
                            obj.width = b_obj.width
                            obj.height = b_obj.height
                            obj.x = b_obj.x
                            obj.y = b_obj.y
                            win.redraw()
                            win._sync_to_repository()

    return added


def _propagate_boundary_parts(
    repo: SysMLRepository, block_id: str, parts: list[dict], app=None
) -> None:
    """Insert *parts* into diagrams containing boundaries for ``block_id``."""

    for diag in repo.diagrams.values():
        if diag.diag_type != "Internal Block Diagram":
            continue
        boundary = next(
            (
                o
                for o in getattr(diag, "objects", [])
                if o.get("obj_type") == "Block Boundary" and o.get("element_id") == block_id
            ),
            None,
        )
        if not boundary:
            continue
        diag.objects = getattr(diag, "objects", [])
        existing = {o.get("element_id") for o in diag.objects if o.get("obj_type") == "Part"}
        base_x = boundary["x"] - boundary["width"] / 2 + 30.0
        base_y = boundary["y"] - boundary["height"] / 2 + 30.0
        for obj in parts:
            if obj.get("element_id") in existing:
                continue
            new_obj = obj.copy()
            new_obj["obj_id"] = _get_next_id()
            new_obj["x"] = base_x
            new_obj["y"] = base_y
            new_obj["hidden"] = False
            diag.objects.append(new_obj)
            repo.add_element_to_diagram(diag.diag_id, new_obj["element_id"])
            base_y += 60.0
            if app:
                for win in getattr(app, "ibd_windows", []):
                    if getattr(win, "diagram_id", None) == diag.diag_id:
                        win.objects.append(SysMLObject(**new_obj))
                        win.redraw()
                        win._sync_to_repository()



def _sync_block_parts_from_ibd(repo: SysMLRepository, diag_id: str) -> None:
    """Ensure the block linked to ``diag_id`` lists all part definitions."""

    diag = repo.diagrams.get(diag_id)
    if not diag or diag.diag_type != "Internal Block Diagram":
        return
    block_id = (
        getattr(diag, "father", None)
        or next((eid for eid, did in repo.element_diagrams.items() if did == diag_id), None)
    )
    if not block_id or block_id not in repo.elements:
        return
    block = repo.elements[block_id]
    names = [
        p.strip()
        for p in block.properties.get("partProperties", "").split(",")
        if p.strip()
    ]
    bases = {n.split("[")[0].strip() for n in names}
    for obj in getattr(diag, "objects", []):
        if obj.get("obj_type") != "Part":
            continue
        def_id = obj.get("properties", {}).get("definition")
        if def_id and def_id in repo.elements:
            pname = repo.elements[def_id].name or def_id
            if pname not in bases:
                names.append(pname)
                bases.add(pname)
    if names:
        joined = ", ".join(names)
        block.properties["partProperties"] = joined
        for d in repo.diagrams.values():
            for o in getattr(d, "objects", []):
                if o.get("element_id") == block_id:
                    o.setdefault("properties", {})["partProperties"] = joined
        for child_id in _find_generalization_children(repo, block_id):
            inherit_block_properties(repo, child_id)


def _ensure_ibd_boundary(repo: SysMLRepository, diagram: SysMLDiagram, block_id: str, app=None) -> list[dict]:
    """Create a boundary object for the IBD father block if needed."""

    diagram.objects = getattr(diagram, "objects", [])
    boundary = next((o for o in diagram.objects if o.get("obj_type") == "Block Boundary"), None)
    added: list[dict] = []
    if not boundary:
        obj_dict = {
            "obj_id": _get_next_id(),
            "obj_type": "Block Boundary",
            "x": 100.0,
            "y": 80.0,
            "width": 200.0,
            "height": 120.0,
            "element_id": block_id,
            "properties": {"name": repo.elements.get(block_id).name or block_id},
        }
        diagram.objects.insert(0, obj_dict)
        added.append(obj_dict)
        added += _add_ports_for_boundary(repo, diagram, obj_dict, app=app)
    else:
        if boundary.get("element_id") != block_id:
            boundary["element_id"] = block_id
        added += _add_ports_for_boundary(repo, diagram, boundary, app=app)
    # propagate parts for the boundary from the block's own IBD or definition
    diag_id = repo.get_linked_diagram(block_id)
    src = repo.diagrams.get(diag_id)
    parts: list[dict] = []
    if src and src.diag_type == "Internal Block Diagram":
        parts = [o for o in getattr(src, "objects", []) if o.get("obj_type") == "Part"]
    else:
        block = repo.elements.get(block_id)
        if block:
            entries = [p for p in block.properties.get("partProperties", "").split(",") if p.strip()]
            base_x = boundary["x"] - boundary["width"] / 2 + 30.0
            base_y = boundary["y"] - boundary["height"] / 2 + 30.0
            for prop_name, blk_name in [parse_part_property(e) for e in entries]:
                target_id = next(
                    (eid for eid, elem in repo.elements.items() if elem.elem_type == "Block" and elem.name == blk_name),
                    None,
                )
                if not target_id:
                    continue
                part_elem = repo.create_element(
                    "Part",
                    name=prop_name,
                    properties={"definition": target_id, "force_ibd": "true"},
                    owner=repo.root_package.elem_id,
                )
                obj = {
                    "obj_id": _get_next_id(),
                    "obj_type": "Part",
                    "x": base_x,
                    "y": base_y,
                    "width": 80.0,
                    "height": 40.0,
                    "element_id": part_elem.elem_id,
                    "properties": {"definition": target_id},
                    "hidden": False,
                }
                base_y += 60.0
                parts.append(obj)
    if parts:
        _propagate_boundary_parts(repo, block_id, parts, app=app)
    return added


def _remove_ibd_boundary(repo: SysMLRepository, diagram: SysMLDiagram) -> None:
    """Remove boundary object and ports from the diagram."""

    diagram.objects = getattr(diagram, "objects", [])
    boundary = next((o for o in diagram.objects if o.get("obj_type") == "Block Boundary"), None)
    if not boundary:
        return
    bid = boundary.get("obj_id")
    diagram.objects = [o for o in diagram.objects if not (o.get("obj_type") == "Port" and o.get("properties", {}).get("parent") == str(bid))]
    diagram.objects.remove(boundary)


def set_ibd_father(
    repo: SysMLRepository, diagram: SysMLDiagram, father_id: str | None, app=None
) -> list[dict]:
    """Assign *father_id* as the block represented by *diagram*.

    Links the diagram to the block and syncs composite parts. Returns any added
    part object dictionaries."""

    prev = getattr(diagram, "father", None)
    diagram.father = father_id
    if prev and prev != father_id:
        repo.link_diagram(prev, None)
    if father_id:
        repo.link_diagram(father_id, diagram.diag_id)
    added = _sync_ibd_composite_parts(repo, father_id, app=app) if father_id else []
    if father_id:
        added += _ensure_ibd_boundary(repo, diagram, father_id, app=app)
        added += _sync_ibd_partproperty_parts(repo, father_id, app=app, visible=True)
        parts = [o for o in getattr(diagram, "objects", []) if o.get("obj_type") == "Part"]
        _propagate_boundary_parts(repo, father_id, parts, app=app)
    else:
        _remove_ibd_boundary(repo, diagram)
    return added


def link_block_to_ibd(
    repo: SysMLRepository, block_id: str, diag_id: str | None, app=None
) -> list[dict]:
    """Link *block_id* to *diag_id* and ensure the IBD boundary is created."""

    if diag_id and diag_id in repo.diagrams:
        diagram = repo.diagrams[diag_id]
        if diagram.diag_type == "Internal Block Diagram":
            return set_ibd_father(repo, diagram, block_id, app=app)
    repo.link_diagram(block_id, diag_id)
    return []


def update_block_parts_from_ibd(repo: SysMLRepository, diagram: SysMLDiagram) -> None:
    """Sync the father block's ``partProperties`` from diagram part objects."""

    if diagram.diag_type != "Internal Block Diagram":
        return
    block_id = getattr(diagram, "father", None)
    if not block_id:
        block_id = next((eid for eid, did in repo.element_diagrams.items() if did == diagram.diag_id), None)
    if not block_id or block_id not in repo.elements:
        return
    block = repo.elements[block_id]
    existing = [p.strip() for p in block.properties.get("partProperties", "").split(",") if p.strip()]
    diag_entries: list[tuple[str, str]] = []
    diag_bases: set[str] = set()
    for obj in getattr(diagram, "objects", []):
        if obj.get("obj_type") != "Part":
            continue
        name = ""
        elem_id = obj.get("element_id")
        if elem_id and elem_id in repo.elements:
            elem = repo.elements[elem_id]
            name = elem.name or elem.properties.get("component", "")
        if not name:
            def_id = obj.get("properties", {}).get("definition")
            if def_id and def_id in repo.elements:
                name = repo.elements[def_id].name or def_id
        if not name:
            name = obj.get("properties", {}).get("component", "")
        base = name.split("[")[0].strip() if name else ""
        def_id = obj.get("properties", {}).get("definition")
        base_def = ""
        if def_id and def_id in repo.elements:
            base_def = (repo.elements[def_id].name or def_id).split("[")[0].strip()
        key = base_def or base
        if key and key not in diag_bases:
            diag_entries.append((key, name or key))
            diag_bases.add(key)

    merged_names = list(existing)
    bases = {n.split("[")[0].strip() for n in merged_names}
    for base, name in diag_entries:
        if base not in bases:
            merged_names.append(name)
            bases.add(base)

    if merged_names != existing:
        joined = ", ".join(merged_names)
        block.properties["partProperties"] = joined
        for d in repo.diagrams.values():
            for o in getattr(d, "objects", []):
                if o.get("element_id") == block_id:
                    o.setdefault("properties", {})["partProperties"] = joined
        for child_id in _find_generalization_children(repo, block_id):
            inherit_block_properties(repo, child_id)
        repo.touch_element(block_id)


def remove_aggregation_part(
    repo: SysMLRepository,
    whole_id: str,
    part_id: str,
    remove_object: bool = False,
    app=None,
) -> None:
    """Remove *part_id* from *whole_id* block's part list.

    If *remove_object* is True, also delete any part object representing
    *part_id* in the Internal Block Diagram linked to *whole_id*.
    """
    repo.push_undo_state()
    whole = repo.elements.get(whole_id)
    part = repo.elements.get(part_id)
    if not whole or not part:
        return
    name = part.name or part_id
    parts = [p.strip() for p in whole.properties.get("partProperties", "").split(",") if p.strip()]
    new_parts = [p for p in parts if p.split("[")[0].strip() != name]
    if len(new_parts) != len(parts):
        if new_parts:
            whole.properties["partProperties"] = ", ".join(new_parts)
        else:
            whole.properties.pop("partProperties", None)
        for d in repo.diagrams.values():
            for o in getattr(d, "objects", []):
                if o.get("element_id") == whole_id:
                    if new_parts:
                        o.setdefault("properties", {})["partProperties"] = ", ".join(new_parts)
                    else:
                        o.setdefault("properties", {}).pop("partProperties", None)

    # propagate removals to any generalization children
    for child_id in _find_generalization_children(repo, whole_id):
        child = repo.elements.get(child_id)
        if not child:
            continue
        child_parts = [
            p.strip() for p in child.properties.get("partProperties", "").split(",") if p.strip()
        ]
        child_parts = [p for p in child_parts if p.split("[")[0].strip() != name]
        if child_parts:
            child.properties["partProperties"] = ", ".join(child_parts)
        else:
            child.properties.pop("partProperties", None)
        for d in repo.diagrams.values():
            for o in getattr(d, "objects", []):
                if o.get("element_id") == child_id:
                    if child_parts:
                        o.setdefault("properties", {})["partProperties"] = ", ".join(child_parts)
                    else:
                        o.setdefault("properties", {}).pop("partProperties", None)
    if remove_object:
        diag_id = repo.get_linked_diagram(whole_id)
        diag = repo.diagrams.get(diag_id)
        if diag and diag.diag_type == "Internal Block Diagram":
            diag.objects = getattr(diag, "objects", [])
            before = len(diag.objects)
            diag.objects = [
                o
                for o in diag.objects
                if not (
                    o.get("obj_type") == "Part"
                    and o.get("properties", {}).get("definition") == part_id
                )
            ]
            if len(diag.objects) != before and app:
                for win in getattr(app, "ibd_windows", []):
                    if getattr(win, "diagram_id", None) == diag_id:
                        win.objects = [
                            o
                            for o in win.objects
                            if not (
                                o.obj_type == "Part"
                                and o.properties.get("definition") == part_id
                            )
                        ]
                        win.redraw()
                        win._sync_to_repository()
        # remove stored part element if any
        rel = next(
            (
                r
                for r in repo.relationships
                if r.rel_type in ("Composite Aggregation", "Aggregation")
                and r.source == whole_id
                and r.target == part_id
            ),
            None,
        )
        if rel:
            pid = rel.properties.pop("part_elem", None)
            if pid and pid in repo.elements:
                repo.delete_element(pid)
                repo._undo_stack.pop()


def _propagate_part_removal(
    repo: SysMLRepository,
    block_id: str,
    prop_name: str,
    target_id: str,
    remove_object: bool = False,
    app=None,
) -> None:
    """Helper used by :func:`remove_partproperty_entry` to drop a part.

    This delegates to :func:`remove_aggregation_part` which already handles
    updating descendant blocks and any diagrams linked to ``block_id`` when
    ``remove_object`` is ``True``.
    """

    remove_aggregation_part(
        repo,
        block_id,
        target_id,
        remove_object=remove_object,
        app=app,
    )


def _remove_parts_from_ibd(
    repo: SysMLRepository, block_id: str, target_id: str, app=None
) -> None:
    """Remove part objects referencing ``target_id`` from ``block_id``'s IBD."""

    diag_id = repo.get_linked_diagram(block_id)
    diag = repo.diagrams.get(diag_id)
    if not diag or diag.diag_type != "Internal Block Diagram":
        return
    diag.objects = getattr(diag, "objects", [])
    before = len(diag.objects)
    diag.objects = [
        o
        for o in diag.objects
        if not (
            o.get("obj_type") == "Part"
            and o.get("properties", {}).get("definition") == target_id
        )
    ]
    if len(diag.objects) != before and app:
        for win in getattr(app, "ibd_windows", []):
            if getattr(win, "diagram_id", None) == diag_id:
                win.objects = [
                    o
                    for o in win.objects
                    if not (
                        o.obj_type == "Part"
                        and o.properties.get("definition") == target_id
                    )
                ]
                win.redraw()
                win._sync_to_repository()


def _propagate_ibd_part_removal(
    repo: SysMLRepository, block_id: str, target_id: str, app=None
) -> None:
    """Recursively remove part objects from descendants of ``block_id``."""

    for child_id in _find_generalization_children(repo, block_id):
        _remove_parts_from_ibd(repo, child_id, target_id, app=app)
        _propagate_ibd_part_removal(repo, child_id, target_id, app=app)


def remove_partproperty_entry(
    repo: SysMLRepository, block_id: str, entry: str, app=None
) -> None:
    """Remove a part property entry and update descendant diagrams."""
    repo.push_undo_state()

    block = repo.elements.get(block_id)
    if not block:
        return
    prop_name, blk_name = parse_part_property(entry)
    target_id = next(
        (
            eid
            for eid, elem in repo.elements.items()
            if elem.elem_type == "Block" and elem.name == blk_name
        ),
        None,
    )
    if not target_id:
        return

    parts = [p.strip() for p in block.properties.get("partProperties", "").split(",") if p.strip()]
    parts = [p for p in parts if _part_prop_key(p) != _part_prop_key(entry)]
    if parts:
        block.properties["partProperties"] = ", ".join(parts)
    else:
        block.properties.pop("partProperties", None)
    for d in repo.diagrams.values():
        for o in getattr(d, "objects", []):
            if o.get("element_id") == block_id:
                if parts:
                    o.setdefault("properties", {})["partProperties"] = ", ".join(parts)
                else:
                    o.setdefault("properties", {}).pop("partProperties", None)

    _propagate_part_removal(
        repo,
        block_id,
        prop_name,
        target_id,
        remove_object=True,
        app=app,
    )
    _remove_parts_from_ibd(repo, block_id, target_id, app=app)
    _propagate_ibd_part_removal(repo, block_id, target_id, app=app)


def inherit_block_properties(repo: SysMLRepository, block_id: str) -> None:
    """Merge parent block properties into the given block."""
    extend_block_parts_with_parents(repo, block_id)
    block = repo.elements.get(block_id)
    if not block:
        return
    for parent_id in _find_parent_blocks(repo, block_id):
        parent = repo.elements.get(parent_id)
        if not parent:
            continue
        for prop in SYSML_PROPERTIES.get("BlockUsage", []):
            if prop == "partProperties":
                continue
            if prop == "operations":
                child_ops = parse_operations(block.properties.get(prop, ""))
                child_names = {o.name for o in child_ops}
                for op in parse_operations(parent.properties.get(prop, "")):
                    if op.name not in child_names:
                        child_ops.append(op)
                        child_names.add(op.name)
                block.properties[prop] = operations_to_json(child_ops)
            else:
                child_vals = [
                    v.strip() for v in block.properties.get(prop, "").split(",") if v.strip()
                ]
                parent_vals = [
                    v.strip() for v in parent.properties.get(prop, "").split(",") if v.strip()
                ]
                for v in parent_vals:
                    if v not in child_vals:
                        child_vals.append(v)
                if child_vals:
                    block.properties[prop] = ", ".join(child_vals)
    for d in repo.diagrams.values():
        for o in getattr(d, "objects", []):
            if o.get("element_id") == block_id:
                o.setdefault("properties", {}).update(block.properties)


def remove_inherited_block_properties(repo: SysMLRepository, child_id: str, parent_id: str) -> None:
    """Remove properties of *parent_id* from *child_id* block."""
    child = repo.elements.get(child_id)
    parent = repo.elements.get(parent_id)
    if not child or not parent:
        return

    # handle partProperties separately
    child_parts = [
        v.strip() for v in child.properties.get("partProperties", "").split(",") if v.strip()
    ]
    parent_parts = [
        v.strip() for v in parent.properties.get("partProperties", "").split(",") if v.strip()
    ]
    parent_bases = {p.split("[")[0].strip() for p in parent_parts}

    removed_parts = [
        v for v in child_parts if v.split("[")[0].strip() in parent_bases
    ]

    child_parts = [
        v for v in child_parts if v.split("[")[0].strip() not in parent_bases
    ]

    if child_parts:
        child.properties["partProperties"] = ", ".join(child_parts)
    else:
        child.properties.pop("partProperties", None)

    # remove inherited part objects from child IBDs
    for entry in removed_parts:
        _pname, blk_name = parse_part_property(entry)
        target_id = next(
            (
                eid
                for eid, elem in repo.elements.items()
                if elem.elem_type == "Block" and elem.name == blk_name
            ),
            None,
        )
        if target_id:
            _remove_parts_from_ibd(repo, child_id, target_id)
            _propagate_ibd_part_removal(repo, child_id, target_id)

    for prop in SYSML_PROPERTIES.get("BlockUsage", []):
        if prop == "partProperties":
            continue
        if prop == "operations":
            child_ops = parse_operations(child.properties.get(prop, ""))
            parent_ops = parse_operations(parent.properties.get(prop, ""))
            parent_names = {o.name for o in parent_ops}
            child_ops = [op for op in child_ops if op.name not in parent_names]
            if child_ops:
                child.properties[prop] = operations_to_json(child_ops)
            else:
                child.properties.pop(prop, None)
        else:
            child_vals = [v.strip() for v in child.properties.get(prop, "").split(",") if v.strip()]
            parent_vals = [
                v.strip() for v in parent.properties.get(prop, "").split(",") if v.strip()
            ]
            child_vals = [v for v in child_vals if v not in parent_vals]
            if child_vals:
                child.properties[prop] = ", ".join(child_vals)
            else:
                child.properties.pop(prop, None)

    # propagate changes to diagrams referencing the child block
    for d in repo.diagrams.values():
        for o in getattr(d, "objects", []):
            if o.get("element_id") == child_id:
                o.setdefault("properties", {}).update(child.properties)

    # ensure child's internal block diagram matches updated parts
    _sync_ibd_partproperty_parts(repo, child_id, hidden=False)


def inherit_father_parts(repo: SysMLRepository, diagram: SysMLDiagram) -> list[dict]:
    """Copy parts from the diagram's father block into the diagram.

    Returns a list with the inherited object dictionaries (parts and ports)."""
    father = getattr(diagram, "father", None)
    if not father:
        return []
    father_diag_id = repo.get_linked_diagram(father)
    father_diag = repo.diagrams.get(father_diag_id)
    if not father_diag:
        return []
    diagram.objects = getattr(diagram, "objects", [])
    added: list[dict] = []
    # Track existing parts by element id and canonical name to avoid duplicates
    existing = {o.get("element_id") for o in diagram.objects if o.get("obj_type") == "Part"}
    existing_keys: set[str] = set()
    for eid in existing:
        if eid in repo.elements:
            existing_keys.update(_part_elem_keys(repo.elements[eid]))

    # Map of source part obj_id -> new obj_id so ports can be updated
    part_map: dict[int, int] = {}

    # Pre-filter father diagram objects so the logic matches older releases
    father_parts = [
        o for o in getattr(father_diag, "objects", []) if o.get("obj_type") == "Part"
    ]

    # ------------------------------------------------------------------
    # Copy parts from the father diagram
    # ------------------------------------------------------------------
    for obj in father_parts:
        if obj.get("obj_type") != "Part":
            continue
        if obj.get("element_id") in existing:
            continue
        key_set: set[str] = set()
        if obj.get("element_id") in repo.elements:
            key_set = _part_elem_keys(repo.elements[obj.get("element_id")])
        if any(k in existing_keys for k in key_set):
            continue
        new_obj = obj.copy()
        new_obj["obj_id"] = _get_next_id()
        diagram.objects.append(new_obj)
        repo.add_element_to_diagram(diagram.diag_id, obj.get("element_id"))
        added.append(new_obj)
        part_map[obj.get("obj_id")] = new_obj["obj_id"]
        existing.add(obj.get("element_id"))
        if key_set:
            existing_keys.update(key_set)

    # ------------------------------------------------------------------
    # Copy ports belonging to the inherited parts so orientation and other
    # attributes are preserved. Only ports referencing a copied part are
    # considered.
    # ------------------------------------------------------------------
    for obj in getattr(father_diag, "objects", []):
        if obj.get("obj_type") != "Port":
            continue
        parent_id = obj.get("properties", {}).get("parent")
        if not parent_id:
            continue
        try:
            parent_id_int = int(parent_id)
        except Exception:
            continue
        new_parent = part_map.get(parent_id_int)
        if not new_parent:
            continue
        new_obj = obj.copy()
        new_obj["obj_id"] = _get_next_id()
        new_obj.setdefault("properties", {})["parent"] = str(new_parent)
        diagram.objects.append(new_obj)
        added.append(new_obj)
    # update child block partProperties with inherited names
    child_id = next(
        (eid for eid, did in repo.element_diagrams.items() if did == diagram.diag_id),
        None,
    )
    if child_id and father in repo.elements:
        child = repo.elements[child_id]
        father_elem = repo.elements[father]
        names = [
            p.strip() for p in child.properties.get("partProperties", "").split(",") if p.strip()
        ]
        father_names = [
            p.strip()
            for p in father_elem.properties.get("partProperties", "").split(",")
            if p.strip()
        ]
        for n in father_names:
            if n not in names:
                names.append(n)
        joined = ", ".join(names)
        child.properties["partProperties"] = joined
        for d in repo.diagrams.values():
            for o in getattr(d, "objects", []):
                if o.get("element_id") == child_id:
                    o.setdefault("properties", {})["partProperties"] = joined
        inherit_block_properties(repo, child_id)
    return added


@dataclass
class SysMLObject:
    obj_id: int
    obj_type: str
    x: float
    y: float
    element_id: str | None = None
    width: float = 80.0
    height: float = 40.0
    properties: Dict[str, str] = field(default_factory=dict)
    requirements: List[dict] = field(default_factory=list)
    locked: bool = False
    hidden: bool = False
    collapsed: Dict[str, bool] = field(default_factory=dict)
    phase: str | None = field(default_factory=lambda: SysMLRepository.get_instance().active_phase)

    # ------------------------------------------------------------
    def display_name(self) -> str:
        """Return the object's name annotated with its creation phase."""
        name = self.properties.get("name", "")
        return f"{name} ({self.phase})" if name and self.phase else name


@dataclass
class OperationParameter:
    """Representation of a SysML parameter."""

    name: str
    type: str = ""
    direction: str = "in"


@dataclass
class OperationDefinition:
    """Operation with a list of parameters and an optional return type."""

    name: str
    parameters: List[OperationParameter] = field(default_factory=list)
    return_type: str = ""


def calculate_allocated_asil(requirements: List[dict]) -> str:
    """Return highest ASIL level from the given requirement list."""
    asil = "QM"
    for req in requirements:
        level = req.get("asil") or global_requirements.get(req.get("id"), {}).get("asil", "QM")
        if ASIL_ORDER.get(level, 0) > ASIL_ORDER.get(asil, 0):
            asil = level
    return asil


def link_requirement_to_object(obj, req_id: str, diagram_id: str | None = None) -> None:
    """Link requirement *req_id* to *obj* and update global traces.

    ``obj`` may be a :class:`SysMLObject` instance or a plain dictionary
    representing a diagram object.  If ``obj`` is a Work Product the
    requirement ID is stored in its ``trace_to`` property instead of the
    ``requirements`` list.
    """

    req = global_requirements.get(req_id)
    if not req or obj is None:
        return

    # Determine identifier used for trace bookkeeping
    elem_id = getattr(obj, "element_id", None) or obj.get("element_id") if isinstance(obj, dict) else None
    trace = elem_id or diagram_id
    traces = req.setdefault("traces", [])
    if trace and trace not in traces:
        traces.append(trace)

    obj_type = getattr(obj, "obj_type", None) or obj.get("obj_type") if isinstance(obj, dict) else None

    if obj_type == "Work Product":
        # Work products use the ``trace_to`` property
        if isinstance(obj, dict):
            current = [s.strip() for s in obj.get("trace_to", "").split(",") if s.strip()]
            if req_id not in current:
                current.append(req_id)
                obj["trace_to"] = ", ".join(current)
        else:
            val = obj.properties.get("trace_to", "")
            current = [s.strip() for s in val.split(",") if s.strip()]
            if req_id not in current:
                current.append(req_id)
                obj.properties["trace_to"] = ", ".join(current)
    else:
        if isinstance(obj, dict):
            reqs = obj.setdefault("requirements", [])
            if not any(r.get("id") == req_id for r in reqs):
                reqs.append(req)
        else:
            if not any(r.get("id") == req_id for r in obj.requirements):
                obj.requirements.append(req)


def unlink_requirement_from_object(obj, req_id: str, diagram_id: str | None = None) -> None:
    """Remove requirement *req_id* from *obj* and global traces."""

    if obj is None:
        return

    elem_id = getattr(obj, "element_id", None) or obj.get("element_id") if isinstance(obj, dict) else None
    trace = elem_id or diagram_id
    req = global_requirements.get(req_id)
    if req and trace:
        traces = req.get("traces", [])
        if trace in traces:
            traces.remove(trace)

    obj_type = getattr(obj, "obj_type", None) or obj.get("obj_type") if isinstance(obj, dict) else None

    if obj_type == "Work Product":
        if isinstance(obj, dict):
            vals = [s.strip() for s in obj.get("trace_to", "").split(",") if s.strip()]
            if req_id in vals:
                vals.remove(req_id)
                if vals:
                    obj["trace_to"] = ", ".join(vals)
                else:
                    obj.pop("trace_to", None)
        else:
            vals = [s.strip() for s in obj.properties.get("trace_to", "").split(",") if s.strip()]
            if req_id in vals:
                vals.remove(req_id)
                if vals:
                    obj.properties["trace_to"] = ", ".join(vals)
                else:
                    obj.properties.pop("trace_to", None)
    else:
        if isinstance(obj, dict):
            obj["requirements"] = [r for r in obj.get("requirements", []) if r.get("id") != req_id]
        else:
            obj.requirements = [r for r in obj.requirements if r.get("id") != req_id]


# ---------------------------------------------------------------------------
def link_trace_between_objects(src_obj, dst_obj, diagram_id: str):
    """Create a ``Trace`` connection between two diagram objects.

    Both ``src_obj`` and ``dst_obj`` may be :class:`SysMLObject` instances or
    plain dictionaries representing diagram objects. The connection is stored in
    the diagram's connection list and mirrored as bidirectional ``Trace``
    relationships between the underlying elements when available.
    """

    repo = SysMLRepository.get_instance()

    src_id = getattr(src_obj, "obj_id", None) or src_obj.get("obj_id")
    dst_id = getattr(dst_obj, "obj_id", None) or dst_obj.get("obj_id")
    if src_id is None or dst_id is None:
        return None

    conn = DiagramConnection(src_id, dst_id, "Trace", arrow="both", stereotype="trace")

    diag = repo.diagrams.get(diagram_id)
    if diag is not None:
        diag.connections = getattr(diag, "connections", [])
        diag.connections.append(conn.__dict__)
        # Remove any leftover placeholder Trace objects that may exist from
        # earlier versions where traces were represented as nodes.
        diag.objects = [
            o for o in getattr(diag, "objects", []) if o.get("obj_type") != "Trace"
        ]

    src_elem = getattr(src_obj, "element_id", None) or src_obj.get("element_id")
    dst_elem = getattr(dst_obj, "element_id", None) or dst_obj.get("element_id")
    if src_elem and dst_elem:
        rel1 = repo.create_relationship("Trace", src_elem, dst_elem)
        rel2 = repo.create_relationship("Trace", dst_elem, src_elem)
        repo.add_relationship_to_diagram(diagram_id, rel1.rel_id)
        repo.add_relationship_to_diagram(diagram_id, rel2.rel_id)

    return conn


# ---------------------------------------------------------------------------
def link_requirements(src_id: str, relation: str, dst_id: str) -> None:
    """Create a requirement relationship and mirror the inverse."""

    src = global_requirements.get(src_id)
    dst = global_requirements.get(dst_id)
    if not src or not dst:
        return
    rel = {"type": relation, "id": dst_id}
    rels = src.setdefault("relations", [])
    if rel not in rels:
        rels.append(rel)
    inverse = None
    if relation == "satisfied by":
        inverse = "satisfies"
    elif relation == "derived from":
        inverse = "derives"
    if inverse:
        inv = {"type": inverse, "id": src_id}
        dlist = dst.setdefault("relations", [])
        if inv not in dlist:
            dlist.append(inv)


def unlink_requirements(src_id: str, relation: str, dst_id: str) -> None:
    """Remove a requirement relationship."""

    src = global_requirements.get(src_id)
    dst = global_requirements.get(dst_id)
    if not src or not dst:
        return
    src_rels = src.get("relations", [])
    src["relations"] = [r for r in src_rels if not (r.get("type") == relation and r.get("id") == dst_id)]
    inverse = None
    if relation == "satisfied by":
        inverse = "satisfies"
    elif relation == "derived from":
        inverse = "derives"
    if inverse:
        dst_rels = dst.get("relations", [])
        dst["relations"] = [r for r in dst_rels if not (r.get("type") == inverse and r.get("id") == src_id)]


def remove_orphan_ports(objs: List[SysMLObject]) -> None:
    """Delete ports that don't reference an existing parent part."""
    part_ids = {o.obj_id for o in objs if o.obj_type in ("Part", "Block Boundary")}
    filtered: List[SysMLObject] = []
    for o in objs:
        if o.obj_type == "Port":
            pid = o.properties.get("parent")
            if not pid or int(pid) not in part_ids:
                continue
        filtered.append(o)
    objs[:] = filtered


def rename_port(
    repo: SysMLRepository, port: SysMLObject, objs: List[SysMLObject], new_name: str
) -> None:
    """Rename *port* and update its parent's port list."""
    if port.element_id and repo.element_read_only(port.element_id):
        return
    old_name = port.properties.get("name", "")
    if old_name == new_name:
        return
    port.properties["name"] = new_name
    if port.element_id and port.element_id in repo.elements:
        repo.elements[port.element_id].name = new_name
        repo.elements[port.element_id].properties["name"] = new_name
    parent_id = port.properties.get("parent")
    if not parent_id:
        return
    try:
        pid = int(parent_id)
    except (TypeError, ValueError):
        return
    parent = next((o for o in objs if o.obj_id == pid), None)
    if not parent:
        return
    ports = [p.strip() for p in parent.properties.get("ports", "").split(",") if p.strip()]
    if old_name in ports:
        ports[ports.index(old_name)] = new_name
    elif new_name not in ports:
        ports.append(new_name)
    joined = ", ".join(ports)
    parent.properties["ports"] = joined
    if parent.element_id and parent.element_id in repo.elements:
        repo.elements[parent.element_id].properties["ports"] = joined


def remove_port(
    repo: SysMLRepository, port: SysMLObject, objs: List[SysMLObject]
) -> None:
    """Remove *port* from *objs* and update the parent's port list."""

    parent_id = port.properties.get("parent")
    if parent_id:
        try:
            pid = int(parent_id)
        except (TypeError, ValueError):
            pid = None
        if pid is not None:
            parent = next((o for o in objs if o.obj_id == pid), None)
            if parent:
                ports = [p.strip() for p in parent.properties.get("ports", "").split(",") if p.strip()]
                if port.properties.get("name") in ports:
                    ports.remove(port.properties.get("name"))
                    joined = ", ".join(ports)
                    parent.properties["ports"] = joined
                    if parent.element_id and parent.element_id in repo.elements:
                        repo.elements[parent.element_id].properties["ports"] = joined


def snap_port_to_parent_obj(port: SysMLObject, parent: SysMLObject) -> None:
    """Position *port* along the closest edge of *parent*."""
    px = port.x
    py = port.y
    left = parent.x - parent.width / 2
    right = parent.x + parent.width / 2
    top = parent.y - parent.height / 2
    bottom = parent.y + parent.height / 2
    d_left = abs(px - left)
    d_right = abs(px - right)
    d_top = abs(py - top)
    d_bottom = abs(py - bottom)
    min_d = min(d_left, d_right, d_top, d_bottom)
    if min_d == d_left:
        port.x = left
        port.y = min(max(py, top), bottom)
        port.properties["side"] = "W"
    elif min_d == d_right:
        port.x = right
        port.y = min(max(py, top), bottom)
        port.properties["side"] = "E"
    elif min_d == d_top:
        port.y = top
        port.x = min(max(px, left), right)
        port.properties["side"] = "N"
    else:
        port.y = bottom
        port.x = min(max(px, left), right)
        port.properties["side"] = "S"


def update_ports_for_part(part: SysMLObject, objs: List[SysMLObject]) -> None:
    """Snap all ports referencing *part* to its border."""
    for o in objs:
        if o.obj_type == "Port" and o.properties.get("parent") == str(part.obj_id):
            snap_port_to_parent_obj(o, part)


def update_ports_for_boundary(boundary: SysMLObject, objs: List[SysMLObject]) -> None:
    """Snap all ports referencing *boundary* to its border."""
    for o in objs:
        if o.obj_type == "Port" and o.properties.get("parent") == str(boundary.obj_id):
            snap_port_to_parent_obj(o, boundary)


def _boundary_min_size(boundary: SysMLObject, objs: List[SysMLObject]) -> tuple[float, float]:
    """Return minimum width and height for *boundary* to contain all parts."""
    parts = [
        o for o in objs if o.obj_type == "Part" and not getattr(o, "hidden", False)
    ]
    if not parts:
        return (20.0, 20.0)
    pad = 20.0
    left = min(p.x - p.width / 2 for p in parts)
    right = max(p.x + p.width / 2 for p in parts)
    top = min(p.y - p.height / 2 for p in parts)
    bottom = max(p.y + p.height / 2 for p in parts)
    return right - left + pad, bottom - top + pad


def ensure_boundary_contains_parts(boundary: SysMLObject, objs: List[SysMLObject]) -> None:
    """Expand *boundary* if any part lies outside its borders."""
    parts = [
        o for o in objs if o.obj_type == "Part" and not getattr(o, "hidden", False)
    ]
    if not parts:
        return
    min_w, min_h = _boundary_min_size(boundary, objs)
    if boundary.width < min_w:
        boundary.width = min_w
    if boundary.height < min_h:
        boundary.height = min_h
    left = min(p.x - p.width / 2 for p in parts)
    right = max(p.x + p.width / 2 for p in parts)
    top = min(p.y - p.height / 2 for p in parts)
    bottom = max(p.y + p.height / 2 for p in parts)
    boundary.x = (left + right) / 2
    boundary.y = (top + bottom) / 2


def _add_ports_for_part(
    repo: SysMLRepository,
    diag: SysMLDiagram,
    part_obj: dict,
    app=None,
) -> list[dict]:
    """Create port objects for ``part_obj`` based on its block definition."""

    part_elem = repo.elements.get(part_obj.get("element_id"))
    if not part_elem:
        return []
    block_id = part_elem.properties.get("definition")
    names: list[str] = []
    if block_id and block_id in repo.elements:
        block_elem = repo.elements[block_id]
        names.extend([
            p.strip()
            for p in block_elem.properties.get("ports", "").split(",")
            if p.strip()
        ])
    names.extend([
        p.strip() for p in part_elem.properties.get("ports", "").split(",") if p.strip()
    ])
    if not names:
        return []
    added: list[dict] = []
    parent = SysMLObject(
        part_obj.get("obj_id"),
        "Part",
        part_obj.get("x", 0.0),
        part_obj.get("y", 0.0),
        element_id=part_obj.get("element_id"),
        width=part_obj.get("width", 80.0),
        height=part_obj.get("height", 40.0),
        properties=part_obj.get("properties", {}).copy(),
        locked=part_obj.get("locked", False),
    )
    for name in names:
        port = SysMLObject(
            _get_next_id(),
            "Port",
            parent.x + parent.width / 2 + 20,
            parent.y,
            properties={
                "name": name,
                "parent": str(parent.obj_id),
                "side": "E",
                "labelX": "8",
                "labelY": "-8",
            },
        )
        snap_port_to_parent_obj(port, parent)
        port_dict = asdict(port)
        diag.objects.append(port_dict)
        added.append(port_dict)
        if app:
            for win in getattr(app, "ibd_windows", []):
                if getattr(win, "diagram_id", None) == diag.diag_id:
                    win.objects.append(port)
                    win.redraw()
                    win._sync_to_repository()
    part_obj.setdefault("properties", {})["ports"] = ", ".join(names)
    part_elem.properties["ports"] = ", ".join(names)
    return added


def _add_ports_for_boundary(
    repo: SysMLRepository,
    diag: SysMLDiagram,
    boundary_obj: dict,
    app=None,
) -> list[dict]:
    """Create port objects for a boundary based on its block definition."""

    block = repo.elements.get(boundary_obj.get("element_id"))
    if not block:
        return []
    names = [p.strip() for p in block.properties.get("ports", "").split(",") if p.strip()]
    if not names:
        return []
    added: list[dict] = []
    parent = SysMLObject(
        boundary_obj.get("obj_id"),
        "Block Boundary",
        boundary_obj.get("x", 0.0),
        boundary_obj.get("y", 0.0),
        width=boundary_obj.get("width", 160.0),
        height=boundary_obj.get("height", 100.0),
    )
    for name in names:
        port = SysMLObject(
            _get_next_id(),
            "Port",
            parent.x + parent.width / 2 + 20,
            parent.y,
            properties={
                "name": name,
                "parent": str(parent.obj_id),
                "side": "E",
                "labelX": "8",
                "labelY": "-8",
            },
        )
        snap_port_to_parent_obj(port, parent)
        port_dict = asdict(port)
        diag.objects.append(port_dict)
        added.append(port_dict)
        if app:
            for win in getattr(app, "ibd_windows", []):
                if getattr(win, "diagram_id", None) == diag.diag_id:
                    win.objects.append(port)
                    win.redraw()
                    win._sync_to_repository()
    boundary_obj.setdefault("properties", {})["ports"] = ", ".join(names)
    block.properties["ports"] = ", ".join(names)
    return added


def _sync_ports_for_part(repo: SysMLRepository, diag: SysMLDiagram, part_obj: dict) -> None:
    """Update port objects for ``part_obj`` to match its definition."""

    part_elem = repo.elements.get(part_obj.get("element_id"))
    if not part_elem:
        return
    block_id = part_elem.properties.get("definition")
    names: list[str] = []
    if block_id and block_id in repo.elements:
        block_elem = repo.elements[block_id]
        names.extend([
            p.strip()
            for p in block_elem.properties.get("ports", "").split(",")
            if p.strip()
        ])
    names.extend([
        p.strip() for p in part_elem.properties.get("ports", "").split(",") if p.strip()
    ])
    names = list(dict.fromkeys(names))
    part_obj.setdefault("properties", {})["ports"] = ", ".join(names)
    part_elem.properties["ports"] = ", ".join(names)

    existing = [
        o
        for o in list(diag.objects)
        if o.get("obj_type") == "Port" and o.get("properties", {}).get("parent") == str(part_obj.get("obj_id"))
    ]
    existing_names = {o.get("properties", {}).get("name") for o in existing}
    parent = SysMLObject(
        part_obj.get("obj_id"),
        "Part",
        part_obj.get("x", 0.0),
        part_obj.get("y", 0.0),
        width=part_obj.get("width", 80.0),
        height=part_obj.get("height", 40.0),
    )
    for name in names:
        if name in existing_names:
            continue
        port = SysMLObject(
            _get_next_id(),
            "Port",
            parent.x + parent.width / 2 + 20,
            parent.y,
            properties={
                "name": name,
                "parent": str(parent.obj_id),
                "side": "E",
                "labelX": "8",
                "labelY": "-8",
            },
        )
        snap_port_to_parent_obj(port, parent)
        diag.objects.append(asdict(port))
    for obj in existing:
        if obj.get("properties", {}).get("name") not in names:
            diag.objects.remove(obj)


def _sync_ports_for_boundary(repo: SysMLRepository, diag: SysMLDiagram, boundary_obj: dict) -> None:
    """Update port objects for ``boundary_obj`` to match its block definition."""

    block_id = boundary_obj.get("element_id")
    block_elem = repo.elements.get(block_id)
    if not block_elem:
        return
    names = [p.strip() for p in block_elem.properties.get("ports", "").split(",") if p.strip()]
    boundary_obj.setdefault("properties", {})["ports"] = ", ".join(names)

    existing = [
        o
        for o in list(diag.objects)
        if o.get("obj_type") == "Port" and o.get("properties", {}).get("parent") == str(boundary_obj.get("obj_id"))
    ]
    existing_names = {o.get("properties", {}).get("name") for o in existing}
    parent = SysMLObject(
        boundary_obj.get("obj_id"),
        "Block Boundary",
        boundary_obj.get("x", 0.0),
        boundary_obj.get("y", 0.0),
        width=boundary_obj.get("width", 160.0),
        height=boundary_obj.get("height", 100.0),
    )
    for name in names:
        if name in existing_names:
            continue
        port = SysMLObject(
            _get_next_id(),
            "Port",
            parent.x + parent.width / 2 + 20,
            parent.y,
            properties={
                "name": name,
                "parent": str(parent.obj_id),
                "side": "E",
                "labelX": "8",
                "labelY": "-8",
            },
        )
        snap_port_to_parent_obj(port, parent)
        diag.objects.append(asdict(port))
    for obj in existing:
        if obj.get("properties", {}).get("name") not in names:
            diag.objects.remove(obj)


def propagate_block_port_changes(repo: SysMLRepository, block_id: str) -> None:
    """Propagate port updates on ``block_id`` to all parts referencing it."""

    block = repo.elements.get(block_id)
    if not block or block.elem_type != "Block":
        return
    names = [p.strip() for p in block.properties.get("ports", "").split(",") if p.strip()]
    for elem in repo.elements.values():
        if elem.elem_type != "Part" or elem.properties.get("definition") != block_id:
            continue
        elem.properties["ports"] = ", ".join(names)
        for diag in repo.diagrams.values():
            if diag.diag_type != "Internal Block Diagram":
                continue
            diag.objects = getattr(diag, "objects", [])
            updated = False
            for obj in diag.objects:
                if obj.get("obj_type") == "Part" and obj.get("element_id") == elem.elem_id:
                    obj.setdefault("properties", {})["ports"] = ", ".join(names)
                    _sync_ports_for_part(repo, diag, obj)
                    updated = True
            if updated:
                repo.touch_diagram(diag.diag_id)

    # update boundaries referencing this block
    for diag in repo.diagrams.values():
        if diag.diag_type != "Internal Block Diagram":
            continue
        diag.objects = getattr(diag, "objects", [])
        updated = False
        for obj in diag.objects:
            if obj.get("obj_type") == "Block Boundary" and obj.get("element_id") == block_id:
                obj.setdefault("properties", {})["ports"] = ", ".join(names)
                _sync_ports_for_boundary(repo, diag, obj)
                updated = True
        if updated:
            repo.touch_diagram(diag.diag_id)


def propagate_block_part_changes(repo: SysMLRepository, block_id: str) -> None:
    """Propagate attribute updates on ``block_id`` to all parts referencing it."""

    block = repo.elements.get(block_id)
    if not block or block.elem_type != "Block":
        return
    props = ["operations", "partProperties", "behaviors"]
    for elem in repo.elements.values():
        if elem.elem_type != "Part" or elem.properties.get("definition") != block_id:
            continue
        elem.name = repo.ensure_unique_element_name(block.name, elem.elem_id)

        for prop in props:
            if prop in block.properties:
                elem.properties[prop] = block.properties[prop]
            else:
                elem.properties.pop(prop, None)


def _propagate_block_requirement_changes(
    repo: SysMLRepository, parent_id: str, child_id: str
) -> None:
    """Add requirements from ``parent_id`` objects to ``child_id`` objects."""

    parent_req_ids: set[str] = set()
    for diag in repo.diagrams.values():
        for obj in getattr(diag, "objects", []):
            if obj.get("element_id") != block_id:
                continue
            for req in obj.get("requirements", []):
                if req not in reqs:
                    reqs.append(req)
    return reqs


def _collect_block_requirements(repo: SysMLRepository, block_id: str) -> list[dict]:
    """Return a unique list of requirements associated with ``block_id``."""

    reqs: list[dict] = []
    seen: set[str] = set()
    for diag in repo.diagrams.values():
        for obj in getattr(diag, "objects", []):
            if obj.get("element_id") != block_id:
                continue
            for req in obj.get("requirements", []):
                rid = req.get("id")
                if rid is not None:
                    if rid in seen:
                        continue
                    seen.add(rid)
                reqs.append(req)
    return reqs


def _propagate_requirements(repo: SysMLRepository, src_reqs: list[dict], dst_id: str) -> None:
    """Merge *src_reqs* into all objects referencing *dst_id*."""
    if not src_reqs:
        return
    for diag in repo.diagrams.values():
        updated = False
        for obj in getattr(diag, "objects", []):
            if obj.get("element_id") != dst_id:
                continue
            obj.setdefault("requirements", [])
            existing = {r.get("id") for r in obj["requirements"]}
            for req in src_reqs:
                if req.get("id") not in existing:
                    obj["requirements"].append(req)
                    existing.add(req.get("id"))
                    updated = True
        if updated:
            repo.touch_diagram(diag.diag_id)


def propagate_block_changes(repo: SysMLRepository, block_id: str, visited: set[str] | None = None) -> None:
    """Propagate updates on ``block_id`` to blocks that generalize it."""

    if visited is None:
        visited = set()
    if block_id in visited:
        return
    visited.add(block_id)
    reqs = _collect_block_requirements(repo, block_id)
    for child_id in _find_generalization_children(repo, block_id):
        inherit_block_properties(repo, child_id)
        propagate_block_port_changes(repo, child_id)
        _propagate_requirements(repo, reqs, child_id)
        _sync_ibd_partproperty_parts(repo, child_id, hidden=False)
        propagate_block_changes(repo, child_id, visited)


def parse_operations(raw: str) -> List[OperationDefinition]:
    """Return a list of operations parsed from *raw* JSON or comma text."""
    if not raw:
        return []
    try:
        data = json.loads(raw)
        ops = []
        for o in data:
            params = [OperationParameter(**p) for p in o.get("parameters", [])]
            ops.append(OperationDefinition(o.get("name", ""), params, o.get("return_type", "")))
        return ops
    except Exception:
        return [OperationDefinition(n) for n in [p.strip() for p in raw.split(",") if p.strip()]]


def format_operation(op: OperationDefinition) -> str:
    """Return a readable string for an operation."""
    plist = ", ".join(f"{p.name}: {p.type}" if p.type else p.name for p in op.parameters)
    ret = f" : {op.return_type}" if op.return_type else ""
    return f"{op.name}({plist}){ret}"


def operations_to_json(ops: List[OperationDefinition]) -> str:
    return json.dumps([asdict(o) for o in ops])


@dataclass
class BehaviorAssignment:
    """Mapping of a block operation to an activity diagram."""

    operation: str
    diagram: str


def parse_behaviors(raw: str) -> List[BehaviorAssignment]:
    """Return a list of BehaviorAssignments from *raw* JSON."""
    if not raw:
        return []
    try:
        data = json.loads(raw)
        return [BehaviorAssignment(**b) for b in data]
    except Exception:
        return []


def behaviors_to_json(behaviors: List[BehaviorAssignment]) -> str:
    return json.dumps([asdict(b) for b in behaviors])


def get_block_behavior_elements(repo: "SysMLRepository", block_id: str) -> List["SysMLElement"]:
    """Return Action, Activity and Operation elements that define behaviors of ``block_id``."""
    elements: List["SysMLElement"] = []
    block = repo.elements.get(block_id)
    if not block:
        return elements
    behaviors = parse_behaviors(block.properties.get("behaviors", ""))
    for beh in behaviors:
        # operations with matching name
        for elem in repo.elements.values():
            if elem.elem_type == "Operation" and elem.name == beh.operation:
                elements.append(elem)
        diag = repo.diagrams.get(beh.diagram)
        if not diag:
            continue
        # elements referenced in the diagram
        for obj in getattr(diag, "objects", []):
            elem_id = obj.get("element_id")
            typ = obj.get("obj_type") or obj.get("type")
            if elem_id and typ in ("Action", "Action Usage", "CallBehaviorAction", "Activity"):
                elem = repo.elements.get(elem_id)
                if elem:
                    elements.append(elem)
        for elem_id in getattr(diag, "elements", []):
            elem = repo.elements.get(elem_id)
            if elem and elem.elem_type in ("Action", "Activity"):
                elements.append(elem)
    seen: set[str] = set()
    unique = []
    for e in elements:
        if e.elem_id not in seen:
            unique.append(e)
            seen.add(e.elem_id)
    return unique


@dataclass
class DiagramConnection:
    src: int
    dst: int
    conn_type: str
    style: str = "Straight"  # Straight, Squared, Custom
    points: List[Tuple[float, float]] = field(default_factory=list)
    src_pos: Tuple[float, float] | None = None  # relative anchor (x,y)
    dst_pos: Tuple[float, float] | None = None
    name: str = ""
    arrow: str = "none"  # none, forward, backward, both
    mid_arrow: bool = False
    guard: List[str] = field(default_factory=list)
    guard_ops: List[str] = field(default_factory=list)
    element_id: str = ""
    stereotype: str = ""
    multiplicity: str = ""
    stereotype: str = ""
    phase: str | None = field(default_factory=lambda: SysMLRepository.get_instance().active_phase)


def format_control_flow_label(
    conn: DiagramConnection, repo: "SysMLRepository", diag_type: str | None
) -> str:
    """Return the label to display for a connection.

    For control flow diagrams, guards are combined with configured logical
    operators and shown before the action or activity name.
    """
    label = conn.name or ""
    if conn.conn_type == "Control Action" and not label and conn.element_id:
        elem = repo.elements.get(conn.element_id)
        if elem:
            label = elem.name or ""
    stereo = conn.stereotype or conn.conn_type.lower()
    if diag_type == "Control Flow Diagram" and conn.conn_type in (
        "Control Action",
        "Feedback",
    ):
        base = f"<<{stereo}>> {label}".strip() if stereo else label
        if conn.guard:
            lines: List[str] = []
            for i, g in enumerate(conn.guard):
                if i == 0:
                    lines.append(g)
                else:
                    op = conn.guard_ops[i - 1] if i - 1 < len(conn.guard_ops) else "AND"
                    lines.append(f"{op} {g}")
            guard_text = "\n".join(lines)
            return f"[{guard_text}] / {base}" if base else f"[{guard_text}]"
        return base
    if stereo:
        return f"<<{stereo}>> {label}".strip() if label else f"<<{stereo}>>"
    return label


def diagram_type_abbreviation(diag_type: str | None) -> str:
    """Return an abbreviation for a diagram type.

    The abbreviation is formed by taking the first letter of each word in the
    diagram type and uppercasing it. For example, "Control Flow Diagram" becomes
    "CFD" and "Internal Block Diagram" becomes "IBD".
    """
    if not diag_type:
        return ""
    return "".join(word[0] for word in diag_type.split()).upper()


def format_diagram_name(diagram: "SysMLDiagram | None") -> str:
    """Return the diagram name with its stereotype abbreviation appended."""
    if not diagram:
        return ""
    abbr = diagram_type_abbreviation(diagram.diag_type)
    name = diagram.name or diagram.diag_id
    return f"{name} : {abbr}" if abbr else name


class SysMLDiagramWindow(tk.Frame):
    """Base frame for AutoML diagrams with zoom and pan support."""

    def __init__(
        self,
        master,
        title,
        tools,
        diagram_id: str | None = None,
        app=None,
        history=None,
        relation_tools: list[str] | None = None,
    ):
        super().__init__(master)
        self.app = app
        self.diagram_history: list[str] = list(history) if history else []
        self.master.title(title) if isinstance(self.master, tk.Toplevel) else None
        if isinstance(self.master, tk.Toplevel):
            self.master.geometry("800x600")

        self.repo = SysMLRepository.get_instance()
        if diagram_id and diagram_id in self.repo.diagrams:
            diagram = self.repo.diagrams[diagram_id]
        else:
            diagram = self.repo.create_diagram(title, name=title, diag_id=diagram_id)
        self.diagram_id = diagram.diag_id
        if isinstance(self.master, tk.Toplevel):
            self.master.protocol("WM_DELETE_WINDOW", self.on_close)

        # Load any saved objects and connections for this diagram
        self.objects: List[SysMLObject] = []
        for data in self.repo.visible_objects(diagram.diag_id):
            if "requirements" not in data:
                data["requirements"] = []
            obj = SysMLObject(**data)
            if obj.obj_type == "Part":
                asil = calculate_allocated_asil(obj.requirements)
                obj.properties.setdefault("asil", asil)
                if obj.element_id and obj.element_id in self.repo.elements:
                    self.repo.elements[obj.element_id].properties.setdefault(
                        "asil", asil
                    )
            self.objects.append(obj)
        self.sort_objects()
        self.connections: List[DiagramConnection] = [
            DiagramConnection(**data)
            for data in self.repo.visible_connections(diagram.diag_id)
        ]
        if self.objects:
            global _next_obj_id
            _next_obj_id = max(o.obj_id for o in self.objects) + 1

        self.zoom = 1.0
        self.font = tkFont.Font(family="Arial", size=int(8 * self.zoom))
        self.current_tool = None
        self.start = None
        self.selected_obj: SysMLObject | None = None
        self.selected_objs: list[SysMLObject] = []
        self.selected_conn: DiagramConnection | None = None
        self.drag_offset = (0, 0)
        self.dragging_point_index: int | None = None
        self.dragging_endpoint: str | None = None  # "src" or "dst"
        self.conn_drag_offset: tuple[float, float] | None = None
        self.dragging_conn_mid: tuple[float, float] | None = None
        self.dragging_conn_vec: tuple[float, float] | None = None
        self.clipboard: SysMLObject | None = None
        self.resizing_obj: SysMLObject | None = None
        self.resize_edge: str | None = None
        self.select_rect_start: tuple[float, float] | None = None
        self.select_rect_id: int | None = None
        self.temp_line_end: tuple[float, float] | None = None
        self.endpoint_drag_pos: tuple[float, float] | None = None
        self.rc_dragged = False

        self.toolbox = ttk.Frame(self)
        self.toolbox.pack(side=tk.LEFT, fill=tk.Y)

        self.back_btn = ttk.Button(self.toolbox, text="Go Back", command=self.go_back)
        self.back_btn.pack(fill=tk.X, padx=2, pady=2)
        self.back_btn.configure(state=tk.NORMAL if self.diagram_history else tk.DISABLED)

        # Always provide a select tool
        tools = ["Select"] + tools
        self.tools_frame = ttk.Frame(self.toolbox)
        self.tools_frame.pack(fill=tk.X, padx=2, pady=2)
        for tool in tools:
            ttk.Button(
                self.tools_frame,
                text=tool,
                command=lambda t=tool: self.select_tool(t),
            ).pack(fill=tk.X, padx=2, pady=2)

        if relation_tools:
            self.rel_frame = ttk.LabelFrame(self.toolbox, text="Relationships")
            self.rel_frame.pack(fill=tk.X, padx=2, pady=2)
            for tool in relation_tools:
                ttk.Button(
                    self.rel_frame,
                    text=tool,
                    command=lambda t=tool: self.select_tool(t),
                ).pack(fill=tk.X, padx=2, pady=2)

        self.prop_frame = ttk.LabelFrame(self.toolbox, text="Properties")
        self.prop_frame.pack(fill=tk.BOTH, expand=True, padx=2, pady=2)
        self.prop_view = ttk.Treeview(
            self.prop_frame,
            columns=("field", "value"),
            show="headings",
            height=8,
        )
        self.prop_view.heading("field", text="Field")
        self.prop_view.heading("value", text="Value")
        self.prop_view.column("field", width=80, anchor="w")
        self.prop_view.column("value", width=120, anchor="w")
        self.prop_view.pack(fill=tk.BOTH, expand=True)

        canvas_frame = ttk.Frame(self)
        canvas_frame.pack(side=tk.RIGHT, fill=tk.BOTH, expand=True)
        self.canvas = tk.Canvas(canvas_frame, bg="white")
        vbar = ttk.Scrollbar(canvas_frame, orient="vertical", command=self.canvas.yview)
        hbar = ttk.Scrollbar(canvas_frame, orient="horizontal", command=self.canvas.xview)
        self.canvas.configure(yscrollcommand=vbar.set, xscrollcommand=hbar.set)
        self.canvas.grid(row=0, column=0, sticky="nsew")
        vbar.grid(row=0, column=1, sticky="ns")
        hbar.grid(row=1, column=0, sticky="ew")
        canvas_frame.columnconfigure(0, weight=1)
        canvas_frame.rowconfigure(0, weight=1)

        # Keep references to gradient images used for element backgrounds
        self.gradient_cache: dict[int, tk.PhotoImage] = {}
        # Track bounding boxes for compartment toggle buttons
        self.compartment_buttons: list[tuple[int, str, tuple[float, float, float, float]]] = []

        self.canvas.bind("<Button-1>", self.on_left_press)
        self.canvas.bind("<B1-Motion>", self.on_left_drag)
        self.canvas.bind("<ButtonRelease-1>", self.on_left_release)
        self.canvas.bind("<Double-Button-1>", self.on_double_click)
        self.canvas.bind("<ButtonPress-3>", self.on_rc_press)
        self.canvas.bind("<B3-Motion>", self.on_rc_drag)
        self.canvas.bind("<ButtonRelease-3>", self.on_rc_release)
        self.canvas.bind(
            "<Configure>",
            lambda e: self.canvas.configure(scrollregion=self.canvas.bbox("all")),
        )
        self.canvas.bind("<Delete>", self.delete_selected)
        self.canvas.bind("<Motion>", self.on_mouse_move)
        self.canvas.bind("<Control-MouseWheel>", self.on_ctrl_mousewheel)
        self.bind("<Control-c>", self.copy_selected)
        self.bind("<Control-x>", self.cut_selected)
        self.bind("<Control-v>", self.paste_selected)
        if self.app:
            self.bind("<Control-z>", lambda e: self.app.undo())
        self.bind("<Delete>", self.delete_selected)
        # Refresh from the repository whenever the window gains focus
        self.bind("<FocusIn>", self.refresh_from_repository)

        self.redraw()
        self.update_property_view()
        if not isinstance(self.master, tk.Toplevel):
            self.pack(fill=tk.BOTH, expand=True)

    def update_property_view(self) -> None:
        """Display properties and metadata for the selected object."""
        if not hasattr(self, "prop_view"):
            return
        self.prop_view.delete(*self.prop_view.get_children())
        obj = self.selected_obj
        if not obj:
            return
        self.prop_view.insert("", "end", values=("Type", obj.obj_type))
        name = obj.properties.get("name", "")
        if name:
            self.prop_view.insert("", "end", values=("Name", name))
        for k, v in obj.properties.items():
            if k == "name":
                continue
            self.prop_view.insert("", "end", values=(k, v))
        if obj.element_id:
            elem = self.repo.elements.get(obj.element_id)
            if elem:
                self.prop_view.insert("", "end", values=("Author", getattr(elem, "author", "")))
                self.prop_view.insert("", "end", values=("Created", getattr(elem, "created", "")))
                self.prop_view.insert("", "end", values=("Modified", getattr(elem, "modified", "")))
                self.prop_view.insert("", "end", values=("ModifiedBy", getattr(elem, "modified_by", "")))

    def select_tool(self, tool):
        self.current_tool = tool
        self.start = None
        self.temp_line_end = None
        self.selected_obj = None
        self.selected_objs = []
        self.selected_conn = None
        self.dragging_point_index = None
        self.dragging_endpoint = None
        self.conn_drag_offset = None
        cursor = "arrow"
        if tool != "Select":
            cursor = (
                "crosshair"
                if tool
                in (
                    "Association",
                    "Include",
                    "Extend",
                    "Flow",
                    "Propagate",
                    "Propagate by Review",
                    "Propagate by Approval",
                    "Used By",
                    "Used after Review",
                    "Used after Approval",
                    "Re-use",
                    "Trace",
                    "Satisfied by",
                    "Derived from",
                    "Connector",
                    "Generalize",
                    "Generalization",
                    "Communication Path",
                    "Aggregation",
                    "Composite Aggregation",
                    "Control Action",
                    "Feedback",
                )
                else "tcross"
            )
        self.canvas.configure(cursor=cursor)
        self.update_property_view()

    # ------------------------------------------------------------
    # Event handlers
    # ------------------------------------------------------------
    def validate_connection(
        self, src: SysMLObject, dst: SysMLObject, conn_type: str
    ) -> tuple[bool, str]:
        """Return (valid, message) for a potential connection."""
        diag = self.repo.diagrams.get(self.diagram_id)
        diag_type = diag.diag_type if diag else ""

        if conn_type in (
            "Association",
            "Include",
            "Extend",
            "Flow",
            "Propagate",
            "Propagate by Review",
            "Propagate by Approval",
            "Used By",
            "Used after Review",
            "Used after Approval",
            "Re-use",
            "Trace",
            "Satisfied by",
            "Derived from",
            "Connector",
            "Generalize",
            "Generalization",
            "Communication Path",
            "Aggregation",
            "Composite Aggregation",
            "Control Action",
            "Feedback",
        ):
            if src == dst:
                return False, "Cannot connect an element to itself"

        if diag_type == "Use Case Diagram":
            if conn_type == "Association":
                actors = {"Actor"}
                if not (
                    (src.obj_type in actors and dst.obj_type == "Use Case")
                    or (dst.obj_type in actors and src.obj_type == "Use Case")
                ):
                    return False, "Associations must connect an Actor and a Use Case"
            elif conn_type in ("Include", "Extend"):
                if src.obj_type != "Use Case" or dst.obj_type != "Use Case":
                    return False, f"{conn_type} relationships must connect two Use Cases"
            elif conn_type == "Generalize":
                if src.obj_type != dst.obj_type or src.obj_type not in ("Actor", "Use Case"):
                    return False, "Generalizations must link two Actors or two Use Cases"
            elif conn_type == "Communication Path":
                if src.obj_type != "Actor" or dst.obj_type != "Actor":
                    return False, "Communication Paths must connect two Actors"

        elif diag_type == "Block Diagram":
            if conn_type == "Association":
                if src.obj_type != "Block" or dst.obj_type != "Block":
                    return False, "Associations in block diagrams must connect Blocks"
            elif conn_type == "Generalization":
                if src.obj_type != "Block" or dst.obj_type != "Block":
                    return False, "Generalizations in block diagrams must connect Blocks"
                if _shared_generalization_parent(
                    self.repo, src.element_id, dst.element_id
                ):
                    return False, "Blocks already share a generalized parent"
                if dst.element_id in _collect_generalization_parents(
                    self.repo, src.element_id
                ) or src.element_id in _collect_generalization_parents(
                    self.repo, dst.element_id
                ):
                    return False, "Blocks cannot generalize each other"
            elif conn_type in ("Aggregation", "Composite Aggregation"):
                if src.obj_type != "Block" or dst.obj_type != "Block":
                    return False, "Aggregations must connect Blocks"
                if _aggregation_exists(self.repo, src.element_id, dst.element_id):
                    return False, "Aggregation already defined for this block"
                if _reverse_aggregation_exists(self.repo, src.element_id, dst.element_id):
                    return False, "Blocks cannot aggregate each other"

        elif diag_type == "Internal Block Diagram":
            if conn_type == "Connector":
                if src.obj_type not in ("Port", "Part") or dst.obj_type not in (
                    "Port",
                    "Part",
                ):
                    return False, "Connectors must link Parts or Ports"
                if src.obj_type == "Block Boundary" or dst.obj_type == "Block Boundary":
                    return False, "Connectors must link Parts or Ports"
                if src.obj_type == "Port" and dst.obj_type == "Port":
                    dir_a = src.properties.get("direction", "inout").lower()
                    dir_b = dst.properties.get("direction", "inout").lower()
                    if {dir_a, dir_b} != {"in", "out"}:
                        return False, "Ports must connect one 'in' and one 'out'"
                    def flow_dir(conn: DiagramConnection, port_id: int) -> str | None:
                        if conn.arrow == "both":
                            return None
                        if port_id == conn.src:
                            if conn.arrow == "forward":
                                return "out"
                            if conn.arrow == "backward":
                                return "in"
                        elif port_id == conn.dst:
                            if conn.arrow == "forward":
                                return "in"
                            if conn.arrow == "backward":
                                return "out"
                        return None
                    new_dir_a = "out" if dir_a == "out" else "in"
                    new_dir_b = "out" if dir_b == "out" else "in"
                    connections = getattr(self, "connections", None)
                    if connections is None:
                        return False, "Inconsistent data flow on port"
                    for c in connections:
                        if c.conn_type != "Connector":
                            continue
                        if src.obj_id in (c.src, c.dst):
                            ex = flow_dir(c, src.obj_id)
                            if ex and ex != new_dir_a:
                                return False, "Inconsistent data flow on port"
                        if dst.obj_id in (c.src, c.dst):
                            ex = flow_dir(c, dst.obj_id)
                            if ex and ex != new_dir_b:
                                return False, "Inconsistent data flow on port"

        elif diag_type == "Control Flow Diagram":
            if conn_type in ("Control Action", "Feedback"):
                max_offset = (src.width + dst.width) / 2
                if abs(src.x - dst.x) > max_offset:
                    return False, "Connections must be vertical"

        elif diag_type == "Activity Diagram":
            # Basic control flow rules
            allowed = {
                "Initial": {
                    "Action",
                    "CallBehaviorAction",
                    "Decision",
                    "Merge",
                    "Fork",
                    "Join",
                },
                "Action": {
                    "Action",
                    "CallBehaviorAction",
                    "Decision",
                    "Merge",
                    "Fork",
                    "Join",
                    "Final",
                },
                "CallBehaviorAction": {
                    "Action",
                    "CallBehaviorAction",
                    "Decision",
                    "Merge",
                    "Fork",
                    "Join",
                    "Final",
                },
                "Decision": {
                    "Action",
                    "CallBehaviorAction",
                    "Decision",
                    "Merge",
                    "Fork",
                    "Join",
                    "Final",
                },
                "Merge": {
                    "Action",
                    "CallBehaviorAction",
                    "Decision",
                    "Fork",
                    "Join",
                },
                "Fork": {
                    "Action",
                    "CallBehaviorAction",
                    "Decision",
                    "Merge",
                    "Fork",
                    "Join",
                },
                "Join": {
                    "Action",
                    "CallBehaviorAction",
                    "Decision",
                    "Merge",
                },
                "Final": set(),
            }
            if src.obj_type == "Final":
                return False, "Flows cannot originate from Final nodes"
            if dst.obj_type == "Initial":
                return False, "Flows cannot terminate at an Initial node"
            valid_targets = allowed.get(src.obj_type)
            if valid_targets and dst.obj_type not in valid_targets:
                return (
                    False,
                    f"Flow from {src.obj_type} to {dst.obj_type} is not allowed",
                )
        elif diag_type == "Governance Diagram":
            if conn_type in (
                "Propagate",
                "Propagate by Review",
                "Propagate by Approval",
            ):
                if src.obj_type != "Work Product" or dst.obj_type != "Work Product":
                    return False, "Propagation links must connect Work Products"
                src_name = src.properties.get("name")
                dst_name = dst.properties.get("name")
                if (src_name, dst_name) not in ALLOWED_PROPAGATIONS:
                    return False, f"Propagation from {src_name} to {dst_name} is not allowed"
            elif conn_type == "Re-use":
                if src.obj_type not in ("Work Product", "Lifecycle Phase") or dst.obj_type != "Lifecycle Phase":
                    return False, "Re-use links must originate from a Work Product or Lifecycle Phase and target a Lifecycle Phase"
            elif conn_type in ("Satisfied by", "Derived from"):
                if src.obj_type != "Work Product" or dst.obj_type != "Work Product":
                    return False, "Requirement relations must connect Work Products"
                from analysis.models import REQUIREMENT_WORK_PRODUCTS
                req_wps = set(REQUIREMENT_WORK_PRODUCTS)
                sname = src.properties.get("name")
                dname = dst.properties.get("name")
                if sname not in req_wps or dname not in req_wps:
                    return False, "Requirement relations must connect requirement work products"
            elif conn_type == "Trace":
                if src.obj_type != "Work Product" or dst.obj_type != "Work Product":
                    return False, "Trace links must connect Work Products"
                from analysis.models import REQUIREMENT_WORK_PRODUCTS
                req_wps = set(REQUIREMENT_WORK_PRODUCTS)
                sname = src.properties.get("name")
                dname = dst.properties.get("name")
                if sname in req_wps and dname in req_wps:
                    return False, (
                        "Requirement work products must use 'Satisfied by' or 'Derived from'"
                    )
                if (
                    sname in SAFETY_ANALYSIS_WORK_PRODUCTS
                    and dname in SAFETY_ANALYSIS_WORK_PRODUCTS
                ):
                    return False, (
                        "Safety analysis work products cannot trace to other safety analyses"
                    )
            elif conn_type in (
                "Used By",
                "Used after Review",
                "Used after Approval",
            ):
                if src.obj_type != "Work Product" or dst.obj_type != "Work Product":
                    return False, f"{conn_type} links must connect Work Products"
                sname = src.properties.get("name")
                dname = dst.properties.get("name")
                if dname not in SAFETY_ANALYSIS_WORK_PRODUCTS:
                    return False, (
                        f"{conn_type} links must target a safety analysis work product",
                    )
                if sname in SAFETY_ANALYSIS_WORK_PRODUCTS:
                    return False, (
                        f"{conn_type} links cannot originate from a safety analysis work product",
                    )
            else:
                allowed = {
                    "Initial": {
                        "Action",
                        "Decision",
                        "Merge",
                    },
                    "Action": {
                        "Action",
                        "Decision",
                        "Merge",
                        "Final",
                    },
                    "Decision": {
                        "Action",
                        "Decision",
                        "Merge",
                        "Final",
                    },
                    "Merge": {
                        "Action",
                        "Decision",
                        "Merge",
                    },
                    "Final": set(),
                }
                if src.obj_type == "Final":
                    return False, "Flows cannot originate from Final nodes"
                if dst.obj_type == "Initial":
                    return False, "Flows cannot terminate at an Initial node"
                valid_targets = allowed.get(src.obj_type)
                if valid_targets and dst.obj_type not in valid_targets:
                    return (
                        False,
                        f"Flow from {src.obj_type} to {dst.obj_type} is not allowed",
                    )

        return True, ""

    def _constrain_horizontal_movement(
        self, obj: SysMLObject, new_x: float
    ) -> float:
        """Return adjusted x to keep control flow connectors vertical."""
        diag = self.repo.diagrams.get(self.diagram_id)
        if not diag or diag.diag_type != "Control Flow Diagram":
            return new_x
        adjusted_x = new_x
        for conn in self.connections:
            if conn.conn_type in ("Control Action", "Feedback") and (
                conn.src == obj.obj_id or conn.dst == obj.obj_id
            ):
                other_id = conn.dst if conn.src == obj.obj_id else conn.src
                for other in self.objects:
                    if other.obj_id == other_id:
                        max_diff = (obj.width + other.width) / 2
                        diff = adjusted_x - other.x
                        if diff > max_diff:
                            adjusted_x = other.x + max_diff
                        elif diff < -max_diff:
                            adjusted_x = other.x - max_diff
        return adjusted_x

    def _constrain_control_flow_x(
        self, conn: DiagramConnection, new_x: float
    ) -> float:
        """Clamp connector x within the horizontal overlap of its objects."""
        diag = self.repo.diagrams.get(self.diagram_id)
        if not diag or diag.diag_type != "Control Flow Diagram":
            return new_x
        src = next((o for o in self.objects if o.obj_id == conn.src), None)
        dst = next((o for o in self.objects if o.obj_id == conn.dst), None)
        if not src or not dst:
            return new_x
        min_x = max(src.x - src.width / 2, dst.x - dst.width / 2)
        max_x = min(src.x + src.width / 2, dst.x + dst.width / 2)
        if new_x < min_x:
            return min_x
        if new_x > max_x:
            return max_x
        return new_x

    def on_left_press(self, event):
        x = self.canvas.canvasx(event.x)
        y = self.canvas.canvasy(event.y)
        conn_tools = (
            "Association",
            "Include",
            "Extend",
            "Flow",
            "Propagate",
            "Propagate by Review",
            "Propagate by Approval",
            "Used By",
            "Used after Review",
            "Used after Approval",
            "Re-use",
            "Trace",
            "Satisfied by",
            "Derived from",
            "Connector",
            "Generalize",
            "Generalization",
            "Communication Path",
            "Aggregation",
            "Composite Aggregation",
            "Control Action",
            "Feedback",
        )
        prefer = self.current_tool in conn_tools
        t = self.current_tool
        if t in (None, "Select"):
            conn = self.find_connection(x, y)
            if conn:
                if (event.state & 0x0001) and conn.style == "Custom":
                    conn.points.append((x / self.zoom, y / self.zoom))
                    self._sync_to_repository()
                self.selected_conn = conn
                self.selected_obj = None
                self.selected_objs = []
                self.dragging_point_index = None
                self.dragging_endpoint = None
                self.dragging_conn_mid = None
                self.dragging_conn_vec = None
                self.update_property_view()
                if conn.style == "Custom":
                    for idx, (px, py) in enumerate(conn.points):
                        hx = px * self.zoom
                        hy = py * self.zoom
                        if abs(hx - x) <= 4 and abs(hy - y) <= 4:
                            self.dragging_point_index = idx
                            self.conn_drag_offset = (x - hx, y - hy)
                            break
                elif conn.style == "Squared":
                    src_obj = self.get_object(conn.src)
                    dst_obj = self.get_object(conn.dst)
                    if src_obj and dst_obj:
                        mx = (
                            conn.points[0][0] * self.zoom
                            if conn.points
                            else ((src_obj.x + dst_obj.x) / 2 * self.zoom)
                        )
                        my = (src_obj.y + dst_obj.y) / 2 * self.zoom
                        if abs(mx - x) <= 4 and abs(my - y) <= 4:
                            self.dragging_point_index = 0
                            self.conn_drag_offset = (x - mx, 0)
                elif (
                    self.repo.diagrams.get(self.diagram_id).diag_type
                    == "Control Flow Diagram"
                    and conn.conn_type in ("Control Action", "Feedback")
                ):
                    src_obj = self.get_object(conn.src)
                    dst_obj = self.get_object(conn.dst)
                    if src_obj and dst_obj:
                        x_val = (
                            conn.points[0][0]
                            if conn.points
                            else (
                                max(
                                    src_obj.x - src_obj.width / 2,
                                    dst_obj.x - dst_obj.width / 2,
                                )
                                + min(
                                    src_obj.x + src_obj.width / 2,
                                    dst_obj.x + dst_obj.width / 2,
                                )
                            )
                            / 2
                        )
                        x_val = SysMLDiagramWindow._constrain_control_flow_x(
                            self, conn, x_val
                        )
                        mx = x_val * self.zoom
                        my = (src_obj.y + dst_obj.y) / 2 * self.zoom
                        if abs(mx - x) <= 4 and abs(my - y) <= 4:
                            self.dragging_point_index = 0
                            self.conn_drag_offset = (x - mx, 0)
                elif (
                    self.repo.diagrams.get(self.diagram_id).diag_type
                    == "Governance Diagram"
                    and conn.style == "Straight"
                ):
                    src_obj = self.get_object(conn.src)
                    dst_obj = self.get_object(conn.dst)
                    if src_obj and dst_obj:
                        sx, sy = self.edge_point(
                            src_obj,
                            dst_obj.x * self.zoom,
                            dst_obj.y * self.zoom,
                            conn.src_pos,
                        )
                        ex, ey = self.edge_point(
                            dst_obj,
                            src_obj.x * self.zoom,
                            src_obj.y * self.zoom,
                            conn.dst_pos,
                        )
                        mx = (sx + ex) / 2
                        my = (sy + ey) / 2
                        if abs(mx - x) <= 4 and abs(my - y) <= 4:
                            self.dragging_conn_mid = (mx, my)
                            self.conn_drag_offset = (x - mx, y - my)
                            self.dragging_conn_vec = (ex - sx, ey - sy)
                # check for dragging endpoints
                src_obj = self.get_object(conn.src)
                dst_obj = self.get_object(conn.dst)
                if src_obj and dst_obj:
                    sx, sy = self.edge_point(
                        src_obj,
                        dst_obj.x * self.zoom,
                        dst_obj.y * self.zoom,
                        conn.src_pos,
                    )
                    dxp, dyp = self.edge_point(
                        dst_obj,
                        src_obj.x * self.zoom,
                        src_obj.y * self.zoom,
                        conn.dst_pos,
                    )
                    if abs(sx - x) <= 6 and abs(sy - y) <= 6:
                        self.dragging_endpoint = "src"
                        self.conn_drag_offset = (x - sx, y - sy)
                        self.endpoint_drag_pos = None
                    elif abs(dxp - x) <= 6 and abs(dyp - y) <= 6:
                        self.dragging_endpoint = "dst"
                        self.conn_drag_offset = (x - dxp, y - dyp)
                        self.endpoint_drag_pos = None
                self.redraw()
                return

        obj = self.find_object(x, y, prefer_port=prefer)

        if obj and obj.obj_type == "Block" and t in (None, "Select"):
            hit = self.hit_compartment_toggle(obj, x, y)
            if hit:
                obj.collapsed[hit] = not obj.collapsed.get(hit, False)
                self._sync_to_repository()
                self.redraw()
                return

        if t in (
            "Association",
            "Include",
            "Extend",
            "Flow",
            "Propagate",
            "Propagate by Review",
            "Propagate by Approval",
            "Used By",
            "Used after Review",
            "Used after Approval",
            "Re-use",
            "Trace",
            "Satisfied by",
            "Derived from",
            "Connector",
            "Generalize",
            "Generalization",
            "Communication Path",
            "Aggregation",
            "Composite Aggregation",
            "Control Action",
            "Feedback",
        ):
            if self.start is None:
                if obj:
                    self.start = obj
                    # Do not highlight objects while adding a connection
                    self.selected_obj = None
                    self.update_property_view()
                    self.temp_line_end = (x, y)
                    self.redraw()
            else:
                if obj and obj != self.start:
                    valid, msg = self.validate_connection(self.start, obj, t)
                    if valid:
                        if t == "Control Action":
                            arrow_default = "forward"
                        elif t == "Feedback":
                            arrow_default = "backward"
                        elif t == "Trace":
                            arrow_default = "both"
                        elif t in (
                            "Flow",
                            "Generalize",
                            "Generalization",
                            "Include",
                            "Extend",
                            "Propagate",
                            "Propagate by Review",
                            "Propagate by Approval",
                            "Used By",
                            "Used after Review",
                            "Used after Approval",
                            "Re-use",
                            "Satisfied by",
                            "Derived from",
                        ):
                            arrow_default = "forward"
                        else:
                            arrow_default = "none"
                        conn_stereo = (
                            "control action"
                            if t == "Control Action"
                            else "feedback" if t == "Feedback" else t.lower()
                        )
                        conn = DiagramConnection(
                            self.start.obj_id,
                            obj.obj_id,
                            t,
                            arrow=arrow_default,
                            stereotype=conn_stereo,
                        )
                        self.connections.append(conn)
                        src_id = self.start.element_id
                        dst_id = obj.element_id
                        if src_id and dst_id:
                            rel_stereo = (
                                "control action"
                                if t == "Control Action"
                                else "feedback" if t == "Feedback" else None
                            )
                            if t == "Trace":
                                rel1 = self.repo.create_relationship(
                                    t, src_id, dst_id, stereotype=rel_stereo
                                )
                                rel2 = self.repo.create_relationship(
                                    t, dst_id, src_id, stereotype=rel_stereo
                                )
                                self.repo.add_relationship_to_diagram(
                                    self.diagram_id, rel1.rel_id
                                )
                                self.repo.add_relationship_to_diagram(
                                    self.diagram_id, rel2.rel_id
                                )
                            else:
                                rel = self.repo.create_relationship(
                                    t, src_id, dst_id, stereotype=rel_stereo
                                )
                                self.repo.add_relationship_to_diagram(
                                    self.diagram_id, rel.rel_id
                                )
                                if t == "Generalization":
                                    inherit_block_properties(self.repo, src_id)
                        self._sync_to_repository()
                        ConnectionDialog(self, conn)
                    else:
                        messagebox.showwarning("Invalid Connection", msg)
                self.start = None
                self.temp_line_end = None
                self.selected_obj = None
                self.update_property_view()
                # Return to select mode after completing a connection
                self.current_tool = "Select"
                self.canvas.configure(cursor="arrow")
                self.redraw()
        elif t and t != "Select":
            if t == "Existing Element":
                names = []
                id_map = {}
                diag = self.repo.diagrams.get(self.diagram_id)
                allowed = {"Actor", "Block"} if diag and diag.diag_type == "Control Flow Diagram" else None
                for eid, el in self.repo.elements.items():
                    if el.elem_type != "Package" and (not allowed or el.elem_type in allowed):
                        name = el.name or eid
                        names.append(name)
                        id_map[name] = eid
                if not names:
                    messagebox.showinfo("Add Element", "No elements available")
                    return
                dlg = SysMLObjectDialog.SelectElementDialog(self, names, title="Select Element")
                selected = dlg.result
                if not selected:
                    return
                elem_id = id_map[selected]
                element = self.repo.elements.get(elem_id)
                self.repo.add_element_to_diagram(self.diagram_id, elem_id)
                new_obj = SysMLObject(
                    _get_next_id(),
                    "Existing Element",
                    x / self.zoom,
                    y / self.zoom,
                    element_id=elem_id,
                    properties={"name": element.name if element else selected},
                )
            else:
                if t == "Port":
                    parent_obj = (
                        obj if obj and obj.obj_type in ("Part", "Block Boundary") else None
                    )
                    if parent_obj is None:
                        # Default to the IBD boundary if present
                        parent_obj = next(
                            (o for o in self.objects if o.obj_type == "Block Boundary"),
                            None,
                        )
                    if parent_obj is None:
                        return
                pkg = self.repo.diagrams[self.diagram_id].package
                element = self.repo.create_element(t, owner=pkg)
                self.repo.add_element_to_diagram(self.diagram_id, element.elem_id)
                new_obj = SysMLObject(
                    _get_next_id(),
                    t,
                    x / self.zoom,
                    y / self.zoom,
                    element_id=element.elem_id,
                )
            if t == "Block":
                new_obj.height = 140.0
                new_obj.width = 160.0
            elif t == "System Boundary":
                new_obj.width = 200.0
                new_obj.height = 120.0
            elif t in ("Decision", "Merge"):
                new_obj.width = 40.0
                new_obj.height = 40.0
            elif t == "Initial":
                new_obj.width = 20.0
                new_obj.height = 20.0
            elif t == "Final":
                new_obj.width = 30.0
                new_obj.height = 30.0
            elif t in ("Fork", "Join"):
                new_obj.width = 60.0
                new_obj.height = 10.0
            key = f"{t.replace(' ', '')}Usage"

            for prop in SYSML_PROPERTIES.get(key, []):
                new_obj.properties.setdefault(prop, "")
            if t == "Port":
                new_obj.properties.setdefault("labelX", "8")
                new_obj.properties.setdefault("labelY", "-8")
                if parent_obj:
                    new_obj.properties["parent"] = str(parent_obj.obj_id)
                    self.snap_port_to_parent(new_obj, parent_obj)
                    # Persist the port by adding it to the parent object's list
                    pname = new_obj.properties.get("name") or ""
                    ports = [
                        p.strip()
                        for p in parent_obj.properties.get("ports", "").split(",")
                        if p.strip()
                    ]
                    if not pname:
                        base = "Port"
                        idx = 1
                        existing = set(ports)
                        existing.update(
                            p.properties.get("name")
                            for p in self.objects
                            if p.obj_type == "Port"
                            and p.properties.get("parent") == str(parent_obj.obj_id)
                        )
                        pname = base
                        while pname in existing:
                            pname = f"{base}{idx}"
                            idx += 1
                        new_obj.properties["name"] = pname
                        element.name = pname
                    if pname not in ports:
                        ports.append(pname)
                        parent_obj.properties["ports"] = ", ".join(ports)
                        if parent_obj.element_id and parent_obj.element_id in self.repo.elements:
                            self.repo.elements[parent_obj.element_id].properties["ports"] = (
                                parent_obj.properties["ports"]
                            )
            element.properties.update(new_obj.properties)
            self.ensure_text_fits(new_obj)
            if t == "System Boundary":
                self.objects.insert(0, new_obj)
            else:
                self.objects.append(new_obj)
            self.sort_objects()
            self._sync_to_repository()
            self.selected_obj = new_obj
            # After placing one object, revert to select mode so additional
            # clicks do not keep adding elements unintentionally
            self.current_tool = "Select"
            self.canvas.configure(cursor="arrow")
            self.redraw()
            self.update_property_view()
        else:
            if obj:
                self.selected_obj = obj
                self.selected_objs = [obj]
                self.drag_offset = (x / self.zoom - obj.x, y / self.zoom - obj.y)
                self.resizing_obj = None
                self.resize_edge = self.hit_resize_handle(obj, x, y)
                if self.resize_edge:
                    self.resizing_obj = obj
                self.redraw()
                self.update_property_view()
            else:
                conn = self.find_connection(x, y)
                if conn:
                    if (event.state & 0x0001) and conn.style == "Custom":
                        conn.points.append((x / self.zoom, y / self.zoom))
                        self._sync_to_repository()
                    self.selected_conn = conn
                    self.selected_obj = None
                    self.selected_objs = []
                    self.dragging_point_index = None
                    self.dragging_endpoint = None
                    self.update_property_view()
                    if conn.style == "Custom":
                        for idx, (px, py) in enumerate(conn.points):
                            hx = px * self.zoom
                            hy = py * self.zoom
                            if abs(hx - x) <= 4 and abs(hy - y) <= 4:
                                self.dragging_point_index = idx
                                self.conn_drag_offset = (x - hx, y - hy)
                                break
                    elif conn.style == "Squared":
                        src_obj = self.get_object(conn.src)
                        dst_obj = self.get_object(conn.dst)
                        if src_obj and dst_obj:
                            mx = (
                                conn.points[0][0] * self.zoom
                                if conn.points
                                else ((src_obj.x + dst_obj.x) / 2 * self.zoom)
                            )
                            my = (src_obj.y + dst_obj.y) / 2 * self.zoom
                            if abs(mx - x) <= 4 and abs(my - y) <= 4:
                                self.dragging_point_index = 0
                                self.conn_drag_offset = (x - mx, 0)
                    # check for dragging endpoints
                    src_obj = self.get_object(conn.src)
                    dst_obj = self.get_object(conn.dst)
                    if src_obj and dst_obj:
                        sx, sy = self.edge_point(
                            src_obj,
                            dst_obj.x * self.zoom,
                            dst_obj.y * self.zoom,
                            conn.src_pos,
                        )
                        dxp, dyp = self.edge_point(
                            dst_obj,
                            src_obj.x * self.zoom,
                            src_obj.y * self.zoom,
                            conn.dst_pos,
                        )
                        if abs(sx - x) <= 6 and abs(sy - y) <= 6:
                            self.dragging_endpoint = "src"
                            self.conn_drag_offset = (x - sx, y - sy)
                            self.endpoint_drag_pos = None
                        elif abs(dxp - x) <= 6 and abs(dyp - y) <= 6:
                            self.dragging_endpoint = "dst"
                            self.conn_drag_offset = (x - dxp, y - dyp)
                            self.endpoint_drag_pos = None
                    self.redraw()
                else:
                    # allow clicking on the resize handle even if outside the object
                    if self.selected_obj:
                        self.resize_edge = self.hit_resize_handle(self.selected_obj, x, y)
                        if self.resize_edge:
                            self.resizing_obj = self.selected_obj
                            return
                    self.selected_obj = None
                    self.selected_objs = []
                    self.selected_conn = None
                    self.resizing_obj = None
                    self.resize_edge = None
                    if self.current_tool == "Select":
                        self.select_rect_start = (x, y)
                        self.select_rect_id = self.canvas.create_rectangle(
                            x, y, x, y, dash=(2, 2), outline="blue"
                        )
                    self.redraw()
                    self.update_property_view()

    def on_left_drag(self, event):
        if self.start and self.current_tool in (
            "Association",
            "Include",
            "Extend",
            "Flow",
            "Propagate",
            "Propagate by Review",
            "Propagate by Approval",
            "Used By",
            "Used after Review",
            "Used after Approval",
            "Re-use",
            "Trace",
            "Satisfied by",
            "Derived from",
            "Connector",
            "Generalization",
            "Generalize",
            "Communication Path",
            "Aggregation",
            "Composite Aggregation",
            "Control Action",
            "Feedback",
        ):
            x = self.canvas.canvasx(event.x)
            y = self.canvas.canvasy(event.y)
            self.temp_line_end = (x, y)
            self.redraw()
            return
        if self.select_rect_start:
            x = self.canvas.canvasx(event.x)
            y = self.canvas.canvasy(event.y)
            self.canvas.coords(
                self.select_rect_id,
                self.select_rect_start[0],
                self.select_rect_start[1],
                x,
                y,
            )
            self._update_drag_selection(x, y)
            return
        if (
            getattr(self, "dragging_conn_mid", None)
            and self.selected_conn
            and self.current_tool == "Select"
        ):
            x = self.canvas.canvasx(event.x) - self.conn_drag_offset[0]
            y = self.canvas.canvasy(event.y) - self.conn_drag_offset[1]
            src_obj = self.get_object(self.selected_conn.src)
            dst_obj = self.get_object(self.selected_conn.dst)
            vec = getattr(self, "dragging_conn_vec", None)
            if src_obj and dst_obj and vec:
                dx, dy = vec
                sx, sy = self._line_rect_intersection(x, y, -dx, -dy, src_obj)
                ex, ey = self._line_rect_intersection(x, y, dx, dy, dst_obj)
                rx = (sx / self.zoom - src_obj.x) / (src_obj.width / 2)
                ry = (sy / self.zoom - src_obj.y) / (src_obj.height / 2)
                self.selected_conn.src_pos = (rx, ry)
                rx = (ex / self.zoom - dst_obj.x) / (dst_obj.width / 2)
                ry = (ey / self.zoom - dst_obj.y) / (dst_obj.height / 2)
                self.selected_conn.dst_pos = (rx, ry)
            self.redraw()
            return
        if (
            self.dragging_endpoint is not None
            and self.selected_conn
            and self.current_tool == "Select"
        ):
            x = self.canvas.canvasx(event.x) - self.conn_drag_offset[0]
            y = self.canvas.canvasy(event.y) - self.conn_drag_offset[1]
            if self.dragging_endpoint == "src":
                obj = self.get_object(self.selected_conn.src)
            else:
                obj = self.get_object(self.selected_conn.dst)
            if obj:
                cx = obj.x * self.zoom
                cy = obj.y * self.zoom
                w = obj.width * self.zoom / 2
                h = obj.height * self.zoom / 2
                thresh = max(w, h) + CONNECTION_SELECT_RADIUS
                if math.hypot(x - cx, y - cy) <= thresh:
                    self.endpoint_drag_pos = None
                    ex, ey = self.edge_point(obj, x, y, apply_radius=False)
                    rx = (ex / self.zoom - obj.x) / (obj.width / 2)
                    ry = (ey / self.zoom - obj.y) / (obj.height / 2)
                    if self.dragging_endpoint == "src":
                        self.selected_conn.src_pos = (rx, ry)
                    else:
                        self.selected_conn.dst_pos = (rx, ry)
                else:
                    self.endpoint_drag_pos = (x, y)
            self.redraw()
            return
        if (
            self.dragging_point_index is not None
            and self.selected_conn
            and self.current_tool == "Select"
        ):
            x = self.canvas.canvasx(event.x)
            y = self.canvas.canvasy(event.y)
            px = (x - self.conn_drag_offset[0]) / self.zoom
            py = (y - self.conn_drag_offset[1]) / self.zoom
            if self.selected_conn.style == "Squared":
                if not self.selected_conn.points:
                    self.selected_conn.points.append((px, 0))
                else:
                    self.selected_conn.points[0] = (px, 0)
            elif (
                self.repo.diagrams.get(self.diagram_id).diag_type
                == "Control Flow Diagram"
                and self.selected_conn.conn_type in ("Control Action", "Feedback")
            ):
                px = SysMLDiagramWindow._constrain_control_flow_x(
                    self, self.selected_conn, px
                )
                if not self.selected_conn.points:
                    self.selected_conn.points.append((px, 0))
                else:
                    self.selected_conn.points[0] = (px, 0)
            else:
                self.selected_conn.points[self.dragging_point_index] = (px, py)
            self.redraw()
            return
        if not self.selected_obj:
            return
        x = self.canvas.canvasx(event.x)
        y = self.canvas.canvasy(event.y)
        if self.resizing_obj:
            obj = self.resizing_obj
            if obj.obj_type in (
                "Initial",
                "Final",
                "Actor",
                "Decision",
                "Merge",
                "Work Product",
            ):
                return
            min_w, min_h = (10.0, 10.0)
            if obj.obj_type == "Block":
                min_w, min_h = self._min_block_size(obj)
            elif obj.obj_type in ("Action", "CallBehaviorAction"):
                min_w, min_h = self._min_action_size(obj)
            elif obj.obj_type == "Block Boundary":
                min_w, min_h = _boundary_min_size(obj, self.objects)
            left = obj.x - obj.width / 2
            right = obj.x + obj.width / 2
            top = obj.y - obj.height / 2
            bottom = obj.y + obj.height / 2
            if "e" in self.resize_edge:
                new_right = x / self.zoom
                if new_right - left < min_w:
                    new_right = left + min_w
                right = new_right
            if "w" in self.resize_edge:
                new_left = x / self.zoom
                if right - new_left < min_w:
                    new_left = right - min_w
                left = new_left
            if obj.obj_type not in ("Fork", "Join", "Existing Element"):
                if "s" in self.resize_edge:
                    new_bottom = y / self.zoom
                    if new_bottom - top < min_h:
                        new_bottom = top + min_h
                    bottom = new_bottom
                if "n" in self.resize_edge:
                    new_top = y / self.zoom
                    if bottom - new_top < min_h:
                        new_top = bottom - min_h
                    top = new_top
            new_w = right - left
            new_h = bottom - top
            obj.x = (left + right) / 2
            obj.y = (top + bottom) / 2
            obj.width = new_w
            obj.height = new_h
            if obj.obj_type == "Part":
                update_ports_for_part(obj, self.objects)
            if obj.obj_type == "Block Boundary":
                update_ports_for_boundary(obj, self.objects)
                ensure_boundary_contains_parts(obj, self.objects)
            self.redraw()
            return
        if self.selected_obj.obj_type == "Port" and "parent" in self.selected_obj.properties:
            parent = self.get_object(int(self.selected_obj.properties["parent"]))
            if parent:
                self.selected_obj.x = x / self.zoom
                self.selected_obj.y = y / self.zoom
                self.snap_port_to_parent(self.selected_obj, parent)
        else:
            old_x = self.selected_obj.x
            old_y = self.selected_obj.y
            new_x = x / self.zoom - self.drag_offset[0]
            new_x = self._constrain_horizontal_movement(self.selected_obj, new_x)
            self.selected_obj.x = new_x
            self.selected_obj.y = y / self.zoom - self.drag_offset[1]
            dx = self.selected_obj.x - old_x
            dy = self.selected_obj.y - old_y
            if self.selected_obj.obj_type in ("Part", "Block Boundary"):
                for p in self.objects:
                    if p.obj_type == "Port" and p.properties.get("parent") == str(
                        self.selected_obj.obj_id
                    ):
                        p.x += dx
                        p.y += dy
                        self.snap_port_to_parent(p, self.selected_obj)
            if self.selected_obj.obj_type == "Block Boundary":
                for o in self.objects:
                    if o.obj_type == "Part":
                        o.x += dx
                        o.y += dy
                        for p in self.objects:
                            if (
                                p.obj_type == "Port"
                                and p.properties.get("parent") == str(o.obj_id)
                            ):
                                p.x += dx
                                p.y += dy
            if self.selected_obj.obj_type == "System Boundary":
                for o in self.objects:
                    if o.properties.get("boundary") == str(self.selected_obj.obj_id):
                        o.x += dx
                        o.y += dy
            boundary = self.get_ibd_boundary()
            if boundary:
                ensure_boundary_contains_parts(boundary, self.objects)
        self.redraw()
        self._sync_to_repository()
        if self.app:
            self.app.update_views()

    def on_left_release(self, event):
        if self.start and self.current_tool in (
            "Association",
            "Include",
            "Extend",
            "Flow",
            "Propagate",
            "Propagate by Review",
            "Propagate by Approval",
            "Used By",
            "Used after Review",
            "Used after Approval",
            "Re-use",
            "Trace",
            "Satisfied by",
            "Derived from",
            "Connector",
            "Generalization",
            "Generalize",
            "Communication Path",
            "Aggregation",
            "Composite Aggregation",
            "Control Action",
            "Feedback",
        ):
            x = self.canvas.canvasx(event.x)
            y = self.canvas.canvasy(event.y)
            obj = self.find_object(
                x,
                y,
                prefer_port=True,
            )
            if obj and obj != self.start:
                valid, msg = self.validate_connection(self.start, obj, self.current_tool)
                if valid:
                    if self.current_tool == "Control Action":
                        arrow_default = "forward"
                    elif self.current_tool == "Feedback":
                        arrow_default = "backward"
                    elif self.current_tool == "Trace":
                        arrow_default = "both"
                    elif self.current_tool in (
                        "Flow",
                        "Generalize",
                        "Generalization",
                        "Include",
                        "Extend",
                        "Propagate",
                        "Propagate by Review",
                        "Propagate by Approval",
                        "Used By",
                        "Used after Review",
                        "Used after Approval",
                        "Re-use",
                        "Satisfied by",
                        "Derived from",
                    ):
                        arrow_default = "forward"
                    else:
                        arrow_default = "none"
                    conn_stereo = (
                        "control action"
                        if self.current_tool == "Control Action"
                        else "feedback" if self.current_tool == "Feedback" else self.current_tool.lower()
                    )
                    conn = DiagramConnection(
                        self.start.obj_id,
                        obj.obj_id,
                        self.current_tool,
                        arrow=arrow_default,
                        stereotype=conn_stereo,
                    )
                    if self.current_tool == "Connector":
                        src_flow = self.start.properties.get("flow") if self.start.obj_type == "Port" else None
                        dst_flow = obj.properties.get("flow") if obj.obj_type == "Port" else None
                        if src_flow or dst_flow:
                            conn.mid_arrow = True
                            if src_flow and dst_flow:
                                dir_a = self.start.properties.get("direction", "out").lower()
                                dir_b = obj.properties.get("direction", "out").lower()
                                if dir_a == "out":
                                    conn.name = src_flow
                                    conn.arrow = "forward"
                                elif dir_b == "out":
                                    conn.name = dst_flow
                                    conn.arrow = "backward"
                                else:
                                    conn.name = src_flow
                                    conn.arrow = "both"
                            elif src_flow:
                                conn.name = src_flow
                                dir_attr = self.start.properties.get("direction", "out")
                                if dir_attr == "in":
                                    conn.arrow = "backward"
                                elif dir_attr == "out":
                                    conn.arrow = "forward"
                                else:
                                    conn.arrow = "both"
                            else:
                                conn.name = dst_flow
                                dir_attr = obj.properties.get("direction", "out")
                                if dir_attr == "in":
                                    conn.arrow = "forward"
                                elif dir_attr == "out":
                                    conn.arrow = "backward"
                                else:
                                    conn.arrow = "both"
                    self.connections.append(conn)
                    if self.start.element_id and obj.element_id:
                        rel_stereo = (
                            "control action"
                            if self.current_tool == "Control Action"
                            else "feedback"
                            if self.current_tool == "Feedback"
                            else None
                        )
                        if self.current_tool == "Trace":
                            rel1 = self.repo.create_relationship(
                                self.current_tool,
                                self.start.element_id,
                                obj.element_id,
                                stereotype=rel_stereo,
                            )
                            rel2 = self.repo.create_relationship(
                                self.current_tool,
                                obj.element_id,
                                self.start.element_id,
                                stereotype=rel_stereo,
                            )
                            self.repo.add_relationship_to_diagram(
                                self.diagram_id, rel1.rel_id
                            )
                            self.repo.add_relationship_to_diagram(
                                self.diagram_id, rel2.rel_id
                            )
                        else:
                            rel = self.repo.create_relationship(
                                self.current_tool,
                                self.start.element_id,
                                obj.element_id,
                                stereotype=rel_stereo,
                            )
                            self.repo.add_relationship_to_diagram(
                                self.diagram_id, rel.rel_id
                            )
                            if self.current_tool == "Generalization":
                                inherit_block_properties(
                                    self.repo, self.start.element_id
                                )
                    self._sync_to_repository()
                    ConnectionDialog(self, conn)
                else:
                    messagebox.showwarning("Invalid Connection", msg)
        if self.select_rect_start:
            x = self.canvas.canvasx(event.x)
            y = self.canvas.canvasy(event.y)
            self.canvas.coords(
                self.select_rect_id,
                self.select_rect_start[0],
                self.select_rect_start[1],
                x,
                y,
            )
            self._update_drag_selection(x, y)
            self.canvas.delete(self.select_rect_id)
            self.select_rect_start = None
            self.select_rect_id = None
        self.start = None
        self.temp_line_end = None
        # Return to select mode after completing a connection
        self.current_tool = "Select"
        self.canvas.configure(cursor="arrow")
        self.resizing_obj = None
        self.resize_edge = None
        if self.dragging_point_index is not None and self.selected_conn:
            self._sync_to_repository()
        self.dragging_point_index = None
        if getattr(self, "dragging_conn_mid", None) and self.selected_conn:
            self._sync_to_repository()
        self.dragging_conn_mid = None
        self.dragging_conn_vec = None
        if self.dragging_endpoint is not None and self.selected_conn:
            x = self.canvas.canvasx(event.x)
            y = self.canvas.canvasy(event.y)
            obj = self.find_object(x, y, prefer_port=True)
            src_obj = self.get_object(self.selected_conn.src)
            dst_obj = self.get_object(self.selected_conn.dst)
            if obj and obj not in (src_obj, dst_obj):
                if self.dragging_endpoint == "src":
                    valid, msg = self.validate_connection(
                        obj, dst_obj, self.selected_conn.conn_type
                    )
                else:
                    valid, msg = self.validate_connection(
                        src_obj, obj, self.selected_conn.conn_type
                    )
                if valid and src_obj and dst_obj and obj.element_id:
                    for rel in self.repo.relationships:
                        if (
                            rel.source == src_obj.element_id
                            and rel.target == dst_obj.element_id
                            and rel.rel_type == self.selected_conn.conn_type
                        ):
                            if self.selected_conn.conn_type == "Generalization":
                                if self.dragging_endpoint == "dst":
                                    msgbox = "Changing inheritance will remove all inherited parts, properties and attributes. Continue?"
                                    if not messagebox.askyesno("Change Inheritance", msgbox):
                                        break
                                    remove_inherited_block_properties(
                                        self.repo, src_obj.element_id, dst_obj.element_id
                                    )
                                    rel.target = obj.element_id
                                    self.selected_conn.dst = obj.obj_id
                                    inherit_block_properties(self.repo, src_obj.element_id)
                                else:
                                    msgbox = "Changing inheritance will remove all inherited parts, properties and attributes. Continue?"
                                    if not messagebox.askyesno("Change Inheritance", msgbox):
                                        break
                                    remove_inherited_block_properties(
                                        self.repo, src_obj.element_id, dst_obj.element_id
                                    )
                                    rel.source = obj.element_id
                                    self.selected_conn.src = obj.obj_id
                                    inherit_block_properties(self.repo, obj.element_id)
                            else:
                                if self.selected_conn.conn_type in (
                                    "Aggregation",
                                    "Composite Aggregation",
                                ):
                                    msg = "Delete aggregation and its part?"
                                    if messagebox.askyesno(
                                        "Remove Aggregation", msg
                                    ):
                                        remove_aggregation_part(
                                            self.repo,
                                            src_obj.element_id,
                                            dst_obj.element_id,
                                            remove_object=self.selected_conn.conn_type
                                            == "Composite Aggregation",
                                            app=getattr(self, "app", None),
                                        )
                                if self.dragging_endpoint == "dst":
                                    rel.target = obj.element_id
                                    self.selected_conn.dst = obj.obj_id
                                    new_whole = src_obj.element_id
                                    new_part = obj.element_id
                                else:
                                    rel.source = obj.element_id
                                    self.selected_conn.src = obj.obj_id
                                    new_whole = obj.element_id
                                    new_part = dst_obj.element_id
                                if self.selected_conn.conn_type == "Composite Aggregation":
                                    add_composite_aggregation_part(
                                        self.repo,
                                        new_whole,
                                        new_part,
                                        self.selected_conn.multiplicity,
                                        app=getattr(self, "app", None),
                                    )
                                elif self.selected_conn.conn_type == "Aggregation":
                                    add_aggregation_part(
                                        self.repo,
                                        new_whole,
                                        new_part,
                                        self.selected_conn.multiplicity,
                                        app=getattr(self, "app", None),
                                    )
                                else:
                                    if self.dragging_endpoint == "dst":
                                        rel.target = obj.element_id
                                        self.selected_conn.dst = obj.obj_id
                                    else:
                                        rel.source = obj.element_id
                                        self.selected_conn.src = obj.obj_id
                            break
                    self._sync_to_repository()
                elif not valid:
                    messagebox.showwarning("Invalid Connection", msg)
            elif obj is None:
                if self.selected_conn in self.connections:
                    self.connections.remove(self.selected_conn)
                    if (
                        src_obj
                        and dst_obj
                        and src_obj.element_id
                        and dst_obj.element_id
                    ):
                        for rel in list(self.repo.relationships):
                            if (
                                rel.source == src_obj.element_id
                                and rel.target == dst_obj.element_id
                                and rel.rel_type == self.selected_conn.conn_type
                            ):
                                self.repo.relationships.remove(rel)
                                diag = self.repo.diagrams.get(self.diagram_id)
                                if diag and rel.rel_id in diag.relationships:
                                    diag.relationships.remove(rel.rel_id)
                                if self.selected_conn.conn_type == "Generalization":
                                    remove_inherited_block_properties(
                                        self.repo,
                                        src_obj.element_id,
                                        dst_obj.element_id,
                                    )
                                    inherit_block_properties(
                                        self.repo, src_obj.element_id
                                    )
                                elif self.selected_conn.conn_type in (
                                    "Aggregation",
                                    "Composite Aggregation",
                                ):
                                    remove_aggregation_part(
                                        self.repo,
                                        src_obj.element_id,
                                        dst_obj.element_id,
                                        remove_object=self.selected_conn.conn_type
                                        == "Composite Aggregation",
                                        app=getattr(self, "app", None),
                                    )
                                break
                    self.selected_conn = None
                    self._sync_to_repository()
            else:
                self._sync_to_repository()
            self.dragging_endpoint = None
            self.conn_drag_offset = None
            self.endpoint_drag_pos = None
        else:
            self.dragging_endpoint = None
            self.conn_drag_offset = None
            self.endpoint_drag_pos = None
        if self.selected_obj and self.current_tool == "Select":
            if self.selected_obj.obj_type != "System Boundary":
                b = self.find_boundary_for_obj(self.selected_obj)
                if b:
                    self.selected_obj.properties["boundary"] = str(b.obj_id)
                else:
                    self.selected_obj.properties.pop("boundary", None)
            self._sync_to_repository()
        self.redraw()

    def on_mouse_move(self, event):
        if self.start and self.current_tool in (
            "Association",
            "Include",
            "Extend",
            "Flow",
            "Propagate",
            "Propagate by Review",
            "Propagate by Approval",
            "Used By",
            "Used after Review",
            "Used after Approval",
            "Re-use",
            "Trace",
            "Connector",
            "Generalization",
            "Generalize",
            "Communication Path",
            "Aggregation",
            "Composite Aggregation",
            "Control Action",
            "Feedback",
        ):
            x = self.canvas.canvasx(event.x)
            y = self.canvas.canvasy(event.y)
            self.temp_line_end = (x, y)
            self.redraw()

    def on_mouse_move(self, event):
        if self.start and self.current_tool in (
            "Association",
            "Include",
            "Extend",
            "Flow",
            "Propagate",
            "Propagate by Review",
            "Propagate by Approval",
            "Used By",
            "Used after Review",
            "Used after Approval",
            "Re-use",
            "Trace",
            "Connector",
            "Generalization",
            "Generalize",
            "Communication Path",
            "Aggregation",
            "Composite Aggregation",
            "Control Action",
            "Feedback",
        ):
            x = self.canvas.canvasx(event.x)
            y = self.canvas.canvasy(event.y)
            self.temp_line_end = (x, y)
            self.redraw()

    def on_double_click(self, event):
        x = self.canvas.canvasx(event.x)
        y = self.canvas.canvasy(event.y)
        conn = self.find_connection(x, y)
        obj = None
        if conn is None:
            obj = self.find_object(x, y)
        if conn:
            ConnectionDialog(self, conn)
            self.redraw()
        elif obj:
            if self._open_linked_diagram(obj):
                return
            SysMLObjectDialog(self, obj)
            self._sync_to_repository()
            self.redraw()
            if getattr(self, "app", None):
                self.app.update_views()

    def on_rc_press(self, event):
        self.rc_dragged = False
        self.canvas.scan_mark(event.x, event.y)

    def on_rc_drag(self, event):
        self.rc_dragged = True
        self.canvas.scan_dragto(event.x, event.y, gain=1)

    def on_rc_release(self, event):
        if not self.rc_dragged:
            self.show_context_menu(event)

    def show_context_menu(self, event):
        x = self.canvas.canvasx(event.x)
        y = self.canvas.canvasy(event.y)
        conn = self.find_connection(x, y)
        obj = None
        if not conn:
            obj = self.find_object(x, y)
            if not obj:
                diag = self.repo.diagrams.get(self.diagram_id)
                if diag and diag.diag_type == "Internal Block Diagram":
                    menu = tk.Menu(self, tearoff=0)
                    menu.add_command(label="Set Father", command=self._set_diagram_father)
                    menu.tk_popup(event.x_root, event.y_root)
                return
        self.selected_obj = obj
        self.selected_conn = conn
        menu = tk.Menu(self, tearoff=0)
        if obj:
            menu.add_command(label="Properties", command=lambda: self._edit_object(obj))
            diag_id = self.repo.get_linked_diagram(obj.element_id)
            if diag_id and diag_id in self.repo.diagrams or obj.properties.get("view"):
                menu.add_command(
                    label="Open Linked Diagram", command=lambda: self._open_linked_diagram(obj)
                )
            menu.add_separator()
            menu.add_command(label="Copy", command=self.copy_selected)
            menu.add_command(label="Cut", command=self.cut_selected)
            menu.add_command(label="Paste", command=self.paste_selected)
            diag = self.repo.diagrams.get(self.diagram_id)
            if diag and diag.diag_type == "Internal Block Diagram" and obj.obj_type == "Part":
                menu.add_separator()
                menu.add_command(
                    label="Remove Part from Diagram",
                    command=lambda: self.remove_part_diagram(obj),
                )
                menu.add_command(
                    label="Remove Part from Model",
                    command=lambda: self.remove_part_model(obj),
                )
            menu.add_separator()
            menu.add_command(label="Delete", command=self.delete_selected)
        elif conn:
            menu.add_command(label="Properties", command=lambda: ConnectionDialog(self, conn))
            menu.add_separator()
            menu.add_command(label="Delete", command=self.delete_selected)
        menu.tk_popup(event.x_root, event.y_root)

    def _edit_object(self, obj):
        SysMLObjectDialog(self, obj)
        self._sync_to_repository()
        self.redraw()
        if self.app:
            self.app.update_views()
        self.update_property_view()
        if getattr(self, "app", None):
            self.app.update_views()

    def _open_linked_diagram(self, obj) -> bool:
        diag_id = self.repo.get_linked_diagram(obj.element_id)
        if not diag_id and obj.obj_type == "Part":
            def_id = obj.properties.get("definition")
            if def_id:
                diag_id = self.repo.get_linked_diagram(def_id)
        view_id = obj.properties.get("view")
        if (
            obj.obj_type in ("CallBehaviorAction", "Action")
            and diag_id
            and view_id
            and view_id in self.repo.diagrams
        ):
            if messagebox.askyesno("Open Diagram", "Open Behavior Diagram?\nChoose No for View"):
                chosen = diag_id
            else:
                chosen = view_id
        else:
            chosen = diag_id or view_id
        if not chosen or chosen not in self.repo.diagrams:
            return False
        # Avoid opening duplicate windows for the same diagram within the
        # current container. If a child frame already displays the chosen
        # diagram, simply return.
        for child in self.master.winfo_children():
            if getattr(child, "diagram_id", None) == chosen:
                return True
        diag = self.repo.diagrams[chosen]
        history = self.diagram_history + [self.diagram_id]
        if diag.diag_type == "Use Case Diagram":
            UseCaseDiagramWindow(self.master, self.app, diagram_id=chosen, history=history)
        elif diag.diag_type == "Activity Diagram":
            ActivityDiagramWindow(self.master, self.app, diagram_id=chosen, history=history)
        elif diag.diag_type == "Governance Diagram":
            GovernanceDiagramWindow(self.master, self.app, diagram_id=chosen, history=history)
        elif diag.diag_type == "Block Diagram":
            BlockDiagramWindow(self.master, self.app, diagram_id=chosen, history=history)
        elif diag.diag_type == "Internal Block Diagram":
            InternalBlockDiagramWindow(self.master, self.app, diagram_id=chosen, history=history)
        self._sync_to_repository()
        self.destroy()
        return True

    def _set_diagram_father(self) -> None:
        diag = self.repo.diagrams.get(self.diagram_id)
        if not diag or diag.diag_type != "Internal Block Diagram":
            return
        dlg = DiagramPropertiesDialog(self, diag)
        for data in getattr(dlg, "added_parts", []):
            self.objects.append(SysMLObject(**data))
        self._sync_to_repository()
        self.redraw()
        if self.app:
            self.app.update_views()

    def go_back(self):
        if not self.diagram_history:
            return
        prev_id = self.diagram_history.pop()
        diag = self.repo.diagrams.get(prev_id)
        if not diag:
            return
        if diag.diag_type == "Use Case Diagram":
            UseCaseDiagramWindow(
                self.master, self.app, diagram_id=prev_id, history=self.diagram_history
            )
        elif diag.diag_type == "Activity Diagram":
            ActivityDiagramWindow(
                self.master, self.app, diagram_id=prev_id, history=self.diagram_history
            )
        elif diag.diag_type == "Governance Diagram":
            GovernanceDiagramWindow(
                self.master, self.app, diagram_id=prev_id, history=self.diagram_history
            )
        elif diag.diag_type == "Block Diagram":
            BlockDiagramWindow(
                self.master, self.app, diagram_id=prev_id, history=self.diagram_history
            )
        elif diag.diag_type == "Internal Block Diagram":
            InternalBlockDiagramWindow(
                self.master, self.app, diagram_id=prev_id, history=self.diagram_history
            )
        self._sync_to_repository()
        self.destroy()

    def on_ctrl_mousewheel(self, event):
        if event.delta > 0:
            self.zoom_in()
        else:
            self.zoom_out()

    # ------------------------------------------------------------
    # Utility methods
    # ------------------------------------------------------------
    def find_object(self, x: float, y: float, prefer_port: bool = False) -> SysMLObject | None:
        """Return the diagram object under ``(x, y)``.

        When ``prefer_port`` is ``True`` ports are looked up first so they
        are selected over overlapping parent objects like a Block Boundary.
        """
        if prefer_port:
            for obj in reversed(self.objects):
                if obj.obj_type != "Port":
                    continue
                ox = obj.x * self.zoom
                oy = obj.y * self.zoom
                w = obj.width * self.zoom / 2
                h = obj.height * self.zoom / 2
                if ox - w <= x <= ox + w and oy - h <= y <= oy + h:
                    return obj

        for obj in reversed(self.objects):
            ox = obj.x * self.zoom
            oy = obj.y * self.zoom
            w = obj.width * self.zoom / 2
            h = obj.height * self.zoom / 2
            if obj.obj_type in ("Initial", "Final"):
                r = min(w, h)
                if (x - ox) ** 2 + (y - oy) ** 2 <= r**2:
                    return obj
            elif ox - w <= x <= ox + w and oy - h <= y <= oy + h:
                return obj
        return None

    def hit_resize_handle(self, obj: SysMLObject, x: float, y: float) -> str | None:
        if obj.obj_type in (
            "Initial",
            "Final",
            "Actor",
            "Decision",
            "Merge",
            "Work Product",
        ):
            return None
        margin = 5
        ox = obj.x * self.zoom
        oy = obj.y * self.zoom
        w = obj.width * self.zoom / 2
        h = obj.height * self.zoom / 2
        left = ox - w
        right = ox + w
        top = oy - h
        bottom = oy + h
        near_left = abs(x - left) <= margin
        near_right = abs(x - right) <= margin
        near_top = abs(y - top) <= margin
        near_bottom = abs(y - bottom) <= margin
        if near_left and near_top:
            return "nw"
        if near_right and near_top:
            return "ne"
        if near_left and near_bottom:
            return "sw"
        if near_right and near_bottom:
            return "se"
        if near_left:
            return "w"
        if near_right:
            return "e"
        if near_top:
            return "n"
        if near_bottom:
            return "s"
        return None

    def hit_compartment_toggle(self, obj: SysMLObject, x: float, y: float) -> str | None:
        """Return the label of the compartment toggle hit at *(x, y)* or ``None``."""
        for oid, label, (x1, y1, x2, y2) in self.compartment_buttons:
            if oid == obj.obj_id and x1 <= x <= x2 and y1 <= y <= y2:
                return label
        return None

    def _dist_to_segment(self, p, a, b) -> float:
        px, py = p
        ax, ay = a
        bx, by = b
        if ax == bx and ay == by:
            return ((px - ax) ** 2 + (py - ay) ** 2) ** 0.5
        t = ((px - ax) * (bx - ax) + (py - ay) * (by - ay)) / ((bx - ax) ** 2 + (by - ay) ** 2)
        t = max(0, min(1, t))
        lx = ax + t * (bx - ax)
        ly = ay + t * (by - ay)
        return ((px - lx) ** 2 + (py - ly) ** 2) ** 0.5

    def _segment_intersection(self, p1, p2, p3, p4):
        """Return intersection point (x, y, t) of segments *p1*-*p2* and *p3*-*p4* or None."""
        x1, y1 = p1
        x2, y2 = p2
        x3, y3 = p3
        x4, y4 = p4
        denom = (y4 - y3) * (x2 - x1) - (x4 - x3) * (y2 - y1)
        if denom == 0:
            return None
        t = ((x3 - x1) * (y4 - y3) - (y3 - y1) * (x4 - x3)) / denom
        u = ((x3 - x1) * (y2 - y1) - (y3 - y1) * (x2 - x1)) / denom
        if 0 <= t <= 1 and 0 <= u <= 1:
            ix = x1 + t * (x2 - x1)
            iy = y1 + t * (y2 - y1)
            return ix, iy, t
        return None

    def _nearest_diamond_corner(self, obj: SysMLObject, tx: float, ty: float) -> Tuple[float, float]:
        """Return the diamond corner of *obj* closest to the target (*tx*, *ty*)."""
        x = obj.x * self.zoom
        y = obj.y * self.zoom
        w = obj.width * self.zoom / 2
        h = obj.height * self.zoom / 2
        corners = [
            (x, y - h),
            (x + w, y),
            (x, y + h),
            (x - w, y),
        ]
        return min(corners, key=lambda p: (p[0] - tx) ** 2 + (p[1] - ty) ** 2)

    def find_connection(self, x: float, y: float) -> DiagramConnection | None:
        diag = self.repo.diagrams.get(self.diagram_id)
        for conn in self.connections:
            src = self.get_object(conn.src)
            dst = self.get_object(conn.dst)
            if not src or not dst:
                continue
            # Control flow connectors are drawn as a vertical line between
            # elements. Mirror that behavior so they can be located when
            # selecting.
            if diag and diag.diag_type == "Control Flow Diagram" and conn.conn_type in (
                "Control Action",
                "Feedback",
            ):
                a_left = src.x - src.width / 2
                a_right = src.x + src.width / 2
                b_left = dst.x - dst.width / 2
                b_right = dst.x + dst.width / 2
                cx_val = (
                    conn.points[0][0]
                    if conn.points
                    else (max(a_left, b_left) + min(a_right, b_right)) / 2
                )
                cx_val = SysMLDiagramWindow._constrain_control_flow_x(
                    self, conn, cx_val
                )
                cx = cx_val * self.zoom
                ayc = src.y * self.zoom
                byc = dst.y * self.zoom
                if ayc <= byc:
                    cy1 = ayc + src.height / 2 * self.zoom
                    cy2 = byc - dst.height / 2 * self.zoom
                else:
                    cy1 = ayc - src.height / 2 * self.zoom
                    cy2 = byc + dst.height / 2 * self.zoom
                if (
                    self._dist_to_segment((x, y), (cx, cy1), (cx, cy2))
                    <= CONNECTION_SELECT_RADIUS
                ):
                    return conn
                continue

            if conn.src == conn.dst:
                sx, sy = self.edge_point(src, 0, 0, (1, 0))
                size = max(src.width, src.height) * 0.5 * self.zoom
                points = [
                    (sx, sy),
                    (sx + size, sy),
                    (sx + size, sy - size),
                    (sx, sy - size),
                    (sx, sy),
                ]
            else:
                sx, sy = self.edge_point(
                    src,
                    dst.x * self.zoom,
                    dst.y * self.zoom,
                    conn.src_pos,
                )
                points = [(sx, sy)]
                if conn.style == "Squared":
                    if conn.points:
                        mx = conn.points[0][0] * self.zoom
                    else:
                        mx = (src.x + dst.x) / 2 * self.zoom
                    points.extend([(mx, points[-1][1]), (mx, dst.y * self.zoom)])
                elif conn.style == "Custom":
                    for px, py in conn.points:
                        xpt = px * self.zoom
                        ypt = py * self.zoom
                        last = points[-1]
                        points.extend([(xpt, last[1]), (xpt, ypt)])
                ex, ey = self.edge_point(
                    dst,
                    src.x * self.zoom,
                    src.y * self.zoom,
                    conn.dst_pos,
                )
                points.append((ex, ey))
            for a, b in zip(points[:-1], points[1:]):
                if self._dist_to_segment((x, y), a, b) <= CONNECTION_SELECT_RADIUS:
                    return conn
        return None

    def snap_port_to_parent(self, port: SysMLObject, parent: SysMLObject) -> None:
        snap_port_to_parent_obj(port, parent)

    def edge_point(
        self,
        obj: SysMLObject,
        tx: float,
        ty: float,
        rel: tuple[float, float] | None = None,
        apply_radius: bool = True,
    ) -> Tuple[float, float]:
        cx = obj.x * self.zoom
        cy = obj.y * self.zoom

        def _intersect(vx: float, vy: float, w: float, h: float, r: float) -> Tuple[float, float]:
            """Return intersection of a ray from the origin with a rounded rectangle."""
            if vx == 0 and vy == 0:
                return 0.0, 0.0

            wi, hi = w - r, h - r
            signx = 1 if vx >= 0 else -1
            signy = 1 if vy >= 0 else -1
            candidates: list[tuple[float, float, float]] = []

            if vx != 0:
                t_v = (signx * w) / vx
                if t_v >= 0:
                    y_v = vy * t_v
                    if abs(y_v) <= hi:
                        candidates.append((t_v, signx * w, y_v))

            if vy != 0:
                t_h = (signy * h) / vy
                if t_h >= 0:
                    x_h = vx * t_h
                    if abs(x_h) <= wi:
                        candidates.append((t_h, x_h, signy * h))

            if r > 0:
                cx_arc, cy_arc = signx * wi, signy * hi
                a = vx * vx + vy * vy
                b = -2 * (vx * cx_arc + vy * cy_arc)
                c = cx_arc * cx_arc + cy_arc * cy_arc - r * r
                disc = b * b - 4 * a * c
                if disc >= 0:
                    sqrt_disc = math.sqrt(disc)
                    for t_arc in ((-b - sqrt_disc) / (2 * a), (-b + sqrt_disc) / (2 * a)):
                        if t_arc >= 0:
                            x_arc = vx * t_arc
                            y_arc = vy * t_arc
                            if signx * x_arc >= wi and signy * y_arc >= hi:
                                candidates.append((t_arc, x_arc, y_arc))

            if not candidates:
                return 0.0, 0.0

            t, ix, iy = min(candidates, key=lambda c: c[0])
            return ix, iy

        if obj.obj_type == "Port":
            # Ports are drawn as 12x12 squares regardless of object width/height.
            # Compute the intersection with this square so connectors touch its edge
            # rather than reaching the center.
            w = h = 6 * self.zoom
            if rel is not None:
                rx, ry = rel
                vx = rx * w
                vy = ry * h
            else:
                vx = tx - cx
                vy = ty - cy
            ix, iy = _intersect(vx, vy, w, h, 0.0)
            return cx + ix, cy + iy

        w = obj.width * self.zoom / 2
        h = obj.height * self.zoom / 2
        radius = 0.0
        if apply_radius:
            if obj.obj_type == "Block":
                radius = 6 * self.zoom
            elif obj.obj_type == "System Boundary":
                radius = 12 * self.zoom
            elif obj.obj_type in ("Action Usage", "Action", "CallBehaviorAction"):
                radius = 8 * self.zoom

        if rel is not None:
            rx, ry = rel
            if obj.obj_type in ("Decision", "Merge"):
                if abs(rx) >= abs(ry):
                    return (cx + (w if rx >= 0 else -w), cy)
                else:
                    return (cx, cy + (h if ry >= 0 else -h))
            vx = rx * obj.width / 2 * self.zoom
            vy = ry * obj.height / 2 * self.zoom
            ix, iy = _intersect(vx, vy, w, h, radius if apply_radius else 0.0)
            return cx + ix, cy + iy

        dx = tx - cx
        dy = ty - cy
        if obj.obj_type in ("Initial", "Final"):
            r = min(w, h)
            dist = (dx**2 + dy**2) ** 0.5 or 1
            return cx + dx / dist * r, cy + dy / dist * r
        if obj.obj_type in ("Decision", "Merge"):
            points = [
                (cx, cy - h),
                (cx + w, cy),
                (cx, cy + h),
                (cx - w, cy),
            ]
            best = None
            for i in range(len(points)):
                p3 = points[i]
                p4 = points[(i + 1) % len(points)]
                inter = SysMLDiagramWindow._segment_intersection(
                    self, (cx, cy), (tx, ty), p3, p4
                )
                if inter:
                    ix, iy, t = inter
                    if best is None or t < best[2]:
                        best = (ix, iy, t)
            if best:
                return best[0], best[1]

        ix, iy = _intersect(dx, dy, w, h, radius)
        return cx + ix, cy + iy

    def _line_rect_intersection(
        self,
        px: float,
        py: float,
        dx: float,
        dy: float,
        obj: SysMLObject,
    ) -> Tuple[float, float]:
        cx = obj.x * self.zoom
        cy = obj.y * self.zoom
        hw = obj.width * self.zoom / 2
        hh = obj.height * self.zoom / 2
        left, right = cx - hw, cx + hw
        top, bottom = cy - hh, cy + hh
        candidates: list[tuple[float, float, float]] = []
        if dx != 0:
            t = (left - px) / dx
            if t >= 0:
                y = py + t * dy
                if top <= y <= bottom:
                    candidates.append((t, left, y))
            t = (right - px) / dx
            if t >= 0:
                y = py + t * dy
                if top <= y <= bottom:
                    candidates.append((t, right, y))
        if dy != 0:
            t = (top - py) / dy
            if t >= 0:
                x = px + t * dx
                if left <= x <= right:
                    candidates.append((t, x, top))
            t = (bottom - py) / dy
            if t >= 0:
                x = px + t * dx
                if left <= x <= right:
                    candidates.append((t, x, bottom))
        if not candidates:
            return px, py
        t, ix, iy = min(candidates, key=lambda c: c[0])
        return ix, iy

    def sync_ports(self, part: SysMLObject) -> None:
        names: List[str] = []
        block_id = part.properties.get("definition")
        if block_id and block_id in self.repo.elements:
            block_elem = self.repo.elements[block_id]
            names.extend(
                [p.strip() for p in block_elem.properties.get("ports", "").split(",") if p.strip()]
            )
        names.extend([p.strip() for p in part.properties.get("ports", "").split(",") if p.strip()])
        existing_ports = [
            o
            for o in self.objects
            if o.obj_type == "Port" and o.properties.get("parent") == str(part.obj_id)
        ]
        existing: dict[str, SysMLObject] = {}
        for p in list(existing_ports):
            name = p.properties.get("name")
            if name in existing:
                self.objects.remove(p)
            else:
                existing[name] = p
        for n in names:
            if n not in existing:
                port = SysMLObject(
                    _get_next_id(),
                    "Port",
                    part.x + part.width / 2 + 20,
                    part.y,
                    properties={
                        "name": n,
                        "parent": str(part.obj_id),
                        "side": "E",
                        "labelX": "8",
                        "labelY": "-8",
                    },
                )
                self.snap_port_to_parent(port, part)
                self.objects.append(port)
                existing[n] = port
        for n, obj in list(existing.items()):
            if n not in names:
                self.objects.remove(obj)
        self.sort_objects()

    def sync_boundary_ports(self, boundary: SysMLObject) -> None:
        names: List[str] = []
        block_id = boundary.element_id
        if block_id and block_id in self.repo.elements:
            block_elem = self.repo.elements[block_id]
            names.extend([
                p.strip() for p in block_elem.properties.get("ports", "").split(",") if p.strip()
            ])
        existing_ports = [
            o
            for o in self.objects
            if o.obj_type == "Port" and o.properties.get("parent") == str(boundary.obj_id)
        ]
        existing: dict[str, SysMLObject] = {}
        for p in list(existing_ports):
            name = p.properties.get("name")
            if name in existing:
                self.objects.remove(p)
            else:
                existing[name] = p
        for n in names:
            if n not in existing:
                port = SysMLObject(
                    _get_next_id(),
                    "Port",
                    boundary.x + boundary.width / 2 + 20,
                    boundary.y,
                    properties={
                        "name": n,
                        "parent": str(boundary.obj_id),
                        "side": "E",
                        "labelX": "8",
                        "labelY": "-8",
                    },
                )
                self.snap_port_to_parent(port, boundary)
                self.objects.append(port)
                existing[n] = port
        for n, obj in list(existing.items()):
            if n not in names:
                self.objects.remove(obj)
        self.sort_objects()

    def zoom_in(self):
        self.zoom *= 1.2
        self.font.config(size=int(8 * self.zoom))
        self.redraw()

    def zoom_out(self):
        self.zoom /= 1.2
        self.font.config(size=int(8 * self.zoom))
        self.redraw()

    def _block_compartments(self, obj: SysMLObject) -> list[tuple[str, str]]:
        """Return the list of compartments displayed for a Block."""
        parts = "\n".join(
            p.strip()
            for p in obj.properties.get("partProperties", "").split(",")
            if p.strip()
        )
        operations = "\n".join(
            format_operation(op)
            for op in parse_operations(obj.properties.get("operations", ""))
        )
        ports = "\n".join(
            p.strip() for p in obj.properties.get("ports", "").split(",") if p.strip()
        )
        reliability = "\n".join(
            f"{label}={obj.properties.get(key, '')}"
            for label, key in (
                ("FIT", "fit"),
                ("Qual", "qualification"),
                ("FM", "failureModes"),
            )
            if obj.properties.get(key, "")
        )
        requirements = "\n".join(r.get("id") for r in obj.requirements)
        return [
            ("Parts", parts),
            ("Operations", operations),
            ("Ports", ports),
            ("Reliability", reliability),
            ("Requirements", requirements),
        ]

    def _min_block_size(self, obj: SysMLObject) -> tuple[float, float]:
        """Return minimum width and height to display all Block text."""
        name = _format_label(self, obj.properties.get('name', ''), obj.phase)
        header = f"<<block>> {name}".strip()
        width_px = self.font.measure(header) + 8 * self.zoom
        compartments = self._block_compartments(obj)
        total_lines = 1
        button_w = 12 * self.zoom
        for label, text in compartments:
            collapsed = obj.collapsed.get(label, False)
            lines = text.splitlines() if text else [""]
            if collapsed:
                # When collapsed only show the compartment name, not the first
                # element. Previously the first line of the compartment content
                # was appended which caused the label to display e.g.
                # "Parts: Motor". The design has changed to only display the
                # compartment title when collapsed so that it simply reads
                # "Parts".
                disp = f"{label}:"
                width_px = max(width_px, self.font.measure(disp) + button_w + 8 * self.zoom)
                total_lines += 1
            else:
                disp = f"{label}:"
                width_px = max(width_px, self.font.measure(disp) + button_w + 8 * self.zoom)
                for line in lines:
                    width_px = max(width_px, self.font.measure(line) + 8 * self.zoom)
                total_lines += 1 + len(lines)
        height_px = total_lines * 20 * self.zoom
        return width_px / self.zoom, height_px / self.zoom

    def _min_action_size(self, obj: SysMLObject) -> tuple[float, float]:
        """Return minimum width and height to display Action text without wrapping."""
        full_width_obj = replace(obj, width=10_000)
        lines = self._object_label_lines(full_width_obj)
        if not lines:
            return (10.0, 10.0)
        text_width = max(self.font.measure(line) for line in lines)
        text_height = self.font.metrics("linespace") * len(lines)
        padding = 6 * self.zoom
        return (text_width + padding) / self.zoom, (text_height + padding) / self.zoom

    def _wrap_text_to_width(self, text: str, width_px: float) -> list[str]:
        """Return *text* wrapped to fit within *width_px* pixels."""
        if self.font.measure(text) <= width_px:
            return [text]
        words = text.split()
        if not words:
            words = [text]

        if len(words) == 1 and self.font.measure(words[0]) > width_px:
            # single long word - wrap by characters
            lines: list[str] = []
            current = ""
            for ch in words[0]:
                if self.font.measure(current + ch) <= width_px:
                    current += ch
                else:
                    if current:
                        lines.append(current)
                    current = ch
            if current:
                lines.append(current)
            return lines

        lines: list[str] = []
        current = words[0]
        for word in words[1:]:
            candidate = current + " " + word
            if self.font.measure(candidate) <= width_px:
                current = candidate
            else:
                lines.append(current)
                if self.font.measure(word) <= width_px:
                    current = word
                else:
                    # break long word
                    part = ""
                    for ch in word:
                        if self.font.measure(part + ch) <= width_px:
                            part += ch
                        else:
                            if part:
                                lines.append(part)
                            part = ch
                    current = part
        if current:
            lines.append(current)
        return lines

    def _object_label_lines(self, obj: SysMLObject) -> list[str]:
        """Return the lines of text displayed inside *obj*."""
        if obj.obj_type == "System Boundary" or obj.obj_type == "Block Boundary":
            name = _format_label(self, obj.properties.get("name", ""), obj.phase)
            return [name] if name else []

        if obj.obj_type in ("Block", "Port"):
            # Blocks and ports use custom drawing logic
            return []

        name = obj.properties.get("name", "")
        has_name = False
        def_id = obj.properties.get("definition")
        if obj.element_id and obj.element_id in self.repo.elements:
            elem = self.repo.elements[obj.element_id]
            name = elem.name or elem.properties.get("component", "")
            def_id = def_id or elem.properties.get("definition")
            def_name = ""
            if def_id and def_id in self.repo.elements:
                def_name = self.repo.elements[def_id].name or def_id
            has_name = bool(name) and not _is_default_part_name(def_name, name)

        if not has_name:
            name = ""
        if obj.obj_type == "Part":
            asil = calculate_allocated_asil(obj.requirements)
            if obj.properties.get("asil") != asil:
                obj.properties["asil"] = asil
                if obj.element_id and obj.element_id in self.repo.elements:
                    self.repo.elements[obj.element_id].properties["asil"] = asil
            def_id = obj.properties.get("definition")
            mult = None
            comp = obj.properties.get("component", "")
            if def_id and def_id in self.repo.elements:
                def_name = self.repo.elements[def_id].name or def_id
                diag = self.repo.diagrams.get(self.diagram_id)
                block_id = (
                    getattr(diag, "father", None)
                    or next(
                        (
                            eid
                            for eid, did in self.repo.element_diagrams.items()
                            if did == self.diagram_id
                        ),
                        None,
                    )
                )
                if block_id:
                    for rel in self.repo.relationships:
                        if (
                            rel.rel_type in ("Aggregation", "Composite Aggregation")
                            and rel.source == block_id
                            and rel.target == def_id
                        ):
                            mult = rel.properties.get("multiplicity", "1")
                            if mult in ("", "1"):
                                mult = None
                            break
                base = name
                index = None
                m = re.match(r"^(.*)\[(\d+)\]$", name)
                if m:
                    base = m.group(1)
                    index = int(m.group(2))
                if index is not None:
                    base = f"{base} {index}"
                name = base
                if obj.element_id and obj.element_id in self.repo.elements and not comp:
                    comp = self.repo.elements[obj.element_id].properties.get("component", "")
                if comp and comp == def_name:
                    comp = ""
                if mult:
                    if ".." in mult:
                        upper = mult.split("..", 1)[1] or "*"
                        disp = f"{index or 1}..{upper}"
                    elif mult == "*":
                        disp = f"{index or 1}..*"
                    else:
                        disp = f"{index or 1}..{mult}"
                    def_part = f"{def_name} [{disp}]"
                else:
                    def_part = def_name
                if comp:
                    def_part = f"{comp} / {def_part}"
                if name and def_part != name:
                    name = f"{name} : {def_part}"
                elif not name:
                    name = f" : {def_part}"

        name = _format_label(self, name, obj.phase)
        lines: list[str] = []
        diag_id = self.repo.get_linked_diagram(obj.element_id)
        if diag_id and diag_id in self.repo.diagrams:
            diag = self.repo.diagrams[diag_id]
            diag_name = _format_label(self, diag.name or diag_id, diag.phase)
            lines.append(diag_name)

        if obj.obj_type in ("Action", "CallBehaviorAction") and name:
            max_width = obj.width * self.zoom - 6 * self.zoom
            if max_width > 0:
                wrapped = self._wrap_text_to_width(name, max_width)
                lines.extend(wrapped)
            else:
                lines.append(name)
        elif obj.obj_type == "Work Product" and name:
            lines.extend(name.split())
        else:
            lines.append(name)

        key = obj.obj_type.replace(" ", "")
        if not key.endswith("Usage"):
            key += "Usage"
        for prop in SYSML_PROPERTIES.get(key, []):
            if obj.obj_type == "Part" and prop in (
                "fit",
                "qualification",
                "failureModes",
                "asil",
            ):
                continue
            val = obj.properties.get(prop)
            if val:
                lines.append(f"{prop}: {val}")

        if obj.obj_type == "Part":
            rel_items = []
            for lbl, key in (
                ("ASIL", "asil"),
                ("FIT", "fit"),
                ("Qual", "qualification"),
                ("FM", "failureModes"),
            ):
                val = obj.properties.get(key)
                if val:
                    rel_items.append(f"{lbl}: {val}")
            if rel_items:
                lines.extend(rel_items)
            reqs = "; ".join(r.get("id") for r in obj.requirements)
            if reqs:
                lines.append(f"Reqs: {reqs}")

        return lines

    def ensure_text_fits(self, obj: SysMLObject) -> None:
        """Expand the object's size so its label is fully visible."""
        if obj.obj_type == "Block":
            b_w, b_h = self._min_block_size(obj)
            min_w, min_h = b_w, b_h
        else:
            label_lines = self._object_label_lines(obj)
            if not label_lines:
                return

            text_width = max(self.font.measure(line) for line in label_lines)
            text_height = self.font.metrics("linespace") * len(label_lines)
            if obj.obj_type in ("Action", "CallBehaviorAction"):
                padding = 6 * self.zoom
                if text_width + padding <= obj.width * self.zoom:
                    min_w = obj.width
                else:
                    min_w = (text_width + padding) / self.zoom
            else:
                padding = 10 * self.zoom
                min_w = (text_width + padding) / self.zoom
            min_h = (text_height + padding) / self.zoom

        if obj.obj_type in ("Block",):
            # _min_block_size already accounts for text padding
            pass
        elif obj.obj_type in (
            "Fork",
            "Join",
            "Initial",
            "Final",
            "Decision",
            "Merge",
        ):
            min_h = obj.height  # height remains unchanged for these types
        if min_w > obj.width:
            obj.width = min_w
        if obj.obj_type not in (
            "Fork",
            "Join",
            "Initial",
            "Final",
            "Decision",
            "Merge",
        ) and min_h > obj.height:
            obj.height = min_h
    def sort_objects(self) -> None:
        """Order objects so boundaries render behind and their ports above."""

        def key(o: SysMLObject) -> int:
            if o.obj_type in ("System Boundary", "Block Boundary", "Existing Element"):
                return 0
            if o.obj_type == "Port":
                parent_id = o.properties.get("parent")
                if parent_id:
                    try:
                        pid = int(parent_id)
                    except (TypeError, ValueError):
                        pid = None
                    if pid is not None:
                        for obj in self.objects:
                            if obj.obj_id == pid and obj.obj_type == "Block Boundary":
                                return 2
            return 1

        self.objects.sort(key=key)

    def redraw(self):
        self.canvas.delete("all")
        self.gradient_cache.clear()
        self.compartment_buttons = []
        self.sort_objects()
        remove_orphan_ports(self.objects)
        for obj in list(self.objects):
            if getattr(obj, "hidden", False):
                continue
            if obj.obj_type == "Part":
                self.sync_ports(obj)
            if obj.obj_type == "Block Boundary":
                self.sync_boundary_ports(obj)
            self.ensure_text_fits(obj)
            self.draw_object(obj)
        for conn in self.connections:
            src = self.get_object(conn.src)
            dst = self.get_object(conn.dst)
            if (
                src
                and dst
                and not getattr(src, "hidden", False)
                and not getattr(dst, "hidden", False)
            ):
                if (
                    conn is self.selected_conn
                    and self.dragging_endpoint is not None
                    and self.endpoint_drag_pos
                ):
                    continue
                self.draw_connection(src, dst, conn, conn is self.selected_conn)
        if (
            self.selected_conn
            and self.dragging_endpoint is not None
            and self.endpoint_drag_pos
        ):
            other = (
                self.get_object(self.selected_conn.dst)
                if self.dragging_endpoint == "src"
                else self.get_object(self.selected_conn.src)
            )
            if other:
                rel = (
                    self.selected_conn.dst_pos
                    if self.dragging_endpoint == "src"
                    else self.selected_conn.src_pos
                )
                sx, sy = self.edge_point(other, *self.endpoint_drag_pos, rel)
                ex, ey = self.endpoint_drag_pos
                forward = self.selected_conn.arrow in ("forward", "both")
                backward = self.selected_conn.arrow in ("backward", "both")
                if self.dragging_endpoint == "src":
                    arrow_start = backward
                    arrow_end = forward
                else:
                    arrow_start = backward
                    arrow_end = forward
                if arrow_start and arrow_end:
                    style = tk.BOTH
                elif arrow_end:
                    style = tk.LAST
                elif arrow_start:
                    style = tk.FIRST
                else:
                    style = tk.NONE
                self.canvas.create_line(
                    sx,
                    sy,
                    ex,
                    ey,
                    dash=(2, 2),
                    arrow=style,
                    tags="connection",
                )
        if (
            self.start
            and self.temp_line_end
            and self.current_tool
            in (
                "Association",
                "Include",
                "Extend",
                "Flow",
                "Connector",
                "Generalization",
                "Generalize",
                "Communication Path",
                "Aggregation",
                "Composite Aggregation",
                "Control Action",
                "Feedback",
            )
        ):
            sx, sy = self.edge_point(self.start, *self.temp_line_end)
            ex, ey = self.temp_line_end
            self.canvas.create_line(
                sx, sy, ex, ey, dash=(2, 2), arrow=tk.LAST, tags="connection"
            )
        self.canvas.tag_raise("connection")
        self.canvas.config(scrollregion=self.canvas.bbox("all"))

    def _create_round_rect(self, x1, y1, x2, y2, radius=10, **kwargs):
        """Draw a rectangle with rounded corners on the canvas."""
        rad = min(radius, abs(x2 - x1) / 2, abs(y2 - y1) / 2)
        points = [
            x1 + rad,
            y1,
            x2 - rad,
            y1,
            x2,
            y1,
            x2,
            y1 + rad,
            x2,
            y2 - rad,
            x2,
            y2,
            x2 - rad,
            y2,
            x1 + rad,
            y2,
            x1,
            y2,
            x1,
            y2 - rad,
            x1,
            y1 + rad,
            x1,
            y1,
        ]
        return self.canvas.create_polygon(points, smooth=True, splinesteps=36, **kwargs)

    def _create_gradient_image(self, width: int, height: int, color: str) -> tk.PhotoImage:
        """Return a left-to-right gradient image from white to *color*."""
        width = max(1, int(width))
        height = max(1, int(height))
        img = tk.PhotoImage(width=width, height=height)
        r = int(color[1:3], 16)
        g = int(color[3:5], 16)
        b = int(color[5:7], 16)
        for x in range(width):
            ratio = x / (width - 1) if width > 1 else 1
            nr = int(255 * (1 - ratio) + r * ratio)
            ng = int(255 * (1 - ratio) + g * ratio)
            nb = int(255 * (1 - ratio) + b * ratio)
            img.put(f"#{nr:02x}{ng:02x}{nb:02x}", to=(x, 0, x + 1, height))
        return img

    def _draw_gradient_rect(self, x1: float, y1: float, x2: float, y2: float, color: str, obj_id: int) -> None:
        """Draw a gradient rectangle on the canvas and cache the image."""
        img = self._create_gradient_image(abs(int(x2 - x1)), abs(int(y2 - y1)), color)
        self.canvas.create_image(min(x1, x2), min(y1, y2), anchor="nw", image=img)
        self.gradient_cache[obj_id] = img


    def _draw_open_arrow(
        self,
        start: Tuple[float, float],
        end: Tuple[float, float],
        color: str = "black",
        width: int = 1,
        tags: str = "connection",
    ) -> None:
        """Draw an open triangular arrow head from *start* to *end*.

        This helper creates the classic hollow triangle used for
        generalization relationships. The interior is filled with the
        canvas background so the outline color defines the arrow shape.
        """
        dx = end[0] - start[0]
        dy = end[1] - start[1]
        length = math.hypot(dx, dy)
        if length == 0:
            return
        size = 10 * self.zoom
        angle = math.atan2(dy, dx)
        spread = math.radians(20)
        p1 = (
            end[0] - size * math.cos(angle - spread),
            end[1] - size * math.sin(angle - spread),
        )
        p2 = (
            end[0] - size * math.cos(angle + spread),
            end[1] - size * math.sin(angle + spread),
        )
        # Draw the arrowhead as a small white triangle with the requested
        # outline color. Using a filled polygon ensures the arrowhead remains
        # visible regardless of the canvas background color.
        self.canvas.create_polygon(
            end,
            p1,
            p2,
            fill="white",
            outline=color,
            width=width,
            tags=tags,
        )

    def _draw_line_arrow(
        self,
        start: Tuple[float, float],
        end: Tuple[float, float],
        color: str = "black",
        width: int = 1,
        tags: str = "connection",
    ) -> None:
        """Draw an open arrow using only line segments.

        The arrow head is composed of two lines so that the center line of
        the connection meets the arrow tip directly, providing a cleaner
        look for port direction indicators.
        """
        dx = end[0] - start[0]
        dy = end[1] - start[1]
        length = math.hypot(dx, dy)
        if length == 0:
            return
        # Use a slightly smaller arrow head so the direction indicator
        # fits nicely on the tiny port square.
        size = 6 * self.zoom
        angle = math.atan2(dy, dx)
        spread = math.radians(20)
        p1 = (
            end[0] - size * math.cos(angle - spread),
            end[1] - size * math.sin(angle - spread),
        )
        p2 = (
            end[0] - size * math.cos(angle + spread),
            end[1] - size * math.sin(angle + spread),
        )
        self.canvas.create_line(
            end[0],
            end[1],
            p1[0],
            p1[1],
            fill=color,
            width=width,
            tags=tags,
        )
        self.canvas.create_line(
            end[0],
            end[1],
            p2[0],
            p2[1],
            fill=color,
            width=width,
            tags=tags,
        )

    def _draw_line_arrow(
        self,
        start: Tuple[float, float],
        end: Tuple[float, float],
        color: str = "black",
        width: int = 1,
        tags: str = "connection",
    ) -> None:
        """Draw an open arrow using only line segments.

        The arrow head is composed of two lines so that the center line of
        the connection meets the arrow tip directly, providing a cleaner
        look for port direction indicators.
        """
        dx = end[0] - start[0]
        dy = end[1] - start[1]
        length = math.hypot(dx, dy)
        if length == 0:
            return
        # Use a tiny arrow head so the indicator does not dwarf the port.
        size = 3 * self.zoom
        angle = math.atan2(dy, dx)
        spread = math.radians(20)
        p1 = (
            end[0] - size * math.cos(angle - spread),
            end[1] - size * math.sin(angle - spread),
        )
        p2 = (
            end[0] - size * math.cos(angle + spread),
            end[1] - size * math.sin(angle + spread),
        )
        self.canvas.create_line(
            end[0],
            end[1],
            p1[0],
            p1[1],
            fill=color,
            width=width,
            tags=tags,
        )
        self.canvas.create_line(
            end[0],
            end[1],
            p2[0],
            p2[1],
            fill=color,
            width=width,
            tags=tags,
        )

    def _draw_filled_arrow(
        self,
        start: Tuple[float, float],
        end: Tuple[float, float],
        color: str = "black",
        width: int = 1,
        tags: str = "connection",
    ) -> None:
        """Draw a filled triangular arrow from *start* to *end*."""
        dx = end[0] - start[0]
        dy = end[1] - start[1]
        length = math.hypot(dx, dy)
        if length == 0:
            return
        size = 10 * self.zoom
        angle = math.atan2(dy, dx)
        spread = math.radians(20)
        p1 = (
            end[0] - size * math.cos(angle - spread),
            end[1] - size * math.sin(angle - spread),
        )
        p2 = (
            end[0] - size * math.cos(angle + spread),
            end[1] - size * math.sin(angle + spread),
        )
        self.canvas.create_polygon(
            end,
            p1,
            p2,
            fill=color,
            outline=color,
            width=width,
            tags=tags,
        )

    def _draw_open_diamond(
        self,
        start: Tuple[float, float],
        end: Tuple[float, float],
        color: str = "black",
        width: int = 1,
        tags: str = "connection",
    ) -> None:
        """Draw an open diamond from *start* to *end*."""
        dx = end[0] - start[0]
        dy = end[1] - start[1]
        length = math.hypot(dx, dy)
        if length == 0:
            return
        size = 10 * self.zoom
        angle = math.atan2(dy, dx)
        p1 = (
            end[0] - size * math.cos(angle),
            end[1] - size * math.sin(angle),
        )
        p2 = (
            p1[0] - size * math.sin(angle) / 2,
            p1[1] + size * math.cos(angle) / 2,
        )
        p3 = (
            end[0] - 2 * size * math.cos(angle),
            end[1] - 2 * size * math.sin(angle),
        )
        p4 = (
            p1[0] + size * math.sin(angle) / 2,
            p1[1] - size * math.cos(angle) / 2,
        )
        self.canvas.create_polygon(
            end,
            p2,
            p3,
            p4,
            fill=self.canvas.cget("background"),
            outline=color,
            width=width,
            tags=tags,
        )

    def _draw_filled_diamond(
        self,
        start: Tuple[float, float],
        end: Tuple[float, float],
        color: str = "black",
        width: int = 1,
        tags: str = "connection",
    ) -> None:
        """Draw a filled diamond from *start* to *end*."""
        dx = end[0] - start[0]
        dy = end[1] - start[1]
        length = math.hypot(dx, dy)
        if length == 0:
            return
        size = 10 * self.zoom
        angle = math.atan2(dy, dx)
        p1 = (
            end[0] - size * math.cos(angle),
            end[1] - size * math.sin(angle),
        )
        p2 = (
            p1[0] - size * math.sin(angle) / 2,
            p1[1] + size * math.cos(angle) / 2,
        )
        p3 = (
            end[0] - 2 * size * math.cos(angle),
            end[1] - 2 * size * math.sin(angle),
        )
        p4 = (
            p1[0] + size * math.sin(angle) / 2,
            p1[1] - size * math.cos(angle) / 2,
        )
        self.canvas.create_polygon(
            end,
            p2,
            p3,
            p4,
            fill=color,
            outline=color,
            width=width,
            tags=tags,
        )

    def _draw_center_triangle(
        self,
        start: Tuple[float, float],
        end: Tuple[float, float],
        color: str = "black",
        width: int = 1,
        tags: str = "connection",
    ) -> None:
        """Draw a small triangular arrow pointing from *start* to *end*.

        The triangle is centered on the line segment defined by the start
        and end points and scales with the current zoom level.
        """
        dx = end[0] - start[0]
        dy = end[1] - start[1]
        length = math.hypot(dx, dy)
        if length == 0:
            return
        mx = (start[0] + end[0]) / 2
        my = (start[1] + end[1]) / 2
        # Slightly enlarge the arrowhead to make flow direction clearer
        size = 10 * self.zoom
        angle = math.atan2(dy, dx)
        spread = math.radians(20)
        p1 = (mx, my)
        p2 = (
            mx - size * math.cos(angle - spread),
            my - size * math.sin(angle - spread),
        )
        p3 = (
            mx - size * math.cos(angle + spread),
            my - size * math.sin(angle + spread),
        )
        self.canvas.create_polygon(
            p1,
            p2,
            p3,
            fill=color,
            outline=color,
            width=width,
            tags=tags,
        )

    def _draw_subdiagram_marker(self, right: float, bottom: float) -> None:
        """Draw a small indicator showing a linked lower level diagram."""

        size = 8 * self.zoom
        pad = 2 * self.zoom
        x1 = right - size - pad
        y1 = bottom - size - pad
        x2 = right - pad
        y2 = bottom - pad
        self.canvas.create_rectangle(x1, y1, x2, y2, outline="black", fill="white")
        cx = (x1 + x2) / 2
        cy = (y1 + y2) / 2
        self.canvas.create_text(
            cx,
            cy,
            text="∞",
            font=("Arial", int(6 * self.zoom)),
            fill="black",
        )

    def draw_object(self, obj: SysMLObject):
        x = obj.x * self.zoom
        y = obj.y * self.zoom
        w = obj.width * self.zoom / 2
        h = obj.height * self.zoom / 2
        color = StyleManager.get_instance().get_color(obj.obj_type)
        outline = "black"
        if obj.obj_type == "Actor":
            sx = obj.width / 80.0 * self.zoom
            sy = obj.height / 40.0 * self.zoom
            self.canvas.create_oval(
                x - 10 * sx,
                y - 30 * sy,
                x + 10 * sx,
                y - 10 * sy,
                outline=outline,
                fill=color,
            )
            self.canvas.create_line(x, y - 10 * sy, x, y + 20 * sy, fill=outline)
            self.canvas.create_line(x - 15 * sx, y, x + 15 * sx, y, fill=outline)
            self.canvas.create_line(
                x,
                y + 20 * sy,
                x - 10 * sx,
                y + 40 * sy,
                fill=outline,
            )
            self.canvas.create_line(
                x,
                y + 20 * sy,
                x + 10 * sx,
                y + 40 * sy,
                fill=outline,
            )
        elif obj.obj_type == "Use Case":
            self.canvas.create_oval(
                x - w,
                y - h,
                x + w,
                y + h,
                fill=color,
                outline=outline,
            )
        elif obj.obj_type == "System Boundary":
            self._draw_gradient_rect(x - w, y - h, x + w, y + h, color, obj.obj_id)
            self._create_round_rect(
                x - w,
                y - h,
                x + w,
                y + h,
                radius=12 * self.zoom,
                dash=(4, 2),
                outline=outline,
                fill="",
            )
            label = _format_label(self, obj.properties.get("name", ""), obj.phase)
            if label:
                # Wrap and scale the label so it always fits within the boundary box
                avail_w = max(obj.width * self.zoom - 16 * self.zoom, 1)
                avail_h = max(obj.height * self.zoom - 16 * self.zoom, 1)

                try:
                    font = tkFont.Font(font=self.font)
                    char_w = max(font.measure("M"), 1)
                    line_h = max(font.metrics("linespace"), 1)
                except Exception:
                    font = None
                    char_w = 8
                    line_h = 16

                max_chars = max(int(avail_h / char_w), 1)
                max_lines = max(int(avail_w / line_h), 1)

                wrap_width = max_chars
                wrapped = textwrap.fill(label, width=wrap_width)
                lines = wrapped.count("\n") + 1

                # Reduce font size until the wrapped text fits horizontally
                if font is not None:
                    while lines > max_lines and font.cget("size") > 6:
                        font.configure(size=font.cget("size") - 1)
                        char_w = max(font.measure("M"), 1)
                        line_h = max(font.metrics("linespace"), 1)
                        max_chars = max(int(avail_h / char_w), 1)
                        max_lines = max(int(avail_w / line_h), 1)
                        wrap_width = max_chars
                        wrapped = textwrap.fill(label, width=wrap_width)
                        lines = wrapped.count("\n") + 1

                # Truncate wrapped lines if they still exceed available space
                wrapped_lines = wrapped.splitlines()
                if len(wrapped_lines) > max_lines:
                    wrapped_lines = wrapped_lines[:max_lines]
                    wrapped = "\n".join(wrapped_lines)
                    lines = len(wrapped_lines)

                # create a compartment on the left for the vertical title
                label_w = lines * line_h + 16 * self.zoom
                label_w = min(label_w, obj.width * self.zoom)
                cx = x - w + label_w
                self.canvas.create_line(
                    cx,
                    y - h + self.zoom,
                    cx,
                    y + h - self.zoom,
                    fill=outline,
                )

                lx = x - w + label_w / 2
                ly = y + 4 * self.zoom
                self.canvas.create_text(
                    lx,
                    ly,
                    text=wrapped,
                    anchor="center",
                    angle=90,
                    font=font or self.font,
                    justify="center",
                )
        elif obj.obj_type == "Block Boundary":
            self._create_round_rect(
                x - w,
                y - h,
                x + w,
                y + h,
                radius=12 * self.zoom,
                dash=(4, 2),
                outline=outline,
                fill="",
            )
            label = _format_label(self, obj.properties.get("name", ""), obj.phase)
            if label:
                lx = x
                ly = y - h - 4 * self.zoom
                self.canvas.create_text(
                    lx,
                    ly,
                    text=label,
                    anchor="s",
                    font=self.font,
                )
        elif obj.obj_type == "Work Product":
            label = _format_label(self, obj.properties.get("name", ""), obj.phase)
            diagram_products = {
                "Architecture Diagram",
                "Safety & Security Concept",
                "Product Goal Specification",
                *REQUIREMENT_WORK_PRODUCTS,
            }
            analysis_products = {
                "HAZOP",
                "STPA",
                "Threat Analysis",
                "FI2TC",
                "TC2FI",
                "Risk Assessment",
                "FTA",
                "FMEA",
                "FMEDA",
            }
            if label in diagram_products:
                color = "#cfe2f3"
            elif label in analysis_products:
                color = "#d5e8d4"
            else:
                color = "#ffffff"
            self._create_round_rect(
                x - w,
                y - h,
                x + w,
                y + h,
                radius=8 * self.zoom,
                outline=outline,
                fill=color,
            )
            fold = 10 * self.zoom
            fold_color = "#fdfdfd"
            self.canvas.create_polygon(
                x + w - fold,
                y - h,
                x + w,
                y - h,
                x + w,
                y - h + fold,
                fill=fold_color,
                outline=outline,
            )
            self.canvas.create_line(
                x + w - fold,
                y - h,
                x + w - fold,
                y - h + fold,
                fill=outline,
            )
            if label:
                self.canvas.create_text(
                    x,
                    y,
                    text=label.replace(" ", "\n"),
                    anchor="center",
                    font=self.font,
                    width=obj.width * self.zoom,
                )
        elif obj.obj_type == "Lifecycle Phase":
            color = "#F4D698"
            tab_h = 10 * self.zoom
            tab_w = min(obj.width * self.zoom / 2, 40 * self.zoom)
            body_top = y - h + tab_h
            self._draw_gradient_rect(x - w, body_top, x + w, y + h, color, obj.obj_id)
            self.canvas.create_rectangle(
                x - w,
                body_top,
                x + w,
                y + h,
                outline=outline,
                fill="",
            )
            self.canvas.create_rectangle(
                x - w,
                y - h,
                x - w + tab_w,
                body_top,
                outline=outline,
                fill=color,
            )
            label = _format_label(self, obj.properties.get("name", ""), obj.phase)
            if label:
                self.canvas.create_text(
                    x,
                    y,
                    text=label,
                    anchor="center",
                    font=self.font,
                    width=obj.width * self.zoom,
                )
        elif obj.obj_type == "Existing Element":
            element = self.repo.elements.get(obj.element_id)
            if element:
                color = StyleManager.get_instance().get_color(element.elem_type)
            outline = color
            self._draw_gradient_rect(x - w, y - h, x + w, y + h, color, obj.obj_id)
            self._create_round_rect(
                x - w,
                y - h,
                x + w,
                y + h,
                radius=12 * self.zoom,
                dash=(),
                outline=outline,
                fill="",
            )
            diag = self.repo.diagrams.get(self.diagram_id)
            if not diag or diag.diag_type != "Control Flow Diagram":
                label = _format_label(self, obj.properties.get("name", ""), obj.phase)
                if label:
                    lx = x
                    ly = y - h - 4 * self.zoom
                    self.canvas.create_text(
                        lx,
                        ly,
                        text=label,
                        anchor="s",
                        font=self.font,
                    )
        elif obj.obj_type in ("Action Usage", "Action", "CallBehaviorAction", "Part", "Port"):
            dash = ()
            if obj.obj_type == "Part":
                dash = (4, 2)
            if obj.obj_type == "Port":
                side = obj.properties.get("side", "E")
                sz = 6 * self.zoom
                self._draw_gradient_rect(x - sz, y - sz, x + sz, y + sz, color, obj.obj_id)
                self.canvas.create_rectangle(
                    x - sz,
                    y - sz,
                    x + sz,
                    y + sz,
                    fill="",
                    outline=outline,
                )
                arrow_len = sz * 1.2
                half = arrow_len / 2
                direction = obj.properties.get("direction", "out")

                if side in ("E", "W"):
                    if side == "E":
                        inside = -half
                        outside = half
                    else:
                        inside = half
                        outside = -half
                    if direction == "in":
                        self.canvas.create_line(x + outside, y, x + inside, y)
                        self._draw_line_arrow(
                            (x + outside, y),
                            (x + inside, y),
                            color=outline,
                            tags="connection",
                        )
                    elif direction == "out":
                        self.canvas.create_line(x + inside, y, x + outside, y)
                        self._draw_line_arrow(
                            (x + inside, y),
                            (x + outside, y),
                            color=outline,
                            tags="connection",
                        )
                    else:
                        self.canvas.create_line(x - half, y, x + half, y)
                        self._draw_line_arrow(
                            (x, y),
                            (x + half, y),
                            color=outline,
                            tags="connection",
                        )
                        self._draw_line_arrow(
                            (x, y),
                            (x - half, y),
                            color=outline,
                            tags="connection",
                        )
                else:  # N or S
                    if side == "S":
                        inside = -half
                        outside = half
                    else:
                        inside = half
                        outside = -half
                    if direction == "in":
                        self.canvas.create_line(x, y + outside, x, y + inside)
                        self._draw_line_arrow(
                            (x, y + outside),
                            (x, y + inside),
                            color=outline,
                            tags="connection",
                        )
                    elif direction == "out":
                        self.canvas.create_line(x, y + inside, x, y + outside)
                        self._draw_line_arrow(
                            (x, y + inside),
                            (x, y + outside),
                            color=outline,
                            tags="connection",
                        )
                    else:
                        self.canvas.create_line(x, y - half, x, y + half)
                        self._draw_line_arrow(
                            (x, y),
                            (x, y + half),
                            color=outline,
                            tags="connection",
                        )
                        self._draw_line_arrow(
                            (x, y),
                            (x, y - half),
                            color=outline,
                            tags="connection",
                        )

                lx_off = _parse_float(obj.properties.get("labelX"), 8.0)
                ly_off = _parse_float(obj.properties.get("labelY"), -8.0)
                lx = x + lx_off * self.zoom
                ly = y + ly_off * self.zoom
                port_label = _format_label(
                    self, obj.properties.get("name", ""), obj.phase
                )
                self.canvas.create_text(
                    lx,
                    ly,
                    text=port_label,
                    anchor="center",
                    font=self.font,
                )
            else:
                if obj.obj_type in ("Action Usage", "Action", "CallBehaviorAction"):
                    self._draw_gradient_rect(x - w, y - h, x + w, y + h, color, obj.obj_id)
                    self._create_round_rect(
                        x - w,
                        y - h,
                        x + w,
                        y + h,
                        radius=8 * self.zoom,
                        dash=dash,
                        fill="",
                        outline=outline,
                    )
                else:
                    self._draw_gradient_rect(x - w, y - h, x + w, y + h, color, obj.obj_id)
                    self.canvas.create_rectangle(
                        x - w,
                        y - h,
                        x + w,
                        y + h,
                        dash=dash,
                        fill="",
                        outline=outline,
                    )
        elif obj.obj_type == "Block":
            left, top = x - w, y - h
            right, bottom = x + w, y + h
            self._draw_gradient_rect(left, top, right, bottom, color, obj.obj_id)
            self._create_round_rect(
                left,
                top,
                right,
                bottom,
                radius=6 * self.zoom,
                fill="",
                outline=outline,
            )
            name = _format_label(self, obj.properties.get('name', ''), obj.phase)
            header = f"<<block>> {name}".strip()
            self.canvas.create_line(left, top + 20 * self.zoom, right, top + 20 * self.zoom)
            self.canvas.create_text(
                left + 4 * self.zoom,
                top + 10 * self.zoom,
                text=header,
                anchor="w",
                font=self.font,
            )
            compartments = self._block_compartments(obj)
            cy = top + 20 * self.zoom
            for label, text in compartments:
                lines = text.splitlines() if text else [""]
                collapsed = obj.collapsed.get(label, False)
                self.canvas.create_line(left, cy, right, cy)
                btn_sz = 8 * self.zoom
                bx1 = left + 2 * self.zoom
                by1 = cy + (20 * self.zoom - btn_sz) / 2
                bx2 = bx1 + btn_sz
                by2 = by1 + btn_sz
                self.canvas.create_rectangle(bx1, by1, bx2, by2, outline="black", fill="white")
                self.canvas.create_text((bx1 + bx2) / 2, (by1 + by2) / 2, text="-" if not collapsed else "+", font=self.font)
                self.compartment_buttons.append((obj.obj_id, label, (bx1, by1, bx2, by2)))
                tx = bx2 + 2 * self.zoom
                if collapsed:
                    # Only display the compartment title when collapsed rather
                    # than showing the first item's text. This keeps the
                    # collapsed view concise and avoids confusion when the
                    # compartment contains multiple elements.
                    self.canvas.create_text(
                        tx,
                        cy + 10 * self.zoom,
                        text=f"{label}:",
                        anchor="w",
                        font=self.font,
                    )
                    cy += 20 * self.zoom
                else:
                    self.canvas.create_text(
                        tx,
                        cy + 10 * self.zoom,
                        text=f"{label}:",
                        anchor="w",
                        font=self.font,
                    )
                    cy += 20 * self.zoom
                    for line in lines:
                        self.canvas.create_text(
                            left + 4 * self.zoom,
                            cy + 10 * self.zoom,
                            text=line,
                            anchor="w",
                            font=self.font,
                        )
                        cy += 20 * self.zoom
        elif obj.obj_type in ("Initial", "Final"):
            if obj.obj_type == "Initial":
                r = min(obj.width, obj.height) / 2 * self.zoom
                self.canvas.create_oval(x - r, y - r, x + r, y + r, fill="black")
            else:
                r = min(obj.width, obj.height) / 2 * self.zoom
                inner = max(r - 5 * self.zoom, 0)
                self.canvas.create_oval(x - r, y - r, x + r, y + r)
                self.canvas.create_oval(x - inner, y - inner, x + inner, y + inner, fill="black")
        elif obj.obj_type in ("Decision", "Merge"):
            self.canvas.create_polygon(
                x,
                y - h,
                x + w,
                y,
                x,
                y + h,
                x - w,
                y,
                fill=color,
                outline=outline,
            )
        elif obj.obj_type in ("Fork", "Join"):
            half = obj.width / 2 * self.zoom
            self.canvas.create_rectangle(
                x - half, y - 5 * self.zoom, x + half, y + 5 * self.zoom, fill="black"
            )
        else:
            self._create_round_rect(
                x - w,
                y - h,
                x + w,
                y + h,
                radius=6 * self.zoom,
                fill=color,
                outline=outline,
            )

        if obj.obj_type not in (
            "Block",
            "System Boundary",
            "Block Boundary",
            "Port",
            "Work Product",
        ):
            if hasattr(self, "_object_label_lines"):
                label_lines = self._object_label_lines(obj)
            else:
                label_lines = SysMLDiagramWindow._object_label_lines(self, obj)
            if obj.obj_type == "Actor":
                sy = obj.height / 40.0 * self.zoom
                label_x = x
                label_y = y + 40 * sy + 10 * self.zoom
                self.canvas.create_text(
                    label_x,
                    label_y,
                    text="\n".join(label_lines),
                    anchor="n",
                    font=self.font,
                )
            elif obj.obj_type in ("Initial", "Final"):
                label_y = y + obj.height / 2 * self.zoom + 10 * self.zoom
                self.canvas.create_text(
                    x,
                    label_y,
                    text="\n".join(label_lines),
                    anchor="n",
                    font=self.font,
                )
            else:
                self.canvas.create_text(
                    x,
                    y,
                    text="\n".join(label_lines),
                    anchor="center",
                    font=self.font,
                )

        show_marker = False
        if obj.obj_type in ("Block", "Action Usage", "Action", "CallBehaviorAction"):
            diag_id = self.repo.get_linked_diagram(obj.element_id)
            view_id = obj.properties.get("view")
            show_marker = bool(
                (diag_id and diag_id in self.repo.diagrams)
                or (view_id and view_id in self.repo.diagrams)
            )
        if show_marker:
            self._draw_subdiagram_marker(x + w, y + h)

        if obj in self.selected_objs:
            bx = x - w
            by = y - h
            ex = x + w
            ey = y + h
            self.canvas.create_rectangle(bx, by, ex, ey, outline="red", dash=(2, 2))
            if obj == self.selected_obj and obj.obj_type != "Actor":
                s = 4
                for hx, hy in [(bx, by), (bx, ey), (ex, by), (ex, ey)]:
                    self.canvas.create_rectangle(
                        hx - s,
                        hy - s,
                        hx + s,
                        hy + s,
                        outline="red",
                        fill="white",
                    )

    def _label_offset(self, conn: DiagramConnection, diag_type: str | None) -> float:
        """Return a vertical offset for a connection label.

        When multiple connections exist between the same two objects, their
        stereotype labels are offset so they do not overlap. The offset is
        determined by the index of ``conn`` among all labeled connections
        between the object pair.
        """
        pair = {conn.src, conn.dst}
        labeled: list[DiagramConnection] = []
        connections = getattr(self, "connections", [])
        for c in connections:
            if {c.src, c.dst} == pair:
                if format_control_flow_label(c, self.repo, diag_type):
                    labeled.append(c)
        if len(labeled) <= 1:
            return 0.0
        idx = next((i for i, c in enumerate(labeled) if c is conn), 0)
        return (idx - (len(labeled) - 1) / 2) * 15 * self.zoom

    def draw_connection(
        self, a: SysMLObject, b: SysMLObject, conn: DiagramConnection, selected: bool = False
    ):
        axc, ayc = a.x * self.zoom, a.y * self.zoom
        bxc, byc = b.x * self.zoom, b.y * self.zoom
        dash = ()
        diag = self.repo.diagrams.get(self.diagram_id)
        diag_type = diag.diag_type if diag else None
        label = format_control_flow_label(conn, self.repo, diag_type)
        if diag and diag.diag_type == "Control Flow Diagram" and conn.conn_type in ("Control Action", "Feedback"):
            a_left = a.x - a.width / 2
            a_right = a.x + a.width / 2
            b_left = b.x - b.width / 2
            b_right = b.x + b.width / 2
            x_val = (
                conn.points[0][0]
                if conn.points
                else (max(a_left, b_left) + min(a_right, b_right)) / 2
            )
            x_val = SysMLDiagramWindow._constrain_control_flow_x(
                self, conn, x_val
            )
            if conn.points:
                conn.points[0] = (x_val, 0)
            x = x_val * self.zoom
            if ayc <= byc:
                y1 = ayc + a.height / 2 * self.zoom
                y2 = byc - b.height / 2 * self.zoom
            else:
                y1 = ayc - a.height / 2 * self.zoom
                y2 = byc + b.height / 2 * self.zoom
            color = "red" if selected else "black"
            width = 2 if selected else 1
            self.canvas.create_line(
                x,
                y1,
                x,
                y2,
                arrow=tk.LAST,
                dash=(),
                fill=color,
                width=width,
                tags="connection",
            )
            if label:
                offset = (
                    self._label_offset(conn, diag_type)
                    if hasattr(self, "_label_offset")
                    else 0
                )
                self.canvas.create_text(
                    x,
                    (y1 + y2) / 2 - 10 * self.zoom - offset,
                    text=label,
                    font=self.font,
                    tags="connection",
                )
            if selected:
                s = 3
                for hx, hy in [(x, y1), (x, y2), (x, (y1 + y2) / 2)]:
                    self.canvas.create_rectangle(
                        hx - s,
                        hy - s,
                        hx + s,
                        hy + s,
                        outline="red",
                        fill="white",
                        tags="connection",
                    )
            return
        if a.obj_id == b.obj_id:
            ax, ay = self.edge_point(a, 0, 0, (1, 0))
            bx, by = ax, ay
        else:
            ax, ay = self.edge_point(a, bxc, byc, conn.src_pos)
            bx, by = self.edge_point(b, axc, ayc, conn.dst_pos)
        if conn.conn_type in ("Include", "Extend"):
            dash = (4, 2)
            if label and ">> " in label:
                label = label.replace(">> ", ">>\n", 1)
        elif conn.conn_type in ("Generalize", "Generalization", "Communication Path"):
            dash = (2, 2)
        src_flow = a.properties.get("flow") if a.obj_type == "Port" else None
        dst_flow = b.properties.get("flow") if b.obj_type == "Port" else None
        points = [(ax, ay)]
        if a.obj_id == b.obj_id:
            size = max(a.width, a.height) * 0.5 * self.zoom
            points.extend(
                [
                    (ax + size, ay),
                    (ax + size, ay - size),
                    (ax, ay - size),
                ]
            )
        elif conn.style == "Squared":
            if conn.points:
                mx = conn.points[0][0] * self.zoom
            else:
                mx = (ax + bx) / 2
            points.extend([(mx, ay), (mx, by)])
        elif conn.style == "Custom":
            for px, py in conn.points:
                x = px * self.zoom
                y = py * self.zoom
                last = points[-1]
                points.extend([(x, last[1]), (x, y)])
        points.append((bx, by))
        flat = [coord for pt in points for coord in pt]
        color = "red" if selected else "black"
        width = 2 if selected else 1
        arrow_style = tk.NONE
        open_arrow = conn.conn_type in ("Include", "Extend")
        diamond_src = conn.conn_type in ("Aggregation", "Composite Aggregation")
        filled_diamond = conn.conn_type == "Composite Aggregation"
        forward = conn.arrow in ("forward", "both")
        backward = conn.arrow in ("backward", "both")
        mid_forward = forward
        mid_backward = backward
        if conn.conn_type == "Connector" and (src_flow or dst_flow):
            arrow_style = tk.NONE
            conn.mid_arrow = True
            if src_flow and dst_flow:
                dir_a = a.properties.get("direction", "out").lower()
                dir_b = b.properties.get("direction", "out").lower()
                if dir_a == "out":
                    label = src_flow
                    mid_forward, mid_backward = True, False
                elif dir_b == "out":
                    label = dst_flow
                    mid_forward, mid_backward = False, True
                else:
                    label = src_flow
                    mid_forward, mid_backward = True, True
            elif src_flow:
                label = src_flow
                dir_attr = a.properties.get("direction", "out")
                if dir_attr == "in":
                    mid_forward, mid_backward = False, True
                elif dir_attr == "out":
                    mid_forward, mid_backward = True, False
                else:
                    mid_forward, mid_backward = True, True
            else:
                label = dst_flow
                dir_attr = b.properties.get("direction", "out")
                if dir_attr == "in":
                    mid_forward, mid_backward = True, False
                elif dir_attr == "out":
                    mid_forward, mid_backward = False, True
                else:
                    mid_forward, mid_backward = True, True
            label = f"<<{conn.stereotype or conn.conn_type.lower()}>> {label}".strip()
        self.canvas.create_line(
            *flat,
            arrow=arrow_style,
            dash=dash,
            fill=color,
            width=width,
            tags="connection",
        )
        if open_arrow:
            if forward:
                self._draw_open_arrow(
                    points[-2], points[-1], color=color, width=width, tags="connection"
                )
            if backward:
                self._draw_open_arrow(
                    points[1], points[0], color=color, width=width, tags="connection"
                )
        elif conn.conn_type in ("Generalize", "Generalization"):
            # SysML uses an open triangular arrow head for generalization
            # relationships. Use the open arrow drawing helper so the arrow
            # interior matches the canvas background (typically white).
            if forward:
                self._draw_open_arrow(
                    points[-2], points[-1], color=color, width=width, tags="connection"
                )
            if backward:
                self._draw_filled_arrow(
                    points[1], points[0], color=color, width=width, tags="connection"
                )
        elif diamond_src:
            if filled_diamond:
                self._draw_filled_diamond(
                    points[1], points[0], color=color, width=width, tags="connection"
                )
            else:
                self._draw_open_diamond(
                    points[1], points[0], color=color, width=width, tags="connection"
                )
        else:
            if forward:
                self._draw_filled_arrow(
                    points[-2], points[-1], color=color, width=width, tags="connection"
                )
            if backward:
                self._draw_filled_arrow(
                    points[1], points[0], color=color, width=width, tags="connection"
                )
        flow_port = None
        flow_name = ""
        if a.obj_type == "Port" and a.properties.get("flow"):
            flow_port = a
            flow_name = a.properties.get("flow", "")
        elif b.obj_type == "Port" and b.properties.get("flow"):
            flow_port = b
            flow_name = b.properties.get("flow", "")

        if conn.mid_arrow or flow_port:
            mid_idx = len(points) // 2
            if mid_idx > 0:
                mstart = points[mid_idx - 1]
                mend = points[mid_idx]
                if flow_port:
                    direction = flow_port.properties.get("direction", "")
                    if flow_port is b:
                        direction = "in" if direction == "out" else "out" if direction == "in" else direction
                    if direction == "inout":
                        self._draw_center_triangle(
                            mstart, mend, color=color, width=width, tags="connection"
                        )
                        self._draw_center_triangle(
                            mend, mstart, color=color, width=width, tags="connection"
                        )
                    elif direction == "in":
                        self._draw_center_triangle(
                            mend, mstart, color=color, width=width, tags="connection"
                        )
                    else:
                        self._draw_center_triangle(
                            mstart, mend, color=color, width=width, tags="connection"
                        )
                    mx = (mstart[0] + mend[0]) / 2
                    my = (mstart[1] + mend[1]) / 2
                    self.canvas.create_text(
                        mx,
                        my - 10 * self.zoom,
                        text=flow_name,
                        font=self.font,
                        tags="connection",
                    )
                else:
                    if mid_forward or not mid_backward:
                        self._draw_center_triangle(
                            mstart, mend, color=color, width=width, tags="connection"
                        )
                    if mid_backward:
                        self._draw_center_triangle(
                            mend, mstart, color=color, width=width, tags="connection"
                        )
        if selected:
            if conn.style == "Custom":
                for px, py in conn.points:
                    hx = px * self.zoom
                    hy = py * self.zoom
                    s = 3
                    self.canvas.create_rectangle(
                    hx - s,
                    hy - s,
                    hx + s,
                    hy + s,
                    outline="red",
                    fill="white",
                    tags="connection",
                )
            elif conn.style == "Squared":
                if conn.points:
                    mx = conn.points[0][0] * self.zoom
                else:
                    mx = (ax + bx) / 2
                hy = (ay + by) / 2
                s = 3
                self.canvas.create_rectangle(
                    mx - s,
                    hy - s,
                    mx + s,
                    hy + s,
                    outline="red",
                    fill="white",
                    tags="connection",
                )
            elif diag and diag.diag_type == "Governance Diagram" and conn.style == "Straight":
                mx, my = (ax + bx) / 2, (ay + by) / 2
                s = 3
                self.canvas.create_rectangle(
                    mx - s,
                    my - s,
                    mx + s,
                    my + s,
                    outline="red",
                    fill="white",
                    tags="connection",
                )
            # draw endpoint handles
            for hx, hy in [(ax, ay), (bx, by)]:
                s = 3
                self.canvas.create_rectangle(
                    hx - s,
                    hy - s,
                    hx + s,
                    hy + s,
                    outline="red",
                    fill="white",
                    tags="connection",
                )
        if conn.multiplicity and conn.conn_type in ("Aggregation", "Composite Aggregation"):
            end_x, end_y = points[-1]
            prev_x, prev_y = points[-2]
            dx = prev_x - end_x
            dy = prev_y - end_y
            length = math.hypot(dx, dy)
            if length:
                offset = 15 * self.zoom
                mx = end_x + dx / length * offset
                my = end_y + dy / length * offset
            else:
                mx, my = end_x, end_y
            self.canvas.create_text(
                mx,
                my - 10 * self.zoom,
                text=conn.multiplicity,
                font=self.font,
                tags="connection",
            )
        if label:
            mx, my = (ax + bx) / 2, (ay + by) / 2
            offset = (
                self._label_offset(conn, diag_type)
                if hasattr(self, "_label_offset")
                else 0
            )
            self.canvas.create_text(
                mx,
                my - 10 * self.zoom - offset,
                text=label,
                font=self.font,
                tags="connection",
            )

    def get_object(self, oid: int) -> SysMLObject | None:
        for o in self.objects:
            if o.obj_id == oid:
                return o
        return None

    def get_ibd_boundary(self) -> SysMLObject | None:
        """Return the Block Boundary object if present."""
        for o in self.objects:
            if o.obj_type == "Block Boundary":
                return o
        return None

    def _object_within(self, obj: SysMLObject, boundary: SysMLObject) -> bool:
        left = boundary.x - boundary.width / 2
        right = boundary.x + boundary.width / 2
        top = boundary.y - boundary.height / 2
        bottom = boundary.y + boundary.height / 2
        ox = obj.x
        oy = obj.y
        return left <= ox <= right and top <= oy <= bottom

    def find_boundary_for_obj(self, obj: SysMLObject) -> SysMLObject | None:
        for b in self.objects:
            if b.obj_type == "System Boundary" and self._object_within(obj, b):
                return b
        return None

    def _update_drag_selection(self, x: float, y: float) -> None:
        if not self.select_rect_start:
            return
        x0, y0 = self.select_rect_start
        left, right = sorted([x0, x])
        top, bottom = sorted([y0, y])
        selected: list[SysMLObject] = []
        for obj in self.objects:
            ox = obj.x * self.zoom
            oy = obj.y * self.zoom
            w = obj.width * self.zoom / 2
            h = obj.height * self.zoom / 2
            if left <= ox - w and ox + w <= right and top <= oy - h and oy + h <= bottom:
                selected.append(obj)
        self.selected_objs = selected
        self.selected_obj = selected[0] if len(selected) == 1 else None
        self.redraw()
        self.update_property_view()

    # ------------------------------------------------------------
    # Clipboard operations
    # ------------------------------------------------------------
    def copy_selected(self, _event=None):
        if self.selected_obj:
            import copy

            self.clipboard = copy.deepcopy(self.selected_obj)

    def cut_selected(self, _event=None):
        if self.selected_obj:
            import copy

            self.clipboard = copy.deepcopy(self.selected_obj)
            self.remove_object(self.selected_obj)
            self.selected_obj = None
            self._sync_to_repository()
            self.redraw()
            self.update_property_view()

    def paste_selected(self, _event=None):
        if self.clipboard:
            import copy

            new_obj = copy.deepcopy(self.clipboard)
            new_obj.obj_id = _get_next_id()
            new_obj.x += 20
            new_obj.y += 20
            if new_obj.obj_type == "System Boundary":
                self.objects.insert(0, new_obj)
            else:
                self.objects.append(new_obj)
            self.sort_objects()
            diag = self.repo.diagrams.get(self.diagram_id)
            if diag and new_obj.element_id and new_obj.element_id not in diag.elements:
                diag.elements.append(new_obj.element_id)
            self.selected_obj = new_obj
            self._sync_to_repository()
            self.redraw()
            self.update_property_view()

    def delete_selected(self, _event=None):
        if self.selected_objs:
            result = messagebox.askyesnocancel(
                "Delete",
                "Remove element from model?\nYes = Model, No = Diagram",
            )
            if result is None:
                return
            for obj in list(self.selected_objs):
                if obj.obj_type == "Work Product":
                    name = obj.properties.get("name", "")
                    if getattr(self.app, "can_remove_work_product", None):
                        if not self.app.can_remove_work_product(name):
                            messagebox.showerror(
                                "Delete",
                                f"Cannot delete work product '{name}' with existing artifacts.",
                            )
                            continue
                    getattr(self.app, "disable_work_product", lambda *_: None)(name)
                    toolbox = getattr(self.app, "safety_mgmt_toolbox", None)
                    if toolbox:
                        diag = self.repo.diagrams.get(self.diagram_id)
                        diagram_name = diag.name if diag else ""
                        toolbox.remove_work_product(diagram_name, name)
                if result:
                    if obj.obj_type == "Part":
                        self.remove_part_model(obj)
                    else:
                        self.remove_element_model(obj)
                else:
                    self.remove_object(obj)
            self.selected_objs = []
            self.selected_obj = None
            if getattr(self.app, "refresh_tool_enablement", None):
                self.app.refresh_tool_enablement()
            return
        if self.selected_conn:
            if self.selected_conn in self.connections:
                src_elem = self.get_object(self.selected_conn.src)
                dst_elem = self.get_object(self.selected_conn.dst)
                if (
                    self.selected_conn.conn_type == "Generalization"
                    and src_elem
                    and dst_elem
                ):
                    msg = (
                        "Removing this inheritance will delete all inherited parts, "
                        "properties and attributes. Continue?"
                    )
                    if not messagebox.askyesno("Remove Inheritance", msg):
                        return
                elif self.selected_conn.conn_type in (
                    "Aggregation",
                    "Composite Aggregation",
                ):
                    msg = "Delete aggregation and its part?"
                    if not messagebox.askyesno("Remove Aggregation", msg):
                        return
                self.connections.remove(self.selected_conn)
                # remove matching repository relationship
                if src_elem and dst_elem and src_elem.element_id and dst_elem.element_id:
                    for rel in list(self.repo.relationships):
                        if (
                            rel.source == src_elem.element_id
                            and rel.target == dst_elem.element_id
                            and rel.rel_type == self.selected_conn.conn_type
                        ):
                            self.repo.relationships.remove(rel)
                            diag = self.repo.diagrams.get(self.diagram_id)
                            if diag and rel.rel_id in diag.relationships:
                                diag.relationships.remove(rel.rel_id)
                            if self.selected_conn.conn_type == "Generalization":
                                remove_inherited_block_properties(
                                    self.repo, src_elem.element_id, dst_elem.element_id
                                )
                                inherit_block_properties(self.repo, src_elem.element_id)
                            elif self.selected_conn.conn_type in ("Aggregation", "Composite Aggregation"):
                                remove_aggregation_part(
                                    self.repo,
                                    src_elem.element_id,
                                    dst_elem.element_id,
                                    remove_object=self.selected_conn.conn_type == "Composite Aggregation",
                                    app=getattr(self, "app", None),
                                )
                            break
                self.selected_conn = None
                self._sync_to_repository()
                self.redraw()
                self.update_property_view()

    def remove_object(self, obj: SysMLObject) -> None:
        if getattr(obj, "locked", False):
            return
        removed_ids = {obj.obj_id}
        if obj in self.objects:
            self.objects.remove(obj)
        if obj.obj_type == "Part":
            before = {o.obj_id for o in self.objects}
            remove_orphan_ports(self.objects)
            removed_ids.update(before - {o.obj_id for o in self.objects})
        elif obj.obj_type == "Port":
            remove_port(self.repo, obj, self.objects)
        self.connections = [
            c for c in self.connections if c.src not in removed_ids and c.dst not in removed_ids
        ]
        diag = self.repo.diagrams.get(self.diagram_id)
        if diag and obj.element_id in diag.elements:
            diag.elements.remove(obj.element_id)

        prev_parts = None
        block_id = None
        if obj.obj_type == "Part" and diag:
            block_id = getattr(diag, "father", None) or next(
                (eid for eid, did in self.repo.element_diagrams.items() if did == self.diagram_id),
                None,
            )
            if block_id and block_id in self.repo.elements:
                block = self.repo.elements[block_id]
                prev_parts = block.properties.get("partProperties")

        self._sync_to_repository()

        if prev_parts is not None and block_id and block_id in self.repo.elements:
            block = self.repo.elements[block_id]
            if prev_parts:
                block.properties["partProperties"] = prev_parts
            else:
                block.properties.pop("partProperties", None)
            for d in self.repo.diagrams.values():
                for o in getattr(d, "objects", []):
                    if o.get("element_id") == block_id:
                        if prev_parts:
                            o.setdefault("properties", {})["partProperties"] = prev_parts
                        else:
                            o.setdefault("properties", {}).pop("partProperties", None)

    # ------------------------------------------------------------
    # Part removal helpers
    # ------------------------------------------------------------
    def remove_part_diagram(self, obj: SysMLObject) -> None:
        """Remove *obj* from the current diagram but keep it in the model."""
        if obj.obj_type != "Part":
            return
        obj.hidden = True
        self.selected_obj = None
        self._sync_to_repository()
        self.redraw()
        self.update_property_view()

    def remove_part_model(self, obj: SysMLObject) -> None:
        """Remove *obj* from the repository and all diagrams."""
        if obj.obj_type != "Part":
            return
        self.remove_object(obj)
        part_id = obj.element_id
        repo = self.repo
        # remove from other diagrams
        for diag in repo.diagrams.values():
            diag.objects = [o for o in getattr(diag, "objects", []) if o.get("element_id") != part_id]
            if part_id in getattr(diag, "elements", []):
                diag.elements.remove(part_id)
        # update any open windows
        app = getattr(self, "app", None)
        if app:
            for win in getattr(app, "ibd_windows", []):
                win.objects = [o for o in win.objects if o.element_id != part_id]
                remove_orphan_ports(win.objects)
                win.redraw()
                win._sync_to_repository()
        # update block properties
        diag = repo.diagrams.get(self.diagram_id)
        block_id = getattr(diag, "father", None) or next((eid for eid, did in repo.element_diagrams.items() if did == self.diagram_id), None)
        name = ""
        elem = repo.elements.get(part_id)
        if elem:
            name = elem.name or elem.properties.get("component", "")
            def_id = elem.properties.get("definition")
            if not name and def_id and def_id in repo.elements:
                name = repo.elements[def_id].name or def_id
        if block_id and name and block_id in repo.elements:
            block = repo.elements[block_id]
            parts = [p.strip() for p in block.properties.get("partProperties", "").split(",") if p.strip()]
            parts = [p for p in parts if p.split("[")[0].strip() != name]
            if parts:
                block.properties["partProperties"] = ", ".join(parts)
            else:
                block.properties.pop("partProperties", None)
            for d in repo.diagrams.values():
                for o in getattr(d, "objects", []):
                    if o.get("element_id") == block_id:
                        if parts:
                            o.setdefault("properties", {})["partProperties"] = ", ".join(parts)
                        else:
                            o.setdefault("properties", {}).pop("partProperties", None)
        repo.delete_element(part_id)
        repo._undo_stack.pop()
        self._sync_to_repository()
        self.redraw()
        self.update_property_view()

    def remove_element_model(self, obj: SysMLObject) -> None:
        """Remove *obj* and its element from all diagrams and the repository."""
        elem_id = obj.element_id
        if not elem_id:
            self.remove_object(obj)
            return
        self.remove_object(obj)
        repo = self.repo
        for diag in repo.diagrams.values():
            removed_ids = [o.get("obj_id") for o in getattr(diag, "objects", []) if o.get("element_id") == elem_id]
            if removed_ids:
                diag.objects = [o for o in diag.objects if o.get("element_id") != elem_id]
                diag.connections = [
                    c
                    for c in getattr(diag, "connections", [])
                    if c.get("src") not in removed_ids and c.get("dst") not in removed_ids
                ]
            if elem_id in getattr(diag, "elements", []):
                diag.elements.remove(elem_id)
        # remove part elements that reference this element
        to_delete = [
            eid
            for eid, e in repo.elements.items()
            if e.elem_type == "Part" and e.properties.get("definition") == elem_id
        ]
        for pid in to_delete:
            for diag in repo.diagrams.values():
                removed = [o.get("obj_id") for o in getattr(diag, "objects", []) if o.get("element_id") == pid]
                if removed:
                    diag.objects = [o for o in diag.objects if o.get("element_id") != pid]
                    diag.connections = [
                        c
                        for c in getattr(diag, "connections", [])
                        if c.get("src") not in removed and c.get("dst") not in removed
                    ]
                if pid in getattr(diag, "elements", []):
                    diag.elements.remove(pid)
            repo.delete_element(pid)
            if repo._undo_stack:
                repo._undo_stack.pop()

        repo.delete_element(elem_id)
        if repo._undo_stack:
            repo._undo_stack.pop()

        self._sync_to_repository()
        self.redraw()
        self.update_property_view()

    def _sync_to_repository(self) -> None:
        """Persist current objects and connections back to the repository."""
        self.repo.push_undo_state()
        diag = self.repo.diagrams.get(self.diagram_id)
        if diag:
            existing_objs = getattr(diag, "objects", [])
            hidden_objs = [
                o for o in existing_objs if not self.repo.object_visible(o, self.diagram_id)
            ]
            diag.objects = hidden_objs + [obj.__dict__ for obj in self.objects]
            existing_conns = getattr(diag, "connections", [])
            hidden_conns = [
                c
                for c in existing_conns
                if not self.repo.connection_visible(c, self.diagram_id)
            ]
            diag.connections = hidden_conns + [conn.__dict__ for conn in self.connections]
            update_block_parts_from_ibd(self.repo, diag)
            self.repo.touch_diagram(self.diagram_id)
            _sync_block_parts_from_ibd(self.repo, self.diagram_id)
            if diag.diag_type == "Internal Block Diagram":
                block_id = (
                    getattr(diag, "father", None)
                    or next(
                        (
                            eid
                            for eid, did in self.repo.element_diagrams.items()
                            if did == self.diagram_id
                        ),
                        None,
                    )
                )
                if block_id:
                    added_mult = _enforce_ibd_multiplicity(
                        self.repo, block_id, app=getattr(self, "app", None)
                    )
                    if added_mult and not getattr(self, "app", None):
                        for data in added_mult:
                            if not any(
                                o.obj_id == data["obj_id"] for o in self.objects
                            ):
                                self.objects.append(SysMLObject(**data))

    def refresh_from_repository(self, _event=None) -> None:
        """Reload diagram objects from the repository and redraw."""
        diag = self.repo.diagrams.get(self.diagram_id)
        if not diag:
            return
        self.objects = []
        for data in self.repo.visible_objects(diag.diag_id):
            if "requirements" not in data:
                data["requirements"] = []
            obj = SysMLObject(**data)
            if obj.obj_type == "Part":
                asil = calculate_allocated_asil(obj.requirements)
                obj.properties.setdefault("asil", asil)
                if obj.element_id and obj.element_id in self.repo.elements:
                    self.repo.elements[obj.element_id].properties.setdefault(
                        "asil", asil
                    )
            if obj.element_id:
                targets = [
                    self.repo.elements[r.target].name
                    for r in self.repo.relationships
                    if r.rel_type == "Trace"
                    and r.source == obj.element_id
                    and r.target in self.repo.elements
                ]
                if targets:
                    obj.properties["trace_to"] = ", ".join(sorted(targets))
            self.objects.append(obj)
        self.sort_objects()
        self.connections = []
        for data in self.repo.visible_connections(diag.diag_id):
            data.setdefault("stereotype", data.get("conn_type", "").lower())
            self.connections.append(DiagramConnection(**data))
        if self.objects:
            global _next_obj_id
            _next_obj_id = max(o.obj_id for o in self.objects) + 1
        self.redraw()
        self.update_property_view()

    def on_close(self):
        self._sync_to_repository()
        self.destroy()


class SysMLObjectDialog(simpledialog.Dialog):
    """Simple dialog for editing AutoML object properties."""

    def __init__(self, master, obj: SysMLObject):
        if not hasattr(obj, "requirements"):
            obj.requirements = []
        self.obj = obj
        super().__init__(master, title=f"Edit {obj.obj_type}")

    class SelectRequirementsDialog(simpledialog.Dialog):
        def __init__(self, parent, title="Select Requirements"):
            self.selected_vars = {}
            super().__init__(parent, title=title)

        def body(self, master):
            ttk.Label(master, text="Select requirements:").pack(padx=5, pady=5)
            container = ttk.Frame(master)
            container.pack(fill=tk.BOTH, expand=True)
            canvas = tk.Canvas(container, borderwidth=0)
            scrollbar = ttk.Scrollbar(container, orient="vertical", command=canvas.yview)
            self.check_frame = ttk.Frame(canvas)
            self.check_frame.bind(
                "<Configure>", lambda e: canvas.configure(scrollregion=canvas.bbox("all"))
            )
            canvas.create_window((0, 0), window=self.check_frame, anchor="nw")
            canvas.configure(yscrollcommand=scrollbar.set)
            canvas.pack(side="left", fill="both", expand=True)
            scrollbar.pack(side="right", fill="y")
            for req_id, req in global_requirements.items():
                var = tk.BooleanVar(value=False)
                self.selected_vars[req_id] = var
                text = f"[{req['id']}] {req['text']}"
                ttk.Checkbutton(self.check_frame, text=text, variable=var).pack(
                    anchor="w", padx=2, pady=2
                )
            return self.check_frame

        def apply(self):
            self.result = [rid for rid, var in self.selected_vars.items() if var.get()]

    class SelectComponentsDialog(simpledialog.Dialog):
        """Dialog to choose which components should become parts."""

        def __init__(self, parent, components):
            self.components = components
            self.selected = {}
            super().__init__(parent, title="Select Components")

        def body(self, master):
            ttk.Label(master, text="Select components:").pack(padx=5, pady=5)
            frame = ttk.Frame(master)
            frame.pack(fill=tk.BOTH, expand=True)
            canvas = tk.Canvas(frame, borderwidth=0)
            scrollbar = ttk.Scrollbar(frame, orient="vertical", command=canvas.yview)
            self.check_frame = ttk.Frame(canvas)
            self.check_frame.bind(
                "<Configure>", lambda e: canvas.configure(scrollregion=canvas.bbox("all"))
            )
            canvas.create_window((0, 0), window=self.check_frame, anchor="nw")
            canvas.configure(yscrollcommand=scrollbar.set)
            canvas.pack(side="left", fill="both", expand=True)
            scrollbar.pack(side="right", fill="y")
            for comp in self.components:
                var = tk.BooleanVar(value=True)
                self.selected[comp] = var
                ttk.Checkbutton(self.check_frame, text=comp.name, variable=var).pack(
                    anchor="w", padx=2, pady=2
                )
            return self.check_frame

        def apply(self):
            self.result = [c for c, var in self.selected.items() if var.get()]

    class SelectTraceDialog(simpledialog.Dialog):
        """Dialog to choose target elements for trace links."""

        def __init__(
            self,
            parent,
            repo: SysMLRepository,
            work_products: list[str],
            source_id: int | None,
            source_diag: str | None,
        ):
            self.repo = repo
            self.work_products = work_products
            self.source_id = source_id
            self.source_diag = source_diag
            self.selection: list[str] = []
            super().__init__(parent, title="Select Trace Targets")

        def body(self, master):  # pragma: no cover - requires tkinter
            ttk.Label(master, text="Select targets:").pack(anchor="w", padx=5, pady=5)
            self.lb = tk.Listbox(master, selectmode=tk.MULTIPLE, width=40)
            self._tokens: list[str] = []
            for diag in self.repo.diagrams.values():
                if not any(_diag_matches_wp(diag.diag_type, wp) for wp in self.work_products):
                    continue
                dname = diag.name or diag.diag_id
                for obj in getattr(diag, "objects", []):
                    if diag.diag_id == self.source_diag and obj.get("obj_id") == self.source_id:
                        continue
                    name = obj.get("properties", {}).get("name") or obj.get("obj_type", "")
                    token = f"{diag.diag_id}:{obj.get('obj_id')}"
                    self._tokens.append(token)
                    self.lb.insert(tk.END, f"{dname}:{name}")
            self.lb.pack(fill=tk.BOTH, expand=True, padx=5, pady=5)
            return self.lb

        def apply(self):  # pragma: no cover - requires tkinter
            sels = self.lb.curselection()
            self.selection = [self._tokens[i] for i in sels]

    class SelectNamesDialog(simpledialog.Dialog):
        """Dialog to choose which part names should be added."""

        def __init__(self, parent, names, title="Select Parts"):
            self.names = names
            self.selected = {}
            super().__init__(parent, title=title)

        def body(self, master):
            ttk.Label(master, text="Select parts:").pack(padx=5, pady=5)
            frame = ttk.Frame(master)
            frame.pack(fill=tk.BOTH, expand=True)
            canvas = tk.Canvas(frame, borderwidth=0)
            scrollbar = ttk.Scrollbar(frame, orient="vertical", command=canvas.yview)
            self.check_frame = ttk.Frame(canvas)
            self.check_frame.bind(
                "<Configure>", lambda e: canvas.configure(scrollregion=canvas.bbox("all"))
            )
            canvas.create_window((0, 0), window=self.check_frame, anchor="nw")
            canvas.configure(yscrollcommand=scrollbar.set)
            canvas.pack(side="left", fill="both", expand=True)
            scrollbar.pack(side="right", fill="y")
            for name in self.names:
                var = tk.BooleanVar(value=True)
                self.selected[name] = var
                ttk.Checkbutton(self.check_frame, text=name, variable=var).pack(
                    anchor="w", padx=2, pady=2
                )
            return self.check_frame

        def apply(self):
            self.result = [n for n, var in self.selected.items() if var.get()]

    class SelectElementDialog(simpledialog.Dialog):
        """Dialog to choose a single existing element."""

        def __init__(self, parent, names, title="Select Element"):
            self.names = names
            self.result = None
            super().__init__(parent, title=title)

        def body(self, master):
            ttk.Label(master, text="Select element:").pack(padx=5, pady=5)
            self.listbox = tk.Listbox(master)
            for name in self.names:
                self.listbox.insert(tk.END, name)
            self.listbox.pack(fill=tk.BOTH, expand=True, padx=5, pady=5)
            return self.listbox

        def apply(self):
            sel = self.listbox.curselection()
            if sel:
                self.result = self.names[sel[0]]

    class ManagePartsDialog(simpledialog.Dialog):
        """Dialog to toggle visibility of contained parts."""

        def __init__(self, parent, names, visible, hidden):
            self.names = names
            self.visible = visible
            self.hidden = hidden
            self.selected = {}
            super().__init__(parent, title="Add Contained Parts")

        def body(self, master):
            ttk.Label(master, text="Select parts to show:").pack(padx=5, pady=5)
            frame = ttk.Frame(master)
            frame.pack(fill=tk.BOTH, expand=True)
            canvas = tk.Canvas(frame, borderwidth=0)
            scrollbar = ttk.Scrollbar(frame, orient="vertical", command=canvas.yview)
            self.check_frame = ttk.Frame(canvas)
            self.check_frame.bind(
                "<Configure>", lambda e: canvas.configure(scrollregion=canvas.bbox("all"))
            )
            canvas.create_window((0, 0), window=self.check_frame, anchor="nw")
            canvas.configure(yscrollcommand=scrollbar.set)
            canvas.pack(side="left", fill="both", expand=True)
            scrollbar.pack(side="right", fill="y")
            for name in self.names:
                var = tk.BooleanVar(value=name in self.visible)
                self.selected[name] = var
                ttk.Checkbutton(self.check_frame, text=name, variable=var).pack(
                    anchor="w", padx=2, pady=2
                )
            return self.check_frame

        def apply(self):
            self.result = [n for n, var in self.selected.items() if var.get()]

    def body(self, master):
        # Disable window resizing so the layout remains consistent
        self.resizable(False, False)

        # Use a notebook to keep the dialog compact by grouping fields
        self.nb = ttk.Notebook(master)
        self.nb.grid(row=0, column=0, columnspan=3, sticky="nsew")

        gen_frame = ttk.Frame(self.nb)
        prop_frame = ttk.Frame(self.nb)
        rel_frame = ttk.Frame(self.nb)
        link_frame = ttk.Frame(self.nb)
        req_frame = ttk.Frame(self.nb)

        self.nb.add(gen_frame, text="General")
        self.nb.add(prop_frame, text="Properties")
        self.nb.add(rel_frame, text="Reliability")
        self.nb.add(link_frame, text="Links")
        self.nb.add(req_frame, text="Requirements")

        gen_row = 0
        ttk.Label(gen_frame, text="Name:").grid(row=gen_row, column=0, sticky="e", padx=4, pady=4)
        self.name_var = tk.StringVar(value=self.obj.properties.get("name", ""))
        name_state = "readonly" if self.obj.obj_type == "Work Product" else "normal"
        ttk.Entry(gen_frame, textvariable=self.name_var, state=name_state).grid(
            row=gen_row, column=1, padx=4, pady=4
        )
        gen_row += 1
        ttk.Label(gen_frame, text="Width:").grid(row=gen_row, column=0, sticky="e", padx=4, pady=2)
        self.width_var = tk.StringVar(value=str(self.obj.width))
        width_state = (
            "readonly"
            if self.obj.obj_type in ("Initial", "Final", "Actor", "Decision", "Merge")
            else "normal"
        )
        ttk.Entry(gen_frame, textvariable=self.width_var, state=width_state).grid(
            row=gen_row, column=1, padx=4, pady=2
        )
        gen_row += 1
        if self.obj.obj_type not in ("Fork", "Join"):
            ttk.Label(gen_frame, text="Height:").grid(
                row=gen_row, column=0, sticky="e", padx=4, pady=2
            )
            self.height_var = tk.StringVar(value=str(self.obj.height))
            height_state = (
                "readonly"
                if self.obj.obj_type
                in ("Initial", "Final", "Actor", "Decision", "Merge")
                else "normal"
            )
            ttk.Entry(gen_frame, textvariable=self.height_var, state=height_state).grid(
                row=gen_row, column=1, padx=4, pady=2
            )
            gen_row += 1
        else:
            self.height_var = tk.StringVar(value=str(self.obj.height))
        self.entries = {}
        self.listboxes = {}
        self._operations: List[OperationDefinition] = []
        self._behaviors: List[BehaviorAssignment] = []
        prop_row = 0
        rel_row = 0
        if self.obj.obj_type == "Part":
            self.obj.properties.setdefault("asil", calculate_allocated_asil(self.obj.requirements))
        key = f"{self.obj.obj_type.replace(' ', '')}Usage"
        if key not in SYSML_PROPERTIES and self.obj.obj_type == "Block Boundary":
            key = "BlockUsage"
        list_props = {
            "ports",
            "operations",
            "behaviors",
            "failureModes",
        }
        editable_list_props = {"ports"}
        if self.obj.obj_type != "Block":
            list_props.add("partProperties")
            editable_list_props.add("partProperties")
        reliability_props = {
            "analysis",
            "component",
            "fit",
            "qualification",
            "failureModes",
            "asil",
        }
        app = getattr(self.master, "app", None)
        props = SYSML_PROPERTIES.get(key, [])
        if self.obj.obj_type == "Block":
            props = [p for p in props if p != "partProperties"]
        for prop in props:
            frame = rel_frame if prop in reliability_props else prop_frame
            row = rel_row if prop in reliability_props else prop_row
            ttk.Label(frame, text=f"{prop}:").grid(row=row, column=0, sticky="e", padx=4, pady=2)
            if prop == "operations":
                lb = tk.Listbox(frame, height=4)
                self._operations = parse_operations(self.obj.properties.get(prop, ""))
                for op in self._operations:
                    lb.insert(tk.END, format_operation(op))
                lb.grid(row=row, column=1, padx=4, pady=2, sticky="we")
                btnf = ttk.Frame(frame)
                btnf.grid(row=row, column=2, padx=2)
                ttk.Button(btnf, text="Add", command=self.add_operation).pack(side=tk.TOP)
                ttk.Button(btnf, text="Edit", command=self.edit_operation).pack(side=tk.TOP)
                ttk.Button(btnf, text="Remove", command=self.remove_operation).pack(side=tk.TOP)
                self.listboxes[prop] = lb
            elif prop == "behaviors":
                lb = tk.Listbox(frame, height=4)
                self._behaviors = parse_behaviors(self.obj.properties.get(prop, ""))
                repo = SysMLRepository.get_instance()
                for beh in self._behaviors:
                    name = repo.diagrams.get(beh.diagram)
                    label = f"{beh.operation} -> {name.name if name else beh.diagram}"
                    lb.insert(tk.END, label)
                lb.grid(row=row, column=1, padx=4, pady=2, sticky="we")
                btnf = ttk.Frame(frame)
                btnf.grid(row=row, column=2, padx=2)
                ttk.Button(btnf, text="Add", command=self.add_behavior).pack(side=tk.TOP)
                ttk.Button(btnf, text="Edit", command=self.edit_behavior).pack(side=tk.TOP)
                ttk.Button(btnf, text="Remove", command=self.remove_behavior).pack(side=tk.TOP)
                self.listboxes[prop] = lb
            elif prop in list_props:
                lb = tk.Listbox(frame, height=4)
                items = [
                    p.strip() for p in self.obj.properties.get(prop, "").split(",") if p.strip()
                ]
                for it in items:
                    lb.insert(tk.END, it)
                lb.grid(row=row, column=1, padx=4, pady=2, sticky="we")
                btnf = ttk.Frame(frame)
                btnf.grid(row=row, column=2, padx=2)
                if prop == "ports":
                    ttk.Button(btnf, text="Add", command=self.add_port).pack(side=tk.TOP)
                else:
                    ttk.Button(
                        btnf, text="Add", command=lambda p=prop: self.add_list_item(p)
                    ).pack(side=tk.TOP)
                if prop in editable_list_props:
                    if prop == "ports":
                        ttk.Button(btnf, text="Edit", command=self.edit_port).pack(side=tk.TOP)
                    else:
                        ttk.Button(
                            btnf, text="Edit", command=lambda p=prop: self.edit_list_item(p)
                        ).pack(side=tk.TOP)
                ttk.Button(
                    btnf, text="Remove", command=lambda p=prop: self.remove_list_item(p)
                ).pack(side=tk.TOP)
                self.listboxes[prop] = lb
            elif prop == "direction":
                var = tk.StringVar(value=self.obj.properties.get(prop, "in"))
                conns = [
                    c
                    for c in self.master.connections
                    if c.conn_type == "Connector" and self.obj.obj_id in (c.src, c.dst)
                ]
                state = "readonly" if conns else "normal"
                ttk.Combobox(
                    frame,
                    textvariable=var,
                    values=["in", "out", "inout"],
                    state=state,
                ).grid(row=row, column=1, padx=4, pady=2)
                self.entries[prop] = var
            elif self.obj.obj_type == "Use Case" and prop == "useCaseDefinition":
                repo = SysMLRepository.get_instance()
                diags = [
                    d
                    for d in repo.diagrams.values()
                    if d.diag_type == "Use Case Diagram" and d.diag_id != self.master.diagram_id
                ]
                idmap = {d.name or d.diag_id: d.diag_id for d in diags}
                self.ucdef_map = idmap
                cur_id = self.obj.properties.get(prop, "")
                cur_name = next((n for n, i in idmap.items() if i == cur_id), "")
                var = tk.StringVar(value=cur_name)
                ttk.Combobox(frame, textvariable=var, values=list(idmap.keys())).grid(
                    row=row, column=1, padx=4, pady=2
                )
                self.entries[prop] = var
            elif self.obj.obj_type == "Use Case" and prop == "includedUseCase":
                repo = SysMLRepository.get_instance()
                targets = [
                    repo.elements[t].name or t
                    for rel in repo.relationships
                    if rel.rel_type == "Include" and rel.source == self.obj.element_id
                    if (t := rel.target) in repo.elements
                ]
                ttk.Label(frame, text=", ".join(targets)).grid(
                    row=row, column=1, sticky="w", padx=4, pady=2
                )
            elif prop == "analysis" and app:
                analyses = getattr(app, "reliability_analyses", [])
                names = [ra.name for ra in analyses]
                var = tk.StringVar(value=self.obj.properties.get(prop, ""))
                cb = ttk.Combobox(frame, textvariable=var, values=names, state="readonly")
                cb.grid(row=row, column=1, padx=4, pady=2)
                self.entries[prop] = var
                self._analysis_map = {ra.name: ra for ra in analyses}

                def sync_analysis(_):
                    name = var.get()
                    ra = self._analysis_map.get(name)
                    if not ra:
                        return
                    if "fit" in self.entries:
                        self.entries["fit"].set(f"{ra.total_fit:.2f}")
                    else:
                        self.obj.properties["fit"] = f"{ra.total_fit:.2f}"
                    # update part list preview from analysis BOM
                    names = [c.name for c in ra.components]
                    joined = ", ".join(names)
                    if "partProperties" in self.listboxes:
                        lb = self.listboxes["partProperties"]
                        lb.delete(0, tk.END)
                        for n in names:
                            lb.insert(tk.END, n)
                    else:
                        self.obj.properties["partProperties"] = joined

                cb.bind("<<ComboboxSelected>>", sync_analysis)
            elif prop == "component" and app:
                comps = [
                    c
                    for ra in getattr(app, "reliability_analyses", [])
                    for c in ra.components
                    if c.comp_type != "circuit"
                ]
                comps.extend(
                    c
                    for c in getattr(app, "reliability_components", [])
                    if c.comp_type != "circuit"
                )
                names = list({c.name for c in comps})
                var = tk.StringVar(value=self.obj.properties.get(prop, ""))
                cb = ttk.Combobox(frame, textvariable=var, values=names, state="readonly")
                cb.grid(row=row, column=1, padx=4, pady=2)
                self.entries[prop] = var
                self._comp_map = {c.name: c for c in comps}

                def sync_component(_):
                    name = var.get()
                    comp = self._comp_map.get(name)
                    if not comp:
                        return
                    if "fit" in self.entries:
                        self.entries["fit"].set(f"{comp.fit:.2f}")
                    else:
                        self.obj.properties["fit"] = f"{comp.fit:.2f}"
                    if "qualification" in self.entries:
                        self.entries["qualification"].set(comp.qualification)
                    else:
                        self.obj.properties["qualification"] = comp.qualification
                    modes = self._get_failure_modes(app, comp.name)
                    if "failureModes" in self.entries:
                        self.entries["failureModes"].set(modes)
                    else:
                        self.obj.properties["failureModes"] = modes

                cb.bind("<<ComboboxSelected>>", sync_component)
            else:
                var = tk.StringVar(value=self.obj.properties.get(prop, ""))
                state = "normal"
                if self.obj.obj_type == "Block" and prop in ("fit", "qualification"):
                    state = "readonly"
                if self.obj.obj_type == "Part" and prop == "asil":
                    state = "readonly"
                ttk.Entry(frame, textvariable=var, state=state).grid(
                    row=row, column=1, padx=4, pady=2
                )
                self.entries[prop] = var
            if prop in reliability_props:
                rel_row += 1
            else:
                prop_row += 1

        # Display inherited reliability values only for Blocks
        if self.obj.obj_type == "Block":
            for prop in ("fit", "qualification"):
                if prop not in self.entries and self.obj.properties.get(prop, ""):
                    ttk.Label(rel_frame, text=f"{prop}:").grid(
                        row=rel_row, column=0, sticky="e", padx=4, pady=2
                    )
                    var = tk.StringVar(value=self.obj.properties.get(prop, ""))
                    ttk.Entry(rel_frame, textvariable=var, state="readonly").grid(
                        row=rel_row, column=1, padx=4, pady=2
                    )
                    self.entries[prop] = var
                    rel_row += 1

        repo = SysMLRepository.get_instance()
        current_diagram = repo.diagrams.get(getattr(self.master, "diagram_id", ""))
        self.current_diagram = current_diagram
        toolbox = getattr(app, "safety_mgmt_toolbox", None)
        wp_map = {wp.analysis: wp for wp in toolbox.get_work_products()} if toolbox else {}
        diag_type = getattr(current_diagram, "diag_type", "")
        analysis_name = _work_product_name(diag_type)
        diagram_wp = wp_map.get(analysis_name)
        diag_trace_opts = sorted(getattr(diagram_wp, "traceable", [])) if diagram_wp else []
        self._target_work_product = (
            self.obj.properties.get("name", "")
            if self.obj.obj_type == "Work Product"
            else getattr(diagram_wp, "analysis", analysis_name)
        )
        link_row = 0
        trace_shown = False
        if self.obj.obj_type == "Block":
            diags = [d for d in repo.diagrams.values() if d.diag_type == "Internal Block Diagram"]
            ids = {d.name or d.diag_id: d.diag_id for d in diags}
            ttk.Label(link_frame, text="Internal Block Diagram:").grid(
                row=link_row, column=0, sticky="e", padx=4, pady=2
            )
            self.diag_map = ids
            cur_id = repo.get_linked_diagram(self.obj.element_id)
            cur_name = next((n for n, i in ids.items() if i == cur_id), "")
            self.diagram_var = tk.StringVar(value=cur_name)
            ttk.Combobox(link_frame, textvariable=self.diagram_var, values=list(ids.keys())).grid(
                row=link_row, column=1, padx=4, pady=2
            )
            link_row += 1
        elif self.obj.obj_type == "Work Product":
            name = self.obj.properties.get("name", "")
            targets = wp_map.get(name)
            trace_opts = sorted(getattr(targets, "traceable", [])) if targets else []
            if trace_opts:
                ttk.Label(link_frame, text="Trace To:").grid(
                    row=link_row, column=0, sticky="e", padx=4, pady=2
                )
                lb = tk.Listbox(link_frame, height=4, selectmode=tk.MULTIPLE)
                for opt in trace_opts:
                    lb.insert(tk.END, opt)
                current = [
                    s.strip()
                    for s in self.obj.properties.get("trace_to", "").split(",")
                    if s.strip()
                ]
                for idx, opt in enumerate(trace_opts):
                    if opt in current:
                        lb.selection_set(idx)
                lb.grid(row=link_row, column=1, padx=4, pady=2, sticky="we")
                self.trace_list = lb
                link_row += 1
                trace_shown = True
        elif self.obj.obj_type == "Use Case":
            diagrams = [d for d in repo.diagrams.values() if d.diag_type == "Governance Diagram"]
            self.behavior_map = {d.name or d.diag_id: d.diag_id for d in diagrams}
            ttk.Label(link_frame, text="Behavior Diagram:").grid(
                row=link_row, column=0, sticky="e", padx=4, pady=2
            )
            cur_id = repo.get_linked_diagram(self.obj.element_id)
            cur_name = next((n for n, i in self.behavior_map.items() if i == cur_id), "")
            self.behavior_var = tk.StringVar(value=cur_name)
            ttk.Combobox(
                link_frame, textvariable=self.behavior_var, values=list(self.behavior_map.keys())
            ).grid(row=link_row, column=1, padx=4, pady=2)
            link_row += 1
            if diag_trace_opts:
                ttk.Label(link_frame, text="Trace To:").grid(
                    row=link_row, column=0, sticky="e", padx=4, pady=2
                )
                lb = tk.Listbox(link_frame, height=4, selectmode=tk.MULTIPLE)
                for opt in diag_trace_opts:
                    lb.insert(tk.END, opt)
                current = [
                    s.strip()
                    for s in self.obj.properties.get("trace_to", "").split(",")
                    if s.strip()
                ]
                for idx, opt in enumerate(diag_trace_opts):
                    if opt in current:
                        lb.selection_set(idx)
                lb.grid(row=link_row, column=1, padx=4, pady=2, sticky="we")
                self.trace_list = lb
                link_row += 1
                trace_shown = True
        elif self.obj.obj_type in ("Action Usage", "Action"):
            if (
                self.obj.obj_type == "Action"
                and current_diagram
                and current_diagram.diag_type == "Governance Diagram"
            ):
                diagrams = [
                    d for d in repo.diagrams.values() if d.diag_type == "Governance Diagram"
                ]
            else:
                diagrams = [
                    d
                    for d in repo.diagrams.values()
                    if d.diag_type in ("Activity Diagram", "Governance Diagram")
                ]
            self.behavior_map = {d.name or d.diag_id: d.diag_id for d in diagrams}
            ttk.Label(link_frame, text="Behavior Diagram:").grid(
                row=link_row, column=0, sticky="e", padx=4, pady=2
            )
            cur_id = repo.get_linked_diagram(self.obj.element_id)
            cur_name = next((n for n, i in self.behavior_map.items() if i == cur_id), "")
            self.behavior_var = tk.StringVar(value=cur_name)
            ttk.Combobox(
                link_frame, textvariable=self.behavior_var, values=list(self.behavior_map.keys())
            ).grid(row=link_row, column=1, padx=4, pady=2)
            link_row += 1
        elif self.obj.obj_type == "CallBehaviorAction":
            bdiags = [
                d
                for d in repo.diagrams.values()
                if d.diag_type in ("Activity Diagram", "Governance Diagram")
            ]
            self.behavior_map = {d.name or d.diag_id: d.diag_id for d in bdiags}
            ttk.Label(link_frame, text="Behavior Diagram:").grid(
                row=link_row, column=0, sticky="e", padx=4, pady=2
            )
            cur_id = repo.get_linked_diagram(self.obj.element_id)
            cur_name = next((n for n, i in self.behavior_map.items() if i == cur_id), "")
            self.behavior_var = tk.StringVar(value=cur_name)
            ttk.Combobox(
                link_frame, textvariable=self.behavior_var, values=list(self.behavior_map.keys())
            ).grid(row=link_row, column=1, padx=4, pady=2)
            link_row += 1
            vdiags = [d for d in repo.diagrams.values() if d.diag_type == "Internal Block Diagram"]
            self.view_map = {d.name or d.diag_id: d.diag_id for d in vdiags}
            ttk.Label(link_frame, text="View:").grid(
                row=link_row, column=0, sticky="e", padx=4, pady=2
            )
            view_id = self.obj.properties.get("view", "")
            vname = next((n for n, i in self.view_map.items() if i == view_id), "")
            self.view_var = tk.StringVar(value=vname)
            ttk.Combobox(
                link_frame, textvariable=self.view_var, values=list(self.view_map.keys())
            ).grid(row=link_row, column=1, padx=4, pady=2)
            link_row += 1
        elif self.obj.obj_type == "Part":
            blocks = [e for e in repo.elements.values() if e.elem_type == "Block"]
            idmap = {b.name or b.elem_id: b.elem_id for b in blocks}
            ttk.Label(link_frame, text="Definition:").grid(
                row=link_row, column=0, sticky="e", padx=4, pady=2
            )
            self.def_map = idmap
            cur_id = self.obj.properties.get("definition", "")
            cur_name = next((n for n, i in idmap.items() if i == cur_id), "")
            self.def_var = tk.StringVar(value=cur_name)
            self.def_cb = ttk.Combobox(
                link_frame, textvariable=self.def_var, values=list(idmap.keys())
            )
            self.def_cb.grid(row=link_row, column=1, padx=4, pady=2)
            self.def_cb.bind("<<ComboboxSelected>>", self._on_def_selected)
            self._current_def_id = cur_id
            link_row += 1

        if diag_trace_opts and not trace_shown:
            ttk.Label(link_frame, text="Trace To:").grid(
                row=link_row, column=0, sticky="e", padx=4, pady=2
            )
            self.trace_list = tk.Listbox(link_frame, height=4)
            self.trace_list.grid(row=link_row, column=1, padx=4, pady=2, sticky="we")
            btnf = ttk.Frame(link_frame)
            btnf.grid(row=link_row, column=2, padx=2)
            ttk.Button(btnf, text="Add", command=lambda: self.add_trace(diag_trace_opts)).pack(side=tk.TOP)
            ttk.Button(btnf, text="Remove", command=self.remove_trace).pack(side=tk.TOP)
            self._trace_targets = []
            for token in [t.strip() for t in self.obj.properties.get("trace_to", "").split(",") if t.strip()]:
                self._trace_targets.append(token)
                self.trace_list.insert(tk.END, self._format_trace_label(token))
            link_row += 1
            trace_shown = True

        # Requirement allocation section
        req_row = 0
        ttk.Label(req_frame, text="Requirements:").grid(
            row=req_row, column=0, sticky="ne", padx=4, pady=2
        )
        can_trace_reqs = True
        if toolbox:
            diag_name = getattr(diagram_wp, "analysis", None)
            req_wp = next(iter(REQUIREMENT_WORK_PRODUCTS), None)
            if diag_name and req_wp:
                can_trace_reqs = toolbox.can_trace(diag_name, req_wp)
        state = "normal" if can_trace_reqs else "disabled"
        self.req_list = tk.Listbox(req_frame, height=4, state=state)
        self.req_list.grid(row=req_row, column=1, padx=4, pady=2, sticky="we")
        if can_trace_reqs:
            btnf = ttk.Frame(req_frame)
            btnf.grid(row=req_row, column=2, padx=2)
            ttk.Button(btnf, text="Add", command=self.add_requirement).pack(side=tk.TOP)
            ttk.Button(btnf, text="Remove", command=self.remove_requirement).pack(side=tk.TOP)
        else:
            if ToolTip:
                ToolTip(
                    self.req_list,
                    "Requirement allocation is disabled for this diagram due to governance restrictions.",
                )
        for r in self.obj.requirements:
            self.req_list.insert(tk.END, f"[{r.get('id')}] {r.get('text','')}")
        req_row += 1
        self._update_asil()

    def add_port(self):
        name = simpledialog.askstring("Port", "Name:", parent=self)
        if name:
            self.listboxes["ports"].insert(tk.END, name)

    def remove_port(self):
        sel = list(self.listboxes["ports"].curselection())
        for idx in reversed(sel):
            self.listboxes["ports"].delete(idx)

    def edit_port(self):
        lb = self.listboxes["ports"]
        sel = lb.curselection()
        if not sel:
            return
        idx = sel[0]
        cur = lb.get(idx)
        name = simpledialog.askstring("Port", "Name:", initialvalue=cur, parent=self)
        if name:
            lb.delete(idx)
            lb.insert(idx, name)

    def add_list_item(self, prop: str):
        val = simpledialog.askstring(prop, "Value:", parent=self)
        if val:
            self.listboxes[prop].insert(tk.END, val)

    def remove_list_item(self, prop: str):
        lb = self.listboxes[prop]
        sel = list(lb.curselection())
        for idx in reversed(sel):
            lb.delete(idx)

    def edit_list_item(self, prop: str):
        lb = self.listboxes[prop]
        sel = lb.curselection()
        if not sel:
            return
        idx = sel[0]
        cur = lb.get(idx)
        val = simpledialog.askstring(prop, "Value:", initialvalue=cur, parent=self)
        if val:
            lb.delete(idx)
            lb.insert(idx, val)

    def add_trace(self, trace_wps):
        repo = SysMLRepository.get_instance()
        dlg = self.SelectTraceDialog(
            self,
            repo,
            trace_wps,
            getattr(self.obj, "obj_id", None),
            getattr(self.master, "diagram_id", None),
        )
        for token in getattr(dlg, "selection", []):
            if token not in self._trace_targets:
                self._trace_targets.append(token)
                self.trace_list.insert(tk.END, self._format_trace_label(token))

    def remove_trace(self):
        sel = list(self.trace_list.curselection())
        for idx in reversed(sel):
            self.trace_list.delete(idx)
            del self._trace_targets[idx]

    def _format_trace_label(self, token: str) -> str:
        repo = SysMLRepository.get_instance()
        parts = token.split(":", 1)
        if len(parts) != 2:
            return token
        diag_id, obj_id = parts
        diag = repo.diagrams.get(diag_id)
        dname = getattr(diag, "name", diag_id) if diag else diag_id
        obj = None
        if diag:
            obj = next(
                (o for o in getattr(diag, "objects", []) if str(o.get("obj_id")) == obj_id),
                None,
            )
        oname = (
            obj.get("properties", {}).get("name") or obj.get("obj_type")
            if obj
            else obj_id
        )
        return f"{dname}:{oname}"

    class OperationDialog(simpledialog.Dialog):
        def __init__(self, parent, operation=None):
            self.operation = operation
            super().__init__(parent, title="Operation")

        def body(self, master):
            ttk.Label(master, text="Name:").grid(row=0, column=0, padx=4, pady=2, sticky="e")
            self.name_var = tk.StringVar(value=getattr(self.operation, "name", ""))
            ttk.Entry(master, textvariable=self.name_var).grid(row=0, column=1, padx=4, pady=2)
            ttk.Label(master, text="Parameters (name:type:dir)").grid(
                row=1, column=0, columnspan=2, padx=4, pady=2
            )
            self.param_text = tk.Text(master, height=4, width=30)
            if self.operation:
                lines = [f"{p.name}:{p.type}:{p.direction}" for p in self.operation.parameters]
                self.param_text.insert("1.0", "\n".join(lines))
            self.param_text.grid(row=2, column=0, columnspan=2, padx=4, pady=2)
            ttk.Label(master, text="Return type:").grid(row=3, column=0, padx=4, pady=2, sticky="e")
            self.ret_var = tk.StringVar(value=getattr(self.operation, "return_type", ""))
            ttk.Entry(master, textvariable=self.ret_var).grid(row=3, column=1, padx=4, pady=2)

        def apply(self):
            name = self.name_var.get().strip()
            params = []
            for line in self.param_text.get("1.0", tk.END).splitlines():
                line = line.strip()
                if not line:
                    continue
                parts = line.split(":")
                if len(parts) == 1:
                    params.append(OperationParameter(name=parts[0]))
                elif len(parts) == 2:
                    params.append(OperationParameter(name=parts[0], type=parts[1]))
                else:
                    params.append(
                        OperationParameter(name=parts[0], type=parts[1], direction=parts[2])
                    )
            self.result = OperationDefinition(name, params, self.ret_var.get().strip())

    class BehaviorDialog(simpledialog.Dialog):
        def __init__(self, parent, operations: list[str], diag_map: dict[str, str], assignment=None):
            self.operations = operations
            self.diag_map = diag_map
            self.assignment = assignment
            super().__init__(parent, title="Behavior")

        def body(self, master):
            ttk.Label(master, text="Operation:").grid(row=0, column=0, padx=4, pady=2, sticky="e")
            self.op_var = tk.StringVar(value=getattr(self.assignment, "operation", ""))
            ttk.Combobox(master, textvariable=self.op_var, values=self.operations, state="readonly").grid(
                row=0, column=1, padx=4, pady=2
            )
            ttk.Label(master, text="Diagram:").grid(row=1, column=0, padx=4, pady=2, sticky="e")
            cur_name = next((n for n, i in self.diag_map.items() if i == getattr(self.assignment, "diagram", "")), "")
            self.diag_var = tk.StringVar(value=cur_name)
            ttk.Combobox(master, textvariable=self.diag_var, values=list(self.diag_map.keys()), state="readonly").grid(
                row=1, column=1, padx=4, pady=2
            )

        def apply(self):
            op = self.op_var.get().strip()
            diag_id = self.diag_map.get(self.diag_var.get(), "")
            self.result = BehaviorAssignment(operation=op, diagram=diag_id)

    def add_operation(self):
        dlg = self.OperationDialog(self)
        if dlg.result:
            self._operations.append(dlg.result)
            self.listboxes["operations"].insert(tk.END, format_operation(dlg.result))

    def edit_operation(self):
        lb = self.listboxes["operations"]
        sel = lb.curselection()
        if not sel:
            return
        idx = sel[0]
        op = self._operations[idx]
        dlg = self.OperationDialog(self, op)
        if dlg.result:
            self._operations[idx] = dlg.result
            lb.delete(idx)
            lb.insert(idx, format_operation(dlg.result))

    def remove_operation(self):
        lb = self.listboxes["operations"]
        sel = list(lb.curselection())
        for idx in reversed(sel):
            lb.delete(idx)
            del self._operations[idx]

    def add_behavior(self):
        repo = SysMLRepository.get_instance()
        diagrams = [
            d
            for d in repo.diagrams.values()
            if d.diag_type in ("Activity Diagram", "Governance Diagram")
        ]
        diag_map = {d.name or d.diag_id: d.diag_id for d in diagrams}
        ops = [op.name for op in self._operations]
        dlg = self.BehaviorDialog(self, ops, diag_map)
        if dlg.result:
            self._behaviors.append(dlg.result)
            name = repo.diagrams.get(dlg.result.diagram)
            label = f"{dlg.result.operation} -> {name.name if name else dlg.result.diagram}"
            self.listboxes["behaviors"].insert(tk.END, label)

    def edit_behavior(self):
        lb = self.listboxes["behaviors"]
        sel = lb.curselection()
        if not sel:
            return
        idx = sel[0]
        repo = SysMLRepository.get_instance()
        diagrams = [
            d
            for d in repo.diagrams.values()
            if d.diag_type in ("Activity Diagram", "Governance Diagram")
        ]
        diag_map = {d.name or d.diag_id: d.diag_id for d in diagrams}
        ops = [op.name for op in self._operations]
        dlg = self.BehaviorDialog(self, ops, diag_map, self._behaviors[idx])
        if dlg.result:
            self._behaviors[idx] = dlg.result
            name = repo.diagrams.get(dlg.result.diagram)
            label = f"{dlg.result.operation} -> {name.name if name else dlg.result.diagram}"
            lb.delete(idx)
            lb.insert(idx, label)

    def remove_behavior(self):
        lb = self.listboxes["behaviors"]
        sel = list(lb.curselection())
        for idx in reversed(sel):
            lb.delete(idx)
            del self._behaviors[idx]

    def add_requirement(self):
        if not global_requirements:
            messagebox.showinfo("No Requirements", "No requirements defined.")
            return
        dialog = self.SelectRequirementsDialog(self)
        if dialog.result:
            diag_id = getattr(self.master, "diagram_id", None)
            for rid in dialog.result:
                req = global_requirements.get(rid)
                if not req:
                    continue
                toolbox = ACTIVE_TOOLBOX
                if toolbox:
                    req_wp = toolbox.requirement_work_product(req.get("req_type", ""))
                    target = self._target_work_product or ""
                    if not toolbox.can_trace(req_wp, target):
                        messagebox.showwarning(
                            "Invalid Trace",
                            f"Requirement {req['id']} cannot trace to {target}",
                        )
                        continue
                if not any(r.get("id") == rid for r in self.obj.requirements):
                    self.obj.requirements.append(req)
                    self.req_list.insert(tk.END, f"[{req['id']}] {req.get('text','')}")
                before = [r.get("id") for r in getattr(self.obj, "requirements", [])]
                link_requirement_to_object(self.obj, rid, diag_id)
                if rid not in before and self.obj.obj_type != "Work Product":
                    req = global_requirements.get(rid)
                    if req:
                        self.req_list.insert(tk.END, f"[{req['id']}] {req.get('text','')}")
                elif self.obj.obj_type == "Work Product":
                    # Always reflect selection for work products
                    req = global_requirements.get(rid)
                    if req and rid not in [self.req_list.get(i).split("]", 1)[0][1:] for i in range(self.req_list.size())]:
                        self.req_list.insert(tk.END, f"[{req['id']}] {req.get('text','')}")
        self._update_asil()

    def remove_requirement(self):
        sel = list(self.req_list.curselection())
        diag_id = getattr(self.master, "diagram_id", None)
        for idx in reversed(sel):
            if self.obj.obj_type == "Work Product":
                item = self.req_list.get(idx)
                rid = item.split("]", 1)[0][1:]
            else:
                rid = self.obj.requirements[idx].get("id")
            unlink_requirement_from_object(self.obj, rid, diag_id)
            self.req_list.delete(idx)
        self._update_asil()

    def _update_asil(self) -> None:
        """Recompute ASIL based on allocated requirements."""
        if self.obj.obj_type != "Part":
            return
        asil = calculate_allocated_asil(self.obj.requirements)
        self.obj.properties["asil"] = asil
        if "asil" in self.entries:
            self.entries["asil"].set(asil)
        repo = SysMLRepository.get_instance()
        if self.obj.element_id and self.obj.element_id in repo.elements:
            repo.elements[self.obj.element_id].properties["asil"] = asil

    def _get_failure_modes(self, app, comp_name: str) -> str:
        """Return comma separated failure modes for a component name."""
        modes = set()
        for e in getattr(app, "fmea_entries", []):
            if getattr(e, "fmea_component", "") == comp_name:
                label = getattr(e, "description", "") or getattr(e, "user_name", "")
                if label:
                    modes.add(label)
        for fmea in getattr(app, "fmeas", []):
            for e in fmea.get("entries", []):
                if getattr(e, "fmea_component", "") == comp_name:
                    label = getattr(e, "description", "") or getattr(e, "user_name", "")
                    if label:
                        modes.add(label)
        return ", ".join(sorted(modes))

    def _on_def_selected(self, event=None):
        """Callback when the definition combobox is changed."""
        repo = SysMLRepository.get_instance()
        name = self.def_var.get()
        def_id = self.def_map.get(name)
        if not def_id:
            self._current_def_id = ""
            return

        parent_id = None
        if hasattr(self.master, "diagram_id"):
            diag = repo.diagrams.get(self.master.diagram_id)
            if diag and diag.diag_type == "Internal Block Diagram":
                parent_id = getattr(diag, "father", None) or next(
                    (eid for eid, did in repo.element_diagrams.items() if did == diag.diag_id),
                    None,
                )

        if parent_id and _multiplicity_limit_exceeded(
            repo,
            parent_id,
            def_id,
            getattr(self.master, "objects", []),
            self.obj.element_id,
        ):
            messagebox.showinfo(
                "Add Part",
                "Maximum number of parts of that type has been reached",
            )
            prev_name = next(
                (n for n, i in self.def_map.items() if i == self._current_def_id),
                "",
            )
            self.def_var.set(prev_name)
            return

        self._current_def_id = def_id

    def apply(self):
        repo = SysMLRepository.get_instance()
        parent_id = None
        if self.obj.obj_type != "Work Product":
            new_name = self.name_var.get()
            if self.obj.obj_type == "Part" and hasattr(self.master, "diagram_id"):
                diag = repo.diagrams.get(self.master.diagram_id)
                if diag and diag.diag_type == "Internal Block Diagram":
                    parent_id = getattr(diag, "father", None) or next(
                        (eid for eid, did in repo.element_diagrams.items() if did == diag.diag_id),
                        None,
                    )
            if parent_id and _part_name_exists(repo, parent_id, new_name, self.obj.element_id):
                messagebox.showinfo("Add Part", "A part with that name already exists")
                new_name = self.obj.properties.get("name", "")
            new_name = repo.ensure_unique_element_name(new_name, self.obj.element_id)
            if self.obj.obj_type == "Port" and hasattr(self.master, "objects"):
                rename_port(repo, self.obj, self.master.objects, new_name)
            self.obj.properties["name"] = new_name
            if self.obj.element_id and self.obj.element_id in repo.elements:
                elem = repo.elements[self.obj.element_id]
                if self.obj.obj_type in ("Block", "Block Boundary") and elem.elem_type == "Block":
                    rename_block(repo, elem.elem_id, new_name)
                else:
                    elem.name = new_name
            if self.obj.obj_type == "Port" and hasattr(self.master, "objects"):
                rename_port(repo, self.obj, self.master.objects, new_name)
        else:
            new_name = self.obj.properties.get("name", "")
        for prop, var in self.entries.items():
            self.obj.properties[prop] = var.get()
            if self.obj.element_id and self.obj.element_id in repo.elements:
                repo.elements[self.obj.element_id].properties[prop] = var.get()
        removed_parts = []
        prev_parts = []
        if (
            self.obj.element_id
            and self.obj.element_id in repo.elements
            and "partProperties" in repo.elements[self.obj.element_id].properties
        ):
            prev_parts = [
                p.strip()
                for p in repo.elements[self.obj.element_id]
                .properties.get("partProperties", "")
                .split(",")
                if p.strip()
            ]

        for prop, lb in self.listboxes.items():
            if prop == "operations":
                self.obj.properties[prop] = operations_to_json(self._operations)
                if self.obj.element_id and self.obj.element_id in repo.elements:
                    repo.elements[self.obj.element_id].properties[prop] = self.obj.properties[prop]
            elif prop == "behaviors":
                self.obj.properties[prop] = behaviors_to_json(self._behaviors)
                if self.obj.element_id and self.obj.element_id in repo.elements:
                    repo.elements[self.obj.element_id].properties[prop] = self.obj.properties[prop]
            else:
                items = [lb.get(i) for i in range(lb.size())]
                joined = ", ".join(items)
                self.obj.properties[prop] = joined
                if self.obj.element_id and self.obj.element_id in repo.elements:
                    repo.elements[self.obj.element_id].properties[prop] = joined
                if prop == "partProperties" and prev_parts:
                    prev_keys = {_part_prop_key(p) for p in prev_parts}
                    new_keys = {_part_prop_key(i) for i in items}
                    removed_parts = [p for p in prev_parts if _part_prop_key(p) not in new_keys]

        trace_lb = getattr(self, "trace_list", None)
        if trace_lb:
            targets = getattr(self, "_trace_targets", None)
            if targets is None:
                targets = [trace_lb.get(i) for i in getattr(trace_lb, "curselection", lambda: [])()]

            current_diag = getattr(self.master, "diagram_id", None)
            # Remove existing trace connections involving this object
            if current_diag and hasattr(self.master, "connections"):
                self.master.connections = [
                    c
                    for c in self.master.connections
                    if not (
                        c.conn_type == "Trace"
                        and (c.src == self.obj.obj_id or c.dst == self.obj.obj_id)
                    )
                ]
                diag_ref = repo.diagrams.get(current_diag)
                if diag_ref:
                    diag_ref.connections = [
                        c
                        for c in getattr(diag_ref, "connections", [])
                        if not (
                            c.get("conn_type") == "Trace"
                            and (
                                c.get("src") == self.obj.obj_id
                                or c.get("dst") == self.obj.obj_id
                            )
                        )
                    ]

            removed = {
                r.rel_id
                for r in repo.relationships
                if r.rel_type == "Trace"
                and (r.source == self.obj.element_id or r.target == self.obj.element_id)
            }
            if removed:
                repo.relationships = [r for r in repo.relationships if r.rel_id not in removed]
                for diag in repo.diagrams.values():
                    diag.relationships = [rid for rid in diag.relationships if rid not in removed]

            stored_tokens: list[str] = []
            for token in targets:
                parts = token.split(":", 1)
                if len(parts) != 2:
                    stored_tokens.append(token)
                    target_elem = next(
                        (e for e in repo.elements.values() if e.name == token),
                        None,
                    )
                    if target_elem and self.obj.element_id:
                        repo.create_relationship("Trace", self.obj.element_id, target_elem.elem_id)
                        repo.create_relationship("Trace", target_elem.elem_id, self.obj.element_id)
                    continue
                diag_id, obj_id = parts
                diag = repo.diagrams.get(diag_id)
                if not diag:
                    continue
                obj = next(
                    (o for o in getattr(diag, "objects", []) if str(o.get("obj_id")) == obj_id),
                    None,
                )
                if not obj:
                    continue
                if diag_id == current_diag:
                    link_trace_between_objects(self.obj, obj, current_diag)
                else:
                    stored_tokens.append(token)
                    target_elem = obj.get("element_id")
                    if target_elem and self.obj.element_id:
                        repo.create_relationship("Trace", self.obj.element_id, target_elem)
                        repo.create_relationship("Trace", target_elem, self.obj.element_id)

            joined = ", ".join(stored_tokens)
            if joined:
                self.obj.properties["trace_to"] = joined
            else:
                self.obj.properties.pop("trace_to", None)
            if self.obj.element_id and self.obj.element_id in repo.elements:
                elem_props = repo.elements[self.obj.element_id].properties
                if joined:
                    elem_props["trace_to"] = joined
                else:
                    elem_props.pop("trace_to", None)

        if self.obj.element_id and self.obj.element_id in repo.elements:
            elem_type = repo.elements[self.obj.element_id].elem_type
            if elem_type == "Block" and self.obj.obj_type in ("Block", "Block Boundary"):
                propagate_block_port_changes(repo, self.obj.element_id)
                propagate_block_part_changes(repo, self.obj.element_id)
                propagate_block_changes(repo, self.obj.element_id)
                app_ref = getattr(self.master, "app", None)
                added = _sync_ibd_partproperty_parts(
                    repo,
                    self.obj.element_id,
                    app=app_ref,
                    visible=True,
                )
                for data in added:
                    data["hidden"] = False
                _propagate_boundary_parts(repo, self.obj.element_id, added, app=app_ref)
                father_diag_id = repo.get_linked_diagram(self.obj.element_id)
                for diag in repo.diagrams.values():
                    if (
                        diag.diag_type == "Internal Block Diagram"
                        and getattr(diag, "father", None) == self.obj.element_id
                        and diag.diag_id != father_diag_id
                    ):
                        added_child = inherit_father_parts(repo, diag)
                        for obj in added_child:
                            if obj.get("obj_type") == "Part":
                                obj["hidden"] = False
                        if app_ref:
                            for win in getattr(app_ref, "ibd_windows", []):
                                if getattr(win, "diagram_id", None) == diag.diag_id:
                                    for obj in added_child:
                                        win.objects.append(SysMLObject(**obj))
                                    win.redraw()
                                    win._sync_to_repository()
        try:
            if self.obj.obj_type not in (
                "Initial",
                "Final",
                "Decision",
                "Merge",
            ):
                self.obj.width = float(self.width_var.get())
                self.obj.height = float(self.height_var.get())
        except ValueError:
            pass

        if hasattr(self.master, "ensure_text_fits"):
            self.master.ensure_text_fits(self.obj)

        self._update_asil()

        # ensure block shows BOM components as part names when an analysis is set
        if (
            self.obj.obj_type == "Block"
            and "analysis" in self.obj.properties
            and hasattr(self, "_analysis_map")
        ):
            ra = self._analysis_map.get(self.obj.properties["analysis"], None)
            if ra:
                cur = [
                    p.strip()
                    for p in self.obj.properties.get("partProperties", "").split(",")
                    if p.strip()
                ]
                names = [c.name for c in ra.components]
                for n in names:
                    if n not in cur:
                        cur.append(n)
                joined = ", ".join(cur)
                self.obj.properties["partProperties"] = joined
                if self.obj.element_id and self.obj.element_id in repo.elements:
                    repo.elements[self.obj.element_id].properties["partProperties"] = joined
                if self.obj.element_id:
                    inherit_block_properties(repo, self.obj.element_id)
                    self.obj.properties["partProperties"] = repo.elements[
                        self.obj.element_id
                    ].properties["partProperties"]

        # Update linked diagram if applicable
        link_id = None
        if hasattr(self, "behavior_var") and self.behavior_var.get():
            link_id = self.behavior_map.get(self.behavior_var.get())
        elif hasattr(self, "diagram_var"):
            link_id = self.diag_map.get(self.diagram_var.get())
        if hasattr(self, "behavior_var") or hasattr(self, "diagram_var"):
            if (
                self.obj.obj_type == "Block"
                and hasattr(self, "diagram_var")
                and link_id
                and link_id in repo.diagrams
                and repo.diagrams[link_id].diag_type == "Internal Block Diagram"
            ):
                link_block_to_ibd(
                    repo,
                    self.obj.element_id,
                    link_id,
                    app=getattr(self.master, "app", None),
                )
            else:
                repo.link_diagram(self.obj.element_id, link_id)
        if hasattr(self, "view_var"):
            view_id = self.view_map.get(self.view_var.get())
            if view_id:
                self.obj.properties["view"] = view_id
                if self.obj.element_id and self.obj.element_id in repo.elements:
                    repo.elements[self.obj.element_id].properties["view"] = view_id
            else:
                self.obj.properties.pop("view", None)
                if self.obj.element_id and self.obj.element_id in repo.elements:
                    repo.elements[self.obj.element_id].properties.pop("view", None)
        if hasattr(self, "def_var"):
            name = self.def_var.get()
            def_id = self.def_map.get(name)
            if def_id:
                parent_id = None
                if hasattr(self.master, "diagram_id"):
                    diag = repo.diagrams.get(self.master.diagram_id)
                    if diag and diag.diag_type == "Internal Block Diagram":
                        parent_id = getattr(diag, "father", None) or next(
                            (eid for eid, did in repo.element_diagrams.items() if did == diag.diag_id),
                            None,
                        )
                if parent_id:
                    rel = next(
                        (
                            r
                            for r in repo.relationships
                            if r.source == parent_id
                            and r.target == def_id
                            and r.rel_type in ("Aggregation", "Composite Aggregation")
                        ),
                        None,
                    )
                    limit_exceeded = _multiplicity_limit_exceeded(
                        repo,
                        parent_id,
                        def_id,
                        getattr(self.master, "objects", []),
                        self.obj.element_id,
                    )
                    if limit_exceeded:
                        messagebox.showinfo(
                            "Add Part",
                            "Maximum number of parts of that type has been reached",
                        )
                        def_id = None
                if def_id:
                    self.obj.properties["definition"] = def_id
                    if self.obj.element_id and self.obj.element_id in repo.elements:
                        repo.elements[self.obj.element_id].properties["definition"] = def_id
        if hasattr(self, "ucdef_var"):
            name = self.ucdef_var.get()
            def_id = self.ucdef_map.get(name)
            if def_id:
                self.obj.properties["useCaseDefinition"] = def_id
                if self.obj.element_id and self.obj.element_id in repo.elements:
                    repo.elements[self.obj.element_id].properties["useCaseDefinition"] = def_id

        # ------------------------------------------------------------
        # Add parts from selected analysis BOM
        # ------------------------------------------------------------
        if (
            self.obj.obj_type == "Block"
            and "analysis" in self.obj.properties
            and hasattr(self, "diag_map")
        ):
            diag_id = repo.get_linked_diagram(self.obj.element_id)
            if diag_id:
                ra_name = self.obj.properties.get("analysis", "")
                ra = getattr(self, "_analysis_map", {}).get(ra_name)
                if ra and ra.components:
                    comps = list(ra.components)
                    dlg = self.SelectComponentsDialog(self, comps)
                    selected = dlg.result or []
                    if selected:
                        diag = repo.diagrams.get(diag_id)
                        if diag is not None:
                            diag.objects = getattr(diag, "objects", [])
                            existing = {
                                o.get("properties", {}).get("component")
                                for o in diag.objects
                                if o.get("obj_type") == "Part"
                            }
                            base_x = 50.0
                            base_y = 50.0
                            offset = 60.0
                            for idx, c in enumerate(selected):
                                if c.name in existing:
                                    continue
                                elem = repo.create_element(
                                    "Part",
                                    name=c.name,
                                    properties={
                                        "component": c.name,
                                        "fit": f"{c.fit:.2f}",
                                        "qualification": c.qualification,
                                        "failureModes": self._get_failure_modes(
                                            getattr(self.master, "app", None), c.name
                                        ),
                                    },
                                    owner=repo.root_package.elem_id,
                                )
                                repo.add_element_to_diagram(diag_id, elem.elem_id)
                                obj = SysMLObject(
                                    _get_next_id(),
                                    "Part",
                                    base_x,
                                    base_y + offset * idx,
                                    element_id=elem.elem_id,
                                    properties=elem.properties.copy(),
                                )
                                diag.objects.append(obj.__dict__)
                                # update any open windows for this diagram
                                app = getattr(self.master, "app", None)
                                if app:
                                    for win in getattr(app, "ibd_windows", []):
                                        if win.diagram_id == diag_id:
                                            win.objects.append(obj)
                                            win.redraw()
                                            win._sync_to_repository()
                            # update block partProperties with newly added components
                            new_names = [c.name for c in selected if c.name not in existing]
                            if new_names:
                                cur = self.obj.properties.get("partProperties", "")
                                names = [n.strip() for n in cur.split(",") if n.strip()]
                                for name in new_names:
                                    if name not in names:
                                        names.append(name)
                                joined = ", ".join(names)
                                self.obj.properties["partProperties"] = joined
                                if self.obj.element_id and self.obj.element_id in repo.elements:
                                    repo.elements[self.obj.element_id].properties[
                                        "partProperties"
                                    ] = joined
                                # update all diagram objects referencing this block element
                                for d in repo.diagrams.values():
                                    for o in getattr(d, "objects", []):
                                        if o.get("element_id") == self.obj.element_id:
                                            o.setdefault("properties", {})[
                                                "partProperties"
                                            ] = joined
                                # include parent block parts
                                if self.obj.element_id:
                                    inherit_block_properties(repo, self.obj.element_id)
                                    joined = repo.elements[self.obj.element_id].properties[
                                        "partProperties"
                                    ]
                                    self.obj.properties["partProperties"] = joined
                            repo.diagrams[diag_id] = diag
                            repo.touch_diagram(diag_id)
                            if self.obj.element_id:
                                repo.touch_element(self.obj.element_id)
                            if hasattr(self.master, "_sync_to_repository"):
                                self.master._sync_to_repository()


class ConnectionDialog(simpledialog.Dialog):
    """Edit connection style and custom routing points."""

    def __init__(self, master, connection: DiagramConnection):
        self.connection = connection
        super().__init__(master, title="Connection Properties")

    def body(self, master):
        # Disable window resizing so the property layout stays consistent
        self.resizable(False, False)
        ttk.Label(master, text="Name:").grid(row=0, column=0, sticky="e", padx=4, pady=4)
        self.name_var = tk.StringVar(value=self.connection.name)
        ttk.Entry(master, textvariable=self.name_var).grid(row=0, column=1, columnspan=2, padx=4, pady=4, sticky="we")

        ttk.Label(master, text="Style:").grid(row=1, column=0, sticky="e", padx=4, pady=4)
        self.style_var = tk.StringVar(value=self.connection.style)
        ttk.Combobox(master, textvariable=self.style_var,
                     values=["Straight", "Squared", "Custom"]).grid(row=1, column=1, padx=4, pady=4)

        ttk.Label(master, text="Points:").grid(row=2, column=0, sticky="ne", padx=4, pady=4)
        self.point_list = tk.Listbox(master, height=4)
        for px, py in self.connection.points:
            self.point_list.insert(tk.END, f"{px:.1f},{py:.1f}")
        self.point_list.grid(row=2, column=1, padx=4, pady=4, sticky="we")
        btnf = ttk.Frame(master)
        btnf.grid(row=2, column=2, padx=2)
        ttk.Button(btnf, text="Add", command=self.add_point).pack(side=tk.TOP)
        ttk.Button(btnf, text="Remove", command=self.remove_point).pack(side=tk.TOP)

        ttk.Label(master, text="Arrows:").grid(row=3, column=0, sticky="e", padx=4, pady=4)
        self.arrow_var = tk.StringVar(value=self.connection.arrow)
        self.arrow_cb = ttk.Combobox(
            master,
            textvariable=self.arrow_var,
            values=["none", "forward", "backward", "both"],
        )
        self.arrow_cb.grid(row=3, column=1, padx=4, pady=4)
        self.mid_var = tk.BooleanVar(value=self.connection.mid_arrow)
        self.mid_check = ttk.Checkbutton(
            master, text="Arrow", variable=self.mid_var
        )
        self.mid_check.grid(row=3, column=2, padx=4, pady=4)
        if self.connection.conn_type in (
            "Flow",
            "Generalize",
            "Generalization",
            "Include",
            "Extend",
        ):
            self.arrow_cb.configure(state="disabled")
            self.mid_check.configure(state="disabled")
        row = 4
        if self.connection.conn_type == "Control Action":
            repo = SysMLRepository.get_instance()
            src_obj = self.master.get_object(self.connection.src)
            beh_elems = get_block_behavior_elements(repo, getattr(src_obj, "element_id", ""))
            self.elem_map = {e.name or e.elem_id: e.elem_id for e in beh_elems}
            ttk.Label(master, text="Element:").grid(row=row, column=0, sticky="e", padx=4, pady=4)
            cur_name = next(
                (n for n, i in self.elem_map.items() if i == self.connection.element_id),
                "",
            )
            self.elem_var = tk.StringVar(value=cur_name)
            ttk.Combobox(
                master,
                textvariable=self.elem_var,
                values=list(self.elem_map.keys()),
            ).grid(row=row, column=1, padx=4, pady=4, sticky="we")
            row += 1
            ttk.Label(master, text="Guard:").grid(row=row, column=0, sticky="ne", padx=4, pady=4)
            self.guard_list = tk.Listbox(master, height=4)
            for g in self.connection.guard:
                self.guard_list.insert(tk.END, g)
            self.guard_list.grid(row=row, column=1, padx=4, pady=4, sticky="we")
            gbtn = ttk.Frame(master)
            gbtn.grid(row=row, column=2, padx=2)
            ttk.Button(gbtn, text="Add", command=self.add_guard).pack(side=tk.TOP)
            ttk.Button(gbtn, text="Remove", command=self.remove_guard).pack(side=tk.TOP)
            row += 1
            ttk.Label(master, text="Guard Ops:").grid(row=row, column=0, sticky="ne", padx=4, pady=4)
            self.guard_ops_list = tk.Listbox(master, height=4)
            for op in self.connection.guard_ops:
                self.guard_ops_list.insert(tk.END, op)
            self.guard_ops_list.grid(row=row, column=1, padx=4, pady=4, sticky="we")
            opbtn = ttk.Frame(master)
            opbtn.grid(row=row, column=2, padx=2)
            self.guard_op_choice = tk.StringVar(value="AND")
            ttk.Combobox(opbtn, textvariable=self.guard_op_choice, values=["AND", "OR"], state="readonly").pack(side=tk.TOP)
            ttk.Button(opbtn, text="Add", command=self.add_guard_op).pack(side=tk.TOP)
            ttk.Button(opbtn, text="Remove", command=self.remove_guard_op).pack(side=tk.TOP)
            row += 1

        if self.connection.conn_type in ("Aggregation", "Composite Aggregation"):
            ttk.Label(master, text="Multiplicity:").grid(row=row, column=0, sticky="e", padx=4, pady=4)
            self.mult_var = tk.StringVar(value=self.connection.multiplicity)
            ttk.Combobox(
                master,
                textvariable=self.mult_var,
                values=["1", "0..1", "1..*", "0..*", "2", "3", "4", "5"],
            ).grid(row=row, column=1, padx=4, pady=4, sticky="we")

    def add_point(self):
        x = simpledialog.askfloat("Point", "X:", parent=self)
        y = simpledialog.askfloat("Point", "Y:", parent=self)
        if x is not None and y is not None:
            self.point_list.insert(tk.END, f"{x},{y}")

    def remove_point(self):
        sel = list(self.point_list.curselection())
        for idx in reversed(sel):
            self.point_list.delete(idx)

    def add_guard(self):
        txt = simpledialog.askstring("Guard", "Condition:", parent=self)
        if txt:
            self.guard_list.insert(tk.END, txt)

    def remove_guard(self):
        sel = list(self.guard_list.curselection())
        for idx in reversed(sel):
            self.guard_list.delete(idx)

    def add_guard_op(self):
        op = self.guard_op_choice.get()
        self.guard_ops_list.insert(tk.END, op)

    def remove_guard_op(self):
        sel = list(self.guard_ops_list.curselection())
        for idx in reversed(sel):
            self.guard_ops_list.delete(idx)

    def apply(self):
        self.connection.name = self.name_var.get()
        self.connection.style = self.style_var.get()
        pts = []
        for i in range(self.point_list.size()):
            txt = self.point_list.get(i)
            try:
                x_str, y_str = txt.split(",")
                pts.append((float(x_str), float(y_str)))
            except ValueError:
                continue
        self.connection.points = pts
        self.connection.arrow = self.arrow_var.get()
        self.connection.mid_arrow = self.mid_var.get()
        if hasattr(self, "mult_var"):
            self.connection.multiplicity = self.mult_var.get()
        if hasattr(self, "guard_list"):
            self.connection.guard = [self.guard_list.get(i) for i in range(self.guard_list.size())]
        if hasattr(self, "guard_ops_list"):
            self.connection.guard_ops = [
                self.guard_ops_list.get(i) for i in range(self.guard_ops_list.size())
            ]
        if hasattr(self, "elem_var"):
            sel = self.elem_var.get()
            self.connection.element_id = self.elem_map.get(sel, "")
            if self.connection.element_id:
                repo = SysMLRepository.get_instance()
                elem = repo.elements.get(self.connection.element_id)
                if elem and not self.connection.name:
                    self.connection.name = elem.name
                if hasattr(self.master, "repo"):
                    self.master.repo.add_element_to_diagram(
                        self.master.diagram_id, self.connection.element_id
                    )
        if hasattr(self.master, "_sync_to_repository"):
            self.master._sync_to_repository()
        if self.connection.conn_type in ("Aggregation", "Composite Aggregation"):
            if hasattr(self.master, "repo"):
                whole = self.master.get_object(self.connection.src).element_id
                part = self.master.get_object(self.connection.dst).element_id
                if self.connection.conn_type == "Composite Aggregation":
                    add_composite_aggregation_part(
                        self.master.repo,
                        whole,
                        part,
                        self.connection.multiplicity,
                        app=getattr(self.master, "app", None),
                    )
                else:
                    add_aggregation_part(
                        self.master.repo,
                        whole,
                        part,
                        self.connection.multiplicity,
                        app=getattr(self.master, "app", None),
                    )
                if hasattr(self.master, "_sync_to_repository"):
                    self.master._sync_to_repository()


class UseCaseDiagramWindow(SysMLDiagramWindow):
    def __init__(self, master, app, diagram_id: str | None = None, history=None):
        tools = ["Actor", "Use Case", "System Boundary"]
        rel_tools = [
            "Association",
            "Communication Path",
            "Generalize",
            "Include",
            "Extend",
        ]
        try:
            super().__init__(
                master,
                "Use Case Diagram",
                tools,
                diagram_id,
                app=app,
                history=history,
                relation_tools=rel_tools,
            )
        except TypeError:
            super().__init__(
                master,
                "Use Case Diagram",
                tools + rel_tools,
                diagram_id,
                app=app,
                history=history,
            )
        if not hasattr(self, "tools_frame"):
            self.tools_frame = self.toolbox


class ActivityDiagramWindow(SysMLDiagramWindow):
    def __init__(self, master, app, diagram_id: str | None = None, history=None):
        tools = [
            "Action",
            "CallBehaviorAction",
            "Initial",
            "Final",
            "Decision",
            "Merge",
            "Fork",
            "Join",
            "System Boundary",
        ]
        rel_tools = ["Flow"]
        try:
            super().__init__(
                master,
                "Activity Diagram",
                tools,
                diagram_id,
                app=app,
                history=history,
                relation_tools=rel_tools,
            )
        except TypeError:
            super().__init__(
                master,
                "Activity Diagram",
                tools + rel_tools,
                diagram_id,
                app=app,
                history=history,
            )
        if not hasattr(self, "tools_frame"):
            self.tools_frame = self.toolbox
        ttk.Button(
            self.toolbox,
            text="Add Block Operations",
            command=self.add_block_operations,
        ).pack(fill=tk.X, padx=2, pady=2)

    class SelectOperationsDialog(simpledialog.Dialog):
        def __init__(self, parent, operations):
            self.operations = operations
            self.selected = {}
            super().__init__(parent, title="Select Operations")

        def body(self, master):
            ttk.Label(master, text="Select operations:").pack(padx=5, pady=5)
            frame = ttk.Frame(master)
            frame.pack(fill=tk.BOTH, expand=True)
            canvas = tk.Canvas(frame, borderwidth=0)
            scrollbar = ttk.Scrollbar(frame, orient="vertical", command=canvas.yview)
            self.check_frame = ttk.Frame(canvas)
            self.check_frame.bind("<Configure>", lambda e: canvas.configure(scrollregion=canvas.bbox("all")))
            canvas.create_window((0, 0), window=self.check_frame, anchor="nw")
            canvas.configure(yscrollcommand=scrollbar.set)
            canvas.pack(side="left", fill="both", expand=True)
            scrollbar.pack(side="right", fill="y")
            for label, op, diag in self.operations:
                var = tk.BooleanVar(value=True)
                self.selected[(op, diag)] = var
                ttk.Checkbutton(self.check_frame, text=label, variable=var).pack(anchor="w", padx=2, pady=2)
            return self.check_frame

        def apply(self):
            self.result = [(op, diag) for (op, diag), var in self.selected.items() if var.get()]

    def add_block_operations(self):
        repo = self.repo
        blocks = []
        for elem in repo.elements.values():
            if elem.elem_type != "Block":
                continue
            for beh in parse_behaviors(elem.properties.get("behaviors", "")):
                if beh.diagram == self.diagram_id:
                    blocks.append(elem)
                    break
        operations = []
        for blk in blocks:
            ops = parse_operations(blk.properties.get("operations", ""))
            behs = {b.operation: b.diagram for b in parse_behaviors(blk.properties.get("behaviors", ""))}
            for op in ops:
                diag_id = behs.get(op.name)
                if diag_id:
                    label = f"{blk.name}.{format_operation(op)}"
                    operations.append((label, op.name, diag_id))
        if not operations:
            messagebox.showinfo("Add Block Operations", "No operations available")
            return
        dlg = self.SelectOperationsDialog(self, operations)
        selected = dlg.result or []
        if not selected:
            return
        diag = repo.diagrams.get(self.diagram_id)
        base_x = 50.0
        base_y = 50.0
        offset = 60.0
        for idx, (op_name, d_id) in enumerate(selected):
            elem = repo.create_element("CallBehaviorAction", name=op_name, owner=diag.package)
            repo.add_element_to_diagram(self.diagram_id, elem.elem_id)
            repo.link_diagram(elem.elem_id, d_id)
            obj = SysMLObject(
                _get_next_id(),
                "CallBehaviorAction",
                base_x,
                base_y + offset * idx,
                element_id=elem.elem_id,
                properties={"name": op_name},
            )
            diag.objects.append(obj.__dict__)
            self.objects.append(obj)
        self.redraw()
        self._sync_to_repository()


class GovernanceDiagramWindow(SysMLDiagramWindow):
    def __init__(self, master, app, diagram_id: str | None = None, history=None):
        tools = ["Action", "Initial", "Final", "Decision", "Merge", "System Boundary"]
        rel_tools = ["Flow"]
        try:
            super().__init__(
                master,
                "Governance Diagram",
                tools,
                diagram_id,
                app=app,
                history=history,
                relation_tools=rel_tools,
            )
        except TypeError:
            super().__init__(
                master,
                "Governance Diagram",
                tools + rel_tools,
                diagram_id,
                app=app,
                history=history,
            )
        if not hasattr(self, "tools_frame"):
            self.tools_frame = self.toolbox
        for child in self.tools_frame.winfo_children():
            if isinstance(child, ttk.Button) and child.cget("text") == "Action":
                child.configure(text="Task")

        canvas_frame = self.canvas.master
        canvas_frame.pack_forget()

        governance_panel = ttk.LabelFrame(self, text="Governance")
        governance_panel.pack(side=tk.RIGHT, fill=tk.Y, padx=2, pady=2)

        rel_names = [
            "Propagate",
            "Propagate by Review",
            "Propagate by Approval",
            "Used By",
            "Used after Review",
            "Used after Approval",
            "Re-use",
            "Trace",
            "Satisfied by",
            "Derived from",
        ]
        rel_frame = ttk.LabelFrame(governance_panel, text="Relationships")
        rel_frame.pack(fill=tk.X, padx=2, pady=2)
        for name in rel_names:
            ttk.Button(
                rel_frame,
                text=name,
                command=lambda t=name: self.select_tool(t),
            ).pack(fill=tk.X, padx=2, pady=2)

        node_cmds = [
            ("Add Work Product", self.add_work_product),
            ("Add Process Area", self.add_process_area),
            ("Add Lifecycle Phase", self.add_lifecycle_phase),
        ]
        for name, cmd in node_cmds:
            ttk.Button(governance_panel, text=name, command=cmd).pack(
                fill=tk.X, padx=2, pady=2
            )

        canvas_frame.pack(side=tk.RIGHT, fill=tk.BOTH, expand=True)
        self._activate_parent_phase()
        self.refresh_from_repository()

    def _activate_parent_phase(self) -> None:
        """Activate the lifecycle phase containing this diagram.

        When a Governance diagram window is opened, switch the application's active
        lifecycle phase to the module that owns the diagram. Any tooling not
        enabled for that phase is hidden via ``on_lifecycle_selected`` or
        ``refresh_tool_enablement``.
        """

        app = getattr(self, "app", None)
        if not app or not getattr(app, "safety_mgmt_toolbox", None):
            return
        toolbox = app.safety_mgmt_toolbox
        diag = self.repo.diagrams.get(self.diagram_id)
        if not diag:
            return
        name = diag.name or ""
        phase = toolbox.module_for_diagram(name)
        if not phase:
            return
        if hasattr(app, "lifecycle_var"):
            try:
                app.lifecycle_var.set(phase)
            except Exception:
                pass
        if hasattr(app, "on_lifecycle_selected"):
            try:
                app.on_lifecycle_selected()
                return
            except Exception:
                pass
        toolbox.set_active_module(phase)
        if hasattr(app, "refresh_tool_enablement"):
            try:
                app.refresh_tool_enablement()
            except Exception:
                pass

    class _SelectDialog(simpledialog.Dialog):  # pragma: no cover - requires tkinter
        def __init__(self, parent, title: str, options: list[str]):
            self.options = options
            self.selection = ""
            super().__init__(parent, title)

        def body(self, master):  # pragma: no cover - requires tkinter
            ttk.Label(master, text="Select:").pack(padx=5, pady=5)
            self.var = tk.StringVar(value=self.options[0] if self.options else "")
            combo = ttk.Combobox(
                master,
                textvariable=self.var,
                values=self.options,
                state="readonly",
            )
            combo.pack(padx=5, pady=5)
            return combo

        def apply(self):  # pragma: no cover - requires tkinter
            self.selection = self.var.get()

    def add_work_product(self):  # pragma: no cover - requires tkinter
        def _fmt(req: str) -> str:
            return " ".join(
                word.upper() if word.isupper() else word.capitalize()
                for word in req.split()
            )

        options = [
            "Architecture Diagram",
            "Safety & Security Concept",
            "Mission Profile",
            "Reliability Analysis",
            "Safety & Security Case",
            "GSN Argumentation",
            *REQUIREMENT_WORK_PRODUCTS,
            "HAZOP",
            "STPA",
            "Threat Analysis",
            "FI2TC",
            "TC2FI",
            "Risk Assessment",
            "Product Goal Specification",
            "FTA",
            "FMEA",
            "FMEDA",
        ]
        options = list(dict.fromkeys(options))
        dlg = self._SelectDialog(self, "Add Work Product", options)
        name = getattr(dlg, "selection", "")
        if not name:
            return
        area_map = {
            "Architecture Diagram": "System Design (Item Definition)",
            "Safety & Security Concept": "System Design (Item Definition)",
            "Mission Profile": "Safety Analysis",
            "Reliability Analysis": "Safety Analysis",
            "Safety & Security Case": "Safety Analysis",
            "GSN Argumentation": "Safety Analysis",
            "Product Goal Specification": "System Design (Item Definition)",
            **{wp: "System Design (Item Definition)" for wp in REQUIREMENT_WORK_PRODUCTS},
            "HAZOP": "Hazard & Threat Analysis",
            "STPA": "Hazard & Threat Analysis",
            "Threat Analysis": "Hazard & Threat Analysis",
            "FI2TC": "Hazard & Threat Analysis",
            "TC2FI": "Hazard & Threat Analysis",
            "Risk Assessment": "Risk Assessment",
            "FTA": "Safety Analysis",
            "FMEA": "Safety Analysis",
            "FMEDA": "Safety Analysis",
        }
        required = area_map.get(name)
        if required and not any(
            o.obj_type == "System Boundary" and o.properties.get("name") == required
            for o in self.objects
        ):
            messagebox.showerror(
                "Missing Process Area",
                f"Add process area '{required}' before adding this work product.",
            )
            return
        obj = SysMLObject(
            _get_next_id(),
            "Work Product",
            100.0,
            100.0,
            width=60.0,
            height=80.0,
            properties={"name": name},
        )
        self.objects.append(obj)
        self.sort_objects()
        self._sync_to_repository()
        self.redraw()
        toolbox = getattr(self.app, "safety_mgmt_toolbox", None)
        if toolbox:
            diag = self.repo.diagrams.get(self.diagram_id)
            diagram_name = diag.name if diag else ""
            toolbox.add_work_product(diagram_name, name, "")
        if getattr(self.app, "enable_work_product", None):
            self.app.enable_work_product(name)
<<<<<<< HEAD
        if getattr(self.app, "refresh_tool_enablement", None):
            self.app.refresh_tool_enablement()
=======
>>>>>>> e4086ddc

    def add_process_area(self):  # pragma: no cover - requires tkinter
        options = [
            "System Design (Item Definition)",
            "Hazard & Threat Analysis",
            "Risk Assessment",
            "Safety Analysis",
        ]
        dlg = self._SelectDialog(self, "Add Process Area", options)
        name = getattr(dlg, "selection", "")
        if not name:
            return
        obj = SysMLObject(
            _get_next_id(),
            "System Boundary",
            100.0,
            100.0,
            width=200.0,
            height=150.0,
            properties={"name": name},
        )
        self.objects.insert(0, obj)
        self.sort_objects()
        self._sync_to_repository()
        self.redraw()
        if getattr(self.app, "enable_process_area", None):
            self.app.enable_process_area(name)

    def add_lifecycle_phase(self):  # pragma: no cover - requires tkinter
        toolbox = getattr(self.app, "safety_mgmt_toolbox", None)
        if not toolbox:
            return

        def _collect(mod, prefix=""):
            path = f"{prefix}{mod.name}" if prefix else mod.name
            names.append(path)
            for sub in mod.modules:
                _collect(sub, path + "/")

        names: List[str] = []
        for mod in getattr(toolbox, "modules", []):
            _collect(mod)
        if not names:
            return

        dlg = self._SelectDialog(self, "Add Lifecycle Phase", names)
        name = getattr(dlg, "selection", "")
        if not name:
            return
        obj = SysMLObject(
            _get_next_id(),
            "Lifecycle Phase",
            100.0,
            100.0,
            width=120.0,
            height=80.0,
            properties={"name": name},
        )
        self.objects.append(obj)
        self.sort_objects()
        self._sync_to_repository()
        self.redraw()


class BlockDiagramWindow(SysMLDiagramWindow):
    def __init__(self, master, app, diagram_id: str | None = None, history=None):
        tools = ["Block"]
        rel_tools = [
            "Association",
            "Generalization",
            "Aggregation",
            "Composite Aggregation",
        ]
        try:
            super().__init__(
                master,
                "Block Diagram",
                tools,
                diagram_id,
                app=app,
                history=history,
                relation_tools=rel_tools,
            )
        except TypeError:
            super().__init__(
                master,
                "Block Diagram",
                tools + rel_tools,
                diagram_id,
                app=app,
                history=history,
            )
        if not hasattr(self, "tools_frame"):
            self.tools_frame = self.toolbox
        ttk.Button(
            self.toolbox,
            text="Add Blocks",
            command=self.add_blocks,
        ).pack(fill=tk.X, padx=2, pady=2)

    def _add_block_relationships(self) -> None:
        """Add connections for any existing relationships between blocks."""
        repo = self.repo
        diag = repo.diagrams.get(self.diagram_id)
        if not diag:
            return
        obj_map = {
            o.element_id: o.obj_id
            for o in self.objects
            if o.obj_type == "Block" and o.element_id
        }
        existing = {
            (c.src, c.dst, c.conn_type)
            for c in self.connections
        } | {
            (c.dst, c.src, c.conn_type)
            for c in self.connections
        }
        for rel in repo.relationships:
            if rel.rel_type not in (
                "Association",
                "Generalization",
                "Aggregation",
                "Composite Aggregation",
            ):
                continue
            if rel.source in obj_map and rel.target in obj_map:
                src_id = obj_map[rel.source]
                dst_id = obj_map[rel.target]
                if (src_id, dst_id, rel.rel_type) in existing:
                    continue
                if (dst_id, src_id, rel.rel_type) in existing:
                    continue
                conn = DiagramConnection(
                    src_id,
                    dst_id,
                    rel.rel_type,
                    arrow="forward" if rel.rel_type == "Generalization" else "none",
                    stereotype=rel.stereotype or "",
                )
                self.connections.append(conn)
                diag.connections.append(conn.__dict__)
                repo.add_relationship_to_diagram(self.diagram_id, rel.rel_id)

    def add_blocks(self) -> None:
        repo = self.repo
        diag = repo.diagrams.get(self.diagram_id)
        if not diag:
            return
        existing = {
            o.element_id
            for o in self.objects
            if o.obj_type == "Block" and o.element_id
        }
        candidates = set()
        for d in repo.diagrams.values():
            if d.diag_type != "Block Diagram" or d.diag_id == self.diagram_id:
                continue
            for obj in getattr(d, "objects", []):
                if obj.get("obj_type") == "Block" and obj.get("element_id"):
                    candidates.add(obj["element_id"])
        names = []
        id_map = {}
        for bid in candidates:
            if bid in existing or bid not in repo.elements:
                continue
            name = repo.elements[bid].name or bid
            names.append(name)
            id_map[name] = bid
        if not names:
            messagebox.showinfo("Add Blocks", "No blocks available")
            return
        dlg = SysMLObjectDialog.SelectNamesDialog(self, names, title="Add Blocks")
        selected = dlg.result or []
        if not selected:
            return
        base_x = 50.0
        base_y = 50.0
        offset = 180.0
        for idx, name in enumerate(selected):
            blk_id = id_map.get(name)
            if not blk_id:
                continue
            repo.add_element_to_diagram(self.diagram_id, blk_id)
            elem = repo.elements.get(blk_id)
            props = elem.properties.copy() if elem else {}
            props["name"] = elem.name if elem else blk_id
            obj = SysMLObject(
                _get_next_id(),
                "Block",
                base_x,
                base_y + offset * idx,
                element_id=blk_id,
                width=160.0,
                height=140.0,
                properties=props,
            )
            diag.objects.append(obj.__dict__)
            self.objects.append(obj)
        if hasattr(self, "_add_block_relationships"):
            self._add_block_relationships()
        self.redraw()
        self._sync_to_repository()


class InternalBlockDiagramWindow(SysMLDiagramWindow):
    def __init__(self, master, app, diagram_id: str | None = None, history=None):
        tools = ["Part", "Port"]
        rel_tools = ["Connector"]
        try:
            super().__init__(
                master,
                "Internal Block Diagram",
                tools,
                diagram_id,
                app=app,
                history=history,
                relation_tools=rel_tools,
            )
        except TypeError:
            super().__init__(
                master,
                "Internal Block Diagram",
                tools + rel_tools,
                diagram_id,
                app=app,
                history=history,
            )
        if not hasattr(self, "tools_frame"):
            self.tools_frame = self.toolbox
        ttk.Button(
            self.toolbox,
            text="Add Contained Parts",
            command=self.add_contained_parts,
        ).pack(fill=tk.X, padx=2, pady=2)

    def _get_failure_modes(self, comp_name: str) -> str:
        """Return comma separated failure modes for a component name."""
        app = getattr(self, "app", None)
        modes = set()
        for e in getattr(app, "fmea_entries", []):
            if getattr(e, "fmea_component", "") == comp_name:
                label = getattr(e, "description", "") or getattr(e, "user_name", "")
                if label:
                    modes.add(label)
        for fmea in getattr(app, "fmeas", []):
            for entry in fmea.get("entries", []):
                if getattr(entry, "fmea_component", "") == comp_name:
                    label = getattr(entry, "description", "") or getattr(entry, "user_name", "")
                    if label:
                        modes.add(label)
        return ", ".join(sorted(modes))

    def _get_part_name(self, obj: SysMLObject) -> str:
        repo = self.repo
        name = ""
        has_name = False
        def_id = obj.properties.get("definition")
        if obj.element_id and obj.element_id in repo.elements:
            elem = repo.elements[obj.element_id]
            name = elem.name or elem.properties.get("component", "")
            def_id = def_id or elem.properties.get("definition")
            def_name = ""
            if def_id and def_id in repo.elements:
                def_name = repo.elements[def_id].name or def_id
            has_name = bool(name) and not _is_default_part_name(def_name, name)
        if not has_name:
            name = obj.properties.get("component", "")

        def_id = obj.properties.get("definition")
        def_name = ""
        mult = ""
        comp = obj.properties.get("component", "")
        if def_id and def_id in repo.elements:
            def_name = repo.elements[def_id].name or def_id
            diag = repo.diagrams.get(self.diagram_id)
            block_id = (
                getattr(diag, "father", None)
                or next(
                    (eid for eid, did in repo.element_diagrams.items() if did == self.diagram_id),
                    None,
                )
            )
            if block_id:
                for rel in repo.relationships:
                    if (
                        rel.rel_type in ("Aggregation", "Composite Aggregation")
                        and rel.source == block_id
                        and rel.target == def_id
                    ):
                        mult = rel.properties.get("multiplicity", "1")
                        if mult in ("", "1"):
                            mult = ""
                        break

        if obj.element_id and obj.element_id in repo.elements and not comp:
            comp = repo.elements[obj.element_id].properties.get("component", "")
        if comp and comp == def_name:
            comp = ""

        base = name
        index = None
        m = re.match(r"^(.*)\[(\d+)\]$", name)
        if m:
            base = m.group(1)
            index = int(m.group(2))
            base = f"{base} {index}"

        label = base
        if def_name:
            if mult:
                if ".." in mult:
                    upper = mult.split("..", 1)[1] or "*"
                    disp = f"{index or 1}..{upper}"
                elif mult == "*":
                    disp = f"{index or 1}..*"
                else:
                    disp = f"{index or 1}..{mult}"
                def_part = f"{def_name} [{disp}]"
            else:
                def_part = def_name
            if comp:
                def_part = f"{comp} / {def_part}"
            if label and def_part != label:
                label = f"{label} : {def_part}"
            elif not label:
                label = f" : {def_part}"

        return label

    def _get_part_key(self, obj: SysMLObject) -> str:
        """Return canonical key for identifying ``obj`` regardless of renaming."""
        repo = self.repo
        def_id = obj.properties.get("definition")
        if not def_id and obj.element_id and obj.element_id in repo.elements:
            def_id = repo.elements[obj.element_id].properties.get("definition")
        name = ""
        if def_id and def_id in repo.elements:
            name = repo.elements[def_id].name or def_id
        else:
            name = self._get_part_name(obj)
        return _part_prop_key(name)

    def add_contained_parts(self) -> None:
        repo = self.repo
        block_id = next((eid for eid, did in repo.element_diagrams.items() if did == self.diagram_id), None)
        if not block_id or block_id not in repo.elements:
            messagebox.showinfo("Add Contained Parts", "No block is linked to this diagram")
            return
        block = repo.elements[block_id]
        diag = repo.diagrams.get(self.diagram_id)

        # inherit and sync aggregation/composite parts
        added_parent = inherit_father_parts(repo, diag) if diag else []
        for data in added_parent:
            self.objects.append(SysMLObject(**data))
        added_agg = _sync_ibd_aggregation_parts(repo, block_id, app=getattr(self, "app", None))
        added_comp = _sync_ibd_composite_parts(repo, block_id, app=getattr(self, "app", None))
        for data in added_agg + added_comp:
            self.objects.append(SysMLObject(**data))

        ra_name = block.properties.get("analysis", "")
        analyses = getattr(self.app, "reliability_analyses", [])
        ra_map = {ra.name: ra for ra in analyses}
        ra = ra_map.get(ra_name)
        if ra_name and (not ra or not ra.components):
            messagebox.showinfo("Add Contained Parts", "Analysis has no components")
            return
        comps = list(ra.components) if ra_name and ra and ra.components else []

        # existing parts on the diagram
        visible: dict[str, list[SysMLObject]] = {}
        hidden: dict[str, list[SysMLObject]] = {}
        def_objs: dict[str, list[SysMLObject]] = {}
        for obj in self.objects:
            if obj.obj_type != "Part":
                continue
            key = getattr(self, "_get_part_key", self._get_part_name)(obj)
            def_id = obj.properties.get("definition")
            def_objs.setdefault(def_id or "", []).append(obj)
            if getattr(obj, "hidden", False):
                hidden.setdefault(key, []).append(obj)
            else:
                visible.setdefault(key, []).append(obj)

        part_names = [n.strip() for n in block.properties.get("partProperties", "").split(",") if n.strip()]
        comp_names = [c.name for c in comps]
        prop_map = { _part_prop_key(n): n for n in part_names }
        all_keys = set(prop_map) | set(visible) | set(hidden) | { _part_prop_key(n) for n in comp_names }
        display_map: dict[str, str] = {}
        for key in all_keys:
            if key in prop_map:
                display_map[key] = prop_map[key]
            elif key in visible:
                display_map[key] = self._get_part_name(visible[key][0])
            elif key in hidden:
                display_map[key] = self._get_part_name(hidden[key][0])
            else:
                comp = next((c for c in comps if _part_prop_key(c.name) == key), None)
                display_map[key] = comp.name if comp else key

        names_list = [display_map[k] for k in sorted(display_map)]
        visible_names = {display_map[k] for k in visible}
        hidden_names = {display_map[k] for k in hidden}

        placeholder_map: dict[str, tuple[str, str]] = {}
        for rel in repo.relationships:
            if rel.rel_type in ("Aggregation", "Composite Aggregation") and rel.source == block_id:
                mult = rel.properties.get("multiplicity", "")
                if not mult:
                    continue
                target = rel.target
                low, high = _parse_multiplicity_range(mult)
                expected = high if high is not None else low
                existing = def_objs.get(target, [])
                for i in range(len(existing), expected):
                    def_name = repo.elements[target].name or target
                    if ".." in mult:
                        upper = mult.split("..", 1)[1] or "*"
                        disp = f"{i+1}..{upper}"
                    elif mult == "*":
                        disp = f"{i+1}..*"
                    elif mult.isdigit() and mult == str(expected):
                        disp = mult
                    else:
                        disp = f"{i+1}..{mult}"
                    label = f" : {def_name} [{disp}]"
                    placeholder_map[label] = (target, mult)
                    names_list.append(label)

        dlg = SysMLObjectDialog.ManagePartsDialog(
            self, names_list, visible_names, hidden_names
        )
        selected = dlg.result
        if selected is None:
            # User cancelled the dialog -> keep current visibility unchanged
            return
        selected_keys = { _part_prop_key(n) for n in selected if n not in placeholder_map }
        selected_placeholders = [placeholder_map[n] for n in selected if n in placeholder_map]

        to_add_comps = [c for c in comps if _part_prop_key(c.name) in selected_keys and _part_prop_key(c.name) not in visible and _part_prop_key(c.name) not in hidden]
        to_add_names = [n for n in part_names if _part_prop_key(n) in selected_keys and _part_prop_key(n) not in visible and _part_prop_key(n) not in hidden]
        added_ph: list[dict] = []
        for def_id, mult in selected_placeholders:
            added_ph.extend(
                add_multiplicity_parts(
                    repo, block_id, def_id, mult, count=1, app=getattr(self, "app", None)
                )
            )
        if added_ph and not self.app:
            for data in added_ph:
                if not any(o.obj_id == data["obj_id"] for o in self.objects):
                    self.objects.append(SysMLObject(**data))

        for key, objs in visible.items():
            if key not in selected_keys:
                for obj in objs:
                    obj.hidden = True
        for key, objs in hidden.items():
            if key in selected_keys:
                for obj in objs:
                    obj.hidden = False

        base_x = 50.0
        base_y = 50.0
        offset = 60.0
        added = []
        for idx, comp in enumerate(to_add_comps):
            elem = repo.create_element(
                "Part",
                name=comp.name,
                properties={
                    "component": comp.name,
                    "fit": f"{comp.fit:.2f}",
                    "qualification": comp.qualification,
                    "failureModes": self._get_failure_modes(comp.name),
                },
                owner=repo.root_package.elem_id,
            )
            repo.add_element_to_diagram(self.diagram_id, elem.elem_id)
            obj = SysMLObject(
                _get_next_id(),
                "Part",
                base_x,
                base_y + offset * idx,
                element_id=elem.elem_id,
                properties=elem.properties.copy(),
            )
            diag.objects.append(obj.__dict__)
            self.objects.append(obj)
            added.append(comp.name)

        if to_add_names:
            # Directly sync new part property parts to the repository without
            # updating windows. We then insert the returned objects ourselves so
            # we can ensure they are visible immediately.
            added_props = _sync_ibd_partproperty_parts(
                repo, block_id, names=to_add_names, app=None, hidden=True
            )
            for data in added_props:
                data["hidden"] = False
                # Avoid duplicates if the sync function already populated this
                # window via the application.
                if not any(o.obj_id == data["obj_id"] for o in self.objects):
                    self.objects.append(SysMLObject(**data))

        if added:
            names = [
                n.strip()
                for n in block.properties.get("partProperties", "").split(",")
                if n.strip()
            ]
            for name in added:
                if name not in names:
                    names.append(name)
            joined = ", ".join(names)
            block.properties["partProperties"] = joined
            inherit_block_properties(repo, block_id)
            joined = repo.elements[block_id].properties["partProperties"]
            for d in repo.diagrams.values():
                for o in getattr(d, "objects", []):
                    if o.get("element_id") == block_id:
                        o.setdefault("properties", {})["partProperties"] = joined

        # enforce multiplicity for aggregated parts
        added_mult = _enforce_ibd_multiplicity(
            repo, block_id, app=getattr(self, "app", None)
        )
        if added_mult and not self.app:
            for data in added_mult:
                if not any(o.obj_id == data["obj_id"] for o in self.objects):
                    self.objects.append(SysMLObject(**data))

        boundary = getattr(self, "get_ibd_boundary", lambda: None)()
        if boundary:
            ensure_boundary_contains_parts(boundary, self.objects)

        self.redraw()
        self._sync_to_repository()
        if self.app:
            self.app.update_views()


class ControlFlowDiagramWindow(SysMLDiagramWindow):
    def __init__(self, master, app, diagram_id: str | None = None, history=None):
        tools = ["Existing Element", "STPA Analysis"]
        rel_tools = ["Control Action", "Feedback"]
        try:
            super().__init__(
                master,
                "Control Flow Diagram",
                tools,
                diagram_id,
                app=app,
                history=history,
                relation_tools=rel_tools,
            )
        except TypeError:
            super().__init__(
                master,
                "Control Flow Diagram",
                tools + rel_tools,
                diagram_id,
                app=app,
                history=history,
            )
        if not hasattr(self, "tools_frame"):
            self.tools_frame = self.toolbox

    def select_tool(self, tool):
        if tool == "STPA Analysis":
            repo = SysMLRepository.get_instance()
            self.app.open_stpa_window()
            diag_id = self.diagram_id
            doc = next((d for d in self.app.stpa_docs if d.diagram == diag_id), None)
            if not doc:
                diag = repo.diagrams.get(diag_id)
                name = diag.name or diag.diag_id if diag else f"STPA {len(self.app.stpa_docs)+1}"
                doc = StpaDoc(name, diag_id, [])
                self.app.stpa_docs.append(doc)
            self.app.active_stpa = doc
            self.app.stpa_entries = doc.entries
            if hasattr(self.app, "_stpa_window"):
                self.app._stpa_window.refresh_docs()
                self.app._stpa_window.doc_var.set(doc.name)
                self.app._stpa_window.select_doc()
            return
        super().select_tool(tool)


class NewDiagramDialog(simpledialog.Dialog):
    """Dialog to create a new diagram and assign a name and type."""

    def __init__(self, master):
        self.name = ""
        self.diag_type = "Use Case Diagram"
        super().__init__(master, title="New Diagram")

    def body(self, master):
        ttk.Label(master, text="Name:").grid(row=0, column=0, padx=4, pady=4, sticky="e")
        self.name_var = tk.StringVar()
        ttk.Entry(master, textvariable=self.name_var).grid(row=0, column=1, padx=4, pady=4)
        ttk.Label(master, text="Type:").grid(row=1, column=0, padx=4, pady=4, sticky="e")
        self.type_var = tk.StringVar(value=self.diag_type)
        ttk.Combobox(
            master,
            textvariable=self.type_var,
                values=[
                    "Use Case Diagram",
                    "Activity Diagram",
                    "Governance Diagram",
                    "Block Diagram",
                    "Internal Block Diagram",
                    "Control Flow Diagram",
                ],
        ).grid(row=1, column=1, padx=4, pady=4)

    def apply(self):
        self.name = self.name_var.get()
        self.diag_type = self.type_var.get()


class DiagramPropertiesDialog(simpledialog.Dialog):
    """Dialog to edit a diagram's metadata."""

    def __init__(self, master, diagram: SysMLDiagram):
        self.diagram = diagram
        self.added_parts: list[dict] = []
        super().__init__(master, title="Diagram Properties")

    def body(self, master):
        ttk.Label(master, text="Name:").grid(row=0, column=0, sticky="e", padx=4, pady=2)
        self.name_var = tk.StringVar(value=self.diagram.name)
        ttk.Entry(master, textvariable=self.name_var).grid(row=0, column=1, padx=4, pady=2)
        ttk.Label(master, text="Description:").grid(row=1, column=0, sticky="e", padx=4, pady=2)
        self.desc_var = tk.StringVar(value=getattr(self.diagram, "description", ""))
        ttk.Entry(master, textvariable=self.desc_var).grid(row=1, column=1, padx=4, pady=2)
        ttk.Label(master, text="Color:").grid(row=2, column=0, sticky="e", padx=4, pady=2)
        self.color_var = tk.StringVar(value=getattr(self.diagram, "color", "#FFFFFF"))
        ttk.Entry(master, textvariable=self.color_var).grid(row=2, column=1, padx=4, pady=2)
        if self.diagram.diag_type == "Internal Block Diagram":
            repo = SysMLRepository.get_instance()
            blocks = [e for e in repo.elements.values() if e.elem_type == "Block"]
            idmap = {b.name or b.elem_id: b.elem_id for b in blocks}
            ttk.Label(master, text="Father:").grid(row=3, column=0, sticky="e", padx=4, pady=2)
            self.father_map = idmap
            cur_id = getattr(self.diagram, "father", "")
            cur_name = next((n for n, i in idmap.items() if i == cur_id), "")
            self.father_var = tk.StringVar(value=cur_name)
            ttk.Combobox(master, textvariable=self.father_var, values=list(idmap.keys())).grid(
                row=3, column=1, padx=4, pady=2
            )
        else:
            self.father_map = {}
            self.father_var = tk.StringVar()

    def apply(self):
        self.diagram.name = self.name_var.get()
        self.diagram.description = self.desc_var.get()
        self.diagram.color = self.color_var.get()
        if self.diagram.diag_type == "Internal Block Diagram":
            father_id = self.father_map.get(self.father_var.get())
            repo = SysMLRepository.get_instance()
            self.added_parts = set_ibd_father(
                repo, self.diagram, father_id, app=getattr(self.master, "app", None)
            )
            self.added_parts.extend(inherit_father_parts(repo, self.diagram))


class PackagePropertiesDialog(simpledialog.Dialog):
    """Dialog to edit a package's name."""

    def __init__(self, master, package: SysMLElement):
        self.package = package
        super().__init__(master, title="Package Properties")

    def body(self, master):
        ttk.Label(master, text="Name:").grid(row=0, column=0, sticky="e", padx=4, pady=2)
        self.name_var = tk.StringVar(value=self.package.name)
        ttk.Entry(master, textvariable=self.name_var).grid(row=0, column=1, padx=4, pady=2)

    def apply(self):
        self.package.name = self.name_var.get()


class ElementPropertiesDialog(simpledialog.Dialog):
    """Dialog to edit a generic element's name and properties."""

    def __init__(self, master, element: SysMLElement):
        self.element = element
        super().__init__(master, title=f"{element.elem_type} Properties")

    def body(self, master):
        ttk.Label(master, text="Name:").grid(row=0, column=0, sticky="e", padx=4, pady=2)
        self.name_var = tk.StringVar(value=self.element.name)
        ttk.Entry(master, textvariable=self.name_var).grid(row=0, column=1, padx=4, pady=2)
        self.entries = {}
        key = f"{self.element.elem_type.replace(' ', '')}Usage"
        row = 1
        for prop in SYSML_PROPERTIES.get(key, []):
            if prop == "partProperties":
                # Part properties are configured through dedicated dialogs.
                # Skip them in the generic properties window.
                continue
            ttk.Label(master, text=f"{prop}:").grid(row=row, column=0, sticky="e", padx=4, pady=2)
            var = tk.StringVar(value=self.element.properties.get(prop, ""))
            ttk.Entry(master, textvariable=var).grid(row=row, column=1, padx=4, pady=2)
            self.entries[prop] = var
            row += 1

    def apply(self):
        repo = SysMLRepository.get_instance()
        new_name = self.name_var.get()
        if self.element.elem_type == "Block":
            rename_block(repo, self.element.elem_id, new_name)
        else:
            self.element.name = new_name
        for prop, var in self.entries.items():
            self.element.properties[prop] = var.get()


class ArchitectureManagerDialog(tk.Frame):
    """Manage packages and diagrams in a hierarchical tree."""

    def __init__(self, master, app=None):
        if isinstance(master, tk.Toplevel):
            container = master
        else:
            container = master
        super().__init__(container)
        self.app = app
        if isinstance(master, tk.Toplevel):
            master.title("AutoML Explorer")
            master.geometry("350x400")
            self.pack(fill=tk.BOTH, expand=True)
        self.repo = SysMLRepository.get_instance()

        tree_frame = ttk.Frame(self)
        tree_frame.pack(fill=tk.BOTH, expand=True, padx=4, pady=4)
        self.tree = ttk.Treeview(tree_frame)
        vsb = ttk.Scrollbar(tree_frame, orient="vertical", command=self.tree.yview)
        hsb = ttk.Scrollbar(tree_frame, orient="horizontal", command=self.tree.xview)
        self.tree.configure(yscrollcommand=vsb.set, xscrollcommand=hsb.set)
        self.tree.grid(row=0, column=0, sticky="nsew")
        vsb.grid(row=0, column=1, sticky="ns")
        hsb.grid(row=1, column=0, sticky="ew")
        tree_frame.rowconfigure(0, weight=1)
        tree_frame.columnconfigure(0, weight=1)

        # simple icons to visually distinguish packages, diagrams and objects
        self.pkg_icon = self._create_icon("folder", "#b8860b")
        self.diagram_icons = {
            "Use Case Diagram": self._create_icon("circle", "blue"),
            "Activity Diagram": self._create_icon("arrow", "green"),
            "Governance Diagram": self._create_icon("arrow", "green"),
            "Block Diagram": self._create_icon("rect", "orange"),
            "Internal Block Diagram": self._create_icon("nested", "purple"),
        }
        self.elem_icons = {
            "Actor": self._create_icon("circle"),
            "Use Case": self._create_icon("circle"),
            "Block": self._create_icon("rect"),
            "Part": self._create_icon("rect"),
            "Port": self._create_icon("circle"),
        }
        self.default_diag_icon = self._create_icon("rect")
        self.default_elem_icon = self._create_icon("rect")
        btns = ttk.Frame(self)
        btns.pack(fill=tk.X, padx=4, pady=4)
        ttk.Button(btns, text="Open", command=self.open).pack(side=tk.LEFT, padx=2)
        ttk.Button(btns, text="Properties", command=self.properties).pack(side=tk.LEFT, padx=2)
        ttk.Button(btns, text="New Package", command=self.new_package).pack(side=tk.LEFT, padx=2)
        ttk.Button(btns, text="New Diagram", command=self.new_diagram).pack(side=tk.LEFT, padx=2)
        ttk.Button(btns, text="Cut", command=self.cut).pack(side=tk.LEFT, padx=2)
        ttk.Button(btns, text="Paste", command=self.paste).pack(side=tk.LEFT, padx=2)
        ttk.Button(btns, text="Delete", command=self.delete).pack(side=tk.LEFT, padx=2)
        ttk.Button(btns, text="Close", command=self.destroy).pack(side=tk.RIGHT, padx=2)
        self.populate()
        self.tree.bind("<Button-3>", self.on_right_click)
        self.tree.bind("<Double-1>", self.on_double)
        self.tree.bind("<ButtonPress-1>", self.on_drag_start)
        self.tree.bind("<B1-Motion>", self.on_drag_motion)
        self.tree.bind("<ButtonRelease-1>", self.on_drag_release)
        self.bind("<FocusIn>", lambda _e: self.populate())
        self.drag_item = None
        self.cut_item = None

    def populate(self):
        """Populate the tree view with packages, diagrams and elements."""
        self.tree.delete(*self.tree.get_children())
        from collections import defaultdict

        rel_children = defaultdict(list)
        for rel in self.repo.relationships:
            rel_children[rel.source].append((rel.rel_id, rel.target, rel.rel_type))

        visited: set[str] = set()

        # collect all elements that already appear on a diagram so they don't
        # show up twice in the hierarchy
        diagram_elems = {
            elem_id
            for diag in self.repo.diagrams.values()
            for elem_id in (
                list(getattr(diag, "elements", []))
                + [
                    getattr(o, "element_id", o.get("element_id"))
                    for o in getattr(diag, "objects", [])
                    if getattr(o, "element_id", o.get("element_id"))
                ]
            )
        }

        def add_elem(elem_id: str, parent: str):
            if elem_id in visited:
                return
            visited.add(elem_id)
            elem = self.repo.elements[elem_id]
            icon = self.elem_icons.get(elem.elem_type, self.default_elem_icon)
            if self.tree.exists(elem_id):
                node = elem_id
            else:
                node = self.tree.insert(
                    parent,
                    "end",
                    iid=elem_id,
                    text=format_name_with_phase(elem.name or elem_id, elem.phase),
                    values=(elem.elem_type,),
                    image=icon,
                )
            for rel_id, tgt_id, rtype in rel_children.get(elem_id, []):
                if tgt_id in self.repo.elements:
                    rel_iid = f"rel_{rel_id}"
                    if self.tree.exists(rel_iid):
                        rel_node = rel_iid
                    else:
                        rel_node = self.tree.insert(
                            node, "end", iid=rel_iid, text=rtype, values=("Relationship",)
                        )
                    add_elem(tgt_id, rel_node)
            visited.remove(elem_id)

        root_pkg = getattr(self.repo, "root_package", None)
        if not root_pkg or root_pkg.elem_id not in self.repo.elements:
            # ensure a valid root package exists
            self.repo.root_package = self.repo.create_element("Package", name="Root")
            root_pkg = self.repo.root_package

        def add_pkg(pkg_id, parent=""):
            pkg = self.repo.elements[pkg_id]
            if self.tree.exists(pkg_id):
                node = pkg_id
            else:
                node = self.tree.insert(
                    parent,
                    "end",
                    iid=pkg_id,
                    text=format_name_with_phase(pkg.name or pkg_id, pkg.phase),
                    open=True,
                    image=self.pkg_icon,
                )
            for p in self.repo.elements.values():
                if p.elem_type == "Package" and p.owner == pkg_id:
                    add_pkg(p.elem_id, node)
            for e in self.repo.elements.values():
                if (
                    e.owner == pkg_id
                    and e.elem_type not in ("Package", "Part")
                    and e.name
                    and e.elem_id not in diagram_elems
                ):
                    add_elem(e.elem_id, node)
            for d in self.repo.diagrams.values():
                if d.package == pkg_id and "safety-management" not in getattr(d, "tags", []):
                    label = format_name_with_phase(d.name or d.diag_id, d.phase)
                    icon = self.diagram_icons.get(d.diag_type, self.default_diag_icon)
                    diag_iid = f"diag_{d.diag_id}"
                    if self.tree.exists(diag_iid):
                        diag_node = diag_iid
                    else:
                        diag_node = self.tree.insert(
                            node,
                            "end",
                            iid=diag_iid,
                            text=label,
                            values=(d.diag_type,),
                            image=icon,
                        )
                    objs = sorted(
                        d.objects,
                        key=lambda o: (
                            1 if getattr(o, "obj_type", o.get("obj_type")) == "Port" else 0
                        ),
                    )
                    for obj in objs:
                        props = getattr(obj, "properties", obj.get("properties", {}))
                        name = format_name_with_phase(
                            props.get("name", getattr(obj, "obj_type", obj.get("obj_type"))),
                            getattr(obj, "phase", obj.get("phase")),
                        )
                        oid = getattr(obj, "obj_id", obj.get("obj_id"))
                        otype = getattr(obj, "obj_type", obj.get("obj_type"))
                        icon = self.elem_icons.get(otype, self.default_elem_icon)
                        parent_node = diag_node
                        if (
                            otype == "Port"
                            and props.get("parent")
                            and self.tree.exists(f"obj_{d.diag_id}_{props.get('parent')}")
                        ):
                            parent_node = f"obj_{d.diag_id}_{props.get('parent')}"
                        obj_iid = f"obj_{d.diag_id}_{oid}"
                        if self.tree.exists(obj_iid):
                            continue
                        self.tree.insert(
                            parent_node,
                            "end",
                            iid=obj_iid,
                            text=name,
                            values=(obj.get("obj_type"),),
                            image=icon,
                        )

        add_pkg(root_pkg.elem_id)
        if self.app:
            self.app.update_views()

    def selected(self):
        sel = self.tree.selection()
        if sel:
            return sel[0]
        item = self.tree.focus()
        return item if item else None

    def open(self):
        item = self.selected()
        if not item:
            return
        if item.startswith("diag_"):
            self.open_diagram(item[5:])
        elif item.startswith("obj_"):
            diag_id, oid = item[4:].split("_", 1)
            win = self.open_diagram(diag_id)
            if win:
                for o in win.objects:
                    if o.obj_id == int(oid):
                        win.selected_obj = o
                        win.redraw()
                        break

    def on_double(self, event):
        item = self.tree.identify_row(event.y)
        if item:
            self.tree.selection_set(item)
            if item.startswith("diag_"):
                self.open_diagram(item[5:])
            elif item.startswith("obj_"):
                self.open()

    def open_diagram(self, diag_id: str):
        diag = self.repo.diagrams.get(diag_id)
        if not diag:
            return None

        # If an application instance is available, open the diagram using
        # the main document notebook so duplicate tabs are avoided.
        if self.app and hasattr(self.app, "diagram_tabs"):
            idx = next(
                (i for i, d in enumerate(self.app.arch_diagrams) if d.diag_id == diag_id),
                -1,
            )
            if idx != -1:
                self.app.open_arch_window(idx)
                tab = self.app.diagram_tabs.get(diag_id)
                if tab and tab.winfo_exists():
                    for child in tab.winfo_children():
                        if isinstance(child, SysMLDiagramWindow):
                            return child
                return None

        master = self.master if self.master else self
        win = None
        if diag.diag_type == "Use Case Diagram":
            win = UseCaseDiagramWindow(master, self.app, diagram_id=diag_id)
        elif diag.diag_type == "Activity Diagram":
            win = ActivityDiagramWindow(master, self.app, diagram_id=diag_id)
        elif diag.diag_type == "Governance Diagram":
            win = GovernanceDiagramWindow(master, self.app, diagram_id=diag_id)
        elif diag.diag_type == "Block Diagram":
            win = BlockDiagramWindow(master, self.app, diagram_id=diag_id)
        elif diag.diag_type == "Internal Block Diagram":
            win = InternalBlockDiagramWindow(master, self.app, diagram_id=diag_id)
        return win

    def new_package(self):
        item = self.selected() or self.repo.root_package.elem_id
        if item.startswith("diag_"):
            item = self.repo.diagrams[item[5:]].package
        name = simpledialog.askstring("New Package", "Name:")
        if name:
            self.repo.create_package(name, parent=item)
            self.populate()

    def new_diagram(self):
        item = self.selected() or self.repo.root_package.elem_id
        if item.startswith("diag_"):
            item = self.repo.diagrams[item[5:]].package
        dlg = NewDiagramDialog(self)
        if dlg.name:
            self.repo.create_diagram(dlg.diag_type, name=dlg.name, package=item)
            self.populate()

    def delete(self):
        item = self.selected()
        if not item:
            return
        if item.startswith("diag_"):
            self.repo.delete_diagram(item[5:])
        elif item.startswith("obj_"):
            diag_id, oid = item[4:].split("_", 1)
            diag = self.repo.diagrams.get(diag_id)
            if diag:
                diag.objects = [o for o in diag.objects if str(o.get("obj_id")) != oid]
        else:
            if item == self.repo.root_package.elem_id:
                messagebox.showerror("Delete", "Cannot delete the root package.")
            else:
                self.repo.delete_package(item)
        self.populate()

    def properties(self):
        item = self.selected()
        if not item:
            return
        if item.startswith("diag_"):
            diag = self.repo.diagrams.get(item[5:])
            if diag:
                DiagramPropertiesDialog(self, diag)
                self.populate()
        elif item.startswith("obj_"):
            diag_id, oid = item[4:].split("_", 1)
            diag = self.repo.diagrams.get(diag_id)
            if diag:
                obj_data = next(
                    (o for o in diag.objects if str(o.get("obj_id")) == oid),
                    None,
                )
                if obj_data:
                    obj = SysMLObject(**obj_data)
                    SysMLObjectDialog(self, obj)
                    diag.objects = [
                        obj.__dict__ if str(o.get("obj_id")) == oid else o for o in diag.objects
                    ]
                self.populate()
        else:
            elem = self.repo.elements.get(item)
            if elem:
                if elem.elem_type == "Package":
                    PackagePropertiesDialog(self, elem)
                else:
                    ElementPropertiesDialog(self, elem)
                self.populate()

    def on_right_click(self, event):
        item = self.tree.identify_row(event.y)
        if not item:
            return
        self.tree.selection_set(item)
        menu = tk.Menu(self.tree, tearoff=0)
        menu.add_command(label="Rename", command=lambda: self.rename_item(item))
        menu.tk_popup(event.x_root, event.y_root)

    def rename_item(self, item=None):
        item = item or self.selected()
        if not item:
            return
        if item.startswith("diag_"):
            diag = self.repo.diagrams.get(item[5:])
            if diag and "safety-management" in getattr(diag, "tags", []):
                return
            if diag:
                name = simpledialog.askstring("Rename Diagram", "Name:", initialvalue=diag.name)
                if name:
                    diag.name = name
                    self.populate()
        elif item.startswith("obj_"):
            return
        else:
            elem = self.repo.elements.get(item)
            if elem:
                name = simpledialog.askstring("Rename", "Name:", initialvalue=elem.name)
                if name:
                    name = self.repo.ensure_unique_element_name(name, elem.elem_id)
                    if elem.elem_type == "Block":
                        rename_block(self.repo, elem.elem_id, name)
                    else:
                        elem.name = name
                    self.populate()

    # ------------------------------------------------------------------
    # Cut/Paste and Drag & Drop Handling
    # ------------------------------------------------------------------
    def cut(self):
        item = self.selected()
        if item:
            self.cut_item = item

    def paste(self):
        if not self.cut_item:
            return
        target = self.selected() or self.repo.root_package.elem_id
        if target.startswith("diag_"):
            target = self.repo.diagrams[target[5:]].package
        self._move_item(self.cut_item, target)
        self.cut_item = None
        self.populate()

    def on_drag_start(self, event):
        self.drag_item = self.tree.identify_row(event.y)
        if self.drag_item:
            self.tree.selection_set(self.drag_item)

    def on_drag_motion(self, _event):
        pass

    def on_drag_release(self, event):
        if not self.drag_item:
            return
        target = self.tree.identify_row(event.y)
        if not target:
            self.drag_item = None
            return
        if target == self.drag_item:
            self.drag_item = None
            return
        if self.drag_item.startswith("obj_"):
            messagebox.showerror("Drop Error", "Objects cannot be moved in the explorer.")
            self.drag_item = None
            return
        if target.startswith("obj_"):
            messagebox.showerror("Drop Error", "Cannot drop items on an object.")
            self.drag_item = None
            return
        region = self.tree.identify_region(event.x, event.y)
        if region in ("separator", "nothing"):
            parent = self.tree.parent(target)
            index = self.tree.index(target)
            self.tree.move(self.drag_item, parent, index)
            self._move_item(self.drag_item, parent)
        else:
            if target.startswith("diag_"):
                diag = self.repo.diagrams.get(target[5:])
                self._drop_on_diagram(self.drag_item, diag)
            else:
                self.tree.move(self.drag_item, target, "end")
                self._move_item(self.drag_item, target)
        self.drag_item = None
        self.populate()

    def _move_item(self, item, new_parent):
        if item.startswith("obj_") or new_parent.startswith("obj_"):
            messagebox.showerror("Drop Error", "Cannot drop items on an object.")
            return
        if new_parent == "":
            new_parent = self.repo.root_package.elem_id
        if item.startswith("diag_"):
            self.repo.diagrams[item[5:]].package = new_parent
        else:
            elem = self.repo.elements.get(item)
            if elem:
                elem.owner = new_parent

    def _drop_on_diagram(self, elem_id, diagram):
        repo = self.repo
        if elem_id.startswith("obj_"):
            messagebox.showerror("Drop Error", "Objects cannot be dropped on a diagram.")
            return
        # Dropping a diagram onto an Activity or Governance Diagram creates a behavior reference
        if elem_id.startswith("diag_"):
            src_diag = repo.diagrams.get(elem_id[5:])
            if src_diag and diagram.diag_type == "Activity Diagram" and src_diag.diag_type in (
                "Activity Diagram",
                "Internal Block Diagram",
                "Governance Diagram",
            ):
                elem_type = "Action" if diagram.diag_type == "Governance Diagram" else "CallBehaviorAction"
                act = repo.create_element(
                    elem_type, name=src_diag.name, owner=diagram.package
                )
                repo.add_element_to_diagram(diagram.diag_id, act.elem_id)
                props = {"name": src_diag.name}
                if src_diag.diag_type == "Internal Block Diagram":
                    props["view"] = src_diag.diag_id
                    repo.link_diagram(act.elem_id, None)
                else:
                    repo.link_diagram(act.elem_id, src_diag.diag_id)
                obj = SysMLObject(
                    _get_next_id(),
                    elem_type,
                    50.0,
                    50.0,
                    element_id=act.elem_id,
                    properties=props,
                )
                diagram.objects.append(obj.__dict__)
                return
            if (
                src_diag
                and diagram.diag_type == "Governance Diagram"
                and src_diag.diag_type == "Governance Diagram"
            ):
                act = repo.create_element("Action", name=src_diag.name, owner=diagram.package)
                repo.add_element_to_diagram(diagram.diag_id, act.elem_id)
                props = {"name": src_diag.name}
                repo.link_diagram(act.elem_id, src_diag.diag_id)
                obj = SysMLObject(
                    _get_next_id(),
                    "Action",
                    50.0,
                    50.0,
                    element_id=act.elem_id,
                    properties=props,
                )
                diagram.objects.append(obj.__dict__)
                return
            messagebox.showerror("Drop Error", "This item cannot be dropped on that diagram.")
            return

        allowed = diagram.diag_type == "Block Diagram"
        if allowed and repo.elements[elem_id].elem_type == "Package":
            block = repo.create_element("Block", name=repo.elements[elem_id].name, owner=elem_id)
            repo.add_element_to_diagram(diagram.diag_id, block.elem_id)
            obj = SysMLObject(_get_next_id(), "Block", 50.0, 50.0, element_id=block.elem_id)
            diagram.objects.append(obj.__dict__)
        else:
            messagebox.showerror("Drop Error", "This item cannot be dropped on that diagram.")

    def _create_icon(self, shape: str, color: str = "black") -> tk.PhotoImage:
        """Return a simple 16x16 PhotoImage representing the given shape."""
        size = 16
        img = tk.PhotoImage(width=size, height=size)
        img.put("white", to=(0, 0, size - 1, size - 1))
        c = color
        if shape == "circle":
            r = size // 2 - 2
            cx = cy = size // 2
            for y in range(size):
                for x in range(size):
                    if (x - cx) ** 2 + (y - cy) ** 2 <= r * r:
                        img.put(c, (x, y))
        elif shape == "arrow":
            mid = size // 2
            for x in range(2, mid + 1):
                img.put(c, to=(x, mid - 1, x + 1, mid + 1))
            for i in range(4):
                img.put(c, to=(mid + i, mid - 2 - i, mid + i + 1, mid - i))
                img.put(c, to=(mid + i, mid + i, mid + i + 1, mid + 2 + i))
        elif shape == "rect":
            for x in range(3, size - 3):
                img.put(c, (x, 3))
                img.put(c, (x, size - 4))
            for y in range(3, size - 3):
                img.put(c, (3, y))
                img.put(c, (size - 4, y))
        elif shape == "nested":
            for x in range(1, size - 1):
                img.put(c, (x, 1))
                img.put(c, (x, size - 2))
            for y in range(1, size - 1):
                img.put(c, (1, y))
                img.put(c, (size - 2, y))
            for x in range(5, size - 5):
                img.put(c, (x, 5))
                img.put(c, (x, size - 6))
            for y in range(5, size - 5):
                img.put(c, (5, y))
                img.put(c, (size - 6, y))
        elif shape == "folder":
            for x in range(1, size - 1):
                img.put(c, (x, 4))
                img.put(c, (x, size - 2))
            for y in range(4, size - 1):
                img.put(c, (1, y))
                img.put(c, (size - 2, y))
            for x in range(3, size - 3):
                img.put(c, (x, 2))
            img.put(c, to=(1, 3, size - 2, 4))
        else:
            img.put(c, to=(2, 2, size - 2, size - 2))
        return img<|MERGE_RESOLUTION|>--- conflicted
+++ resolved
@@ -9237,11 +9237,8 @@
             toolbox.add_work_product(diagram_name, name, "")
         if getattr(self.app, "enable_work_product", None):
             self.app.enable_work_product(name)
-<<<<<<< HEAD
         if getattr(self.app, "refresh_tool_enablement", None):
             self.app.refresh_tool_enablement()
-=======
->>>>>>> e4086ddc
 
     def add_process_area(self):  # pragma: no cover - requires tkinter
         options = [
