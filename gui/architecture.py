# Author: Miguel Marina <karel.capek.robotics@gmail.com>
import tkinter as tk
import tkinter.font as tkFont
import textwrap
from tkinter import ttk, simpledialog
from gui import messagebox, format_name_with_phase
import json
import math
import re
from dataclasses import dataclass, field, asdict, replace
from typing import Dict, List, Tuple

from sysml.sysml_repository import SysMLRepository, SysMLDiagram, SysMLElement
from gui.style_manager import StyleManager

from sysml.sysml_spec import SYSML_PROPERTIES
from analysis.models import (
    global_requirements,
    ASIL_ORDER,
    StpaDoc,
    REQUIREMENT_WORK_PRODUCTS,
    REQUIREMENT_TYPE_OPTIONS,
)
from analysis.safety_management import ALLOWED_PROPAGATIONS

# ---------------------------------------------------------------------------
# Appearance customization
# ---------------------------------------------------------------------------
# Colors for AutoML object types come from the global StyleManager so diagrams
# can be easily re-themed.
OBJECT_COLORS = StyleManager.get_instance().styles


_next_obj_id = 1
# Pixel distance used when detecting clicks on connection lines
CONNECTION_SELECT_RADIUS = 15


def _get_next_id() -> int:
    global _next_obj_id
    val = _next_obj_id
    _next_obj_id += 1
    return val


def _format_label(_win, name: str, _phase: str | None) -> str:
    """Return ``name`` unchanged for diagram labels."""
    return name or ""


def _parse_float(val: str | None, default: float) -> float:
    """Convert *val* to ``float`` or return ``default`` if conversion fails."""
    try:
        return float(val)
    except (TypeError, ValueError):
        return default


def _part_prop_key(raw: str) -> str:
    """Return canonical property name for a raw part property entry."""
    if not raw:
        return ""
    part = raw.split(":", 1)[0]
    part = part.split("[", 1)[0]
    return part.strip()


def _part_elem_keys(elem) -> set[str]:
    """Return canonical keys for a Part element."""
    if not elem:
        return set()
    name = elem.name or ""
    comp = elem.properties.get("component", "")
    if comp and (not name or name.startswith("Part")):
        name = comp
    if "_" in name and name.rsplit("_", 1)[1].isdigit():
        name = name.rsplit("_", 1)[0]
    base = _part_prop_key(name)
    keys = {base}
    definition = elem.properties.get("definition")
    if definition:
        keys.add(f"{base}:{definition}")
    return keys

def _part_elem_key(elem) -> str:
    """Return a single canonical key (for backward compatibility)."""
    keys = _part_elem_keys(elem)
    return next(iter(keys), "")


def parse_part_property(raw: str) -> tuple[str, str]:
    """Return (property name, block name) parsed from a part property entry."""
    raw = raw.strip()
    prop = raw
    block = raw
    if ":" in raw:
        prop, block = raw.split(":", 1)
    prop = prop.split("[", 1)[0].strip()
    block = block.split("[", 1)[0].strip()
    return (prop or block, block)


def _find_parent_blocks(repo: SysMLRepository, block_id: str) -> set[str]:
    """Return all blocks that directly use ``block_id`` as a part or are
    associated with it."""
    parents: set[str] = set()
    # check IBDs for parts referencing this block
    for parent_id, diag_id in repo.element_diagrams.items():
        diag = repo.diagrams.get(diag_id)
        if not diag:
            continue
        for obj in getattr(diag, "objects", []):
            if obj.get("obj_type") != "Part":
                continue
            if obj.get("properties", {}).get("definition") == block_id:
                parents.add(parent_id)
                break
    # also follow Association and Generalization relationships
    for rel in repo.relationships:
        if rel.rel_type not in ("Association", "Generalization"):
            continue
        if rel.rel_type == "Generalization":
            if rel.source == block_id and rel.target in repo.elements:
                parents.add(rel.target)
            continue
        if rel.source == block_id and rel.target in repo.elements:
            parents.add(rel.target)
        elif rel.target == block_id and rel.source in repo.elements:
            parents.add(rel.source)
    # include father block from internal block diagram linkage
    diag_id = repo.get_linked_diagram(block_id)
    diag = repo.diagrams.get(diag_id)
    if diag and getattr(diag, "father", None) in repo.elements:
        parents.add(diag.father)
    return parents


def _collect_parent_parts(repo: SysMLRepository, block_id: str, visited=None) -> list[str]:
    """Recursively gather parts from all parent blocks of ``block_id``."""
    if visited is None:
        visited = set()
    parts: list[str] = []
    for parent in _find_parent_blocks(repo, block_id):
        if parent in visited:
            continue
        visited.add(parent)
        elem = repo.elements.get(parent)
        if elem:
            parts.extend(
                [
                    p.strip()
                    for p in elem.properties.get("partProperties", "").split(",")
                    if p.strip()
                ]
            )
        parts.extend(_collect_parent_parts(repo, parent, visited))
    seen = []
    for p in parts:
        if p not in seen:
            seen.append(p)
    return seen


def extend_block_parts_with_parents(repo: SysMLRepository, block_id: str) -> None:
    """Merge parts from generalization parents into ``block_id``."""

    block = repo.elements.get(block_id)
    if not block:
        return

    def _parent_parts() -> list[str]:
        return _collect_parent_parts(repo, block_id)

    names = [p.strip() for p in block.properties.get("partProperties", "").split(",") if p.strip()]
    for p in _parent_parts():
        if p not in names:
            names.append(p)

    joined = ", ".join(names)
    block.properties["partProperties"] = joined
    for d in repo.diagrams.values():
        for o in getattr(d, "objects", []):
            if o.get("element_id") == block_id:
                o.setdefault("properties", {})["partProperties"] = joined


def _find_blocks_with_part(repo: SysMLRepository, part_id: str) -> set[str]:
    """Return all blocks that directly include ``part_id`` as a part."""
    blocks: set[str] = set()
    for blk_id, diag_id in repo.element_diagrams.items():
        diag = repo.diagrams.get(diag_id)
        if not diag:
            continue
        for obj in getattr(diag, "objects", []):
            if obj.get("obj_type") != "Part":
                continue
            if obj.get("properties", {}).get("definition") == part_id:
                blocks.add(blk_id)
                break
    return blocks


def _find_blocks_with_aggregation(repo: SysMLRepository, part_id: str) -> set[str]:
    """Return blocks that have an aggregation relationship to ``part_id``."""
    blocks: set[str] = set()
    for rel in repo.relationships:
        if (
            rel.rel_type in ("Aggregation", "Composite Aggregation")
            and rel.target == part_id
        ):
            blocks.add(rel.source)
    return blocks


def _aggregation_exists(repo: SysMLRepository, whole_id: str, part_id: str) -> bool:
    """Return ``True`` if ``whole_id`` or its ancestors already aggregate ``part_id``."""

    src_ids = [whole_id] + _collect_generalization_parents(repo, whole_id)
    diag_id = repo.get_linked_diagram(whole_id)
    diag = repo.diagrams.get(diag_id)
    father = getattr(diag, "father", None) if diag else None
    if father:
        src_ids.append(father)
        src_ids.extend(_collect_generalization_parents(repo, father))

    for rel in repo.relationships:
        if (
            rel.rel_type in ("Aggregation", "Composite Aggregation")
            and rel.source in src_ids
            and rel.target == part_id
        ):
            return True

    for sid in src_ids[1:]:
        diag_id = repo.get_linked_diagram(sid)
        diag = repo.diagrams.get(diag_id)
        if not diag:
            continue
        for obj in getattr(diag, "objects", []):
            if (
                obj.get("obj_type") == "Part"
                and obj.get("properties", {}).get("definition") == part_id
            ):
                return True
    return False


def _reverse_aggregation_exists(
    repo: SysMLRepository, whole_id: str, part_id: str
) -> bool:
    """Return ``True`` if ``part_id`` or its ancestors aggregate ``whole_id``."""

    src_ids = [part_id] + _collect_generalization_parents(repo, part_id)
    for rel in repo.relationships:
        if (
            rel.rel_type in ("Aggregation", "Composite Aggregation")
            and rel.source in src_ids
            and rel.target == whole_id
        ):
            return True
    return False


def _parse_multiplicity_range(mult: str) -> tuple[int, int | None]:
    """Return (lower, upper) bounds parsed from *mult*."""

    mult = mult.strip()
    if not mult:
        return 1, 1
    if ".." in mult:
        low, high = mult.split("..", 1)
        low_val = int(low) if low.isdigit() else 0
        if high == "*" or not high:
            return low_val, None
        return low_val, int(high)
    if mult == "*":
        return 0, None
    if mult.isdigit():
        val = int(mult)
        return val, val
    return 1, None


def _is_default_part_name(def_name: str, part_name: str) -> bool:
    """Return ``True`` if *part_name* is derived from ``def_name``."""

    if not part_name:
        return True
    if part_name == def_name:
        return True
    pattern = re.escape(def_name) + r"\[\d+\]$"
    return re.fullmatch(pattern, part_name) is not None

def _multiplicity_limit_exceeded(
    repo: SysMLRepository,
    parent_id: str,
    def_id: str,
    diagram_objects: list,
    self_elem_id: str | None = None,
) -> bool:
    """Return ``True`` if assigning *def_id* would exceed multiplicity."""

    rels = [
        r
        for r in repo.relationships
        if r.source == parent_id
        and r.target == def_id
        and r.rel_type in ("Aggregation", "Composite Aggregation")
    ]
    if not rels:
        return False

    limit: int | None = 0
    for rel in rels:
        mult = rel.properties.get("multiplicity", "1")

        low, high = _parse_multiplicity_range(mult)
        if high is None:
            limit = None
            break
        limit += high

    if limit is None:
        return False

    # gather all diagrams containing parts for this block
    diag_ids: set[str] = set()
    linked = repo.get_linked_diagram(parent_id)
    if linked:
        diag_ids.add(linked)
    for d in repo.diagrams.values():
        if d.diag_type != "Internal Block Diagram":
            continue
        for o in getattr(d, "objects", []):
            if o.get("obj_type") == "Block Boundary" and o.get("element_id") == parent_id:
                diag_ids.add(d.diag_id)
                break

    seen: set[str] = set()
    count = 0
    for did in diag_ids:
        diag = repo.diagrams.get(did)
        if not diag:
            continue
        for o in getattr(diag, "objects", []):
            if (
                o.get("obj_type") == "Part"
                and o.get("properties", {}).get("definition") == def_id
            ):
                elem_id = o.get("element_id")
                if elem_id != self_elem_id and elem_id not in seen:
                    seen.add(elem_id)
                    count += 1

    for obj in diagram_objects:
        data = obj.__dict__ if hasattr(obj, "__dict__") else obj
        if (
            data.get("obj_type") == "Part"
            and data.get("properties", {}).get("definition") == def_id
        ):
            elem_id = data.get("element_id")
            if elem_id != self_elem_id and elem_id not in seen:
                seen.add(elem_id)
                count += 1

    return count >= limit


def _part_name_exists(
    repo: SysMLRepository,
    parent_id: str,
    name: str,
    self_elem_id: str | None = None,
) -> bool:
    """Return ``True`` if another part with ``name`` already exists."""

    if not name:
        return False

    diag_ids: set[str] = set()
    linked = repo.get_linked_diagram(parent_id)
    if linked:
        diag_ids.add(linked)
    for d in repo.diagrams.values():
        if d.diag_type != "Internal Block Diagram":
            continue
        for o in getattr(d, "objects", []):
            if o.get("obj_type") == "Block Boundary" and o.get("element_id") == parent_id:
                diag_ids.add(d.diag_id)
                break

    for did in diag_ids:
        diag = repo.diagrams.get(did)
        if not diag:
            continue
        for obj in getattr(diag, "objects", []):
            if obj.get("obj_type") != "Part":
                continue
            if obj.get("element_id") == self_elem_id:
                continue
            elem_id = obj.get("element_id")
            if elem_id in repo.elements and repo.elements[elem_id].name == name:
                return True

    return False

def _find_generalization_children(repo: SysMLRepository, parent_id: str) -> set[str]:
    """Return all blocks that generalize ``parent_id``."""
    children: set[str] = set()
    for rel in repo.relationships:
        if rel.rel_type == "Generalization" and rel.target == parent_id:
            children.add(rel.source)
    return children


def _collect_generalization_parents(
    repo: SysMLRepository, block_id: str, visited: set[str] | None = None
) -> list[str]:
    """Return all parent blocks of ``block_id`` reachable through generalizations."""

    if visited is None:
        visited = set()
    parents: list[str] = []
    for rel in repo.relationships:
        if rel.rel_type == "Generalization" and rel.source == block_id:
            target = rel.target
            if target in visited:
                continue
            visited.add(target)
            parents.append(target)
            parents.extend(_collect_generalization_parents(repo, target, visited))
    return parents


def _shared_generalization_parent(
    repo: SysMLRepository, a_id: str, b_id: str
) -> bool:
    """Return ``True`` if *a_id* and *b_id* share a common direct parent."""

    a_parents = {
        rel.target
        for rel in repo.relationships
        if rel.rel_type == "Generalization" and rel.source == a_id
    }
    if not a_parents:
        return False
    b_parents = {
        rel.target
        for rel in repo.relationships
        if rel.rel_type == "Generalization" and rel.source == b_id
    }
    return bool(a_parents & b_parents)


def rename_block(repo: SysMLRepository, block_id: str, new_name: str) -> None:
    """Rename ``block_id`` and propagate changes to related blocks."""
    if repo.element_read_only(block_id):
        return
    repo.push_undo_state()
    block = repo.elements.get(block_id)
    if not block or block.elem_type != "Block":
        return
    old_name = block.name
    new_name = repo.ensure_unique_element_name(new_name, block_id)
    if old_name == new_name:
        return
    block.name = new_name
    # update part elements referencing this block
    for elem in repo.elements.values():
        if elem.elem_type != "Part":
            continue
        def_val = elem.properties.get("definition")
        if def_val == block_id or def_val == old_name:
            elem.name = new_name
            elem.properties["definition"] = block_id
    for diag in repo.diagrams.values():
        for obj in getattr(diag, "objects", []):
            if obj.get("obj_type") != "Part":
                continue
            def_val = obj.get("properties", {}).get("definition")
            if def_val == old_name:
                obj.setdefault("properties", {})["definition"] = block_id
    # update blocks that include this block as a part
    related = _find_blocks_with_part(repo, block_id) | _find_blocks_with_aggregation(repo, block_id)
    for parent_id in related:
        parent = repo.elements.get(parent_id)
        if not parent:
            continue
        parts = [p.strip() for p in parent.properties.get("partProperties", "").split(",") if p.strip()]
        changed = False
        for idx, val in enumerate(parts):
            base = val.split("[")[0].strip()
            suffix = val[len(base):]
            if base == old_name or base == block_id:
                parts[idx] = new_name + suffix
                changed = True
        if changed:
            for child_id in _find_generalization_children(repo, parent_id):
                remove_inherited_block_properties(repo, child_id, parent_id)
            parent.properties["partProperties"] = ", ".join(parts)
            for d in repo.diagrams.values():
                for o in getattr(d, "objects", []):
                    if o.get("element_id") == parent_id:
                        o.setdefault("properties", {})["partProperties"] = parent.properties["partProperties"]
            for child_id in _find_generalization_children(repo, parent_id):
                inherit_block_properties(repo, child_id)
    # propagate property inheritance to children blocks
    for child_id in _find_generalization_children(repo, block_id):
        inherit_block_properties(repo, child_id)

    # update any Block Boundary objects referencing this block
    for diag in repo.diagrams.values():
        updated = False
        for obj in getattr(diag, "objects", []):
            if obj.get("element_id") == block_id:
                if obj.get("obj_type") == "Block Boundary" or obj.get("obj_type") == "Block":
                    obj.setdefault("properties", {})["name"] = new_name
                    updated = True
        if updated:
            repo.touch_diagram(diag.diag_id)

    # update Block objects referencing this block
    for diag in repo.diagrams.values():
        updated = False
        for obj in getattr(diag, "objects", []):
            if obj.get("obj_type") == "Block" and obj.get("element_id") == block_id:
                obj.setdefault("properties", {})["name"] = new_name
                updated = True
        if updated:
            repo.touch_diagram(diag.diag_id)


def add_aggregation_part(
    repo: SysMLRepository,
    whole_id: str,
    part_id: str,
    multiplicity: str = "",
    app=None,
) -> None:
    """Add *part_id* as a part of *whole_id* block."""
    repo.push_undo_state()
    whole = repo.elements.get(whole_id)
    part = repo.elements.get(part_id)
    if not whole or not part:
        return
    if part_id == whole_id:
        return
    if part_id in _collect_generalization_parents(repo, whole_id):
        return
    if _reverse_aggregation_exists(repo, whole_id, part_id):
        return
    name = part.name or part_id
    entry = f"{name}[{multiplicity}]" if multiplicity else name
    parts = [p.strip() for p in whole.properties.get("partProperties", "").split(",") if p.strip()]
    base = [p.split("[")[0].strip() for p in parts]
    if name in base:
        for idx, b in enumerate(base):
            if b == name:
                parts[idx] = entry
                break
    else:
        parts.append(entry)
    whole.properties["partProperties"] = ", ".join(parts)
    for d in repo.diagrams.values():
        for o in getattr(d, "objects", []):
            if o.get("element_id") == whole_id:
                o.setdefault("properties", {})["partProperties"] = ", ".join(parts)

    # ensure a Part element exists representing the aggregation
    rel = next(
        (
            r
            for r in repo.relationships
            if r.rel_type == "Aggregation"
            and r.source == whole_id
            and r.target == part_id
        ),
        None,
    )
    if not rel:
        rel = next(
            (
                r
                for r in repo.relationships
                if r.rel_type == "Composite Aggregation"
                and r.source == whole_id
                and r.target == part_id
            ),
            None,
        )
    if not rel:
        rel = repo.create_relationship("Aggregation", whole_id, part_id, record_undo=False)
    if multiplicity:
        rel.properties["multiplicity"] = multiplicity
    else:
        rel.properties.pop("multiplicity", None)
    if not rel.properties.get("part_elem"):
        part_elem = repo.create_element(
            "Part",
            name=repo.elements.get(part_id).name or part_id,
            properties={"definition": part_id},
            owner=repo.root_package.elem_id,
        )
        repo._undo_stack.pop()
        rel.properties["part_elem"] = part_elem.elem_id

    # propagate changes to any generalization children
    for child_id in _find_generalization_children(repo, whole_id):
        remove_inherited_block_properties(repo, child_id, whole_id)
        inherit_block_properties(repo, child_id)
    # ensure multiplicity instances if composite diagram exists
    add_multiplicity_parts(repo, whole_id, part_id, multiplicity, app=app)


def add_composite_aggregation_part(
    repo: SysMLRepository,
    whole_id: str,
    part_id: str,
    multiplicity: str = "",
    app=None,
) -> None:
    """Add *part_id* as a composite part of *whole_id* block and create the
    part object in the whole's Internal Block Diagram if present."""
    repo.push_undo_state()

    add_aggregation_part(repo, whole_id, part_id, multiplicity, app=app)
    diag_id = repo.get_linked_diagram(whole_id)
    diag = repo.diagrams.get(diag_id)
    # locate the relationship for future reference
    rel = next(
        (
            r
            for r in repo.relationships
            if r.rel_type == "Composite Aggregation"
            and r.source == whole_id
            and r.target == part_id
        ),
        None,
    )
    if not rel:
        rel = repo.create_relationship("Composite Aggregation", whole_id, part_id, record_undo=False)
    if multiplicity:
        rel.properties["multiplicity"] = multiplicity
    else:
        rel.properties.pop("multiplicity", None)
    if not diag or diag.diag_type != "Internal Block Diagram":
        if rel and not rel.properties.get("part_elem"):
            part_elem = repo.create_element(
                "Part",
                name=repo.elements.get(part_id).name or part_id,
                properties={"definition": part_id, "force_ibd": "true"},
                owner=repo.root_package.elem_id,
            )
            repo._undo_stack.pop()
            rel.properties["part_elem"] = part_elem.elem_id
        elif rel and rel.properties.get("part_elem"):
            pid = rel.properties["part_elem"]
            elem = repo.elements.get(pid)
            if elem:
                elem.properties["force_ibd"] = "true"
        return
    diag.objects = getattr(diag, "objects", [])
    existing_defs = {
        o.get("properties", {}).get("definition")
        for o in diag.objects
        if o.get("obj_type") == "Part"
    }
    if part_id in existing_defs:
        return
    if rel and rel.properties.get("part_elem") and rel.properties["part_elem"] in repo.elements:
        part_elem = repo.elements[rel.properties["part_elem"]]
        part_elem.properties["force_ibd"] = "true"
    else:
        part_elem = repo.create_element(
            "Part",
            name=repo.elements.get(part_id).name or part_id,
            properties={"definition": part_id, "force_ibd": "true"},
            owner=repo.root_package.elem_id,
        )
        if rel:
            rel.properties["part_elem"] = part_elem.elem_id
    repo.add_element_to_diagram(diag.diag_id, part_elem.elem_id)
    obj_dict = {
        "obj_id": _get_next_id(),
        "obj_type": "Part",
        "x": 50.0,
        "y": 50.0 + 60.0 * len(existing_defs),
        "element_id": part_elem.elem_id,
        "properties": {"definition": part_id},
        "locked": True,
    }
    diag.objects.append(obj_dict)
    _add_ports_for_part(repo, diag, obj_dict, app=app)
    if app:
        for win in getattr(app, "ibd_windows", []):
            if getattr(win, "diagram_id", None) == diag.diag_id:
                win.objects.append(SysMLObject(**obj_dict))
                win.redraw()
                win._sync_to_repository()

    # ensure additional instances per multiplicity
    add_multiplicity_parts(repo, whole_id, part_id, multiplicity, app=app)

    # propagate composite part addition to any generalization children
    for child_id in _find_generalization_children(repo, whole_id):
        inherit_block_properties(repo, child_id)


def add_multiplicity_parts(
    repo: SysMLRepository,
    whole_id: str,
    part_id: str,
    multiplicity: str,
    count: int | None = None,
    app=None,
) -> list[dict]:
    """Ensure ``count`` part instances exist according to ``multiplicity``."""

    low, high = _parse_multiplicity_range(multiplicity)

    diag_id = repo.get_linked_diagram(whole_id)
    diag = repo.diagrams.get(diag_id)
    if not diag or diag.diag_type != "Internal Block Diagram":
        return []
    diag.objects = getattr(diag, "objects", [])
    existing = [
        o
        for o in diag.objects
        if o.get("obj_type") == "Part"
        and o.get("properties", {}).get("definition") == part_id
    ]
    total = len(existing)

    desired = count if count is not None else low
    if high is not None:
        desired = min(desired, high)
    if count is not None:
        target_total = total + desired
        if high is not None:
            target_total = min(target_total, high)
    else:
        target_total = total
        if total < low:
            target_total = low
        if high is not None and target_total > high:
            target_total = high


    added: list[dict] = []
    base_name = repo.elements.get(part_id).name or part_id

    # remove extra part objects if multiplicity decreased
    if total > target_total:
        to_remove = existing[target_total:]
        remove_ids = {o["obj_id"] for o in to_remove}
        for obj in to_remove:
            diag.objects.remove(obj)
            repo.delete_element(obj.get("element_id"))
            repo._undo_stack.pop()
        diag.objects = [
            o
            for o in diag.objects
            if not (
                o.get("obj_type") == "Port"
                and o.get("properties", {}).get("parent") in {str(rid) for rid in remove_ids}
            )
        ]
        existing = existing[:target_total]
        total = target_total
        if app:
            for win in getattr(app, "ibd_windows", []):
                if getattr(win, "diagram_id", None) == diag.diag_id:
                    win.objects = [
                        o
                        for o in win.objects
                        if getattr(o, "obj_id", None) not in remove_ids
                    ]
                    win.redraw()
                    win._sync_to_repository()

    # rename remaining part elements if they still have default names
    for idx, obj in enumerate(existing):
        elem = repo.elements.get(obj.get("element_id"))
        if elem:
            expected = repo.ensure_unique_element_name(
                f"{base_name}[{idx + 1}]", elem.elem_id
            )
            if _is_default_part_name(base_name, elem.name) and elem.name != expected:
                elem.name = expected

    base_x = 50.0
    base_y = 50.0 + 60.0 * len(diag.objects)
    for i in range(total, target_total):
        part_elem = repo.create_element(
            "Part",
            name=f"{base_name}[{i + 1}]",
            properties={"definition": part_id, "force_ibd": "true"},
            owner=repo.root_package.elem_id,
        )
        repo.add_element_to_diagram(diag.diag_id, part_elem.elem_id)
        obj_dict = {
            "obj_id": _get_next_id(),
            "obj_type": "Part",
            "x": base_x,
            "y": base_y,
            "element_id": part_elem.elem_id,
            "properties": {"definition": part_id},
            "locked": True,
        }
        base_y += 60.0
        diag.objects.append(obj_dict)
        _add_ports_for_part(repo, diag, obj_dict, app=app)
        if app:
            for win in getattr(app, "ibd_windows", []):
                if getattr(win, "diagram_id", None) == diag.diag_id:
                    win.objects.append(SysMLObject(**obj_dict))
                    win.redraw()
                    win._sync_to_repository()
        added.append(obj_dict)
    # rename all part elements to ensure sequential numbering
    all_objs = [
        o
        for o in diag.objects
        if o.get("obj_type") == "Part"
        and o.get("properties", {}).get("definition") == part_id
    ]
    for idx, obj in enumerate(all_objs):
        elem = repo.elements.get(obj.get("element_id"))
        if elem:
            expected = repo.ensure_unique_element_name(
                f"{base_name}[{idx + 1}]", elem.elem_id
            )
            if _is_default_part_name(base_name, elem.name) and elem.name != expected:
                elem.name = expected

    return added


def _enforce_ibd_multiplicity(
    repo: SysMLRepository, block_id: str, app=None
) -> list[dict]:
    """Ensure ``block_id``'s IBD obeys aggregation multiplicities.

    Returns a list of added part object dictionaries."""

    added: list[dict] = []
    src_ids = [block_id] + _collect_generalization_parents(repo, block_id)
    for rel in repo.relationships:
        if (
            rel.rel_type in ("Aggregation", "Composite Aggregation")
            and rel.source in src_ids
        ):
            mult = rel.properties.get("multiplicity", "")
            if mult:
                added.extend(
                    add_multiplicity_parts(repo, block_id, rel.target, mult, app=app)
                )
    return added


def _sync_ibd_composite_parts(
    repo: SysMLRepository, block_id: str, app=None
) -> list[dict]:
    """Ensure *block_id*'s IBD includes parts for existing composite aggregations.

    Returns the list of added part object dictionaries."""

    diag_id = repo.get_linked_diagram(block_id)
    diag = repo.diagrams.get(diag_id)
    if not diag or diag.diag_type != "Internal Block Diagram":
        return []
    diag.objects = getattr(diag, "objects", [])
    existing_defs = {
        o.get("properties", {}).get("definition")
        for o in diag.objects
        if o.get("obj_type") == "Part"
    }
    src_ids = [block_id] + _collect_generalization_parents(repo, block_id)
    rels = [
        rel
        for rel in repo.relationships
        if rel.rel_type == "Composite Aggregation" and rel.source in src_ids
    ]
    added: list[dict] = []
    base_x = 50.0
    base_y = 50.0 + 60.0 * len(existing_defs)
    for rel in rels:
        pid = rel.target
        if pid in existing_defs:
            continue
        if rel.properties.get("part_elem") and rel.properties["part_elem"] in repo.elements:
            part_elem = repo.elements[rel.properties["part_elem"]]
            part_elem.properties["force_ibd"] = "true"
        else:
            part_elem = repo.create_element(
                "Part",
                name=repo.elements.get(pid).name or pid,
                properties={"definition": pid, "force_ibd": "true"},
                owner=repo.root_package.elem_id,
            )
            rel.properties["part_elem"] = part_elem.elem_id
        repo.add_element_to_diagram(diag.diag_id, part_elem.elem_id)
        obj_dict = {
            "obj_id": _get_next_id(),
            "obj_type": "Part",
            "x": base_x,
            "y": base_y,
            "element_id": part_elem.elem_id,
            "properties": {"definition": pid},
            "locked": True,
        }
        base_y += 60.0
        diag.objects.append(obj_dict)
        added.append(obj_dict)
        added += _add_ports_for_part(repo, diag, obj_dict, app=app)
        if app:
            for win in getattr(app, "ibd_windows", []):
                if getattr(win, "diagram_id", None) == diag.diag_id:
                    win.objects.append(SysMLObject(**obj_dict))
                    win.redraw()
                    win._sync_to_repository()
    return added


def _sync_ibd_aggregation_parts(
    repo: SysMLRepository, block_id: str, app=None
) -> list[dict]:
    """Ensure ``block_id``'s IBD includes parts for regular aggregations.

    Returns the list of added part object dictionaries."""

    diag_id = repo.get_linked_diagram(block_id)
    diag = repo.diagrams.get(diag_id)
    if not diag or diag.diag_type != "Internal Block Diagram":
        return []
    diag.objects = getattr(diag, "objects", [])
    existing_defs = {
        o.get("properties", {}).get("definition")
        for o in diag.objects
        if o.get("obj_type") == "Part"
    }
    src_ids = [block_id] + _collect_generalization_parents(repo, block_id)
    rels = [
        rel
        for rel in repo.relationships
        if rel.rel_type == "Aggregation" and rel.source in src_ids
    ]
    added: list[dict] = []
    base_x = 50.0
    base_y = 50.0 + 60.0 * len(existing_defs)
    for rel in rels:
        pid = rel.target
        if pid in existing_defs:
            continue
        if rel.properties.get("part_elem") and rel.properties["part_elem"] in repo.elements:
            part_elem = repo.elements[rel.properties["part_elem"]]
        else:
            part_elem = repo.create_element(
                "Part",
                name=repo.elements.get(pid).name or pid,
                properties={"definition": pid},
                owner=repo.root_package.elem_id,
            )
            rel.properties["part_elem"] = part_elem.elem_id
        repo.add_element_to_diagram(diag.diag_id, part_elem.elem_id)
        obj_dict = {
            "obj_id": _get_next_id(),
            "obj_type": "Part",
            "x": base_x,
            "y": base_y,
            "element_id": part_elem.elem_id,
            "properties": {"definition": pid},
        }
        base_y += 60.0
        diag.objects.append(obj_dict)
        added.append(obj_dict)
        added += _add_ports_for_part(repo, diag, obj_dict, app=app)
        if app:
            for win in getattr(app, "ibd_windows", []):
                if getattr(win, "diagram_id", None) == diag.diag_id:
                    win.objects.append(SysMLObject(**obj_dict))
                    win.redraw()
                    win._sync_to_repository()
    return added


def _sync_ibd_partproperty_parts(
    repo: SysMLRepository,
    block_id: str,
    names: list[str] | None = None,
    app=None,
    visible: bool = False,
    hidden: bool | None = None,
) -> list[dict]:
    """Ensure ``block_id``'s IBD includes parts for given ``names``.

    If *names* is ``None``, the block's ``partProperties`` attribute is parsed.
    Returns the list of added part object dictionaries.

    ``hidden`` is provided for backwards compatibility and overrides the
    ``visible`` flag when specified."""

    if hidden is not None:
        visible = not hidden

    diag_id = repo.get_linked_diagram(block_id)
    diag = repo.diagrams.get(diag_id)
    if not diag or diag.diag_type != "Internal Block Diagram":
        return []
    block = repo.elements.get(block_id)
    if not block:
        return []

    diag.objects = getattr(diag, "objects", [])
    existing_defs = {
        o.get("properties", {}).get("definition")
        for o in diag.objects
        if o.get("obj_type") == "Part"
    }
    existing_keys: set[str] = set()
    for o in diag.objects:
        if o.get("obj_type") == "Part" and o.get("element_id") in repo.elements:
            existing_keys.update(_part_elem_keys(repo.elements[o.get("element_id")]))
    if names is None:
        entries = [p for p in block.properties.get("partProperties", "").split(",") if p.strip()]
    else:
        entries = [n for n in names if n.strip()]
    parsed_raw = [parse_part_property(e) for e in entries]
    seen_keys = set()
    parsed = []
    for prop_name, block_name in parsed_raw:
        key = _part_prop_key(prop_name)
        if key in seen_keys:
            continue
        seen_keys.add(key)
        parsed.append((prop_name, block_name))
    added: list[dict] = []
    boundary = next((o for o in diag.objects if o.get("obj_type") == "Block Boundary"), None)
    existing_count = sum(1 for o in diag.objects if o.get("obj_type") == "Part")
    if boundary:
        base_x = boundary["x"] - boundary["width"] / 2 + 30.0
        base_y = boundary["y"] - boundary["height"] / 2 + 30.0 + 60.0 * existing_count
    else:
        base_x = 50.0
        base_y = 50.0 + 60.0 * existing_count
    for prop_name, block_name in parsed:
        target_id = next(
            (
                eid
                for eid, elem in repo.elements.items()
                if elem.elem_type == "Block" and elem.name == block_name
            ),
            None,
        )
        if not target_id:
            continue
        base = _part_prop_key(prop_name)
        cand_key = f"{base}:{target_id}"
        if cand_key in existing_keys or base in existing_keys:
            continue
        # enforce multiplicity based on aggregation relationships
        limit = None
        for rel in repo.relationships:
            if (
                rel.source == block_id
                and rel.target == target_id
                and rel.rel_type in ("Aggregation", "Composite Aggregation")
            ):
                mult = rel.properties.get("multiplicity", "")
                low, high = _parse_multiplicity_range(mult)
                if high is not None:
                    limit = high
                break
        if limit is not None:
            current = sum(
                1
                for o in diag.objects
                if o.get("obj_type") == "Part"
                and o.get("properties", {}).get("definition") == target_id
            )
            if current >= limit:
                continue
        part_elem = repo.create_element(
            "Part",
            name=prop_name,
            properties={"definition": target_id, "force_ibd": "true"},
            owner=repo.root_package.elem_id,
        )
        repo.add_element_to_diagram(diag.diag_id, part_elem.elem_id)
        obj_dict = {
            "obj_id": _get_next_id(),
            "obj_type": "Part",
            "x": base_x,
            "y": base_y,
            "width": 80.0,
            "height": 40.0,
            "element_id": part_elem.elem_id,
            "properties": {"definition": target_id},
            "hidden": not visible,
        }
        base_y += 60.0
        diag.objects.append(obj_dict)
        added.append(obj_dict)
        existing_keys.update(_part_elem_keys(part_elem))
        existing_defs.add(target_id)
        if app:
            for win in getattr(app, "ibd_windows", []):
                if getattr(win, "diagram_id", None) == diag.diag_id:
                    win.objects.append(SysMLObject(**obj_dict))
                    win.redraw()
                    win._sync_to_repository()

    boundary = next(
        (o for o in diag.objects if o.get("obj_type") == "Block Boundary"), None
    )
    if boundary and any(not a.get("hidden", False) for a in added):
        b_obj = SysMLObject(**boundary)
        objs = [SysMLObject(**o) for o in diag.objects]
        ensure_boundary_contains_parts(b_obj, objs)
        boundary["width"] = b_obj.width
        boundary["height"] = b_obj.height
        boundary["x"] = b_obj.x
        boundary["y"] = b_obj.y
        if app:
            for win in getattr(app, "ibd_windows", []):
                if getattr(win, "diagram_id", None) == diag.diag_id:
                    for obj in win.objects:
                        if obj.obj_type == "Block Boundary":
                            obj.width = b_obj.width
                            obj.height = b_obj.height
                            obj.x = b_obj.x
                            obj.y = b_obj.y
                            win.redraw()
                            win._sync_to_repository()

    return added


def _propagate_boundary_parts(
    repo: SysMLRepository, block_id: str, parts: list[dict], app=None
) -> None:
    """Insert *parts* into diagrams containing boundaries for ``block_id``."""

    for diag in repo.diagrams.values():
        if diag.diag_type != "Internal Block Diagram":
            continue
        boundary = next(
            (
                o
                for o in getattr(diag, "objects", [])
                if o.get("obj_type") == "Block Boundary" and o.get("element_id") == block_id
            ),
            None,
        )
        if not boundary:
            continue
        diag.objects = getattr(diag, "objects", [])
        existing = {o.get("element_id") for o in diag.objects if o.get("obj_type") == "Part"}
        base_x = boundary["x"] - boundary["width"] / 2 + 30.0
        base_y = boundary["y"] - boundary["height"] / 2 + 30.0
        for obj in parts:
            if obj.get("element_id") in existing:
                continue
            new_obj = obj.copy()
            new_obj["obj_id"] = _get_next_id()
            new_obj["x"] = base_x
            new_obj["y"] = base_y
            new_obj["hidden"] = False
            diag.objects.append(new_obj)
            repo.add_element_to_diagram(diag.diag_id, new_obj["element_id"])
            base_y += 60.0
            if app:
                for win in getattr(app, "ibd_windows", []):
                    if getattr(win, "diagram_id", None) == diag.diag_id:
                        win.objects.append(SysMLObject(**new_obj))
                        win.redraw()
                        win._sync_to_repository()



def _sync_block_parts_from_ibd(repo: SysMLRepository, diag_id: str) -> None:
    """Ensure the block linked to ``diag_id`` lists all part definitions."""

    diag = repo.diagrams.get(diag_id)
    if not diag or diag.diag_type != "Internal Block Diagram":
        return
    block_id = (
        getattr(diag, "father", None)
        or next((eid for eid, did in repo.element_diagrams.items() if did == diag_id), None)
    )
    if not block_id or block_id not in repo.elements:
        return
    block = repo.elements[block_id]
    names = [
        p.strip()
        for p in block.properties.get("partProperties", "").split(",")
        if p.strip()
    ]
    bases = {n.split("[")[0].strip() for n in names}
    for obj in getattr(diag, "objects", []):
        if obj.get("obj_type") != "Part":
            continue
        def_id = obj.get("properties", {}).get("definition")
        if def_id and def_id in repo.elements:
            pname = repo.elements[def_id].name or def_id
            if pname not in bases:
                names.append(pname)
                bases.add(pname)
    if names:
        joined = ", ".join(names)
        block.properties["partProperties"] = joined
        for d in repo.diagrams.values():
            for o in getattr(d, "objects", []):
                if o.get("element_id") == block_id:
                    o.setdefault("properties", {})["partProperties"] = joined
        for child_id in _find_generalization_children(repo, block_id):
            inherit_block_properties(repo, child_id)


def _ensure_ibd_boundary(repo: SysMLRepository, diagram: SysMLDiagram, block_id: str, app=None) -> list[dict]:
    """Create a boundary object for the IBD father block if needed."""

    diagram.objects = getattr(diagram, "objects", [])
    boundary = next((o for o in diagram.objects if o.get("obj_type") == "Block Boundary"), None)
    added: list[dict] = []
    if not boundary:
        obj_dict = {
            "obj_id": _get_next_id(),
            "obj_type": "Block Boundary",
            "x": 100.0,
            "y": 80.0,
            "width": 200.0,
            "height": 120.0,
            "element_id": block_id,
            "properties": {"name": repo.elements.get(block_id).name or block_id},
        }
        diagram.objects.insert(0, obj_dict)
        added.append(obj_dict)
        added += _add_ports_for_boundary(repo, diagram, obj_dict, app=app)
    else:
        if boundary.get("element_id") != block_id:
            boundary["element_id"] = block_id
        added += _add_ports_for_boundary(repo, diagram, boundary, app=app)
    # propagate parts for the boundary from the block's own IBD or definition
    diag_id = repo.get_linked_diagram(block_id)
    src = repo.diagrams.get(diag_id)
    parts: list[dict] = []
    if src and src.diag_type == "Internal Block Diagram":
        parts = [o for o in getattr(src, "objects", []) if o.get("obj_type") == "Part"]
    else:
        block = repo.elements.get(block_id)
        if block:
            entries = [p for p in block.properties.get("partProperties", "").split(",") if p.strip()]
            base_x = boundary["x"] - boundary["width"] / 2 + 30.0
            base_y = boundary["y"] - boundary["height"] / 2 + 30.0
            for prop_name, blk_name in [parse_part_property(e) for e in entries]:
                target_id = next(
                    (eid for eid, elem in repo.elements.items() if elem.elem_type == "Block" and elem.name == blk_name),
                    None,
                )
                if not target_id:
                    continue
                part_elem = repo.create_element(
                    "Part",
                    name=prop_name,
                    properties={"definition": target_id, "force_ibd": "true"},
                    owner=repo.root_package.elem_id,
                )
                obj = {
                    "obj_id": _get_next_id(),
                    "obj_type": "Part",
                    "x": base_x,
                    "y": base_y,
                    "width": 80.0,
                    "height": 40.0,
                    "element_id": part_elem.elem_id,
                    "properties": {"definition": target_id},
                    "hidden": False,
                }
                base_y += 60.0
                parts.append(obj)
    if parts:
        _propagate_boundary_parts(repo, block_id, parts, app=app)
    return added


def _remove_ibd_boundary(repo: SysMLRepository, diagram: SysMLDiagram) -> None:
    """Remove boundary object and ports from the diagram."""

    diagram.objects = getattr(diagram, "objects", [])
    boundary = next((o for o in diagram.objects if o.get("obj_type") == "Block Boundary"), None)
    if not boundary:
        return
    bid = boundary.get("obj_id")
    diagram.objects = [o for o in diagram.objects if not (o.get("obj_type") == "Port" and o.get("properties", {}).get("parent") == str(bid))]
    diagram.objects.remove(boundary)


def set_ibd_father(
    repo: SysMLRepository, diagram: SysMLDiagram, father_id: str | None, app=None
) -> list[dict]:
    """Assign *father_id* as the block represented by *diagram*.

    Links the diagram to the block and syncs composite parts. Returns any added
    part object dictionaries."""

    prev = getattr(diagram, "father", None)
    diagram.father = father_id
    if prev and prev != father_id:
        repo.link_diagram(prev, None)
    if father_id:
        repo.link_diagram(father_id, diagram.diag_id)
    added = _sync_ibd_composite_parts(repo, father_id, app=app) if father_id else []
    if father_id:
        added += _ensure_ibd_boundary(repo, diagram, father_id, app=app)
        added += _sync_ibd_partproperty_parts(repo, father_id, app=app, visible=True)
        parts = [o for o in getattr(diagram, "objects", []) if o.get("obj_type") == "Part"]
        _propagate_boundary_parts(repo, father_id, parts, app=app)
    else:
        _remove_ibd_boundary(repo, diagram)
    return added


def link_block_to_ibd(
    repo: SysMLRepository, block_id: str, diag_id: str | None, app=None
) -> list[dict]:
    """Link *block_id* to *diag_id* and ensure the IBD boundary is created."""

    if diag_id and diag_id in repo.diagrams:
        diagram = repo.diagrams[diag_id]
        if diagram.diag_type == "Internal Block Diagram":
            return set_ibd_father(repo, diagram, block_id, app=app)
    repo.link_diagram(block_id, diag_id)
    return []


def update_block_parts_from_ibd(repo: SysMLRepository, diagram: SysMLDiagram) -> None:
    """Sync the father block's ``partProperties`` from diagram part objects."""

    if diagram.diag_type != "Internal Block Diagram":
        return
    block_id = getattr(diagram, "father", None)
    if not block_id:
        block_id = next((eid for eid, did in repo.element_diagrams.items() if did == diagram.diag_id), None)
    if not block_id or block_id not in repo.elements:
        return
    block = repo.elements[block_id]
    existing = [p.strip() for p in block.properties.get("partProperties", "").split(",") if p.strip()]
    diag_entries: list[tuple[str, str]] = []
    diag_bases: set[str] = set()
    for obj in getattr(diagram, "objects", []):
        if obj.get("obj_type") != "Part":
            continue
        name = ""
        elem_id = obj.get("element_id")
        if elem_id and elem_id in repo.elements:
            elem = repo.elements[elem_id]
            name = elem.name or elem.properties.get("component", "")
        if not name:
            def_id = obj.get("properties", {}).get("definition")
            if def_id and def_id in repo.elements:
                name = repo.elements[def_id].name or def_id
        if not name:
            name = obj.get("properties", {}).get("component", "")
        base = name.split("[")[0].strip() if name else ""
        def_id = obj.get("properties", {}).get("definition")
        base_def = ""
        if def_id and def_id in repo.elements:
            base_def = (repo.elements[def_id].name or def_id).split("[")[0].strip()
        key = base_def or base
        if key and key not in diag_bases:
            diag_entries.append((key, name or key))
            diag_bases.add(key)

    merged_names = list(existing)
    bases = {n.split("[")[0].strip() for n in merged_names}
    for base, name in diag_entries:
        if base not in bases:
            merged_names.append(name)
            bases.add(base)

    if merged_names != existing:
        joined = ", ".join(merged_names)
        block.properties["partProperties"] = joined
        for d in repo.diagrams.values():
            for o in getattr(d, "objects", []):
                if o.get("element_id") == block_id:
                    o.setdefault("properties", {})["partProperties"] = joined
        for child_id in _find_generalization_children(repo, block_id):
            inherit_block_properties(repo, child_id)
        repo.touch_element(block_id)


def remove_aggregation_part(
    repo: SysMLRepository,
    whole_id: str,
    part_id: str,
    remove_object: bool = False,
    app=None,
) -> None:
    """Remove *part_id* from *whole_id* block's part list.

    If *remove_object* is True, also delete any part object representing
    *part_id* in the Internal Block Diagram linked to *whole_id*.
    """
    repo.push_undo_state()
    whole = repo.elements.get(whole_id)
    part = repo.elements.get(part_id)
    if not whole or not part:
        return
    name = part.name or part_id
    parts = [p.strip() for p in whole.properties.get("partProperties", "").split(",") if p.strip()]
    new_parts = [p for p in parts if p.split("[")[0].strip() != name]
    if len(new_parts) != len(parts):
        if new_parts:
            whole.properties["partProperties"] = ", ".join(new_parts)
        else:
            whole.properties.pop("partProperties", None)
        for d in repo.diagrams.values():
            for o in getattr(d, "objects", []):
                if o.get("element_id") == whole_id:
                    if new_parts:
                        o.setdefault("properties", {})["partProperties"] = ", ".join(new_parts)
                    else:
                        o.setdefault("properties", {}).pop("partProperties", None)

    # propagate removals to any generalization children
    for child_id in _find_generalization_children(repo, whole_id):
        child = repo.elements.get(child_id)
        if not child:
            continue
        child_parts = [
            p.strip() for p in child.properties.get("partProperties", "").split(",") if p.strip()
        ]
        child_parts = [p for p in child_parts if p.split("[")[0].strip() != name]
        if child_parts:
            child.properties["partProperties"] = ", ".join(child_parts)
        else:
            child.properties.pop("partProperties", None)
        for d in repo.diagrams.values():
            for o in getattr(d, "objects", []):
                if o.get("element_id") == child_id:
                    if child_parts:
                        o.setdefault("properties", {})["partProperties"] = ", ".join(child_parts)
                    else:
                        o.setdefault("properties", {}).pop("partProperties", None)
    if remove_object:
        diag_id = repo.get_linked_diagram(whole_id)
        diag = repo.diagrams.get(diag_id)
        if diag and diag.diag_type == "Internal Block Diagram":
            diag.objects = getattr(diag, "objects", [])
            before = len(diag.objects)
            diag.objects = [
                o
                for o in diag.objects
                if not (
                    o.get("obj_type") == "Part"
                    and o.get("properties", {}).get("definition") == part_id
                )
            ]
            if len(diag.objects) != before and app:
                for win in getattr(app, "ibd_windows", []):
                    if getattr(win, "diagram_id", None) == diag_id:
                        win.objects = [
                            o
                            for o in win.objects
                            if not (
                                o.obj_type == "Part"
                                and o.properties.get("definition") == part_id
                            )
                        ]
                        win.redraw()
                        win._sync_to_repository()
        # remove stored part element if any
        rel = next(
            (
                r
                for r in repo.relationships
                if r.rel_type in ("Composite Aggregation", "Aggregation")
                and r.source == whole_id
                and r.target == part_id
            ),
            None,
        )
        if rel:
            pid = rel.properties.pop("part_elem", None)
            if pid and pid in repo.elements:
                repo.delete_element(pid)
                repo._undo_stack.pop()


def _propagate_part_removal(
    repo: SysMLRepository,
    block_id: str,
    prop_name: str,
    target_id: str,
    remove_object: bool = False,
    app=None,
) -> None:
    """Helper used by :func:`remove_partproperty_entry` to drop a part.

    This delegates to :func:`remove_aggregation_part` which already handles
    updating descendant blocks and any diagrams linked to ``block_id`` when
    ``remove_object`` is ``True``.
    """

    remove_aggregation_part(
        repo,
        block_id,
        target_id,
        remove_object=remove_object,
        app=app,
    )


def _remove_parts_from_ibd(
    repo: SysMLRepository, block_id: str, target_id: str, app=None
) -> None:
    """Remove part objects referencing ``target_id`` from ``block_id``'s IBD."""

    diag_id = repo.get_linked_diagram(block_id)
    diag = repo.diagrams.get(diag_id)
    if not diag or diag.diag_type != "Internal Block Diagram":
        return
    diag.objects = getattr(diag, "objects", [])
    before = len(diag.objects)
    diag.objects = [
        o
        for o in diag.objects
        if not (
            o.get("obj_type") == "Part"
            and o.get("properties", {}).get("definition") == target_id
        )
    ]
    if len(diag.objects) != before and app:
        for win in getattr(app, "ibd_windows", []):
            if getattr(win, "diagram_id", None) == diag_id:
                win.objects = [
                    o
                    for o in win.objects
                    if not (
                        o.obj_type == "Part"
                        and o.properties.get("definition") == target_id
                    )
                ]
                win.redraw()
                win._sync_to_repository()


def _propagate_ibd_part_removal(
    repo: SysMLRepository, block_id: str, target_id: str, app=None
) -> None:
    """Recursively remove part objects from descendants of ``block_id``."""

    for child_id in _find_generalization_children(repo, block_id):
        _remove_parts_from_ibd(repo, child_id, target_id, app=app)
        _propagate_ibd_part_removal(repo, child_id, target_id, app=app)


def remove_partproperty_entry(
    repo: SysMLRepository, block_id: str, entry: str, app=None
) -> None:
    """Remove a part property entry and update descendant diagrams."""
    repo.push_undo_state()

    block = repo.elements.get(block_id)
    if not block:
        return
    prop_name, blk_name = parse_part_property(entry)
    target_id = next(
        (
            eid
            for eid, elem in repo.elements.items()
            if elem.elem_type == "Block" and elem.name == blk_name
        ),
        None,
    )
    if not target_id:
        return

    parts = [p.strip() for p in block.properties.get("partProperties", "").split(",") if p.strip()]
    parts = [p for p in parts if _part_prop_key(p) != _part_prop_key(entry)]
    if parts:
        block.properties["partProperties"] = ", ".join(parts)
    else:
        block.properties.pop("partProperties", None)
    for d in repo.diagrams.values():
        for o in getattr(d, "objects", []):
            if o.get("element_id") == block_id:
                if parts:
                    o.setdefault("properties", {})["partProperties"] = ", ".join(parts)
                else:
                    o.setdefault("properties", {}).pop("partProperties", None)

    _propagate_part_removal(
        repo,
        block_id,
        prop_name,
        target_id,
        remove_object=True,
        app=app,
    )
    _remove_parts_from_ibd(repo, block_id, target_id, app=app)
    _propagate_ibd_part_removal(repo, block_id, target_id, app=app)


def inherit_block_properties(repo: SysMLRepository, block_id: str) -> None:
    """Merge parent block properties into the given block."""
    extend_block_parts_with_parents(repo, block_id)
    block = repo.elements.get(block_id)
    if not block:
        return
    for parent_id in _find_parent_blocks(repo, block_id):
        parent = repo.elements.get(parent_id)
        if not parent:
            continue
        for prop in SYSML_PROPERTIES.get("BlockUsage", []):
            if prop == "partProperties":
                continue
            if prop == "operations":
                child_ops = parse_operations(block.properties.get(prop, ""))
                child_names = {o.name for o in child_ops}
                for op in parse_operations(parent.properties.get(prop, "")):
                    if op.name not in child_names:
                        child_ops.append(op)
                        child_names.add(op.name)
                block.properties[prop] = operations_to_json(child_ops)
            else:
                child_vals = [
                    v.strip() for v in block.properties.get(prop, "").split(",") if v.strip()
                ]
                parent_vals = [
                    v.strip() for v in parent.properties.get(prop, "").split(",") if v.strip()
                ]
                for v in parent_vals:
                    if v not in child_vals:
                        child_vals.append(v)
                if child_vals:
                    block.properties[prop] = ", ".join(child_vals)
    for d in repo.diagrams.values():
        for o in getattr(d, "objects", []):
            if o.get("element_id") == block_id:
                o.setdefault("properties", {}).update(block.properties)


def remove_inherited_block_properties(repo: SysMLRepository, child_id: str, parent_id: str) -> None:
    """Remove properties of *parent_id* from *child_id* block."""
    child = repo.elements.get(child_id)
    parent = repo.elements.get(parent_id)
    if not child or not parent:
        return

    # handle partProperties separately
    child_parts = [
        v.strip() for v in child.properties.get("partProperties", "").split(",") if v.strip()
    ]
    parent_parts = [
        v.strip() for v in parent.properties.get("partProperties", "").split(",") if v.strip()
    ]
    parent_bases = {p.split("[")[0].strip() for p in parent_parts}

    removed_parts = [
        v for v in child_parts if v.split("[")[0].strip() in parent_bases
    ]

    child_parts = [
        v for v in child_parts if v.split("[")[0].strip() not in parent_bases
    ]

    if child_parts:
        child.properties["partProperties"] = ", ".join(child_parts)
    else:
        child.properties.pop("partProperties", None)

    # remove inherited part objects from child IBDs
    for entry in removed_parts:
        _pname, blk_name = parse_part_property(entry)
        target_id = next(
            (
                eid
                for eid, elem in repo.elements.items()
                if elem.elem_type == "Block" and elem.name == blk_name
            ),
            None,
        )
        if target_id:
            _remove_parts_from_ibd(repo, child_id, target_id)
            _propagate_ibd_part_removal(repo, child_id, target_id)

    for prop in SYSML_PROPERTIES.get("BlockUsage", []):
        if prop == "partProperties":
            continue
        if prop == "operations":
            child_ops = parse_operations(child.properties.get(prop, ""))
            parent_ops = parse_operations(parent.properties.get(prop, ""))
            parent_names = {o.name for o in parent_ops}
            child_ops = [op for op in child_ops if op.name not in parent_names]
            if child_ops:
                child.properties[prop] = operations_to_json(child_ops)
            else:
                child.properties.pop(prop, None)
        else:
            child_vals = [v.strip() for v in child.properties.get(prop, "").split(",") if v.strip()]
            parent_vals = [
                v.strip() for v in parent.properties.get(prop, "").split(",") if v.strip()
            ]
            child_vals = [v for v in child_vals if v not in parent_vals]
            if child_vals:
                child.properties[prop] = ", ".join(child_vals)
            else:
                child.properties.pop(prop, None)

    # propagate changes to diagrams referencing the child block
    for d in repo.diagrams.values():
        for o in getattr(d, "objects", []):
            if o.get("element_id") == child_id:
                o.setdefault("properties", {}).update(child.properties)

    # ensure child's internal block diagram matches updated parts
    _sync_ibd_partproperty_parts(repo, child_id, hidden=False)


def inherit_father_parts(repo: SysMLRepository, diagram: SysMLDiagram) -> list[dict]:
    """Copy parts from the diagram's father block into the diagram.

    Returns a list with the inherited object dictionaries (parts and ports)."""
    father = getattr(diagram, "father", None)
    if not father:
        return []
    father_diag_id = repo.get_linked_diagram(father)
    father_diag = repo.diagrams.get(father_diag_id)
    if not father_diag:
        return []
    diagram.objects = getattr(diagram, "objects", [])
    added: list[dict] = []
    # Track existing parts by element id and canonical name to avoid duplicates
    existing = {o.get("element_id") for o in diagram.objects if o.get("obj_type") == "Part"}
    existing_keys: set[str] = set()
    for eid in existing:
        if eid in repo.elements:
            existing_keys.update(_part_elem_keys(repo.elements[eid]))

    # Map of source part obj_id -> new obj_id so ports can be updated
    part_map: dict[int, int] = {}

    # Pre-filter father diagram objects so the logic matches older releases
    father_parts = [
        o for o in getattr(father_diag, "objects", []) if o.get("obj_type") == "Part"
    ]

    # ------------------------------------------------------------------
    # Copy parts from the father diagram
    # ------------------------------------------------------------------
    for obj in father_parts:
        if obj.get("obj_type") != "Part":
            continue
        if obj.get("element_id") in existing:
            continue
        key_set: set[str] = set()
        if obj.get("element_id") in repo.elements:
            key_set = _part_elem_keys(repo.elements[obj.get("element_id")])
        if any(k in existing_keys for k in key_set):
            continue
        new_obj = obj.copy()
        new_obj["obj_id"] = _get_next_id()
        diagram.objects.append(new_obj)
        repo.add_element_to_diagram(diagram.diag_id, obj.get("element_id"))
        added.append(new_obj)
        part_map[obj.get("obj_id")] = new_obj["obj_id"]
        existing.add(obj.get("element_id"))
        if key_set:
            existing_keys.update(key_set)

    # ------------------------------------------------------------------
    # Copy ports belonging to the inherited parts so orientation and other
    # attributes are preserved. Only ports referencing a copied part are
    # considered.
    # ------------------------------------------------------------------
    for obj in getattr(father_diag, "objects", []):
        if obj.get("obj_type") != "Port":
            continue
        parent_id = obj.get("properties", {}).get("parent")
        if not parent_id:
            continue
        try:
            parent_id_int = int(parent_id)
        except Exception:
            continue
        new_parent = part_map.get(parent_id_int)
        if not new_parent:
            continue
        new_obj = obj.copy()
        new_obj["obj_id"] = _get_next_id()
        new_obj.setdefault("properties", {})["parent"] = str(new_parent)
        diagram.objects.append(new_obj)
        added.append(new_obj)
    # update child block partProperties with inherited names
    child_id = next(
        (eid for eid, did in repo.element_diagrams.items() if did == diagram.diag_id),
        None,
    )
    if child_id and father in repo.elements:
        child = repo.elements[child_id]
        father_elem = repo.elements[father]
        names = [
            p.strip() for p in child.properties.get("partProperties", "").split(",") if p.strip()
        ]
        father_names = [
            p.strip()
            for p in father_elem.properties.get("partProperties", "").split(",")
            if p.strip()
        ]
        for n in father_names:
            if n not in names:
                names.append(n)
        joined = ", ".join(names)
        child.properties["partProperties"] = joined
        for d in repo.diagrams.values():
            for o in getattr(d, "objects", []):
                if o.get("element_id") == child_id:
                    o.setdefault("properties", {})["partProperties"] = joined
        inherit_block_properties(repo, child_id)
    return added


@dataclass
class SysMLObject:
    obj_id: int
    obj_type: str
    x: float
    y: float
    element_id: str | None = None
    width: float = 80.0
    height: float = 40.0
    properties: Dict[str, str] = field(default_factory=dict)
    requirements: List[dict] = field(default_factory=list)
    locked: bool = False
    hidden: bool = False
    collapsed: Dict[str, bool] = field(default_factory=dict)
    phase: str | None = field(default_factory=lambda: SysMLRepository.get_instance().active_phase)

    # ------------------------------------------------------------
    def display_name(self) -> str:
        """Return the object's name annotated with its creation phase."""
        name = self.properties.get("name", "")
        return f"{name} ({self.phase})" if name and self.phase else name


@dataclass
class OperationParameter:
    """Representation of a SysML parameter."""

    name: str
    type: str = ""
    direction: str = "in"


@dataclass
class OperationDefinition:
    """Operation with a list of parameters and an optional return type."""

    name: str
    parameters: List[OperationParameter] = field(default_factory=list)
    return_type: str = ""


def calculate_allocated_asil(requirements: List[dict]) -> str:
    """Return highest ASIL level from the given requirement list."""
    asil = "QM"
    for req in requirements:
        level = req.get("asil") or global_requirements.get(req.get("id"), {}).get("asil", "QM")
        if ASIL_ORDER.get(level, 0) > ASIL_ORDER.get(asil, 0):
            asil = level
    return asil


def remove_orphan_ports(objs: List[SysMLObject]) -> None:
    """Delete ports that don't reference an existing parent part."""
    part_ids = {o.obj_id for o in objs if o.obj_type in ("Part", "Block Boundary")}
    filtered: List[SysMLObject] = []
    for o in objs:
        if o.obj_type == "Port":
            pid = o.properties.get("parent")
            if not pid or int(pid) not in part_ids:
                continue
        filtered.append(o)
    objs[:] = filtered


def rename_port(
    repo: SysMLRepository, port: SysMLObject, objs: List[SysMLObject], new_name: str
) -> None:
    """Rename *port* and update its parent's port list."""
    if port.element_id and repo.element_read_only(port.element_id):
        return
    old_name = port.properties.get("name", "")
    if old_name == new_name:
        return
    port.properties["name"] = new_name
    if port.element_id and port.element_id in repo.elements:
        repo.elements[port.element_id].name = new_name
        repo.elements[port.element_id].properties["name"] = new_name
    parent_id = port.properties.get("parent")
    if not parent_id:
        return
    try:
        pid = int(parent_id)
    except (TypeError, ValueError):
        return
    parent = next((o for o in objs if o.obj_id == pid), None)
    if not parent:
        return
    ports = [p.strip() for p in parent.properties.get("ports", "").split(",") if p.strip()]
    if old_name in ports:
        ports[ports.index(old_name)] = new_name
    elif new_name not in ports:
        ports.append(new_name)
    joined = ", ".join(ports)
    parent.properties["ports"] = joined
    if parent.element_id and parent.element_id in repo.elements:
        repo.elements[parent.element_id].properties["ports"] = joined


def remove_port(
    repo: SysMLRepository, port: SysMLObject, objs: List[SysMLObject]
) -> None:
    """Remove *port* from *objs* and update the parent's port list."""

    parent_id = port.properties.get("parent")
    if parent_id:
        try:
            pid = int(parent_id)
        except (TypeError, ValueError):
            pid = None
        if pid is not None:
            parent = next((o for o in objs if o.obj_id == pid), None)
            if parent:
                ports = [p.strip() for p in parent.properties.get("ports", "").split(",") if p.strip()]
                if port.properties.get("name") in ports:
                    ports.remove(port.properties.get("name"))
                    joined = ", ".join(ports)
                    parent.properties["ports"] = joined
                    if parent.element_id and parent.element_id in repo.elements:
                        repo.elements[parent.element_id].properties["ports"] = joined


def snap_port_to_parent_obj(port: SysMLObject, parent: SysMLObject) -> None:
    """Position *port* along the closest edge of *parent*."""
    px = port.x
    py = port.y
    left = parent.x - parent.width / 2
    right = parent.x + parent.width / 2
    top = parent.y - parent.height / 2
    bottom = parent.y + parent.height / 2
    d_left = abs(px - left)
    d_right = abs(px - right)
    d_top = abs(py - top)
    d_bottom = abs(py - bottom)
    min_d = min(d_left, d_right, d_top, d_bottom)
    if min_d == d_left:
        port.x = left
        port.y = min(max(py, top), bottom)
        port.properties["side"] = "W"
    elif min_d == d_right:
        port.x = right
        port.y = min(max(py, top), bottom)
        port.properties["side"] = "E"
    elif min_d == d_top:
        port.y = top
        port.x = min(max(px, left), right)
        port.properties["side"] = "N"
    else:
        port.y = bottom
        port.x = min(max(px, left), right)
        port.properties["side"] = "S"


def update_ports_for_part(part: SysMLObject, objs: List[SysMLObject]) -> None:
    """Snap all ports referencing *part* to its border."""
    for o in objs:
        if o.obj_type == "Port" and o.properties.get("parent") == str(part.obj_id):
            snap_port_to_parent_obj(o, part)


def update_ports_for_boundary(boundary: SysMLObject, objs: List[SysMLObject]) -> None:
    """Snap all ports referencing *boundary* to its border."""
    for o in objs:
        if o.obj_type == "Port" and o.properties.get("parent") == str(boundary.obj_id):
            snap_port_to_parent_obj(o, boundary)


def _boundary_min_size(boundary: SysMLObject, objs: List[SysMLObject]) -> tuple[float, float]:
    """Return minimum width and height for *boundary* to contain all parts."""
    parts = [
        o for o in objs if o.obj_type == "Part" and not getattr(o, "hidden", False)
    ]
    if not parts:
        return (20.0, 20.0)
    pad = 20.0
    left = min(p.x - p.width / 2 for p in parts)
    right = max(p.x + p.width / 2 for p in parts)
    top = min(p.y - p.height / 2 for p in parts)
    bottom = max(p.y + p.height / 2 for p in parts)
    return right - left + pad, bottom - top + pad


def ensure_boundary_contains_parts(boundary: SysMLObject, objs: List[SysMLObject]) -> None:
    """Expand *boundary* if any part lies outside its borders."""
    parts = [
        o for o in objs if o.obj_type == "Part" and not getattr(o, "hidden", False)
    ]
    if not parts:
        return
    min_w, min_h = _boundary_min_size(boundary, objs)
    if boundary.width < min_w:
        boundary.width = min_w
    if boundary.height < min_h:
        boundary.height = min_h
    left = min(p.x - p.width / 2 for p in parts)
    right = max(p.x + p.width / 2 for p in parts)
    top = min(p.y - p.height / 2 for p in parts)
    bottom = max(p.y + p.height / 2 for p in parts)
    boundary.x = (left + right) / 2
    boundary.y = (top + bottom) / 2


def _add_ports_for_part(
    repo: SysMLRepository,
    diag: SysMLDiagram,
    part_obj: dict,
    app=None,
) -> list[dict]:
    """Create port objects for ``part_obj`` based on its block definition."""

    part_elem = repo.elements.get(part_obj.get("element_id"))
    if not part_elem:
        return []
    block_id = part_elem.properties.get("definition")
    names: list[str] = []
    if block_id and block_id in repo.elements:
        block_elem = repo.elements[block_id]
        names.extend([
            p.strip()
            for p in block_elem.properties.get("ports", "").split(",")
            if p.strip()
        ])
    names.extend([
        p.strip() for p in part_elem.properties.get("ports", "").split(",") if p.strip()
    ])
    if not names:
        return []
    added: list[dict] = []
    parent = SysMLObject(
        part_obj.get("obj_id"),
        "Part",
        part_obj.get("x", 0.0),
        part_obj.get("y", 0.0),
        element_id=part_obj.get("element_id"),
        width=part_obj.get("width", 80.0),
        height=part_obj.get("height", 40.0),
        properties=part_obj.get("properties", {}).copy(),
        locked=part_obj.get("locked", False),
    )
    for name in names:
        port = SysMLObject(
            _get_next_id(),
            "Port",
            parent.x + parent.width / 2 + 20,
            parent.y,
            properties={
                "name": name,
                "parent": str(parent.obj_id),
                "side": "E",
                "labelX": "8",
                "labelY": "-8",
            },
        )
        snap_port_to_parent_obj(port, parent)
        port_dict = asdict(port)
        diag.objects.append(port_dict)
        added.append(port_dict)
        if app:
            for win in getattr(app, "ibd_windows", []):
                if getattr(win, "diagram_id", None) == diag.diag_id:
                    win.objects.append(port)
                    win.redraw()
                    win._sync_to_repository()
    part_obj.setdefault("properties", {})["ports"] = ", ".join(names)
    part_elem.properties["ports"] = ", ".join(names)
    return added


def _add_ports_for_boundary(
    repo: SysMLRepository,
    diag: SysMLDiagram,
    boundary_obj: dict,
    app=None,
) -> list[dict]:
    """Create port objects for a boundary based on its block definition."""

    block = repo.elements.get(boundary_obj.get("element_id"))
    if not block:
        return []
    names = [p.strip() for p in block.properties.get("ports", "").split(",") if p.strip()]
    if not names:
        return []
    added: list[dict] = []
    parent = SysMLObject(
        boundary_obj.get("obj_id"),
        "Block Boundary",
        boundary_obj.get("x", 0.0),
        boundary_obj.get("y", 0.0),
        width=boundary_obj.get("width", 160.0),
        height=boundary_obj.get("height", 100.0),
    )
    for name in names:
        port = SysMLObject(
            _get_next_id(),
            "Port",
            parent.x + parent.width / 2 + 20,
            parent.y,
            properties={
                "name": name,
                "parent": str(parent.obj_id),
                "side": "E",
                "labelX": "8",
                "labelY": "-8",
            },
        )
        snap_port_to_parent_obj(port, parent)
        port_dict = asdict(port)
        diag.objects.append(port_dict)
        added.append(port_dict)
        if app:
            for win in getattr(app, "ibd_windows", []):
                if getattr(win, "diagram_id", None) == diag.diag_id:
                    win.objects.append(port)
                    win.redraw()
                    win._sync_to_repository()
    boundary_obj.setdefault("properties", {})["ports"] = ", ".join(names)
    block.properties["ports"] = ", ".join(names)
    return added


def _sync_ports_for_part(repo: SysMLRepository, diag: SysMLDiagram, part_obj: dict) -> None:
    """Update port objects for ``part_obj`` to match its definition."""

    part_elem = repo.elements.get(part_obj.get("element_id"))
    if not part_elem:
        return
    block_id = part_elem.properties.get("definition")
    names: list[str] = []
    if block_id and block_id in repo.elements:
        block_elem = repo.elements[block_id]
        names.extend([
            p.strip()
            for p in block_elem.properties.get("ports", "").split(",")
            if p.strip()
        ])
    names.extend([
        p.strip() for p in part_elem.properties.get("ports", "").split(",") if p.strip()
    ])
    names = list(dict.fromkeys(names))
    part_obj.setdefault("properties", {})["ports"] = ", ".join(names)
    part_elem.properties["ports"] = ", ".join(names)

    existing = [
        o
        for o in list(diag.objects)
        if o.get("obj_type") == "Port" and o.get("properties", {}).get("parent") == str(part_obj.get("obj_id"))
    ]
    existing_names = {o.get("properties", {}).get("name") for o in existing}
    parent = SysMLObject(
        part_obj.get("obj_id"),
        "Part",
        part_obj.get("x", 0.0),
        part_obj.get("y", 0.0),
        width=part_obj.get("width", 80.0),
        height=part_obj.get("height", 40.0),
    )
    for name in names:
        if name in existing_names:
            continue
        port = SysMLObject(
            _get_next_id(),
            "Port",
            parent.x + parent.width / 2 + 20,
            parent.y,
            properties={
                "name": name,
                "parent": str(parent.obj_id),
                "side": "E",
                "labelX": "8",
                "labelY": "-8",
            },
        )
        snap_port_to_parent_obj(port, parent)
        diag.objects.append(asdict(port))
    for obj in existing:
        if obj.get("properties", {}).get("name") not in names:
            diag.objects.remove(obj)


def _sync_ports_for_boundary(repo: SysMLRepository, diag: SysMLDiagram, boundary_obj: dict) -> None:
    """Update port objects for ``boundary_obj`` to match its block definition."""

    block_id = boundary_obj.get("element_id")
    block_elem = repo.elements.get(block_id)
    if not block_elem:
        return
    names = [p.strip() for p in block_elem.properties.get("ports", "").split(",") if p.strip()]
    boundary_obj.setdefault("properties", {})["ports"] = ", ".join(names)

    existing = [
        o
        for o in list(diag.objects)
        if o.get("obj_type") == "Port" and o.get("properties", {}).get("parent") == str(boundary_obj.get("obj_id"))
    ]
    existing_names = {o.get("properties", {}).get("name") for o in existing}
    parent = SysMLObject(
        boundary_obj.get("obj_id"),
        "Block Boundary",
        boundary_obj.get("x", 0.0),
        boundary_obj.get("y", 0.0),
        width=boundary_obj.get("width", 160.0),
        height=boundary_obj.get("height", 100.0),
    )
    for name in names:
        if name in existing_names:
            continue
        port = SysMLObject(
            _get_next_id(),
            "Port",
            parent.x + parent.width / 2 + 20,
            parent.y,
            properties={
                "name": name,
                "parent": str(parent.obj_id),
                "side": "E",
                "labelX": "8",
                "labelY": "-8",
            },
        )
        snap_port_to_parent_obj(port, parent)
        diag.objects.append(asdict(port))
    for obj in existing:
        if obj.get("properties", {}).get("name") not in names:
            diag.objects.remove(obj)


def propagate_block_port_changes(repo: SysMLRepository, block_id: str) -> None:
    """Propagate port updates on ``block_id`` to all parts referencing it."""

    block = repo.elements.get(block_id)
    if not block or block.elem_type != "Block":
        return
    names = [p.strip() for p in block.properties.get("ports", "").split(",") if p.strip()]
    for elem in repo.elements.values():
        if elem.elem_type != "Part" or elem.properties.get("definition") != block_id:
            continue
        elem.properties["ports"] = ", ".join(names)
        for diag in repo.diagrams.values():
            if diag.diag_type != "Internal Block Diagram":
                continue
            diag.objects = getattr(diag, "objects", [])
            updated = False
            for obj in diag.objects:
                if obj.get("obj_type") == "Part" and obj.get("element_id") == elem.elem_id:
                    obj.setdefault("properties", {})["ports"] = ", ".join(names)
                    _sync_ports_for_part(repo, diag, obj)
                    updated = True
            if updated:
                repo.touch_diagram(diag.diag_id)

    # update boundaries referencing this block
    for diag in repo.diagrams.values():
        if diag.diag_type != "Internal Block Diagram":
            continue
        diag.objects = getattr(diag, "objects", [])
        updated = False
        for obj in diag.objects:
            if obj.get("obj_type") == "Block Boundary" and obj.get("element_id") == block_id:
                obj.setdefault("properties", {})["ports"] = ", ".join(names)
                _sync_ports_for_boundary(repo, diag, obj)
                updated = True
        if updated:
            repo.touch_diagram(diag.diag_id)


def propagate_block_part_changes(repo: SysMLRepository, block_id: str) -> None:
    """Propagate attribute updates on ``block_id`` to all parts referencing it."""

    block = repo.elements.get(block_id)
    if not block or block.elem_type != "Block":
        return
    props = ["operations", "partProperties", "behaviors"]
    for elem in repo.elements.values():
        if elem.elem_type != "Part" or elem.properties.get("definition") != block_id:
            continue
        elem.name = repo.ensure_unique_element_name(block.name, elem.elem_id)

        for prop in props:
            if prop in block.properties:
                elem.properties[prop] = block.properties[prop]
            else:
                elem.properties.pop(prop, None)


def _propagate_block_requirement_changes(
    repo: SysMLRepository, parent_id: str, child_id: str
) -> None:
    """Add requirements from ``parent_id`` objects to ``child_id`` objects."""

    parent_req_ids: set[str] = set()
    for diag in repo.diagrams.values():
        for obj in getattr(diag, "objects", []):
            if obj.get("element_id") != block_id:
                continue
            for req in obj.get("requirements", []):
                if req not in reqs:
                    reqs.append(req)
    return reqs


def _collect_block_requirements(repo: SysMLRepository, block_id: str) -> list[dict]:
    """Return a unique list of requirements associated with ``block_id``."""

    reqs: list[dict] = []
    seen: set[str] = set()
    for diag in repo.diagrams.values():
        for obj in getattr(diag, "objects", []):
            if obj.get("element_id") != block_id:
                continue
            for req in obj.get("requirements", []):
                rid = req.get("id")
                if rid is not None:
                    if rid in seen:
                        continue
                    seen.add(rid)
                reqs.append(req)
    return reqs


def _propagate_requirements(repo: SysMLRepository, src_reqs: list[dict], dst_id: str) -> None:
    """Merge *src_reqs* into all objects referencing *dst_id*."""
    if not src_reqs:
        return
    for diag in repo.diagrams.values():
        updated = False
        for obj in getattr(diag, "objects", []):
            if obj.get("element_id") != dst_id:
                continue
            obj.setdefault("requirements", [])
            existing = {r.get("id") for r in obj["requirements"]}
            for req in src_reqs:
                if req.get("id") not in existing:
                    obj["requirements"].append(req)
                    existing.add(req.get("id"))
                    updated = True
        if updated:
            repo.touch_diagram(diag.diag_id)


def propagate_block_changes(repo: SysMLRepository, block_id: str, visited: set[str] | None = None) -> None:
    """Propagate updates on ``block_id`` to blocks that generalize it."""

    if visited is None:
        visited = set()
    if block_id in visited:
        return
    visited.add(block_id)
    reqs = _collect_block_requirements(repo, block_id)
    for child_id in _find_generalization_children(repo, block_id):
        inherit_block_properties(repo, child_id)
        propagate_block_port_changes(repo, child_id)
        _propagate_requirements(repo, reqs, child_id)
        _sync_ibd_partproperty_parts(repo, child_id, hidden=False)
        propagate_block_changes(repo, child_id, visited)


def parse_operations(raw: str) -> List[OperationDefinition]:
    """Return a list of operations parsed from *raw* JSON or comma text."""
    if not raw:
        return []
    try:
        data = json.loads(raw)
        ops = []
        for o in data:
            params = [OperationParameter(**p) for p in o.get("parameters", [])]
            ops.append(OperationDefinition(o.get("name", ""), params, o.get("return_type", "")))
        return ops
    except Exception:
        return [OperationDefinition(n) for n in [p.strip() for p in raw.split(",") if p.strip()]]


def format_operation(op: OperationDefinition) -> str:
    """Return a readable string for an operation."""
    plist = ", ".join(f"{p.name}: {p.type}" if p.type else p.name for p in op.parameters)
    ret = f" : {op.return_type}" if op.return_type else ""
    return f"{op.name}({plist}){ret}"


def operations_to_json(ops: List[OperationDefinition]) -> str:
    return json.dumps([asdict(o) for o in ops])


@dataclass
class BehaviorAssignment:
    """Mapping of a block operation to an activity diagram."""

    operation: str
    diagram: str


def parse_behaviors(raw: str) -> List[BehaviorAssignment]:
    """Return a list of BehaviorAssignments from *raw* JSON."""
    if not raw:
        return []
    try:
        data = json.loads(raw)
        return [BehaviorAssignment(**b) for b in data]
    except Exception:
        return []


def behaviors_to_json(behaviors: List[BehaviorAssignment]) -> str:
    return json.dumps([asdict(b) for b in behaviors])


def get_block_behavior_elements(repo: "SysMLRepository", block_id: str) -> List["SysMLElement"]:
    """Return Action, Activity and Operation elements that define behaviors of ``block_id``."""
    elements: List["SysMLElement"] = []
    block = repo.elements.get(block_id)
    if not block:
        return elements
    behaviors = parse_behaviors(block.properties.get("behaviors", ""))
    for beh in behaviors:
        # operations with matching name
        for elem in repo.elements.values():
            if elem.elem_type == "Operation" and elem.name == beh.operation:
                elements.append(elem)
        diag = repo.diagrams.get(beh.diagram)
        if not diag:
            continue
        # elements referenced in the diagram
        for obj in getattr(diag, "objects", []):
            elem_id = obj.get("element_id")
            typ = obj.get("obj_type") or obj.get("type")
            if elem_id and typ in ("Action", "Action Usage", "CallBehaviorAction", "Activity"):
                elem = repo.elements.get(elem_id)
                if elem:
                    elements.append(elem)
        for elem_id in getattr(diag, "elements", []):
            elem = repo.elements.get(elem_id)
            if elem and elem.elem_type in ("Action", "Activity"):
                elements.append(elem)
    seen: set[str] = set()
    unique = []
    for e in elements:
        if e.elem_id not in seen:
            unique.append(e)
            seen.add(e.elem_id)
    return unique


@dataclass
class DiagramConnection:
    src: int
    dst: int
    conn_type: str
    style: str = "Straight"  # Straight, Squared, Custom
    points: List[Tuple[float, float]] = field(default_factory=list)
    src_pos: Tuple[float, float] | None = None  # relative anchor (x,y)
    dst_pos: Tuple[float, float] | None = None
    name: str = ""
    arrow: str = "none"  # none, forward, backward, both
    mid_arrow: bool = False
    guard: List[str] = field(default_factory=list)
    guard_ops: List[str] = field(default_factory=list)
    element_id: str = ""
    stereotype: str = ""
    multiplicity: str = ""
    stereotype: str = ""
    phase: str | None = field(default_factory=lambda: SysMLRepository.get_instance().active_phase)


def format_control_flow_label(
    conn: DiagramConnection, repo: "SysMLRepository", diag_type: str | None
) -> str:
    """Return the label to display for a connection.

    For control flow diagrams, guards are combined with configured logical
    operators and shown before the action or activity name.
    """
    label = conn.name or ""
    if conn.conn_type == "Control Action" and not label and conn.element_id:
        elem = repo.elements.get(conn.element_id)
        if elem:
            label = elem.name or ""
    stereo = conn.stereotype or conn.conn_type.lower()
    if diag_type == "Control Flow Diagram" and conn.conn_type in (
        "Control Action",
        "Feedback",
    ):
        base = f"<<{stereo}>> {label}".strip() if stereo else label
        if conn.guard:
            lines: List[str] = []
            for i, g in enumerate(conn.guard):
                if i == 0:
                    lines.append(g)
                else:
                    op = conn.guard_ops[i - 1] if i - 1 < len(conn.guard_ops) else "AND"
                    lines.append(f"{op} {g}")
            guard_text = "\n".join(lines)
            return f"[{guard_text}] / {base}" if base else f"[{guard_text}]"
        return base
    if stereo:
        return f"<<{stereo}>> {label}".strip() if label else f"<<{stereo}>>"
    return label


def diagram_type_abbreviation(diag_type: str | None) -> str:
    """Return an abbreviation for a diagram type.

    The abbreviation is formed by taking the first letter of each word in the
    diagram type and uppercasing it. For example, "Control Flow Diagram" becomes
    "CFD" and "Internal Block Diagram" becomes "IBD".
    """
    if not diag_type:
        return ""
    return "".join(word[0] for word in diag_type.split()).upper()


def format_diagram_name(diagram: "SysMLDiagram | None") -> str:
    """Return the diagram name with its stereotype abbreviation appended."""
    if not diagram:
        return ""
    abbr = diagram_type_abbreviation(diagram.diag_type)
    name = diagram.name or diagram.diag_id
    return f"{name} : {abbr}" if abbr else name


class SysMLDiagramWindow(tk.Frame):
    """Base frame for AutoML diagrams with zoom and pan support."""

    def __init__(self, master, title, tools, diagram_id: str | None = None, app=None, history=None):
        super().__init__(master)
        self.app = app
        self.diagram_history: list[str] = list(history) if history else []
        self.master.title(title) if isinstance(self.master, tk.Toplevel) else None
        if isinstance(self.master, tk.Toplevel):
            self.master.geometry("800x600")

        self.repo = SysMLRepository.get_instance()
        if diagram_id and diagram_id in self.repo.diagrams:
            diagram = self.repo.diagrams[diagram_id]
        else:
            diagram = self.repo.create_diagram(title, name=title, diag_id=diagram_id)
        self.diagram_id = diagram.diag_id
        if isinstance(self.master, tk.Toplevel):
            self.master.protocol("WM_DELETE_WINDOW", self.on_close)

        # Load any saved objects and connections for this diagram
        self.objects: List[SysMLObject] = []
        for data in self.repo.visible_objects(diagram.diag_id):
            if "requirements" not in data:
                data["requirements"] = []
            obj = SysMLObject(**data)
            if obj.obj_type == "Part":
                asil = calculate_allocated_asil(obj.requirements)
                obj.properties.setdefault("asil", asil)
                if obj.element_id and obj.element_id in self.repo.elements:
                    self.repo.elements[obj.element_id].properties.setdefault(
                        "asil", asil
                    )
            self.objects.append(obj)
        self.sort_objects()
        self.connections: List[DiagramConnection] = [
            DiagramConnection(**data)
            for data in self.repo.visible_connections(diagram.diag_id)
        ]
        if self.objects:
            global _next_obj_id
            _next_obj_id = max(o.obj_id for o in self.objects) + 1

        self.zoom = 1.0
        self.font = tkFont.Font(family="Arial", size=int(8 * self.zoom))
        self.current_tool = None
        self.start = None
        self.selected_obj: SysMLObject | None = None
        self.selected_objs: list[SysMLObject] = []
        self.selected_conn: DiagramConnection | None = None
        self.drag_offset = (0, 0)
        self.dragging_point_index: int | None = None
        self.dragging_endpoint: str | None = None  # "src" or "dst"
        self.conn_drag_offset: tuple[float, float] | None = None
        self.clipboard: SysMLObject | None = None
        self.resizing_obj: SysMLObject | None = None
        self.resize_edge: str | None = None
        self.select_rect_start: tuple[float, float] | None = None
        self.select_rect_id: int | None = None
        self.temp_line_end: tuple[float, float] | None = None
        self.endpoint_drag_pos: tuple[float, float] | None = None
        self.rc_dragged = False

        self.toolbox = ttk.Frame(self)
        self.toolbox.pack(side=tk.LEFT, fill=tk.Y)

        self.back_btn = ttk.Button(self.toolbox, text="Go Back", command=self.go_back)
        self.back_btn.pack(fill=tk.X, padx=2, pady=2)
        self.back_btn.configure(state=tk.NORMAL if self.diagram_history else tk.DISABLED)

        # Always provide a select tool
        tools = ["Select"] + tools
        for tool in tools:
            ttk.Button(self.toolbox, text=tool, command=lambda t=tool: self.select_tool(t)).pack(
                fill=tk.X, padx=2, pady=2
            )

        self.prop_frame = ttk.LabelFrame(self.toolbox, text="Properties")
        self.prop_frame.pack(fill=tk.BOTH, expand=True, padx=2, pady=2)
        self.prop_view = ttk.Treeview(
            self.prop_frame,
            columns=("field", "value"),
            show="headings",
            height=8,
        )
        self.prop_view.heading("field", text="Field")
        self.prop_view.heading("value", text="Value")
        self.prop_view.column("field", width=80, anchor="w")
        self.prop_view.column("value", width=120, anchor="w")
        self.prop_view.pack(fill=tk.BOTH, expand=True)

        canvas_frame = ttk.Frame(self)
        canvas_frame.pack(side=tk.RIGHT, fill=tk.BOTH, expand=True)
        self.canvas = tk.Canvas(canvas_frame, bg="white")
        vbar = ttk.Scrollbar(canvas_frame, orient="vertical", command=self.canvas.yview)
        hbar = ttk.Scrollbar(canvas_frame, orient="horizontal", command=self.canvas.xview)
        self.canvas.configure(yscrollcommand=vbar.set, xscrollcommand=hbar.set)
        self.canvas.grid(row=0, column=0, sticky="nsew")
        vbar.grid(row=0, column=1, sticky="ns")
        hbar.grid(row=1, column=0, sticky="ew")
        canvas_frame.columnconfigure(0, weight=1)
        canvas_frame.rowconfigure(0, weight=1)

        # Keep references to gradient images used for element backgrounds
        self.gradient_cache: dict[int, tk.PhotoImage] = {}
        # Track bounding boxes for compartment toggle buttons
        self.compartment_buttons: list[tuple[int, str, tuple[float, float, float, float]]] = []

        self.canvas.bind("<Button-1>", self.on_left_press)
        self.canvas.bind("<B1-Motion>", self.on_left_drag)
        self.canvas.bind("<ButtonRelease-1>", self.on_left_release)
        self.canvas.bind("<Double-Button-1>", self.on_double_click)
        self.canvas.bind("<ButtonPress-3>", self.on_rc_press)
        self.canvas.bind("<B3-Motion>", self.on_rc_drag)
        self.canvas.bind("<ButtonRelease-3>", self.on_rc_release)
        self.canvas.bind(
            "<Configure>",
            lambda e: self.canvas.configure(scrollregion=self.canvas.bbox("all")),
        )
        self.canvas.bind("<Delete>", self.delete_selected)
        self.canvas.bind("<Motion>", self.on_mouse_move)
        self.canvas.bind("<Control-MouseWheel>", self.on_ctrl_mousewheel)
        self.bind("<Control-c>", self.copy_selected)
        self.bind("<Control-x>", self.cut_selected)
        self.bind("<Control-v>", self.paste_selected)
        if self.app:
            self.bind("<Control-z>", lambda e: self.app.undo())
        self.bind("<Delete>", self.delete_selected)
        # Refresh from the repository whenever the window gains focus
        self.bind("<FocusIn>", self.refresh_from_repository)

        self.redraw()
        self.update_property_view()
        if not isinstance(self.master, tk.Toplevel):
            self.pack(fill=tk.BOTH, expand=True)

    def update_property_view(self) -> None:
        """Display properties and metadata for the selected object."""
        if not hasattr(self, "prop_view"):
            return
        self.prop_view.delete(*self.prop_view.get_children())
        obj = self.selected_obj
        if not obj:
            return
        self.prop_view.insert("", "end", values=("Type", obj.obj_type))
        name = obj.properties.get("name", "")
        if name:
            self.prop_view.insert("", "end", values=("Name", name))
        for k, v in obj.properties.items():
            if k == "name":
                continue
            self.prop_view.insert("", "end", values=(k, v))
        if obj.element_id:
            elem = self.repo.elements.get(obj.element_id)
            if elem:
                self.prop_view.insert("", "end", values=("Author", getattr(elem, "author", "")))
                self.prop_view.insert("", "end", values=("Created", getattr(elem, "created", "")))
                self.prop_view.insert("", "end", values=("Modified", getattr(elem, "modified", "")))
                self.prop_view.insert("", "end", values=("ModifiedBy", getattr(elem, "modified_by", "")))

    def select_tool(self, tool):
        self.current_tool = tool
        self.start = None
        self.temp_line_end = None
        self.selected_obj = None
        self.selected_objs = []
        self.selected_conn = None
        self.dragging_point_index = None
        self.dragging_endpoint = None
        self.conn_drag_offset = None
        cursor = "arrow"
        if tool != "Select":
            cursor = (
                "crosshair"
                if tool
                in (
                    "Association",
                    "Include",
                    "Extend",
                    "Flow",
                    "Propagate",
                    "Propagate by Review",
                    "Propagate by Approval",
                    "Re-use",
                    "Trace",
                    "Connector",
                    "Generalize",
                    "Generalization",
                    "Communication Path",
                    "Aggregation",
                    "Composite Aggregation",
                    "Control Action",
                    "Feedback",
                )
                else "tcross"
            )
        self.canvas.configure(cursor=cursor)
        self.update_property_view()

    # ------------------------------------------------------------
    # Event handlers
    # ------------------------------------------------------------
    def validate_connection(
        self, src: SysMLObject, dst: SysMLObject, conn_type: str
    ) -> tuple[bool, str]:
        """Return (valid, message) for a potential connection."""
        diag = self.repo.diagrams.get(self.diagram_id)
        diag_type = diag.diag_type if diag else ""

        if conn_type in (
            "Association",
            "Include",
            "Extend",
            "Flow",
            "Propagate",
            "Propagate by Review",
            "Propagate by Approval",
            "Re-use",
            "Trace",
            "Connector",
            "Generalize",
            "Generalization",
            "Communication Path",
            "Aggregation",
            "Composite Aggregation",
            "Control Action",
            "Feedback",
        ):
            if src == dst:
                return False, "Cannot connect an element to itself"

        if diag_type == "Use Case Diagram":
            if conn_type == "Association":
                actors = {"Actor"}
                if not (
                    (src.obj_type in actors and dst.obj_type == "Use Case")
                    or (dst.obj_type in actors and src.obj_type == "Use Case")
                ):
                    return False, "Associations must connect an Actor and a Use Case"
            elif conn_type in ("Include", "Extend"):
                if src.obj_type != "Use Case" or dst.obj_type != "Use Case":
                    return False, f"{conn_type} relationships must connect two Use Cases"
            elif conn_type == "Generalize":
                if src.obj_type != dst.obj_type or src.obj_type not in ("Actor", "Use Case"):
                    return False, "Generalizations must link two Actors or two Use Cases"
            elif conn_type == "Communication Path":
                if src.obj_type != "Actor" or dst.obj_type != "Actor":
                    return False, "Communication Paths must connect two Actors"

        elif diag_type == "Block Diagram":
            if conn_type == "Association":
                if src.obj_type != "Block" or dst.obj_type != "Block":
                    return False, "Associations in block diagrams must connect Blocks"
            elif conn_type == "Generalization":
                if src.obj_type != "Block" or dst.obj_type != "Block":
                    return False, "Generalizations in block diagrams must connect Blocks"
                if _shared_generalization_parent(
                    self.repo, src.element_id, dst.element_id
                ):
                    return False, "Blocks already share a generalized parent"
                if dst.element_id in _collect_generalization_parents(
                    self.repo, src.element_id
                ) or src.element_id in _collect_generalization_parents(
                    self.repo, dst.element_id
                ):
                    return False, "Blocks cannot generalize each other"
            elif conn_type in ("Aggregation", "Composite Aggregation"):
                if src.obj_type != "Block" or dst.obj_type != "Block":
                    return False, "Aggregations must connect Blocks"
                if _aggregation_exists(self.repo, src.element_id, dst.element_id):
                    return False, "Aggregation already defined for this block"
                if _reverse_aggregation_exists(self.repo, src.element_id, dst.element_id):
                    return False, "Blocks cannot aggregate each other"

        elif diag_type == "Internal Block Diagram":
            if conn_type == "Connector":
                if src.obj_type not in ("Port", "Part") or dst.obj_type not in (
                    "Port",
                    "Part",
                ):
                    return False, "Connectors must link Parts or Ports"
                if src.obj_type == "Block Boundary" or dst.obj_type == "Block Boundary":
                    return False, "Connectors must link Parts or Ports"
                if src.obj_type == "Port" and dst.obj_type == "Port":
                    dir_a = src.properties.get("direction", "inout").lower()
                    dir_b = dst.properties.get("direction", "inout").lower()
                    if {dir_a, dir_b} != {"in", "out"}:
                        return False, "Ports must connect one 'in' and one 'out'"
                    def flow_dir(conn: DiagramConnection, port_id: int) -> str | None:
                        if conn.arrow == "both":
                            return None
                        if port_id == conn.src:
                            if conn.arrow == "forward":
                                return "out"
                            if conn.arrow == "backward":
                                return "in"
                        elif port_id == conn.dst:
                            if conn.arrow == "forward":
                                return "in"
                            if conn.arrow == "backward":
                                return "out"
                        return None
                    new_dir_a = "out" if dir_a == "out" else "in"
                    new_dir_b = "out" if dir_b == "out" else "in"
                    connections = getattr(self, "connections", None)
                    if connections is None:
                        return False, "Inconsistent data flow on port"
                    for c in connections:
                        if c.conn_type != "Connector":
                            continue
                        if src.obj_id in (c.src, c.dst):
                            ex = flow_dir(c, src.obj_id)
                            if ex and ex != new_dir_a:
                                return False, "Inconsistent data flow on port"
                        if dst.obj_id in (c.src, c.dst):
                            ex = flow_dir(c, dst.obj_id)
                            if ex and ex != new_dir_b:
                                return False, "Inconsistent data flow on port"

        elif diag_type == "Control Flow Diagram":
            if conn_type in ("Control Action", "Feedback"):
                max_offset = (src.width + dst.width) / 2
                if abs(src.x - dst.x) > max_offset:
                    return False, "Connections must be vertical"

        elif diag_type == "Activity Diagram":
            # Basic control flow rules
            allowed = {
                "Initial": {
                    "Action",
                    "CallBehaviorAction",
                    "Decision",
                    "Merge",
                    "Fork",
                    "Join",
                },
                "Action": {
                    "Action",
                    "CallBehaviorAction",
                    "Decision",
                    "Merge",
                    "Fork",
                    "Join",
                    "Final",
                },
                "CallBehaviorAction": {
                    "Action",
                    "CallBehaviorAction",
                    "Decision",
                    "Merge",
                    "Fork",
                    "Join",
                    "Final",
                },
                "Decision": {
                    "Action",
                    "CallBehaviorAction",
                    "Decision",
                    "Merge",
                    "Fork",
                    "Join",
                    "Final",
                },
                "Merge": {
                    "Action",
                    "CallBehaviorAction",
                    "Decision",
                    "Fork",
                    "Join",
                },
                "Fork": {
                    "Action",
                    "CallBehaviorAction",
                    "Decision",
                    "Merge",
                    "Fork",
                    "Join",
                },
                "Join": {
                    "Action",
                    "CallBehaviorAction",
                    "Decision",
                    "Merge",
                },
                "Final": set(),
            }
            if src.obj_type == "Final":
                return False, "Flows cannot originate from Final nodes"
            if dst.obj_type == "Initial":
                return False, "Flows cannot terminate at an Initial node"
            valid_targets = allowed.get(src.obj_type)
            if valid_targets and dst.obj_type not in valid_targets:
                return (
                    False,
                    f"Flow from {src.obj_type} to {dst.obj_type} is not allowed",
                )
        elif diag_type == "Governance Diagram":
            if conn_type in (
                "Propagate",
                "Propagate by Review",
                "Propagate by Approval",
            ):
                if src.obj_type != "Work Product" or dst.obj_type != "Work Product":
                    return False, "Propagation links must connect Work Products"
                src_name = src.properties.get("name")
                dst_name = dst.properties.get("name")
                if (src_name, dst_name) not in ALLOWED_PROPAGATIONS:
                    return False, f"Propagation from {src_name} to {dst_name} is not allowed"
            elif conn_type == "Re-use":
                if src.obj_type not in ("Work Product", "Lifecycle Phase") or dst.obj_type != "Lifecycle Phase":
                    return False, "Re-use links must originate from a Work Product or Lifecycle Phase and target a Lifecycle Phase"
            elif conn_type == "Trace":
                if src.obj_type != "Work Product" or dst.obj_type != "Work Product":
                    return False, "Trace links must connect Work Products"
            else:
                allowed = {
                    "Initial": {
                        "Action",
                        "Decision",
                        "Merge",
                    },
                    "Action": {
                        "Action",
                        "Decision",
                        "Merge",
                        "Final",
                    },
                    "Decision": {
                        "Action",
                        "Decision",
                        "Merge",
                        "Final",
                    },
                    "Merge": {
                        "Action",
                        "Decision",
                        "Merge",
                    },
                    "Final": set(),
                }
                if src.obj_type == "Final":
                    return False, "Flows cannot originate from Final nodes"
                if dst.obj_type == "Initial":
                    return False, "Flows cannot terminate at an Initial node"
                valid_targets = allowed.get(src.obj_type)
                if valid_targets and dst.obj_type not in valid_targets:
                    return (
                        False,
                        f"Flow from {src.obj_type} to {dst.obj_type} is not allowed",
                    )

        return True, ""

    def _constrain_horizontal_movement(
        self, obj: SysMLObject, new_x: float
    ) -> float:
        """Return adjusted x to keep control flow connectors vertical."""
        diag = self.repo.diagrams.get(self.diagram_id)
        if not diag or diag.diag_type != "Control Flow Diagram":
            return new_x
        adjusted_x = new_x
        for conn in self.connections:
            if conn.conn_type in ("Control Action", "Feedback") and (
                conn.src == obj.obj_id or conn.dst == obj.obj_id
            ):
                other_id = conn.dst if conn.src == obj.obj_id else conn.src
                for other in self.objects:
                    if other.obj_id == other_id:
                        max_diff = (obj.width + other.width) / 2
                        diff = adjusted_x - other.x
                        if diff > max_diff:
                            adjusted_x = other.x + max_diff
                        elif diff < -max_diff:
                            adjusted_x = other.x - max_diff
        return adjusted_x

    def _constrain_control_flow_x(
        self, conn: DiagramConnection, new_x: float
    ) -> float:
        """Clamp connector x within the horizontal overlap of its objects."""
        diag = self.repo.diagrams.get(self.diagram_id)
        if not diag or diag.diag_type != "Control Flow Diagram":
            return new_x
        src = next((o for o in self.objects if o.obj_id == conn.src), None)
        dst = next((o for o in self.objects if o.obj_id == conn.dst), None)
        if not src or not dst:
            return new_x
        min_x = max(src.x - src.width / 2, dst.x - dst.width / 2)
        max_x = min(src.x + src.width / 2, dst.x + dst.width / 2)
        if new_x < min_x:
            return min_x
        if new_x > max_x:
            return max_x
        return new_x

    def on_left_press(self, event):
        x = self.canvas.canvasx(event.x)
        y = self.canvas.canvasy(event.y)
        conn_tools = (
            "Association",
            "Include",
            "Extend",
            "Flow",
            "Propagate",
            "Propagate by Review",
            "Propagate by Approval",
            "Re-use",
            "Trace",
            "Connector",
            "Generalize",
            "Generalization",
            "Communication Path",
            "Aggregation",
            "Composite Aggregation",
            "Control Action",
            "Feedback",
        )
        prefer = self.current_tool in conn_tools
        t = self.current_tool
        if t in (None, "Select"):
            conn = self.find_connection(x, y)
            if conn:
                if (event.state & 0x0001) and conn.style == "Custom":
                    conn.points.append((x / self.zoom, y / self.zoom))
                    self._sync_to_repository()
                self.selected_conn = conn
                self.selected_obj = None
                self.selected_objs = []
                self.dragging_point_index = None
                self.dragging_endpoint = None
                self.update_property_view()
                if conn.style == "Custom":
                    for idx, (px, py) in enumerate(conn.points):
                        hx = px * self.zoom
                        hy = py * self.zoom
                        if abs(hx - x) <= 4 and abs(hy - y) <= 4:
                            self.dragging_point_index = idx
                            self.conn_drag_offset = (x - hx, y - hy)
                            break
                elif conn.style == "Squared":
                    src_obj = self.get_object(conn.src)
                    dst_obj = self.get_object(conn.dst)
                    if src_obj and dst_obj:
                        mx = (
                            conn.points[0][0] * self.zoom
                            if conn.points
                            else ((src_obj.x + dst_obj.x) / 2 * self.zoom)
                        )
                        my = (src_obj.y + dst_obj.y) / 2 * self.zoom
                        if abs(mx - x) <= 4 and abs(my - y) <= 4:
                            self.dragging_point_index = 0
                            self.conn_drag_offset = (x - mx, 0)
                elif (
                    self.repo.diagrams.get(self.diagram_id).diag_type
                    == "Control Flow Diagram"
                    and conn.conn_type in ("Control Action", "Feedback")
                ):
                    src_obj = self.get_object(conn.src)
                    dst_obj = self.get_object(conn.dst)
                    if src_obj and dst_obj:
                        x_val = (
                            conn.points[0][0]
                            if conn.points
                            else (
                                max(
                                    src_obj.x - src_obj.width / 2,
                                    dst_obj.x - dst_obj.width / 2,
                                )
                                + min(
                                    src_obj.x + src_obj.width / 2,
                                    dst_obj.x + dst_obj.width / 2,
                                )
                            )
                            / 2
                        )
                        x_val = SysMLDiagramWindow._constrain_control_flow_x(
                            self, conn, x_val
                        )
                        mx = x_val * self.zoom
                        my = (src_obj.y + dst_obj.y) / 2 * self.zoom
                        if abs(mx - x) <= 4 and abs(my - y) <= 4:
                            self.dragging_point_index = 0
                            self.conn_drag_offset = (x - mx, 0)
                # check for dragging endpoints
                src_obj = self.get_object(conn.src)
                dst_obj = self.get_object(conn.dst)
                if src_obj and dst_obj:
                    sx, sy = self.edge_point(
                        src_obj,
                        dst_obj.x * self.zoom,
                        dst_obj.y * self.zoom,
                        conn.src_pos,
                    )
                    dxp, dyp = self.edge_point(
                        dst_obj,
                        src_obj.x * self.zoom,
                        src_obj.y * self.zoom,
                        conn.dst_pos,
                    )
                    if abs(sx - x) <= 6 and abs(sy - y) <= 6:
                        self.dragging_endpoint = "src"
                        self.conn_drag_offset = (x - sx, y - sy)
                        self.endpoint_drag_pos = None
                    elif abs(dxp - x) <= 6 and abs(dyp - y) <= 6:
                        self.dragging_endpoint = "dst"
                        self.conn_drag_offset = (x - dxp, y - dyp)
                        self.endpoint_drag_pos = None
                self.redraw()
                return

        obj = self.find_object(x, y, prefer_port=prefer)

        if obj and obj.obj_type == "Block" and t in (None, "Select"):
            hit = self.hit_compartment_toggle(obj, x, y)
            if hit:
                obj.collapsed[hit] = not obj.collapsed.get(hit, False)
                self._sync_to_repository()
                self.redraw()
                return

        if t in (
            "Association",
            "Include",
            "Extend",
            "Flow",
            "Propagate",
            "Propagate by Review",
            "Propagate by Approval",
            "Re-use",
            "Trace",
            "Connector",
            "Generalize",
            "Generalization",
            "Communication Path",
            "Aggregation",
            "Composite Aggregation",
            "Control Action",
            "Feedback",
        ):
            if self.start is None:
                if obj:
                    self.start = obj
                    # Do not highlight objects while adding a connection
                    self.selected_obj = None
                    self.update_property_view()
                    self.temp_line_end = (x, y)
                    self.redraw()
            else:
                if obj and obj != self.start:
                    valid, msg = self.validate_connection(self.start, obj, t)
                    if valid:
                        if t == "Control Action":
                            arrow_default = "forward"
                        elif t == "Feedback":
                            arrow_default = "backward"
                        elif t == "Trace":
                            arrow_default = "both"
                        elif t in (
                            "Flow",
                            "Generalize",
                            "Generalization",
                            "Include",
                            "Extend",
                            "Propagate",
                            "Propagate by Review",
                            "Propagate by Approval",
                            "Re-use",
                            ):
                            arrow_default = "forward"
                        else:
                            arrow_default = "none"
                        conn_stereo = (
                            "control action"
                            if t == "Control Action"
                            else "feedback" if t == "Feedback" else t.lower()
                        )
                        conn = DiagramConnection(
                            self.start.obj_id,
                            obj.obj_id,
                            t,
                            arrow=arrow_default,
                            stereotype=conn_stereo,
                        )
                        self.connections.append(conn)
                        src_id = self.start.element_id
                        dst_id = obj.element_id
                        if src_id and dst_id:
                            rel_stereo = (
                                "control action"
                                if t == "Control Action"
                                else "feedback" if t == "Feedback" else None
                            )
                            if t == "Trace":
                                rel1 = self.repo.create_relationship(
                                    t, src_id, dst_id, stereotype=rel_stereo
                                )
                                rel2 = self.repo.create_relationship(
                                    t, dst_id, src_id, stereotype=rel_stereo
                                )
                                self.repo.add_relationship_to_diagram(
                                    self.diagram_id, rel1.rel_id
                                )
                                self.repo.add_relationship_to_diagram(
                                    self.diagram_id, rel2.rel_id
                                )
                            else:
                                rel = self.repo.create_relationship(
                                    t, src_id, dst_id, stereotype=rel_stereo
                                )
                                self.repo.add_relationship_to_diagram(
                                    self.diagram_id, rel.rel_id
                                )
                                if t == "Generalization":
                                    inherit_block_properties(self.repo, src_id)
                        self._sync_to_repository()
                        ConnectionDialog(self, conn)
                    else:
                        messagebox.showwarning("Invalid Connection", msg)
                self.start = None
                self.temp_line_end = None
                self.selected_obj = None
                self.update_property_view()
                # Return to select mode after completing a connection
                self.current_tool = "Select"
                self.canvas.configure(cursor="arrow")
                self.redraw()
        elif t and t != "Select":
            if t == "Existing Element":
                names = []
                id_map = {}
                diag = self.repo.diagrams.get(self.diagram_id)
                allowed = {"Actor", "Block"} if diag and diag.diag_type == "Control Flow Diagram" else None
                for eid, el in self.repo.elements.items():
                    if el.elem_type != "Package" and (not allowed or el.elem_type in allowed):
                        name = el.name or eid
                        names.append(name)
                        id_map[name] = eid
                if not names:
                    messagebox.showinfo("Add Element", "No elements available")
                    return
                dlg = SysMLObjectDialog.SelectElementDialog(self, names, title="Select Element")
                selected = dlg.result
                if not selected:
                    return
                elem_id = id_map[selected]
                element = self.repo.elements.get(elem_id)
                self.repo.add_element_to_diagram(self.diagram_id, elem_id)
                new_obj = SysMLObject(
                    _get_next_id(),
                    "Existing Element",
                    x / self.zoom,
                    y / self.zoom,
                    element_id=elem_id,
                    properties={"name": element.name if element else selected},
                )
            else:
                if t == "Port":
                    parent_obj = (
                        obj if obj and obj.obj_type in ("Part", "Block Boundary") else None
                    )
                    if parent_obj is None:
                        # Default to the IBD boundary if present
                        parent_obj = next(
                            (o for o in self.objects if o.obj_type == "Block Boundary"),
                            None,
                        )
                    if parent_obj is None:
                        return
                pkg = self.repo.diagrams[self.diagram_id].package
                element = self.repo.create_element(t, owner=pkg)
                self.repo.add_element_to_diagram(self.diagram_id, element.elem_id)
                new_obj = SysMLObject(
                    _get_next_id(),
                    t,
                    x / self.zoom,
                    y / self.zoom,
                    element_id=element.elem_id,
                )
            if t == "Block":
                new_obj.height = 140.0
                new_obj.width = 160.0
            elif t == "System Boundary":
                new_obj.width = 200.0
                new_obj.height = 120.0
            elif t in ("Decision", "Merge"):
                new_obj.width = 40.0
                new_obj.height = 40.0
            elif t == "Initial":
                new_obj.width = 20.0
                new_obj.height = 20.0
            elif t == "Final":
                new_obj.width = 30.0
                new_obj.height = 30.0
            elif t in ("Fork", "Join"):
                new_obj.width = 60.0
                new_obj.height = 10.0
            key = f"{t.replace(' ', '')}Usage"

            for prop in SYSML_PROPERTIES.get(key, []):
                new_obj.properties.setdefault(prop, "")
            if t == "Port":
                new_obj.properties.setdefault("labelX", "8")
                new_obj.properties.setdefault("labelY", "-8")
                if parent_obj:
                    new_obj.properties["parent"] = str(parent_obj.obj_id)
                    self.snap_port_to_parent(new_obj, parent_obj)
                    # Persist the port by adding it to the parent object's list
                    pname = new_obj.properties.get("name") or ""
                    ports = [
                        p.strip()
                        for p in parent_obj.properties.get("ports", "").split(",")
                        if p.strip()
                    ]
                    if not pname:
                        base = "Port"
                        idx = 1
                        existing = set(ports)
                        existing.update(
                            p.properties.get("name")
                            for p in self.objects
                            if p.obj_type == "Port"
                            and p.properties.get("parent") == str(parent_obj.obj_id)
                        )
                        pname = base
                        while pname in existing:
                            pname = f"{base}{idx}"
                            idx += 1
                        new_obj.properties["name"] = pname
                        element.name = pname
                    if pname not in ports:
                        ports.append(pname)
                        parent_obj.properties["ports"] = ", ".join(ports)
                        if parent_obj.element_id and parent_obj.element_id in self.repo.elements:
                            self.repo.elements[parent_obj.element_id].properties["ports"] = (
                                parent_obj.properties["ports"]
                            )
            element.properties.update(new_obj.properties)
            self.ensure_text_fits(new_obj)
            if t == "System Boundary":
                self.objects.insert(0, new_obj)
            else:
                self.objects.append(new_obj)
            self.sort_objects()
            self._sync_to_repository()
            self.selected_obj = new_obj
            # After placing one object, revert to select mode so additional
            # clicks do not keep adding elements unintentionally
            self.current_tool = "Select"
            self.canvas.configure(cursor="arrow")
            self.redraw()
            self.update_property_view()
        else:
            if obj:
                self.selected_obj = obj
                self.selected_objs = [obj]
                self.drag_offset = (x / self.zoom - obj.x, y / self.zoom - obj.y)
                self.resizing_obj = None
                self.resize_edge = self.hit_resize_handle(obj, x, y)
                if self.resize_edge:
                    self.resizing_obj = obj
                self.redraw()
                self.update_property_view()
            else:
                conn = self.find_connection(x, y)
                if conn:
                    if (event.state & 0x0001) and conn.style == "Custom":
                        conn.points.append((x / self.zoom, y / self.zoom))
                        self._sync_to_repository()
                    self.selected_conn = conn
                    self.selected_obj = None
                    self.selected_objs = []
                    self.dragging_point_index = None
                    self.dragging_endpoint = None
                    self.update_property_view()
                    if conn.style == "Custom":
                        for idx, (px, py) in enumerate(conn.points):
                            hx = px * self.zoom
                            hy = py * self.zoom
                            if abs(hx - x) <= 4 and abs(hy - y) <= 4:
                                self.dragging_point_index = idx
                                self.conn_drag_offset = (x - hx, y - hy)
                                break
                    elif conn.style == "Squared":
                        src_obj = self.get_object(conn.src)
                        dst_obj = self.get_object(conn.dst)
                        if src_obj and dst_obj:
                            mx = (
                                conn.points[0][0] * self.zoom
                                if conn.points
                                else ((src_obj.x + dst_obj.x) / 2 * self.zoom)
                            )
                            my = (src_obj.y + dst_obj.y) / 2 * self.zoom
                            if abs(mx - x) <= 4 and abs(my - y) <= 4:
                                self.dragging_point_index = 0
                                self.conn_drag_offset = (x - mx, 0)
                    # check for dragging endpoints
                    src_obj = self.get_object(conn.src)
                    dst_obj = self.get_object(conn.dst)
                    if src_obj and dst_obj:
                        sx, sy = self.edge_point(
                            src_obj,
                            dst_obj.x * self.zoom,
                            dst_obj.y * self.zoom,
                            conn.src_pos,
                        )
                        dxp, dyp = self.edge_point(
                            dst_obj,
                            src_obj.x * self.zoom,
                            src_obj.y * self.zoom,
                            conn.dst_pos,
                        )
                        if abs(sx - x) <= 6 and abs(sy - y) <= 6:
                            self.dragging_endpoint = "src"
                            self.conn_drag_offset = (x - sx, y - sy)
                            self.endpoint_drag_pos = None
                        elif abs(dxp - x) <= 6 and abs(dyp - y) <= 6:
                            self.dragging_endpoint = "dst"
                            self.conn_drag_offset = (x - dxp, y - dyp)
                            self.endpoint_drag_pos = None
                    self.redraw()
                else:
                    # allow clicking on the resize handle even if outside the object
                    if self.selected_obj:
                        self.resize_edge = self.hit_resize_handle(self.selected_obj, x, y)
                        if self.resize_edge:
                            self.resizing_obj = self.selected_obj
                            return
                    self.selected_obj = None
                    self.selected_objs = []
                    self.selected_conn = None
                    self.resizing_obj = None
                    self.resize_edge = None
                    if self.current_tool == "Select":
                        self.select_rect_start = (x, y)
                        self.select_rect_id = self.canvas.create_rectangle(
                            x, y, x, y, dash=(2, 2), outline="blue"
                        )
                    self.redraw()
                    self.update_property_view()

    def on_left_drag(self, event):
        if self.start and self.current_tool in (
            "Association",
            "Include",
            "Extend",
            "Flow",
            "Propagate",
            "Propagate by Review",
            "Propagate by Approval",
            "Re-use",
            "Trace",
            "Connector",
            "Generalization",
            "Generalize",
            "Communication Path",
            "Aggregation",
            "Composite Aggregation",
            "Control Action",
            "Feedback",
        ):
            x = self.canvas.canvasx(event.x)
            y = self.canvas.canvasy(event.y)
            self.temp_line_end = (x, y)
            self.redraw()
            return
        if self.select_rect_start:
            x = self.canvas.canvasx(event.x)
            y = self.canvas.canvasy(event.y)
            self.canvas.coords(
                self.select_rect_id,
                self.select_rect_start[0],
                self.select_rect_start[1],
                x,
                y,
            )
            self._update_drag_selection(x, y)
            return
        if (
            self.dragging_endpoint is not None
            and self.selected_conn
            and self.current_tool == "Select"
        ):
            x = self.canvas.canvasx(event.x) - self.conn_drag_offset[0]
            y = self.canvas.canvasy(event.y) - self.conn_drag_offset[1]
            if self.dragging_endpoint == "src":
                obj = self.get_object(self.selected_conn.src)
            else:
                obj = self.get_object(self.selected_conn.dst)
            if obj:
                cx = obj.x * self.zoom
                cy = obj.y * self.zoom
                w = obj.width * self.zoom / 2
                h = obj.height * self.zoom / 2
                thresh = max(w, h) + CONNECTION_SELECT_RADIUS
                if math.hypot(x - cx, y - cy) <= thresh:
                    self.endpoint_drag_pos = None
                    ex, ey = self.edge_point(obj, x, y, apply_radius=False)
                    rx = (ex / self.zoom - obj.x) / (obj.width / 2)
                    ry = (ey / self.zoom - obj.y) / (obj.height / 2)
                    if self.dragging_endpoint == "src":
                        self.selected_conn.src_pos = (rx, ry)
                    else:
                        self.selected_conn.dst_pos = (rx, ry)
                else:
                    self.endpoint_drag_pos = (x, y)
            self.redraw()
            return
        if (
            self.dragging_point_index is not None
            and self.selected_conn
            and self.current_tool == "Select"
        ):
            x = self.canvas.canvasx(event.x)
            y = self.canvas.canvasy(event.y)
            px = (x - self.conn_drag_offset[0]) / self.zoom
            py = (y - self.conn_drag_offset[1]) / self.zoom
            if self.selected_conn.style == "Squared":
                if not self.selected_conn.points:
                    self.selected_conn.points.append((px, 0))
                else:
                    self.selected_conn.points[0] = (px, 0)
            elif (
                self.repo.diagrams.get(self.diagram_id).diag_type
                == "Control Flow Diagram"
                and self.selected_conn.conn_type in ("Control Action", "Feedback")
            ):
                px = SysMLDiagramWindow._constrain_control_flow_x(
                    self, self.selected_conn, px
                )
                if not self.selected_conn.points:
                    self.selected_conn.points.append((px, 0))
                else:
                    self.selected_conn.points[0] = (px, 0)
            else:
                self.selected_conn.points[self.dragging_point_index] = (px, py)
            self.redraw()
            return
        if not self.selected_obj:
            return
        x = self.canvas.canvasx(event.x)
        y = self.canvas.canvasy(event.y)
        if self.resizing_obj:
            obj = self.resizing_obj
            if obj.obj_type in (
                "Initial",
                "Final",
                "Actor",
                "Decision",
                "Merge",
                "Work Product",
            ):
                return
            min_w, min_h = (10.0, 10.0)
            if obj.obj_type == "Block":
                min_w, min_h = self._min_block_size(obj)
            elif obj.obj_type in ("Action", "CallBehaviorAction"):
                min_w, min_h = self._min_action_size(obj)
            elif obj.obj_type == "Block Boundary":
                min_w, min_h = _boundary_min_size(obj, self.objects)
            left = obj.x - obj.width / 2
            right = obj.x + obj.width / 2
            top = obj.y - obj.height / 2
            bottom = obj.y + obj.height / 2
            if "e" in self.resize_edge:
                new_right = x / self.zoom
                if new_right - left < min_w:
                    new_right = left + min_w
                right = new_right
            if "w" in self.resize_edge:
                new_left = x / self.zoom
                if right - new_left < min_w:
                    new_left = right - min_w
                left = new_left
            if obj.obj_type not in ("Fork", "Join", "Existing Element"):
                if "s" in self.resize_edge:
                    new_bottom = y / self.zoom
                    if new_bottom - top < min_h:
                        new_bottom = top + min_h
                    bottom = new_bottom
                if "n" in self.resize_edge:
                    new_top = y / self.zoom
                    if bottom - new_top < min_h:
                        new_top = bottom - min_h
                    top = new_top
            new_w = right - left
            new_h = bottom - top
            obj.x = (left + right) / 2
            obj.y = (top + bottom) / 2
            obj.width = new_w
            obj.height = new_h
            if obj.obj_type == "Part":
                update_ports_for_part(obj, self.objects)
            if obj.obj_type == "Block Boundary":
                update_ports_for_boundary(obj, self.objects)
                ensure_boundary_contains_parts(obj, self.objects)
            self.redraw()
            return
        if self.selected_obj.obj_type == "Port" and "parent" in self.selected_obj.properties:
            parent = self.get_object(int(self.selected_obj.properties["parent"]))
            if parent:
                self.selected_obj.x = x / self.zoom
                self.selected_obj.y = y / self.zoom
                self.snap_port_to_parent(self.selected_obj, parent)
        else:
            old_x = self.selected_obj.x
            old_y = self.selected_obj.y
            new_x = x / self.zoom - self.drag_offset[0]
            new_x = self._constrain_horizontal_movement(self.selected_obj, new_x)
            self.selected_obj.x = new_x
            self.selected_obj.y = y / self.zoom - self.drag_offset[1]
            dx = self.selected_obj.x - old_x
            dy = self.selected_obj.y - old_y
            if self.selected_obj.obj_type in ("Part", "Block Boundary"):
                for p in self.objects:
                    if p.obj_type == "Port" and p.properties.get("parent") == str(
                        self.selected_obj.obj_id
                    ):
                        p.x += dx
                        p.y += dy
                        self.snap_port_to_parent(p, self.selected_obj)
            if self.selected_obj.obj_type == "Block Boundary":
                for o in self.objects:
                    if o.obj_type == "Part":
                        o.x += dx
                        o.y += dy
                        for p in self.objects:
                            if (
                                p.obj_type == "Port"
                                and p.properties.get("parent") == str(o.obj_id)
                            ):
                                p.x += dx
                                p.y += dy
            if self.selected_obj.obj_type == "System Boundary":
                for o in self.objects:
                    if o.properties.get("boundary") == str(self.selected_obj.obj_id):
                        o.x += dx
                        o.y += dy
            boundary = self.get_ibd_boundary()
            if boundary:
                ensure_boundary_contains_parts(boundary, self.objects)
        self.redraw()
        self._sync_to_repository()
        if self.app:
            self.app.update_views()

    def on_left_release(self, event):
        if self.start and self.current_tool in (
            "Association",
            "Include",
            "Extend",
            "Flow",
            "Propagate",
            "Propagate by Review",
            "Propagate by Approval",
            "Re-use",
            "Trace",
            "Connector",
            "Generalization",
            "Generalize",
            "Communication Path",
            "Aggregation",
            "Composite Aggregation",
            "Control Action",
            "Feedback",
        ):
            x = self.canvas.canvasx(event.x)
            y = self.canvas.canvasy(event.y)
            obj = self.find_object(
                x,
                y,
                prefer_port=True,
            )
            if obj and obj != self.start:
                valid, msg = self.validate_connection(self.start, obj, self.current_tool)
                if valid:
                    if self.current_tool == "Control Action":
                        arrow_default = "forward"
                    elif self.current_tool == "Feedback":
                        arrow_default = "backward"
                    elif self.current_tool == "Trace":
                        arrow_default = "both"
                    elif self.current_tool in (
                        "Flow",
                        "Generalize",
                        "Generalization",
                        "Include",
                        "Extend",
                        "Propagate",
                        "Propagate by Review",
                        "Propagate by Approval",
                        "Re-use",
                    ):
                        arrow_default = "forward"
                    else:
                        arrow_default = "none"
                    conn_stereo = (
                        "control action"
                        if self.current_tool == "Control Action"
                        else "feedback" if self.current_tool == "Feedback" else self.current_tool.lower()
                    )
                    conn = DiagramConnection(
                        self.start.obj_id,
                        obj.obj_id,
                        self.current_tool,
                        arrow=arrow_default,
                        stereotype=conn_stereo,
                    )
                    if self.current_tool == "Connector":
                        src_flow = self.start.properties.get("flow") if self.start.obj_type == "Port" else None
                        dst_flow = obj.properties.get("flow") if obj.obj_type == "Port" else None
                        if src_flow or dst_flow:
                            conn.mid_arrow = True
                            if src_flow and dst_flow:
                                dir_a = self.start.properties.get("direction", "out").lower()
                                dir_b = obj.properties.get("direction", "out").lower()
                                if dir_a == "out":
                                    conn.name = src_flow
                                    conn.arrow = "forward"
                                elif dir_b == "out":
                                    conn.name = dst_flow
                                    conn.arrow = "backward"
                                else:
                                    conn.name = src_flow
                                    conn.arrow = "both"
                            elif src_flow:
                                conn.name = src_flow
                                dir_attr = self.start.properties.get("direction", "out")
                                if dir_attr == "in":
                                    conn.arrow = "backward"
                                elif dir_attr == "out":
                                    conn.arrow = "forward"
                                else:
                                    conn.arrow = "both"
                            else:
                                conn.name = dst_flow
                                dir_attr = obj.properties.get("direction", "out")
                                if dir_attr == "in":
                                    conn.arrow = "forward"
                                elif dir_attr == "out":
                                    conn.arrow = "backward"
                                else:
                                    conn.arrow = "both"
                    self.connections.append(conn)
                    if self.start.element_id and obj.element_id:
                        rel_stereo = (
                            "control action"
                            if self.current_tool == "Control Action"
                            else "feedback"
                            if self.current_tool == "Feedback"
                            else None
                        )
                        if self.current_tool == "Trace":
                            rel1 = self.repo.create_relationship(
                                self.current_tool,
                                self.start.element_id,
                                obj.element_id,
                                stereotype=rel_stereo,
                            )
                            rel2 = self.repo.create_relationship(
                                self.current_tool,
                                obj.element_id,
                                self.start.element_id,
                                stereotype=rel_stereo,
                            )
                            self.repo.add_relationship_to_diagram(
                                self.diagram_id, rel1.rel_id
                            )
                            self.repo.add_relationship_to_diagram(
                                self.diagram_id, rel2.rel_id
                            )
                        else:
                            rel = self.repo.create_relationship(
                                self.current_tool,
                                self.start.element_id,
                                obj.element_id,
                                stereotype=rel_stereo,
                            )
                            self.repo.add_relationship_to_diagram(
                                self.diagram_id, rel.rel_id
                            )
                            if self.current_tool == "Generalization":
                                inherit_block_properties(
                                    self.repo, self.start.element_id
                                )
                    self._sync_to_repository()
                    ConnectionDialog(self, conn)
                else:
                    messagebox.showwarning("Invalid Connection", msg)
        if self.select_rect_start:
            x = self.canvas.canvasx(event.x)
            y = self.canvas.canvasy(event.y)
            self.canvas.coords(
                self.select_rect_id,
                self.select_rect_start[0],
                self.select_rect_start[1],
                x,
                y,
            )
            self._update_drag_selection(x, y)
            self.canvas.delete(self.select_rect_id)
            self.select_rect_start = None
            self.select_rect_id = None
        self.start = None
        self.temp_line_end = None
        # Return to select mode after completing a connection
        self.current_tool = "Select"
        self.canvas.configure(cursor="arrow")
        self.resizing_obj = None
        self.resize_edge = None
        if self.dragging_point_index is not None and self.selected_conn:
            self._sync_to_repository()
        self.dragging_point_index = None
        if self.dragging_endpoint is not None and self.selected_conn:
            x = self.canvas.canvasx(event.x)
            y = self.canvas.canvasy(event.y)
            obj = self.find_object(x, y, prefer_port=True)
            src_obj = self.get_object(self.selected_conn.src)
            dst_obj = self.get_object(self.selected_conn.dst)
            if obj and obj not in (src_obj, dst_obj):
                if self.dragging_endpoint == "src":
                    valid, msg = self.validate_connection(
                        obj, dst_obj, self.selected_conn.conn_type
                    )
                else:
                    valid, msg = self.validate_connection(
                        src_obj, obj, self.selected_conn.conn_type
                    )
                if valid and src_obj and dst_obj and obj.element_id:
                    for rel in self.repo.relationships:
                        if (
                            rel.source == src_obj.element_id
                            and rel.target == dst_obj.element_id
                            and rel.rel_type == self.selected_conn.conn_type
                        ):
                            if self.selected_conn.conn_type == "Generalization":
                                if self.dragging_endpoint == "dst":
                                    msgbox = "Changing inheritance will remove all inherited parts, properties and attributes. Continue?"
                                    if not messagebox.askyesno("Change Inheritance", msgbox):
                                        break
                                    remove_inherited_block_properties(
                                        self.repo, src_obj.element_id, dst_obj.element_id
                                    )
                                    rel.target = obj.element_id
                                    self.selected_conn.dst = obj.obj_id
                                    inherit_block_properties(self.repo, src_obj.element_id)
                                else:
                                    msgbox = "Changing inheritance will remove all inherited parts, properties and attributes. Continue?"
                                    if not messagebox.askyesno("Change Inheritance", msgbox):
                                        break
                                    remove_inherited_block_properties(
                                        self.repo, src_obj.element_id, dst_obj.element_id
                                    )
                                    rel.source = obj.element_id
                                    self.selected_conn.src = obj.obj_id
                                    inherit_block_properties(self.repo, obj.element_id)
                            else:
                                if self.selected_conn.conn_type in (
                                    "Aggregation",
                                    "Composite Aggregation",
                                ):
                                    msg = "Delete aggregation and its part?"
                                    if messagebox.askyesno(
                                        "Remove Aggregation", msg
                                    ):
                                        remove_aggregation_part(
                                            self.repo,
                                            src_obj.element_id,
                                            dst_obj.element_id,
                                            remove_object=self.selected_conn.conn_type
                                            == "Composite Aggregation",
                                            app=getattr(self, "app", None),
                                        )
                                if self.dragging_endpoint == "dst":
                                    rel.target = obj.element_id
                                    self.selected_conn.dst = obj.obj_id
                                    new_whole = src_obj.element_id
                                    new_part = obj.element_id
                                else:
                                    rel.source = obj.element_id
                                    self.selected_conn.src = obj.obj_id
                                    new_whole = obj.element_id
                                    new_part = dst_obj.element_id
                                if self.selected_conn.conn_type == "Composite Aggregation":
                                    add_composite_aggregation_part(
                                        self.repo,
                                        new_whole,
                                        new_part,
                                        self.selected_conn.multiplicity,
                                        app=getattr(self, "app", None),
                                    )
                                elif self.selected_conn.conn_type == "Aggregation":
                                    add_aggregation_part(
                                        self.repo,
                                        new_whole,
                                        new_part,
                                        self.selected_conn.multiplicity,
                                        app=getattr(self, "app", None),
                                    )
                                else:
                                    if self.dragging_endpoint == "dst":
                                        rel.target = obj.element_id
                                        self.selected_conn.dst = obj.obj_id
                                    else:
                                        rel.source = obj.element_id
                                        self.selected_conn.src = obj.obj_id
                            break
                    self._sync_to_repository()
                elif not valid:
                    messagebox.showwarning("Invalid Connection", msg)
            elif obj is None:
                if self.selected_conn in self.connections:
                    self.connections.remove(self.selected_conn)
                    if (
                        src_obj
                        and dst_obj
                        and src_obj.element_id
                        and dst_obj.element_id
                    ):
                        for rel in list(self.repo.relationships):
                            if (
                                rel.source == src_obj.element_id
                                and rel.target == dst_obj.element_id
                                and rel.rel_type == self.selected_conn.conn_type
                            ):
                                self.repo.relationships.remove(rel)
                                diag = self.repo.diagrams.get(self.diagram_id)
                                if diag and rel.rel_id in diag.relationships:
                                    diag.relationships.remove(rel.rel_id)
                                if self.selected_conn.conn_type == "Generalization":
                                    remove_inherited_block_properties(
                                        self.repo,
                                        src_obj.element_id,
                                        dst_obj.element_id,
                                    )
                                    inherit_block_properties(
                                        self.repo, src_obj.element_id
                                    )
                                elif self.selected_conn.conn_type in (
                                    "Aggregation",
                                    "Composite Aggregation",
                                ):
                                    remove_aggregation_part(
                                        self.repo,
                                        src_obj.element_id,
                                        dst_obj.element_id,
                                        remove_object=self.selected_conn.conn_type
                                        == "Composite Aggregation",
                                        app=getattr(self, "app", None),
                                    )
                                break
                    self.selected_conn = None
                    self._sync_to_repository()
            else:
                self._sync_to_repository()
            self.dragging_endpoint = None
            self.conn_drag_offset = None
            self.endpoint_drag_pos = None
        else:
            self.dragging_endpoint = None
            self.conn_drag_offset = None
            self.endpoint_drag_pos = None
        if self.selected_obj and self.current_tool == "Select":
            if self.selected_obj.obj_type != "System Boundary":
                b = self.find_boundary_for_obj(self.selected_obj)
                if b:
                    self.selected_obj.properties["boundary"] = str(b.obj_id)
                else:
                    self.selected_obj.properties.pop("boundary", None)
            self._sync_to_repository()
        self.redraw()

    def on_mouse_move(self, event):
        if self.start and self.current_tool in (
            "Association",
            "Include",
            "Extend",
            "Flow",
            "Propagate",
            "Propagate by Review",
            "Propagate by Approval",
            "Re-use",
            "Trace",
            "Connector",
            "Generalization",
            "Generalize",
            "Communication Path",
            "Aggregation",
            "Composite Aggregation",
            "Control Action",
            "Feedback",
        ):
            x = self.canvas.canvasx(event.x)
            y = self.canvas.canvasy(event.y)
            self.temp_line_end = (x, y)
            self.redraw()

    def on_mouse_move(self, event):
        if self.start and self.current_tool in (
            "Association",
            "Include",
            "Extend",
            "Flow",
            "Propagate",
            "Propagate by Review",
            "Propagate by Approval",
            "Re-use",
            "Trace",
            "Connector",
            "Generalization",
            "Generalize",
            "Communication Path",
            "Aggregation",
            "Composite Aggregation",
            "Control Action",
            "Feedback",
        ):
            x = self.canvas.canvasx(event.x)
            y = self.canvas.canvasy(event.y)
            self.temp_line_end = (x, y)
            self.redraw()

    def on_double_click(self, event):
        x = self.canvas.canvasx(event.x)
        y = self.canvas.canvasy(event.y)
        conn = self.find_connection(x, y)
        obj = None
        if conn is None:
            obj = self.find_object(x, y)
        if conn:
            ConnectionDialog(self, conn)
            self.redraw()
        elif obj:
            if self._open_linked_diagram(obj):
                return
            SysMLObjectDialog(self, obj)
            self._sync_to_repository()
            self.redraw()
            if getattr(self, "app", None):
                self.app.update_views()

    def on_rc_press(self, event):
        self.rc_dragged = False
        self.canvas.scan_mark(event.x, event.y)

    def on_rc_drag(self, event):
        self.rc_dragged = True
        self.canvas.scan_dragto(event.x, event.y, gain=1)

    def on_rc_release(self, event):
        if not self.rc_dragged:
            self.show_context_menu(event)

    def show_context_menu(self, event):
        x = self.canvas.canvasx(event.x)
        y = self.canvas.canvasy(event.y)
        conn = self.find_connection(x, y)
        obj = None
        if not conn:
            obj = self.find_object(x, y)
            if not obj:
                diag = self.repo.diagrams.get(self.diagram_id)
                if diag and diag.diag_type == "Internal Block Diagram":
                    menu = tk.Menu(self, tearoff=0)
                    menu.add_command(label="Set Father", command=self._set_diagram_father)
                    menu.tk_popup(event.x_root, event.y_root)
                return
        self.selected_obj = obj
        self.selected_conn = conn
        menu = tk.Menu(self, tearoff=0)
        if obj:
            menu.add_command(label="Properties", command=lambda: self._edit_object(obj))
            diag_id = self.repo.get_linked_diagram(obj.element_id)
            if diag_id and diag_id in self.repo.diagrams or obj.properties.get("view"):
                menu.add_command(
                    label="Open Linked Diagram", command=lambda: self._open_linked_diagram(obj)
                )
            menu.add_separator()
            menu.add_command(label="Copy", command=self.copy_selected)
            menu.add_command(label="Cut", command=self.cut_selected)
            menu.add_command(label="Paste", command=self.paste_selected)
            diag = self.repo.diagrams.get(self.diagram_id)
            if diag and diag.diag_type == "Internal Block Diagram" and obj.obj_type == "Part":
                menu.add_separator()
                menu.add_command(
                    label="Remove Part from Diagram",
                    command=lambda: self.remove_part_diagram(obj),
                )
                menu.add_command(
                    label="Remove Part from Model",
                    command=lambda: self.remove_part_model(obj),
                )
            menu.add_separator()
            menu.add_command(label="Delete", command=self.delete_selected)
        elif conn:
            menu.add_command(label="Properties", command=lambda: ConnectionDialog(self, conn))
            menu.add_separator()
            menu.add_command(label="Delete", command=self.delete_selected)
        menu.tk_popup(event.x_root, event.y_root)

    def _edit_object(self, obj):
        SysMLObjectDialog(self, obj)
        self._sync_to_repository()
        self.redraw()
        if self.app:
            self.app.update_views()
        self.update_property_view()
        if getattr(self, "app", None):
            self.app.update_views()

    def _open_linked_diagram(self, obj) -> bool:
        diag_id = self.repo.get_linked_diagram(obj.element_id)
        if not diag_id and obj.obj_type == "Part":
            def_id = obj.properties.get("definition")
            if def_id:
                diag_id = self.repo.get_linked_diagram(def_id)
        view_id = obj.properties.get("view")
        if (
            obj.obj_type in ("CallBehaviorAction", "Action")
            and diag_id
            and view_id
            and view_id in self.repo.diagrams
        ):
            if messagebox.askyesno("Open Diagram", "Open Behavior Diagram?\nChoose No for View"):
                chosen = diag_id
            else:
                chosen = view_id
        else:
            chosen = diag_id or view_id
        if not chosen or chosen not in self.repo.diagrams:
            return False
        # Avoid opening duplicate windows for the same diagram within the
        # current container. If a child frame already displays the chosen
        # diagram, simply return.
        for child in self.master.winfo_children():
            if getattr(child, "diagram_id", None) == chosen:
                return True
        diag = self.repo.diagrams[chosen]
        history = self.diagram_history + [self.diagram_id]
        if diag.diag_type == "Use Case Diagram":
            UseCaseDiagramWindow(self.master, self.app, diagram_id=chosen, history=history)
        elif diag.diag_type == "Activity Diagram":
            ActivityDiagramWindow(self.master, self.app, diagram_id=chosen, history=history)
        elif diag.diag_type == "Governance Diagram":
            GovernanceDiagramWindow(self.master, self.app, diagram_id=chosen, history=history)
        elif diag.diag_type == "Block Diagram":
            BlockDiagramWindow(self.master, self.app, diagram_id=chosen, history=history)
        elif diag.diag_type == "Internal Block Diagram":
            InternalBlockDiagramWindow(self.master, self.app, diagram_id=chosen, history=history)
        self._sync_to_repository()
        self.destroy()
        return True

    def _set_diagram_father(self) -> None:
        diag = self.repo.diagrams.get(self.diagram_id)
        if not diag or diag.diag_type != "Internal Block Diagram":
            return
        dlg = DiagramPropertiesDialog(self, diag)
        for data in getattr(dlg, "added_parts", []):
            self.objects.append(SysMLObject(**data))
        self._sync_to_repository()
        self.redraw()
        if self.app:
            self.app.update_views()

    def go_back(self):
        if not self.diagram_history:
            return
        prev_id = self.diagram_history.pop()
        diag = self.repo.diagrams.get(prev_id)
        if not diag:
            return
        if diag.diag_type == "Use Case Diagram":
            UseCaseDiagramWindow(
                self.master, self.app, diagram_id=prev_id, history=self.diagram_history
            )
        elif diag.diag_type == "Activity Diagram":
            ActivityDiagramWindow(
                self.master, self.app, diagram_id=prev_id, history=self.diagram_history
            )
        elif diag.diag_type == "Governance Diagram":
            GovernanceDiagramWindow(
                self.master, self.app, diagram_id=prev_id, history=self.diagram_history
            )
        elif diag.diag_type == "Block Diagram":
            BlockDiagramWindow(
                self.master, self.app, diagram_id=prev_id, history=self.diagram_history
            )
        elif diag.diag_type == "Internal Block Diagram":
            InternalBlockDiagramWindow(
                self.master, self.app, diagram_id=prev_id, history=self.diagram_history
            )
        self._sync_to_repository()
        self.destroy()

    def on_ctrl_mousewheel(self, event):
        if event.delta > 0:
            self.zoom_in()
        else:
            self.zoom_out()

    # ------------------------------------------------------------
    # Utility methods
    # ------------------------------------------------------------
    def find_object(self, x: float, y: float, prefer_port: bool = False) -> SysMLObject | None:
        """Return the diagram object under ``(x, y)``.

        When ``prefer_port`` is ``True`` ports are looked up first so they
        are selected over overlapping parent objects like a Block Boundary.
        """
        if prefer_port:
            for obj in reversed(self.objects):
                if obj.obj_type != "Port":
                    continue
                ox = obj.x * self.zoom
                oy = obj.y * self.zoom
                w = obj.width * self.zoom / 2
                h = obj.height * self.zoom / 2
                if ox - w <= x <= ox + w and oy - h <= y <= oy + h:
                    return obj

        for obj in reversed(self.objects):
            ox = obj.x * self.zoom
            oy = obj.y * self.zoom
            w = obj.width * self.zoom / 2
            h = obj.height * self.zoom / 2
            if obj.obj_type in ("Initial", "Final"):
                r = min(w, h)
                if (x - ox) ** 2 + (y - oy) ** 2 <= r**2:
                    return obj
            elif ox - w <= x <= ox + w and oy - h <= y <= oy + h:
                return obj
        return None

    def hit_resize_handle(self, obj: SysMLObject, x: float, y: float) -> str | None:
        if obj.obj_type in (
            "Initial",
            "Final",
            "Actor",
            "Decision",
            "Merge",
            "Work Product",
        ):
            return None
        margin = 5
        ox = obj.x * self.zoom
        oy = obj.y * self.zoom
        w = obj.width * self.zoom / 2
        h = obj.height * self.zoom / 2
        left = ox - w
        right = ox + w
        top = oy - h
        bottom = oy + h
        near_left = abs(x - left) <= margin
        near_right = abs(x - right) <= margin
        near_top = abs(y - top) <= margin
        near_bottom = abs(y - bottom) <= margin
        if near_left and near_top:
            return "nw"
        if near_right and near_top:
            return "ne"
        if near_left and near_bottom:
            return "sw"
        if near_right and near_bottom:
            return "se"
        if near_left:
            return "w"
        if near_right:
            return "e"
        if near_top:
            return "n"
        if near_bottom:
            return "s"
        return None

    def hit_compartment_toggle(self, obj: SysMLObject, x: float, y: float) -> str | None:
        """Return the label of the compartment toggle hit at *(x, y)* or ``None``."""
        for oid, label, (x1, y1, x2, y2) in self.compartment_buttons:
            if oid == obj.obj_id and x1 <= x <= x2 and y1 <= y <= y2:
                return label
        return None

    def _dist_to_segment(self, p, a, b) -> float:
        px, py = p
        ax, ay = a
        bx, by = b
        if ax == bx and ay == by:
            return ((px - ax) ** 2 + (py - ay) ** 2) ** 0.5
        t = ((px - ax) * (bx - ax) + (py - ay) * (by - ay)) / ((bx - ax) ** 2 + (by - ay) ** 2)
        t = max(0, min(1, t))
        lx = ax + t * (bx - ax)
        ly = ay + t * (by - ay)
        return ((px - lx) ** 2 + (py - ly) ** 2) ** 0.5

    def _segment_intersection(self, p1, p2, p3, p4):
        """Return intersection point (x, y, t) of segments *p1*-*p2* and *p3*-*p4* or None."""
        x1, y1 = p1
        x2, y2 = p2
        x3, y3 = p3
        x4, y4 = p4
        denom = (y4 - y3) * (x2 - x1) - (x4 - x3) * (y2 - y1)
        if denom == 0:
            return None
        t = ((x3 - x1) * (y4 - y3) - (y3 - y1) * (x4 - x3)) / denom
        u = ((x3 - x1) * (y2 - y1) - (y3 - y1) * (x2 - x1)) / denom
        if 0 <= t <= 1 and 0 <= u <= 1:
            ix = x1 + t * (x2 - x1)
            iy = y1 + t * (y2 - y1)
            return ix, iy, t
        return None

    def _nearest_diamond_corner(self, obj: SysMLObject, tx: float, ty: float) -> Tuple[float, float]:
        """Return the diamond corner of *obj* closest to the target (*tx*, *ty*)."""
        x = obj.x * self.zoom
        y = obj.y * self.zoom
        w = obj.width * self.zoom / 2
        h = obj.height * self.zoom / 2
        corners = [
            (x, y - h),
            (x + w, y),
            (x, y + h),
            (x - w, y),
        ]
        return min(corners, key=lambda p: (p[0] - tx) ** 2 + (p[1] - ty) ** 2)

    def find_connection(self, x: float, y: float) -> DiagramConnection | None:
        diag = self.repo.diagrams.get(self.diagram_id)
        for conn in self.connections:
            src = self.get_object(conn.src)
            dst = self.get_object(conn.dst)
            if not src or not dst:
                continue
            # Control flow connectors are drawn as a vertical line between
            # elements. Mirror that behavior so they can be located when
            # selecting.
            if diag and diag.diag_type == "Control Flow Diagram" and conn.conn_type in (
                "Control Action",
                "Feedback",
            ):
                a_left = src.x - src.width / 2
                a_right = src.x + src.width / 2
                b_left = dst.x - dst.width / 2
                b_right = dst.x + dst.width / 2
                cx_val = (
                    conn.points[0][0]
                    if conn.points
                    else (max(a_left, b_left) + min(a_right, b_right)) / 2
                )
                cx_val = SysMLDiagramWindow._constrain_control_flow_x(
                    self, conn, cx_val
                )
                cx = cx_val * self.zoom
                ayc = src.y * self.zoom
                byc = dst.y * self.zoom
                if ayc <= byc:
                    cy1 = ayc + src.height / 2 * self.zoom
                    cy2 = byc - dst.height / 2 * self.zoom
                else:
                    cy1 = ayc - src.height / 2 * self.zoom
                    cy2 = byc + dst.height / 2 * self.zoom
                if (
                    self._dist_to_segment((x, y), (cx, cy1), (cx, cy2))
                    <= CONNECTION_SELECT_RADIUS
                ):
                    return conn
                continue

            if conn.src == conn.dst:
                sx, sy = self.edge_point(src, 0, 0, (1, 0))
                size = max(src.width, src.height) * 0.5 * self.zoom
                points = [
                    (sx, sy),
                    (sx + size, sy),
                    (sx + size, sy - size),
                    (sx, sy - size),
                    (sx, sy),
                ]
            else:
                sx, sy = self.edge_point(
                    src,
                    dst.x * self.zoom,
                    dst.y * self.zoom,
                    conn.src_pos,
                )
                points = [(sx, sy)]
                if conn.style == "Squared":
                    if conn.points:
                        mx = conn.points[0][0] * self.zoom
                    else:
                        mx = (src.x + dst.x) / 2 * self.zoom
                    points.extend([(mx, points[-1][1]), (mx, dst.y * self.zoom)])
                elif conn.style == "Custom":
                    for px, py in conn.points:
                        xpt = px * self.zoom
                        ypt = py * self.zoom
                        last = points[-1]
                        points.extend([(xpt, last[1]), (xpt, ypt)])
                ex, ey = self.edge_point(
                    dst,
                    src.x * self.zoom,
                    src.y * self.zoom,
                    conn.dst_pos,
                )
                points.append((ex, ey))
            for a, b in zip(points[:-1], points[1:]):
                if self._dist_to_segment((x, y), a, b) <= CONNECTION_SELECT_RADIUS:
                    return conn
        return None

    def snap_port_to_parent(self, port: SysMLObject, parent: SysMLObject) -> None:
        snap_port_to_parent_obj(port, parent)

    def edge_point(
        self,
        obj: SysMLObject,
        tx: float,
        ty: float,
        rel: tuple[float, float] | None = None,
        apply_radius: bool = True,
    ) -> Tuple[float, float]:
        cx = obj.x * self.zoom
        cy = obj.y * self.zoom

        def _intersect(vx: float, vy: float, w: float, h: float, r: float) -> Tuple[float, float]:
            """Return intersection of a ray from the origin with a rounded rectangle."""
            if vx == 0 and vy == 0:
                return 0.0, 0.0

            wi, hi = w - r, h - r
            signx = 1 if vx >= 0 else -1
            signy = 1 if vy >= 0 else -1
            candidates: list[tuple[float, float, float]] = []

            if vx != 0:
                t_v = (signx * w) / vx
                if t_v >= 0:
                    y_v = vy * t_v
                    if abs(y_v) <= hi:
                        candidates.append((t_v, signx * w, y_v))

            if vy != 0:
                t_h = (signy * h) / vy
                if t_h >= 0:
                    x_h = vx * t_h
                    if abs(x_h) <= wi:
                        candidates.append((t_h, x_h, signy * h))

            if r > 0:
                cx_arc, cy_arc = signx * wi, signy * hi
                a = vx * vx + vy * vy
                b = -2 * (vx * cx_arc + vy * cy_arc)
                c = cx_arc * cx_arc + cy_arc * cy_arc - r * r
                disc = b * b - 4 * a * c
                if disc >= 0:
                    sqrt_disc = math.sqrt(disc)
                    for t_arc in ((-b - sqrt_disc) / (2 * a), (-b + sqrt_disc) / (2 * a)):
                        if t_arc >= 0:
                            x_arc = vx * t_arc
                            y_arc = vy * t_arc
                            if signx * x_arc >= wi and signy * y_arc >= hi:
                                candidates.append((t_arc, x_arc, y_arc))

            if not candidates:
                return 0.0, 0.0

            t, ix, iy = min(candidates, key=lambda c: c[0])
            return ix, iy

        if obj.obj_type == "Port":
            # Ports are drawn as 12x12 squares regardless of object width/height.
            # Compute the intersection with this square so connectors touch its edge
            # rather than reaching the center.
            w = h = 6 * self.zoom
            if rel is not None:
                rx, ry = rel
                vx = rx * w
                vy = ry * h
            else:
                vx = tx - cx
                vy = ty - cy
            ix, iy = _intersect(vx, vy, w, h, 0.0)
            return cx + ix, cy + iy

        w = obj.width * self.zoom / 2
        h = obj.height * self.zoom / 2
        radius = 0.0
        if apply_radius:
            if obj.obj_type == "Block":
                radius = 6 * self.zoom
            elif obj.obj_type == "System Boundary":
                radius = 12 * self.zoom
            elif obj.obj_type in ("Action Usage", "Action", "CallBehaviorAction"):
                radius = 8 * self.zoom

        if rel is not None:
            rx, ry = rel
            if obj.obj_type in ("Decision", "Merge"):
                if abs(rx) >= abs(ry):
                    return (cx + (w if rx >= 0 else -w), cy)
                else:
                    return (cx, cy + (h if ry >= 0 else -h))
            vx = rx * obj.width / 2 * self.zoom
            vy = ry * obj.height / 2 * self.zoom
            ix, iy = _intersect(vx, vy, w, h, radius if apply_radius else 0.0)
            return cx + ix, cy + iy

        dx = tx - cx
        dy = ty - cy
        if obj.obj_type in ("Initial", "Final"):
            r = min(w, h)
            dist = (dx**2 + dy**2) ** 0.5 or 1
            return cx + dx / dist * r, cy + dy / dist * r
        if obj.obj_type in ("Decision", "Merge"):
            points = [
                (cx, cy - h),
                (cx + w, cy),
                (cx, cy + h),
                (cx - w, cy),
            ]
            best = None
            for i in range(len(points)):
                p3 = points[i]
                p4 = points[(i + 1) % len(points)]
                inter = SysMLDiagramWindow._segment_intersection(
                    self, (cx, cy), (tx, ty), p3, p4
                )
                if inter:
                    ix, iy, t = inter
                    if best is None or t < best[2]:
                        best = (ix, iy, t)
            if best:
                return best[0], best[1]

        ix, iy = _intersect(dx, dy, w, h, radius)
        return cx + ix, cy + iy

    def sync_ports(self, part: SysMLObject) -> None:
        names: List[str] = []
        block_id = part.properties.get("definition")
        if block_id and block_id in self.repo.elements:
            block_elem = self.repo.elements[block_id]
            names.extend(
                [p.strip() for p in block_elem.properties.get("ports", "").split(",") if p.strip()]
            )
        names.extend([p.strip() for p in part.properties.get("ports", "").split(",") if p.strip()])
        existing_ports = [
            o
            for o in self.objects
            if o.obj_type == "Port" and o.properties.get("parent") == str(part.obj_id)
        ]
        existing: dict[str, SysMLObject] = {}
        for p in list(existing_ports):
            name = p.properties.get("name")
            if name in existing:
                self.objects.remove(p)
            else:
                existing[name] = p
        for n in names:
            if n not in existing:
                port = SysMLObject(
                    _get_next_id(),
                    "Port",
                    part.x + part.width / 2 + 20,
                    part.y,
                    properties={
                        "name": n,
                        "parent": str(part.obj_id),
                        "side": "E",
                        "labelX": "8",
                        "labelY": "-8",
                    },
                )
                self.snap_port_to_parent(port, part)
                self.objects.append(port)
                existing[n] = port
        for n, obj in list(existing.items()):
            if n not in names:
                self.objects.remove(obj)
        self.sort_objects()

    def sync_boundary_ports(self, boundary: SysMLObject) -> None:
        names: List[str] = []
        block_id = boundary.element_id
        if block_id and block_id in self.repo.elements:
            block_elem = self.repo.elements[block_id]
            names.extend([
                p.strip() for p in block_elem.properties.get("ports", "").split(",") if p.strip()
            ])
        existing_ports = [
            o
            for o in self.objects
            if o.obj_type == "Port" and o.properties.get("parent") == str(boundary.obj_id)
        ]
        existing: dict[str, SysMLObject] = {}
        for p in list(existing_ports):
            name = p.properties.get("name")
            if name in existing:
                self.objects.remove(p)
            else:
                existing[name] = p
        for n in names:
            if n not in existing:
                port = SysMLObject(
                    _get_next_id(),
                    "Port",
                    boundary.x + boundary.width / 2 + 20,
                    boundary.y,
                    properties={
                        "name": n,
                        "parent": str(boundary.obj_id),
                        "side": "E",
                        "labelX": "8",
                        "labelY": "-8",
                    },
                )
                self.snap_port_to_parent(port, boundary)
                self.objects.append(port)
                existing[n] = port
        for n, obj in list(existing.items()):
            if n not in names:
                self.objects.remove(obj)
        self.sort_objects()

    def zoom_in(self):
        self.zoom *= 1.2
        self.font.config(size=int(8 * self.zoom))
        self.redraw()

    def zoom_out(self):
        self.zoom /= 1.2
        self.font.config(size=int(8 * self.zoom))
        self.redraw()

    def _block_compartments(self, obj: SysMLObject) -> list[tuple[str, str]]:
        """Return the list of compartments displayed for a Block."""
        parts = "\n".join(
            p.strip()
            for p in obj.properties.get("partProperties", "").split(",")
            if p.strip()
        )
        operations = "\n".join(
            format_operation(op)
            for op in parse_operations(obj.properties.get("operations", ""))
        )
        ports = "\n".join(
            p.strip() for p in obj.properties.get("ports", "").split(",") if p.strip()
        )
        reliability = "\n".join(
            f"{label}={obj.properties.get(key, '')}"
            for label, key in (
                ("FIT", "fit"),
                ("Qual", "qualification"),
                ("FM", "failureModes"),
            )
            if obj.properties.get(key, "")
        )
        requirements = "\n".join(r.get("id") for r in obj.requirements)
        return [
            ("Parts", parts),
            ("Operations", operations),
            ("Ports", ports),
            ("Reliability", reliability),
            ("Requirements", requirements),
        ]

    def _min_block_size(self, obj: SysMLObject) -> tuple[float, float]:
        """Return minimum width and height to display all Block text."""
        name = _format_label(self, obj.properties.get('name', ''), obj.phase)
        header = f"<<block>> {name}".strip()
        width_px = self.font.measure(header) + 8 * self.zoom
        compartments = self._block_compartments(obj)
        total_lines = 1
        button_w = 12 * self.zoom
        for label, text in compartments:
            collapsed = obj.collapsed.get(label, False)
            lines = text.splitlines() if text else [""]
            if collapsed:
                # When collapsed only show the compartment name, not the first
                # element. Previously the first line of the compartment content
                # was appended which caused the label to display e.g.
                # "Parts: Motor". The design has changed to only display the
                # compartment title when collapsed so that it simply reads
                # "Parts".
                disp = f"{label}:"
                width_px = max(width_px, self.font.measure(disp) + button_w + 8 * self.zoom)
                total_lines += 1
            else:
                disp = f"{label}:"
                width_px = max(width_px, self.font.measure(disp) + button_w + 8 * self.zoom)
                for line in lines:
                    width_px = max(width_px, self.font.measure(line) + 8 * self.zoom)
                total_lines += 1 + len(lines)
        height_px = total_lines * 20 * self.zoom
        return width_px / self.zoom, height_px / self.zoom

    def _min_action_size(self, obj: SysMLObject) -> tuple[float, float]:
        """Return minimum width and height to display Action text without wrapping."""
        full_width_obj = replace(obj, width=10_000)
        lines = self._object_label_lines(full_width_obj)
        if not lines:
            return (10.0, 10.0)
        text_width = max(self.font.measure(line) for line in lines)
        text_height = self.font.metrics("linespace") * len(lines)
        padding = 6 * self.zoom
        return (text_width + padding) / self.zoom, (text_height + padding) / self.zoom

    def _wrap_text_to_width(self, text: str, width_px: float) -> list[str]:
        """Return *text* wrapped to fit within *width_px* pixels."""
        if self.font.measure(text) <= width_px:
            return [text]
        words = text.split()
        if not words:
            words = [text]

        if len(words) == 1 and self.font.measure(words[0]) > width_px:
            # single long word - wrap by characters
            lines: list[str] = []
            current = ""
            for ch in words[0]:
                if self.font.measure(current + ch) <= width_px:
                    current += ch
                else:
                    if current:
                        lines.append(current)
                    current = ch
            if current:
                lines.append(current)
            return lines

        lines: list[str] = []
        current = words[0]
        for word in words[1:]:
            candidate = current + " " + word
            if self.font.measure(candidate) <= width_px:
                current = candidate
            else:
                lines.append(current)
                if self.font.measure(word) <= width_px:
                    current = word
                else:
                    # break long word
                    part = ""
                    for ch in word:
                        if self.font.measure(part + ch) <= width_px:
                            part += ch
                        else:
                            if part:
                                lines.append(part)
                            part = ch
                    current = part
        if current:
            lines.append(current)
        return lines

    def _object_label_lines(self, obj: SysMLObject) -> list[str]:
        """Return the lines of text displayed inside *obj*."""
        if obj.obj_type == "System Boundary" or obj.obj_type == "Block Boundary":
            name = _format_label(self, obj.properties.get("name", ""), obj.phase)
            return [name] if name else []

        if obj.obj_type in ("Block", "Port"):
            # Blocks and ports use custom drawing logic
            return []

        name = obj.properties.get("name", "")
        has_name = False
        def_id = obj.properties.get("definition")
        if obj.element_id and obj.element_id in self.repo.elements:
            elem = self.repo.elements[obj.element_id]
            name = elem.name or elem.properties.get("component", "")
            def_id = def_id or elem.properties.get("definition")
            def_name = ""
            if def_id and def_id in self.repo.elements:
                def_name = self.repo.elements[def_id].name or def_id
            has_name = bool(name) and not _is_default_part_name(def_name, name)

        if not has_name:
            name = ""
        if obj.obj_type == "Part":
            asil = calculate_allocated_asil(obj.requirements)
            if obj.properties.get("asil") != asil:
                obj.properties["asil"] = asil
                if obj.element_id and obj.element_id in self.repo.elements:
                    self.repo.elements[obj.element_id].properties["asil"] = asil
            def_id = obj.properties.get("definition")
            mult = None
            comp = obj.properties.get("component", "")
            if def_id and def_id in self.repo.elements:
                def_name = self.repo.elements[def_id].name or def_id
                diag = self.repo.diagrams.get(self.diagram_id)
                block_id = (
                    getattr(diag, "father", None)
                    or next(
                        (
                            eid
                            for eid, did in self.repo.element_diagrams.items()
                            if did == self.diagram_id
                        ),
                        None,
                    )
                )
                if block_id:
                    for rel in self.repo.relationships:
                        if (
                            rel.rel_type in ("Aggregation", "Composite Aggregation")
                            and rel.source == block_id
                            and rel.target == def_id
                        ):
                            mult = rel.properties.get("multiplicity", "1")
                            if mult in ("", "1"):
                                mult = None
                            break
                base = name
                index = None
                m = re.match(r"^(.*)\[(\d+)\]$", name)
                if m:
                    base = m.group(1)
                    index = int(m.group(2))
                if index is not None:
                    base = f"{base} {index}"
                name = base
                if obj.element_id and obj.element_id in self.repo.elements and not comp:
                    comp = self.repo.elements[obj.element_id].properties.get("component", "")
                if comp and comp == def_name:
                    comp = ""
                if mult:
                    if ".." in mult:
                        upper = mult.split("..", 1)[1] or "*"
                        disp = f"{index or 1}..{upper}"
                    elif mult == "*":
                        disp = f"{index or 1}..*"
                    else:
                        disp = f"{index or 1}..{mult}"
                    def_part = f"{def_name} [{disp}]"
                else:
                    def_part = def_name
                if comp:
                    def_part = f"{comp} / {def_part}"
                if name and def_part != name:
                    name = f"{name} : {def_part}"
                elif not name:
                    name = f" : {def_part}"

        name = _format_label(self, name, obj.phase)
        lines: list[str] = []
        diag_id = self.repo.get_linked_diagram(obj.element_id)
        if diag_id and diag_id in self.repo.diagrams:
            diag = self.repo.diagrams[diag_id]
            diag_name = _format_label(self, diag.name or diag_id, diag.phase)
            lines.append(diag_name)

        if obj.obj_type in ("Action", "CallBehaviorAction") and name:
            max_width = obj.width * self.zoom - 6 * self.zoom
            if max_width > 0:
                wrapped = self._wrap_text_to_width(name, max_width)
                lines.extend(wrapped)
            else:
                lines.append(name)
        elif obj.obj_type == "Work Product" and name:
            lines.extend(name.split())
        else:
            lines.append(name)

        key = obj.obj_type.replace(" ", "")
        if not key.endswith("Usage"):
            key += "Usage"
        for prop in SYSML_PROPERTIES.get(key, []):
            if obj.obj_type == "Part" and prop in (
                "fit",
                "qualification",
                "failureModes",
                "asil",
            ):
                continue
            val = obj.properties.get(prop)
            if val:
                lines.append(f"{prop}: {val}")

        if obj.obj_type == "Part":
            rel_items = []
            for lbl, key in (
                ("ASIL", "asil"),
                ("FIT", "fit"),
                ("Qual", "qualification"),
                ("FM", "failureModes"),
            ):
                val = obj.properties.get(key)
                if val:
                    rel_items.append(f"{lbl}: {val}")
            if rel_items:
                lines.extend(rel_items)
            reqs = "; ".join(r.get("id") for r in obj.requirements)
            if reqs:
                lines.append(f"Reqs: {reqs}")

        return lines

    def ensure_text_fits(self, obj: SysMLObject) -> None:
        """Expand the object's size so its label is fully visible."""
        if obj.obj_type == "Block":
            b_w, b_h = self._min_block_size(obj)
            min_w, min_h = b_w, b_h
        else:
            label_lines = self._object_label_lines(obj)
            if not label_lines:
                return

            text_width = max(self.font.measure(line) for line in label_lines)
            text_height = self.font.metrics("linespace") * len(label_lines)
            if obj.obj_type in ("Action", "CallBehaviorAction"):
                padding = 6 * self.zoom
                if text_width + padding <= obj.width * self.zoom:
                    min_w = obj.width
                else:
                    min_w = (text_width + padding) / self.zoom
            else:
                padding = 10 * self.zoom
                min_w = (text_width + padding) / self.zoom
            min_h = (text_height + padding) / self.zoom

        if obj.obj_type in ("Block",):
            # _min_block_size already accounts for text padding
            pass
        elif obj.obj_type in (
            "Fork",
            "Join",
            "Initial",
            "Final",
            "Decision",
            "Merge",
        ):
            min_h = obj.height  # height remains unchanged for these types
        if min_w > obj.width:
            obj.width = min_w
        if obj.obj_type not in (
            "Fork",
            "Join",
            "Initial",
            "Final",
            "Decision",
            "Merge",
        ) and min_h > obj.height:
            obj.height = min_h
    def sort_objects(self) -> None:
        """Order objects so boundaries render behind and their ports above."""

        def key(o: SysMLObject) -> int:
            if o.obj_type in ("System Boundary", "Block Boundary", "Existing Element"):
                return 0
            if o.obj_type == "Port":
                parent_id = o.properties.get("parent")
                if parent_id:
                    try:
                        pid = int(parent_id)
                    except (TypeError, ValueError):
                        pid = None
                    if pid is not None:
                        for obj in self.objects:
                            if obj.obj_id == pid and obj.obj_type == "Block Boundary":
                                return 2
            return 1

        self.objects.sort(key=key)

    def redraw(self):
        self.canvas.delete("all")
        self.gradient_cache.clear()
        self.compartment_buttons = []
        self.sort_objects()
        remove_orphan_ports(self.objects)
        for obj in list(self.objects):
            if getattr(obj, "hidden", False):
                continue
            if obj.obj_type == "Part":
                self.sync_ports(obj)
            if obj.obj_type == "Block Boundary":
                self.sync_boundary_ports(obj)
            self.ensure_text_fits(obj)
            self.draw_object(obj)
        for conn in self.connections:
            src = self.get_object(conn.src)
            dst = self.get_object(conn.dst)
            if (
                src
                and dst
                and not getattr(src, "hidden", False)
                and not getattr(dst, "hidden", False)
            ):
                if (
                    conn is self.selected_conn
                    and self.dragging_endpoint is not None
                    and self.endpoint_drag_pos
                ):
                    continue
                self.draw_connection(src, dst, conn, conn is self.selected_conn)
        if (
            self.selected_conn
            and self.dragging_endpoint is not None
            and self.endpoint_drag_pos
        ):
            other = (
                self.get_object(self.selected_conn.dst)
                if self.dragging_endpoint == "src"
                else self.get_object(self.selected_conn.src)
            )
            if other:
                rel = (
                    self.selected_conn.dst_pos
                    if self.dragging_endpoint == "src"
                    else self.selected_conn.src_pos
                )
                sx, sy = self.edge_point(other, *self.endpoint_drag_pos, rel)
                ex, ey = self.endpoint_drag_pos
                forward = self.selected_conn.arrow in ("forward", "both")
                backward = self.selected_conn.arrow in ("backward", "both")
                if self.dragging_endpoint == "src":
                    arrow_start = backward
                    arrow_end = forward
                else:
                    arrow_start = backward
                    arrow_end = forward
                if arrow_start and arrow_end:
                    style = tk.BOTH
                elif arrow_end:
                    style = tk.LAST
                elif arrow_start:
                    style = tk.FIRST
                else:
                    style = tk.NONE
                self.canvas.create_line(
                    sx,
                    sy,
                    ex,
                    ey,
                    dash=(2, 2),
                    arrow=style,
                    tags="connection",
                )
        if (
            self.start
            and self.temp_line_end
            and self.current_tool
            in (
                "Association",
                "Include",
                "Extend",
                "Flow",
                "Connector",
                "Generalization",
                "Generalize",
                "Communication Path",
                "Aggregation",
                "Composite Aggregation",
                "Control Action",
                "Feedback",
            )
        ):
            sx, sy = self.edge_point(self.start, *self.temp_line_end)
            ex, ey = self.temp_line_end
            self.canvas.create_line(
                sx, sy, ex, ey, dash=(2, 2), arrow=tk.LAST, tags="connection"
            )
        self.canvas.tag_raise("connection")
        self.canvas.config(scrollregion=self.canvas.bbox("all"))

    def _create_round_rect(self, x1, y1, x2, y2, radius=10, **kwargs):
        """Draw a rectangle with rounded corners on the canvas."""
        rad = min(radius, abs(x2 - x1) / 2, abs(y2 - y1) / 2)
        points = [
            x1 + rad,
            y1,
            x2 - rad,
            y1,
            x2,
            y1,
            x2,
            y1 + rad,
            x2,
            y2 - rad,
            x2,
            y2,
            x2 - rad,
            y2,
            x1 + rad,
            y2,
            x1,
            y2,
            x1,
            y2 - rad,
            x1,
            y1 + rad,
            x1,
            y1,
        ]
        return self.canvas.create_polygon(points, smooth=True, splinesteps=36, **kwargs)

    def _create_gradient_image(self, width: int, height: int, color: str) -> tk.PhotoImage:
        """Return a left-to-right gradient image from white to *color*."""
        width = max(1, int(width))
        height = max(1, int(height))
        img = tk.PhotoImage(width=width, height=height)
        r = int(color[1:3], 16)
        g = int(color[3:5], 16)
        b = int(color[5:7], 16)
        for x in range(width):
            ratio = x / (width - 1) if width > 1 else 1
            nr = int(255 * (1 - ratio) + r * ratio)
            ng = int(255 * (1 - ratio) + g * ratio)
            nb = int(255 * (1 - ratio) + b * ratio)
            img.put(f"#{nr:02x}{ng:02x}{nb:02x}", to=(x, 0, x + 1, height))
        return img

    def _draw_gradient_rect(self, x1: float, y1: float, x2: float, y2: float, color: str, obj_id: int) -> None:
        """Draw a gradient rectangle on the canvas and cache the image."""
        img = self._create_gradient_image(abs(int(x2 - x1)), abs(int(y2 - y1)), color)
        self.canvas.create_image(min(x1, x2), min(y1, y2), anchor="nw", image=img)
        self.gradient_cache[obj_id] = img


    def _draw_open_arrow(
        self,
        start: Tuple[float, float],
        end: Tuple[float, float],
        color: str = "black",
        width: int = 1,
        tags: str = "connection",
    ) -> None:
        """Draw an open triangular arrow head from *start* to *end*.

        This helper creates the classic hollow triangle used for
        generalization relationships. The interior is filled with the
        canvas background so the outline color defines the arrow shape.
        """
        dx = end[0] - start[0]
        dy = end[1] - start[1]
        length = math.hypot(dx, dy)
        if length == 0:
            return
        size = 10 * self.zoom
        angle = math.atan2(dy, dx)
        spread = math.radians(20)
        p1 = (
            end[0] - size * math.cos(angle - spread),
            end[1] - size * math.sin(angle - spread),
        )
        p2 = (
            end[0] - size * math.cos(angle + spread),
            end[1] - size * math.sin(angle + spread),
        )
        # Draw the arrowhead as a small white triangle with the requested
        # outline color. Using a filled polygon ensures the arrowhead remains
        # visible regardless of the canvas background color.
        self.canvas.create_polygon(
            end,
            p1,
            p2,
            fill="white",
            outline=color,
            width=width,
            tags=tags,
        )

    def _draw_line_arrow(
        self,
        start: Tuple[float, float],
        end: Tuple[float, float],
        color: str = "black",
        width: int = 1,
        tags: str = "connection",
    ) -> None:
        """Draw an open arrow using only line segments.

        The arrow head is composed of two lines so that the center line of
        the connection meets the arrow tip directly, providing a cleaner
        look for port direction indicators.
        """
        dx = end[0] - start[0]
        dy = end[1] - start[1]
        length = math.hypot(dx, dy)
        if length == 0:
            return
        # Use a slightly smaller arrow head so the direction indicator
        # fits nicely on the tiny port square.
        size = 6 * self.zoom
        angle = math.atan2(dy, dx)
        spread = math.radians(20)
        p1 = (
            end[0] - size * math.cos(angle - spread),
            end[1] - size * math.sin(angle - spread),
        )
        p2 = (
            end[0] - size * math.cos(angle + spread),
            end[1] - size * math.sin(angle + spread),
        )
        self.canvas.create_line(
            end[0],
            end[1],
            p1[0],
            p1[1],
            fill=color,
            width=width,
            tags=tags,
        )
        self.canvas.create_line(
            end[0],
            end[1],
            p2[0],
            p2[1],
            fill=color,
            width=width,
            tags=tags,
        )

    def _draw_line_arrow(
        self,
        start: Tuple[float, float],
        end: Tuple[float, float],
        color: str = "black",
        width: int = 1,
        tags: str = "connection",
    ) -> None:
        """Draw an open arrow using only line segments.

        The arrow head is composed of two lines so that the center line of
        the connection meets the arrow tip directly, providing a cleaner
        look for port direction indicators.
        """
        dx = end[0] - start[0]
        dy = end[1] - start[1]
        length = math.hypot(dx, dy)
        if length == 0:
            return
        # Use a tiny arrow head so the indicator does not dwarf the port.
        size = 3 * self.zoom
        angle = math.atan2(dy, dx)
        spread = math.radians(20)
        p1 = (
            end[0] - size * math.cos(angle - spread),
            end[1] - size * math.sin(angle - spread),
        )
        p2 = (
            end[0] - size * math.cos(angle + spread),
            end[1] - size * math.sin(angle + spread),
        )
        self.canvas.create_line(
            end[0],
            end[1],
            p1[0],
            p1[1],
            fill=color,
            width=width,
            tags=tags,
        )
        self.canvas.create_line(
            end[0],
            end[1],
            p2[0],
            p2[1],
            fill=color,
            width=width,
            tags=tags,
        )

    def _draw_filled_arrow(
        self,
        start: Tuple[float, float],
        end: Tuple[float, float],
        color: str = "black",
        width: int = 1,
        tags: str = "connection",
    ) -> None:
        """Draw a filled triangular arrow from *start* to *end*."""
        dx = end[0] - start[0]
        dy = end[1] - start[1]
        length = math.hypot(dx, dy)
        if length == 0:
            return
        size = 10 * self.zoom
        angle = math.atan2(dy, dx)
        spread = math.radians(20)
        p1 = (
            end[0] - size * math.cos(angle - spread),
            end[1] - size * math.sin(angle - spread),
        )
        p2 = (
            end[0] - size * math.cos(angle + spread),
            end[1] - size * math.sin(angle + spread),
        )
        self.canvas.create_polygon(
            end,
            p1,
            p2,
            fill=color,
            outline=color,
            width=width,
            tags=tags,
        )

    def _draw_open_diamond(
        self,
        start: Tuple[float, float],
        end: Tuple[float, float],
        color: str = "black",
        width: int = 1,
        tags: str = "connection",
    ) -> None:
        """Draw an open diamond from *start* to *end*."""
        dx = end[0] - start[0]
        dy = end[1] - start[1]
        length = math.hypot(dx, dy)
        if length == 0:
            return
        size = 10 * self.zoom
        angle = math.atan2(dy, dx)
        p1 = (
            end[0] - size * math.cos(angle),
            end[1] - size * math.sin(angle),
        )
        p2 = (
            p1[0] - size * math.sin(angle) / 2,
            p1[1] + size * math.cos(angle) / 2,
        )
        p3 = (
            end[0] - 2 * size * math.cos(angle),
            end[1] - 2 * size * math.sin(angle),
        )
        p4 = (
            p1[0] + size * math.sin(angle) / 2,
            p1[1] - size * math.cos(angle) / 2,
        )
        self.canvas.create_polygon(
            end,
            p2,
            p3,
            p4,
            fill=self.canvas.cget("background"),
            outline=color,
            width=width,
            tags=tags,
        )

    def _draw_filled_diamond(
        self,
        start: Tuple[float, float],
        end: Tuple[float, float],
        color: str = "black",
        width: int = 1,
        tags: str = "connection",
    ) -> None:
        """Draw a filled diamond from *start* to *end*."""
        dx = end[0] - start[0]
        dy = end[1] - start[1]
        length = math.hypot(dx, dy)
        if length == 0:
            return
        size = 10 * self.zoom
        angle = math.atan2(dy, dx)
        p1 = (
            end[0] - size * math.cos(angle),
            end[1] - size * math.sin(angle),
        )
        p2 = (
            p1[0] - size * math.sin(angle) / 2,
            p1[1] + size * math.cos(angle) / 2,
        )
        p3 = (
            end[0] - 2 * size * math.cos(angle),
            end[1] - 2 * size * math.sin(angle),
        )
        p4 = (
            p1[0] + size * math.sin(angle) / 2,
            p1[1] - size * math.cos(angle) / 2,
        )
        self.canvas.create_polygon(
            end,
            p2,
            p3,
            p4,
            fill=color,
            outline=color,
            width=width,
            tags=tags,
        )

    def _draw_center_triangle(
        self,
        start: Tuple[float, float],
        end: Tuple[float, float],
        color: str = "black",
        width: int = 1,
        tags: str = "connection",
    ) -> None:
        """Draw a small triangular arrow pointing from *start* to *end*.

        The triangle is centered on the line segment defined by the start
        and end points and scales with the current zoom level.
        """
        dx = end[0] - start[0]
        dy = end[1] - start[1]
        length = math.hypot(dx, dy)
        if length == 0:
            return
        mx = (start[0] + end[0]) / 2
        my = (start[1] + end[1]) / 2
        # Slightly enlarge the arrowhead to make flow direction clearer
        size = 10 * self.zoom
        angle = math.atan2(dy, dx)
        spread = math.radians(20)
        p1 = (mx, my)
        p2 = (
            mx - size * math.cos(angle - spread),
            my - size * math.sin(angle - spread),
        )
        p3 = (
            mx - size * math.cos(angle + spread),
            my - size * math.sin(angle + spread),
        )
        self.canvas.create_polygon(
            p1,
            p2,
            p3,
            fill=color,
            outline=color,
            width=width,
            tags=tags,
        )

    def _draw_subdiagram_marker(self, right: float, bottom: float) -> None:
        """Draw a small indicator showing a linked lower level diagram."""

        size = 8 * self.zoom
        pad = 2 * self.zoom
        x1 = right - size - pad
        y1 = bottom - size - pad
        x2 = right - pad
        y2 = bottom - pad
        self.canvas.create_rectangle(x1, y1, x2, y2, outline="black", fill="white")
        cx = (x1 + x2) / 2
        cy = (y1 + y2) / 2
        self.canvas.create_text(
            cx,
            cy,
            text="∞",
            font=("Arial", int(6 * self.zoom)),
            fill="black",
        )

    def draw_object(self, obj: SysMLObject):
        x = obj.x * self.zoom
        y = obj.y * self.zoom
        w = obj.width * self.zoom / 2
        h = obj.height * self.zoom / 2
        color = StyleManager.get_instance().get_color(obj.obj_type)
        outline = "black"
        if obj.obj_type == "Actor":
            sx = obj.width / 80.0 * self.zoom
            sy = obj.height / 40.0 * self.zoom
            self.canvas.create_oval(
                x - 10 * sx,
                y - 30 * sy,
                x + 10 * sx,
                y - 10 * sy,
                outline=outline,
                fill=color,
            )
            self.canvas.create_line(x, y - 10 * sy, x, y + 20 * sy, fill=outline)
            self.canvas.create_line(x - 15 * sx, y, x + 15 * sx, y, fill=outline)
            self.canvas.create_line(
                x,
                y + 20 * sy,
                x - 10 * sx,
                y + 40 * sy,
                fill=outline,
            )
            self.canvas.create_line(
                x,
                y + 20 * sy,
                x + 10 * sx,
                y + 40 * sy,
                fill=outline,
            )
        elif obj.obj_type == "Use Case":
            self.canvas.create_oval(
                x - w,
                y - h,
                x + w,
                y + h,
                fill=color,
                outline=outline,
            )
        elif obj.obj_type == "System Boundary":
            self._draw_gradient_rect(x - w, y - h, x + w, y + h, color, obj.obj_id)
            self._create_round_rect(
                x - w,
                y - h,
                x + w,
                y + h,
                radius=12 * self.zoom,
                dash=(4, 2),
                outline=outline,
                fill="",
            )
            label = _format_label(self, obj.properties.get("name", ""), obj.phase)
            if label:
                # Wrap and scale the label so it always fits within the boundary box
                avail_w = max(obj.width * self.zoom - 16 * self.zoom, 1)
                avail_h = max(obj.height * self.zoom - 16 * self.zoom, 1)

                try:
                    font = tkFont.Font(font=self.font)
                    char_w = max(font.measure("M"), 1)
                    line_h = max(font.metrics("linespace"), 1)
                except Exception:
                    font = None
                    char_w = 8
                    line_h = 16

                max_chars = max(int(avail_h / char_w), 1)
                max_lines = max(int(avail_w / line_h), 1)

                wrap_width = max_chars
                wrapped = textwrap.fill(label, width=wrap_width)
                lines = wrapped.count("\n") + 1

                # Reduce font size until the wrapped text fits horizontally
                if font is not None:
                    while lines > max_lines and font.cget("size") > 6:
                        font.configure(size=font.cget("size") - 1)
                        char_w = max(font.measure("M"), 1)
                        line_h = max(font.metrics("linespace"), 1)
                        max_chars = max(int(avail_h / char_w), 1)
                        max_lines = max(int(avail_w / line_h), 1)
                        wrap_width = max_chars
                        wrapped = textwrap.fill(label, width=wrap_width)
                        lines = wrapped.count("\n") + 1

                # Truncate wrapped lines if they still exceed available space
                wrapped_lines = wrapped.splitlines()
                if len(wrapped_lines) > max_lines:
                    wrapped_lines = wrapped_lines[:max_lines]
                    wrapped = "\n".join(wrapped_lines)
                    lines = len(wrapped_lines)

                # create a compartment on the left for the vertical title
                label_w = lines * line_h + 16 * self.zoom
                label_w = min(label_w, obj.width * self.zoom)
                cx = x - w + label_w
                self.canvas.create_line(
                    cx,
                    y - h + self.zoom,
                    cx,
                    y + h - self.zoom,
                    fill=outline,
                )

                lx = x - w + label_w / 2
                ly = y + 4 * self.zoom
                self.canvas.create_text(
                    lx,
                    ly,
                    text=wrapped,
                    anchor="center",
                    angle=90,
                    font=font or self.font,
                    justify="center",
                )
        elif obj.obj_type == "Block Boundary":
            self._create_round_rect(
                x - w,
                y - h,
                x + w,
                y + h,
                radius=12 * self.zoom,
                dash=(4, 2),
                outline=outline,
                fill="",
            )
            label = _format_label(self, obj.properties.get("name", ""), obj.phase)
            if label:
                lx = x
                ly = y - h - 4 * self.zoom
                self.canvas.create_text(
                    lx,
                    ly,
                    text=label,
                    anchor="s",
                    font=self.font,
                )
        elif obj.obj_type == "Work Product":
            label = _format_label(self, obj.properties.get("name", ""), obj.phase)
            diagram_products = {
                "Architecture Diagram",
                "Safety & Security Concept",
                "Product Goal Specification",
                *REQUIREMENT_WORK_PRODUCTS,
            }
            analysis_products = {
                "HAZOP",
                "STPA",
                "Threat Analysis",
                "FI2TC",
                "TC2FI",
                "Risk Assessment",
                "FTA",
                "FMEA",
                "FMEDA",
            }
            if label in diagram_products:
                color = "#cfe2f3"
            elif label in analysis_products:
                color = "#d5e8d4"
            else:
                color = "#ffffff"
            self._create_round_rect(
                x - w,
                y - h,
                x + w,
                y + h,
                radius=8 * self.zoom,
                outline=outline,
                fill=color,
            )
            fold = 10 * self.zoom
            fold_color = "#fdfdfd"
            self.canvas.create_polygon(
                x + w - fold,
                y - h,
                x + w,
                y - h,
                x + w,
                y - h + fold,
                fill=fold_color,
                outline=outline,
            )
            self.canvas.create_line(
                x + w - fold,
                y - h,
                x + w - fold,
                y - h + fold,
                fill=outline,
            )
            if label:
                self.canvas.create_text(
                    x,
                    y,
                    text=label.replace(" ", "\n"),
                    anchor="center",
                    font=self.font,
                    width=obj.width * self.zoom,
                )
        elif obj.obj_type == "Lifecycle Phase":
            color = "#F4D698"
            tab_h = 10 * self.zoom
            tab_w = min(obj.width * self.zoom / 2, 40 * self.zoom)
            body_top = y - h + tab_h
            self._draw_gradient_rect(x - w, body_top, x + w, y + h, color, obj.obj_id)
            self.canvas.create_rectangle(
                x - w,
                body_top,
                x + w,
                y + h,
                outline=outline,
                fill="",
            )
            self.canvas.create_rectangle(
                x - w,
                y - h,
                x - w + tab_w,
                body_top,
                outline=outline,
                fill=color,
            )
            label = _format_label(self, obj.properties.get("name", ""), obj.phase)
            if label:
                self.canvas.create_text(
                    x,
                    y,
                    text=label,
                    anchor="center",
                    font=self.font,
                    width=obj.width * self.zoom,
                )
        elif obj.obj_type == "Existing Element":
            element = self.repo.elements.get(obj.element_id)
            if element:
                color = StyleManager.get_instance().get_color(element.elem_type)
            outline = color
            self._draw_gradient_rect(x - w, y - h, x + w, y + h, color, obj.obj_id)
            self._create_round_rect(
                x - w,
                y - h,
                x + w,
                y + h,
                radius=12 * self.zoom,
                dash=(),
                outline=outline,
                fill="",
            )
            diag = self.repo.diagrams.get(self.diagram_id)
            if not diag or diag.diag_type != "Control Flow Diagram":
                label = _format_label(self, obj.properties.get("name", ""), obj.phase)
                if label:
                    lx = x
                    ly = y - h - 4 * self.zoom
                    self.canvas.create_text(
                        lx,
                        ly,
                        text=label,
                        anchor="s",
                        font=self.font,
                    )
        elif obj.obj_type in ("Action Usage", "Action", "CallBehaviorAction", "Part", "Port"):
            dash = ()
            if obj.obj_type == "Part":
                dash = (4, 2)
            if obj.obj_type == "Port":
                side = obj.properties.get("side", "E")
                sz = 6 * self.zoom
                self._draw_gradient_rect(x - sz, y - sz, x + sz, y + sz, color, obj.obj_id)
                self.canvas.create_rectangle(
                    x - sz,
                    y - sz,
                    x + sz,
                    y + sz,
                    fill="",
                    outline=outline,
                )
                arrow_len = sz * 1.2
                half = arrow_len / 2
                direction = obj.properties.get("direction", "out")

                if side in ("E", "W"):
                    if side == "E":
                        inside = -half
                        outside = half
                    else:
                        inside = half
                        outside = -half
                    if direction == "in":
                        self.canvas.create_line(x + outside, y, x + inside, y)
                        self._draw_line_arrow(
                            (x + outside, y),
                            (x + inside, y),
                            color=outline,
                            tags="connection",
                        )
                    elif direction == "out":
                        self.canvas.create_line(x + inside, y, x + outside, y)
                        self._draw_line_arrow(
                            (x + inside, y),
                            (x + outside, y),
                            color=outline,
                            tags="connection",
                        )
                    else:
                        self.canvas.create_line(x - half, y, x + half, y)
                        self._draw_line_arrow(
                            (x, y),
                            (x + half, y),
                            color=outline,
                            tags="connection",
                        )
                        self._draw_line_arrow(
                            (x, y),
                            (x - half, y),
                            color=outline,
                            tags="connection",
                        )
                else:  # N or S
                    if side == "S":
                        inside = -half
                        outside = half
                    else:
                        inside = half
                        outside = -half
                    if direction == "in":
                        self.canvas.create_line(x, y + outside, x, y + inside)
                        self._draw_line_arrow(
                            (x, y + outside),
                            (x, y + inside),
                            color=outline,
                            tags="connection",
                        )
                    elif direction == "out":
                        self.canvas.create_line(x, y + inside, x, y + outside)
                        self._draw_line_arrow(
                            (x, y + inside),
                            (x, y + outside),
                            color=outline,
                            tags="connection",
                        )
                    else:
                        self.canvas.create_line(x, y - half, x, y + half)
                        self._draw_line_arrow(
                            (x, y),
                            (x, y + half),
                            color=outline,
                            tags="connection",
                        )
                        self._draw_line_arrow(
                            (x, y),
                            (x, y - half),
                            color=outline,
                            tags="connection",
                        )

                lx_off = _parse_float(obj.properties.get("labelX"), 8.0)
                ly_off = _parse_float(obj.properties.get("labelY"), -8.0)
                lx = x + lx_off * self.zoom
                ly = y + ly_off * self.zoom
                port_label = _format_label(
                    self, obj.properties.get("name", ""), obj.phase
                )
                self.canvas.create_text(
                    lx,
                    ly,
                    text=port_label,
                    anchor="center",
                    font=self.font,
                )
            else:
                if obj.obj_type in ("Action Usage", "Action", "CallBehaviorAction"):
                    self._draw_gradient_rect(x - w, y - h, x + w, y + h, color, obj.obj_id)
                    self._create_round_rect(
                        x - w,
                        y - h,
                        x + w,
                        y + h,
                        radius=8 * self.zoom,
                        dash=dash,
                        fill="",
                        outline=outline,
                    )
                else:
                    self._draw_gradient_rect(x - w, y - h, x + w, y + h, color, obj.obj_id)
                    self.canvas.create_rectangle(
                        x - w,
                        y - h,
                        x + w,
                        y + h,
                        dash=dash,
                        fill="",
                        outline=outline,
                    )
        elif obj.obj_type == "Block":
            left, top = x - w, y - h
            right, bottom = x + w, y + h
            self._draw_gradient_rect(left, top, right, bottom, color, obj.obj_id)
            self._create_round_rect(
                left,
                top,
                right,
                bottom,
                radius=6 * self.zoom,
                fill="",
                outline=outline,
            )
            name = _format_label(self, obj.properties.get('name', ''), obj.phase)
            header = f"<<block>> {name}".strip()
            self.canvas.create_line(left, top + 20 * self.zoom, right, top + 20 * self.zoom)
            self.canvas.create_text(
                left + 4 * self.zoom,
                top + 10 * self.zoom,
                text=header,
                anchor="w",
                font=self.font,
            )
            compartments = self._block_compartments(obj)
            cy = top + 20 * self.zoom
            for label, text in compartments:
                lines = text.splitlines() if text else [""]
                collapsed = obj.collapsed.get(label, False)
                self.canvas.create_line(left, cy, right, cy)
                btn_sz = 8 * self.zoom
                bx1 = left + 2 * self.zoom
                by1 = cy + (20 * self.zoom - btn_sz) / 2
                bx2 = bx1 + btn_sz
                by2 = by1 + btn_sz
                self.canvas.create_rectangle(bx1, by1, bx2, by2, outline="black", fill="white")
                self.canvas.create_text((bx1 + bx2) / 2, (by1 + by2) / 2, text="-" if not collapsed else "+", font=self.font)
                self.compartment_buttons.append((obj.obj_id, label, (bx1, by1, bx2, by2)))
                tx = bx2 + 2 * self.zoom
                if collapsed:
                    # Only display the compartment title when collapsed rather
                    # than showing the first item's text. This keeps the
                    # collapsed view concise and avoids confusion when the
                    # compartment contains multiple elements.
                    self.canvas.create_text(
                        tx,
                        cy + 10 * self.zoom,
                        text=f"{label}:",
                        anchor="w",
                        font=self.font,
                    )
                    cy += 20 * self.zoom
                else:
                    self.canvas.create_text(
                        tx,
                        cy + 10 * self.zoom,
                        text=f"{label}:",
                        anchor="w",
                        font=self.font,
                    )
                    cy += 20 * self.zoom
                    for line in lines:
                        self.canvas.create_text(
                            left + 4 * self.zoom,
                            cy + 10 * self.zoom,
                            text=line,
                            anchor="w",
                            font=self.font,
                        )
                        cy += 20 * self.zoom
        elif obj.obj_type in ("Initial", "Final"):
            if obj.obj_type == "Initial":
                r = min(obj.width, obj.height) / 2 * self.zoom
                self.canvas.create_oval(x - r, y - r, x + r, y + r, fill="black")
            else:
                r = min(obj.width, obj.height) / 2 * self.zoom
                inner = max(r - 5 * self.zoom, 0)
                self.canvas.create_oval(x - r, y - r, x + r, y + r)
                self.canvas.create_oval(x - inner, y - inner, x + inner, y + inner, fill="black")
        elif obj.obj_type in ("Decision", "Merge"):
            self.canvas.create_polygon(
                x,
                y - h,
                x + w,
                y,
                x,
                y + h,
                x - w,
                y,
                fill=color,
                outline=outline,
            )
        elif obj.obj_type in ("Fork", "Join"):
            half = obj.width / 2 * self.zoom
            self.canvas.create_rectangle(
                x - half, y - 5 * self.zoom, x + half, y + 5 * self.zoom, fill="black"
            )
        else:
            self._create_round_rect(
                x - w,
                y - h,
                x + w,
                y + h,
                radius=6 * self.zoom,
                fill=color,
                outline=outline,
            )

        if obj.obj_type not in (
            "Block",
            "System Boundary",
            "Block Boundary",
            "Port",
            "Work Product",
        ):
            if hasattr(self, "_object_label_lines"):
                label_lines = self._object_label_lines(obj)
            else:
                label_lines = SysMLDiagramWindow._object_label_lines(self, obj)
            if obj.obj_type == "Actor":
                sy = obj.height / 40.0 * self.zoom
                label_x = x
                label_y = y + 40 * sy + 10 * self.zoom
                self.canvas.create_text(
                    label_x,
                    label_y,
                    text="\n".join(label_lines),
                    anchor="n",
                    font=self.font,
                )
            elif obj.obj_type in ("Initial", "Final"):
                label_y = y + obj.height / 2 * self.zoom + 10 * self.zoom
                self.canvas.create_text(
                    x,
                    label_y,
                    text="\n".join(label_lines),
                    anchor="n",
                    font=self.font,
                )
            else:
                self.canvas.create_text(
                    x,
                    y,
                    text="\n".join(label_lines),
                    anchor="center",
                    font=self.font,
                )

        show_marker = False
        if obj.obj_type in ("Block", "Action Usage", "Action", "CallBehaviorAction"):
            diag_id = self.repo.get_linked_diagram(obj.element_id)
            view_id = obj.properties.get("view")
            show_marker = bool(
                (diag_id and diag_id in self.repo.diagrams)
                or (view_id and view_id in self.repo.diagrams)
            )
        if show_marker:
            self._draw_subdiagram_marker(x + w, y + h)

        if obj in self.selected_objs:
            bx = x - w
            by = y - h
            ex = x + w
            ey = y + h
            self.canvas.create_rectangle(bx, by, ex, ey, outline="red", dash=(2, 2))
            if obj == self.selected_obj and obj.obj_type != "Actor":
                s = 4
                for hx, hy in [(bx, by), (bx, ey), (ex, by), (ex, ey)]:
                    self.canvas.create_rectangle(
                        hx - s,
                        hy - s,
                        hx + s,
                        hy + s,
                        outline="red",
                        fill="white",
                    )

    def draw_connection(
        self, a: SysMLObject, b: SysMLObject, conn: DiagramConnection, selected: bool = False
    ):
        axc, ayc = a.x * self.zoom, a.y * self.zoom
        bxc, byc = b.x * self.zoom, b.y * self.zoom
        dash = ()
        diag = self.repo.diagrams.get(self.diagram_id)
        label = format_control_flow_label(
            conn, self.repo, diag.diag_type if diag else None
        )
        if diag and diag.diag_type == "Control Flow Diagram" and conn.conn_type in ("Control Action", "Feedback"):
            a_left = a.x - a.width / 2
            a_right = a.x + a.width / 2
            b_left = b.x - b.width / 2
            b_right = b.x + b.width / 2
            x_val = (
                conn.points[0][0]
                if conn.points
                else (max(a_left, b_left) + min(a_right, b_right)) / 2
            )
            x_val = SysMLDiagramWindow._constrain_control_flow_x(
                self, conn, x_val
            )
            if conn.points:
                conn.points[0] = (x_val, 0)
            x = x_val * self.zoom
            if ayc <= byc:
                y1 = ayc + a.height / 2 * self.zoom
                y2 = byc - b.height / 2 * self.zoom
            else:
                y1 = ayc - a.height / 2 * self.zoom
                y2 = byc + b.height / 2 * self.zoom
            color = "red" if selected else "black"
            width = 2 if selected else 1
            self.canvas.create_line(
                x,
                y1,
                x,
                y2,
                arrow=tk.LAST,
                dash=(),
                fill=color,
                width=width,
                tags="connection",
            )
            if label:
                self.canvas.create_text(
                    x,
                    (y1 + y2) / 2 - 10 * self.zoom,
                    text=label,
                    font=self.font,
                    tags="connection",
                )
            if selected:
                s = 3
                for hx, hy in [(x, y1), (x, y2), (x, (y1 + y2) / 2)]:
                    self.canvas.create_rectangle(
                        hx - s,
                        hy - s,
                        hx + s,
                        hy + s,
                        outline="red",
                        fill="white",
                        tags="connection",
                    )
            return
        if a.obj_id == b.obj_id:
            ax, ay = self.edge_point(a, 0, 0, (1, 0))
            bx, by = ax, ay
        else:
            ax, ay = self.edge_point(a, bxc, byc, conn.src_pos)
            bx, by = self.edge_point(b, axc, ayc, conn.dst_pos)
        if conn.conn_type in ("Include", "Extend"):
            dash = (4, 2)
            if label and ">> " in label:
                label = label.replace(">> ", ">>\n", 1)
        elif conn.conn_type in ("Generalize", "Generalization", "Communication Path"):
            dash = (2, 2)
        src_flow = a.properties.get("flow") if a.obj_type == "Port" else None
        dst_flow = b.properties.get("flow") if b.obj_type == "Port" else None
        points = [(ax, ay)]
        if a.obj_id == b.obj_id:
            size = max(a.width, a.height) * 0.5 * self.zoom
            points.extend(
                [
                    (ax + size, ay),
                    (ax + size, ay - size),
                    (ax, ay - size),
                ]
            )
        elif conn.style == "Squared":
            if conn.points:
                mx = conn.points[0][0] * self.zoom
            else:
                mx = (ax + bx) / 2
            points.extend([(mx, ay), (mx, by)])
        elif conn.style == "Custom":
            for px, py in conn.points:
                x = px * self.zoom
                y = py * self.zoom
                last = points[-1]
                points.extend([(x, last[1]), (x, y)])
        points.append((bx, by))
        flat = [coord for pt in points for coord in pt]
        color = "red" if selected else "black"
        width = 2 if selected else 1
        arrow_style = tk.NONE
        open_arrow = conn.conn_type in ("Include", "Extend")
        diamond_src = conn.conn_type in ("Aggregation", "Composite Aggregation")
        filled_diamond = conn.conn_type == "Composite Aggregation"
        forward = conn.arrow in ("forward", "both")
        backward = conn.arrow in ("backward", "both")
        mid_forward = forward
        mid_backward = backward
        if conn.conn_type == "Connector" and (src_flow or dst_flow):
            arrow_style = tk.NONE
            conn.mid_arrow = True
            if src_flow and dst_flow:
                dir_a = a.properties.get("direction", "out").lower()
                dir_b = b.properties.get("direction", "out").lower()
                if dir_a == "out":
                    label = src_flow
                    mid_forward, mid_backward = True, False
                elif dir_b == "out":
                    label = dst_flow
                    mid_forward, mid_backward = False, True
                else:
                    label = src_flow
                    mid_forward, mid_backward = True, True
            elif src_flow:
                label = src_flow
                dir_attr = a.properties.get("direction", "out")
                if dir_attr == "in":
                    mid_forward, mid_backward = False, True
                elif dir_attr == "out":
                    mid_forward, mid_backward = True, False
                else:
                    mid_forward, mid_backward = True, True
            else:
                label = dst_flow
                dir_attr = b.properties.get("direction", "out")
                if dir_attr == "in":
                    mid_forward, mid_backward = True, False
                elif dir_attr == "out":
                    mid_forward, mid_backward = False, True
                else:
                    mid_forward, mid_backward = True, True
            label = f"<<{conn.stereotype or conn.conn_type.lower()}>> {label}".strip()
        self.canvas.create_line(
            *flat,
            arrow=arrow_style,
            dash=dash,
            fill=color,
            width=width,
            tags="connection",
        )
        if open_arrow:
            if forward:
                self._draw_open_arrow(
                    points[-2], points[-1], color=color, width=width, tags="connection"
                )
            if backward:
                self._draw_open_arrow(
                    points[1], points[0], color=color, width=width, tags="connection"
                )
        elif conn.conn_type in ("Generalize", "Generalization"):
            # SysML uses an open triangular arrow head for generalization
            # relationships. Use the open arrow drawing helper so the arrow
            # interior matches the canvas background (typically white).
            if forward:
                self._draw_open_arrow(
                    points[-2], points[-1], color=color, width=width, tags="connection"
                )
            if backward:
                self._draw_filled_arrow(
                    points[1], points[0], color=color, width=width, tags="connection"
                )
        elif diamond_src:
            if filled_diamond:
                self._draw_filled_diamond(
                    points[1], points[0], color=color, width=width, tags="connection"
                )
            else:
                self._draw_open_diamond(
                    points[1], points[0], color=color, width=width, tags="connection"
                )
        else:
            if forward:
                self._draw_filled_arrow(
                    points[-2], points[-1], color=color, width=width, tags="connection"
                )
            if backward:
                self._draw_filled_arrow(
                    points[1], points[0], color=color, width=width, tags="connection"
                )
        flow_port = None
        flow_name = ""
        if a.obj_type == "Port" and a.properties.get("flow"):
            flow_port = a
            flow_name = a.properties.get("flow", "")
        elif b.obj_type == "Port" and b.properties.get("flow"):
            flow_port = b
            flow_name = b.properties.get("flow", "")

        if conn.mid_arrow or flow_port:
            mid_idx = len(points) // 2
            if mid_idx > 0:
                mstart = points[mid_idx - 1]
                mend = points[mid_idx]
                if flow_port:
                    direction = flow_port.properties.get("direction", "")
                    if flow_port is b:
                        direction = "in" if direction == "out" else "out" if direction == "in" else direction
                    if direction == "inout":
                        self._draw_center_triangle(
                            mstart, mend, color=color, width=width, tags="connection"
                        )
                        self._draw_center_triangle(
                            mend, mstart, color=color, width=width, tags="connection"
                        )
                    elif direction == "in":
                        self._draw_center_triangle(
                            mend, mstart, color=color, width=width, tags="connection"
                        )
                    else:
                        self._draw_center_triangle(
                            mstart, mend, color=color, width=width, tags="connection"
                        )
                    mx = (mstart[0] + mend[0]) / 2
                    my = (mstart[1] + mend[1]) / 2
                    self.canvas.create_text(
                        mx,
                        my - 10 * self.zoom,
                        text=flow_name,
                        font=self.font,
                        tags="connection",
                    )
                else:
                    if mid_forward or not mid_backward:
                        self._draw_center_triangle(
                            mstart, mend, color=color, width=width, tags="connection"
                        )
                    if mid_backward:
                        self._draw_center_triangle(
                            mend, mstart, color=color, width=width, tags="connection"
                        )
        if selected:
            if conn.style == "Custom":
                for px, py in conn.points:
                    hx = px * self.zoom
                    hy = py * self.zoom
                    s = 3
                    self.canvas.create_rectangle(
                    hx - s,
                    hy - s,
                    hx + s,
                    hy + s,
                    outline="red",
                    fill="white",
                    tags="connection",
                )
            elif conn.style == "Squared":
                if conn.points:
                    mx = conn.points[0][0] * self.zoom
                else:
                    mx = (ax + bx) / 2
                hy = (ay + by) / 2
                s = 3
                self.canvas.create_rectangle(
                    mx - s,
                    hy - s,
                    mx + s,
                    hy + s,
                    outline="red",
                    fill="white",
                    tags="connection",
                )
            # draw endpoint handles
            for hx, hy in [(ax, ay), (bx, by)]:
                s = 3
                self.canvas.create_rectangle(
                    hx - s,
                    hy - s,
                    hx + s,
                    hy + s,
                    outline="red",
                    fill="white",
                    tags="connection",
                )
        if conn.multiplicity and conn.conn_type in ("Aggregation", "Composite Aggregation"):
            end_x, end_y = points[-1]
            prev_x, prev_y = points[-2]
            dx = prev_x - end_x
            dy = prev_y - end_y
            length = math.hypot(dx, dy)
            if length:
                offset = 15 * self.zoom
                mx = end_x + dx / length * offset
                my = end_y + dy / length * offset
            else:
                mx, my = end_x, end_y
            self.canvas.create_text(
                mx,
                my - 10 * self.zoom,
                text=conn.multiplicity,
                font=self.font,
                tags="connection",
            )
        if label:
            mx, my = (ax + bx) / 2, (ay + by) / 2
            self.canvas.create_text(
                mx,
                my - 10 * self.zoom,
                text=label,
                font=self.font,
                tags="connection",
            )

    def get_object(self, oid: int) -> SysMLObject | None:
        for o in self.objects:
            if o.obj_id == oid:
                return o
        return None

    def get_ibd_boundary(self) -> SysMLObject | None:
        """Return the Block Boundary object if present."""
        for o in self.objects:
            if o.obj_type == "Block Boundary":
                return o
        return None

    def _object_within(self, obj: SysMLObject, boundary: SysMLObject) -> bool:
        left = boundary.x - boundary.width / 2
        right = boundary.x + boundary.width / 2
        top = boundary.y - boundary.height / 2
        bottom = boundary.y + boundary.height / 2
        ox = obj.x
        oy = obj.y
        return left <= ox <= right and top <= oy <= bottom

    def find_boundary_for_obj(self, obj: SysMLObject) -> SysMLObject | None:
        for b in self.objects:
            if b.obj_type == "System Boundary" and self._object_within(obj, b):
                return b
        return None

    def _update_drag_selection(self, x: float, y: float) -> None:
        if not self.select_rect_start:
            return
        x0, y0 = self.select_rect_start
        left, right = sorted([x0, x])
        top, bottom = sorted([y0, y])
        selected: list[SysMLObject] = []
        for obj in self.objects:
            ox = obj.x * self.zoom
            oy = obj.y * self.zoom
            w = obj.width * self.zoom / 2
            h = obj.height * self.zoom / 2
            if left <= ox - w and ox + w <= right and top <= oy - h and oy + h <= bottom:
                selected.append(obj)
        self.selected_objs = selected
        self.selected_obj = selected[0] if len(selected) == 1 else None
        self.redraw()
        self.update_property_view()

    # ------------------------------------------------------------
    # Clipboard operations
    # ------------------------------------------------------------
    def copy_selected(self, _event=None):
        if self.selected_obj:
            import copy

            self.clipboard = copy.deepcopy(self.selected_obj)

    def cut_selected(self, _event=None):
        if self.selected_obj:
            import copy

            self.clipboard = copy.deepcopy(self.selected_obj)
            self.remove_object(self.selected_obj)
            self.selected_obj = None
            self._sync_to_repository()
            self.redraw()
            self.update_property_view()

    def paste_selected(self, _event=None):
        if self.clipboard:
            import copy

            new_obj = copy.deepcopy(self.clipboard)
            new_obj.obj_id = _get_next_id()
            new_obj.x += 20
            new_obj.y += 20
            if new_obj.obj_type == "System Boundary":
                self.objects.insert(0, new_obj)
            else:
                self.objects.append(new_obj)
            self.sort_objects()
            diag = self.repo.diagrams.get(self.diagram_id)
            if diag and new_obj.element_id and new_obj.element_id not in diag.elements:
                diag.elements.append(new_obj.element_id)
            self.selected_obj = new_obj
            self._sync_to_repository()
            self.redraw()
            self.update_property_view()

    def delete_selected(self, _event=None):
        if self.selected_objs:
            result = messagebox.askyesnocancel(
                "Delete",
                "Remove element from model?\nYes = Model, No = Diagram",
            )
            if result is None:
                return
            for obj in list(self.selected_objs):
                if result:
                    if obj.obj_type == "Part":
                        self.remove_part_model(obj)
                    else:
                        self.remove_element_model(obj)
                else:
                    if obj.obj_type == "Work Product":
                        name = obj.properties.get("name", "")
                        if getattr(self.app, "can_remove_work_product", None):
                            if not self.app.can_remove_work_product(name):
                                messagebox.showerror(
                                    "Delete",
                                    f"Cannot delete work product '{name}' with existing artifacts.",
                                )
                                continue
                            getattr(self.app, "disable_work_product", lambda *_: None)(name)
                    self.remove_object(obj)
            self.selected_objs = []
            self.selected_obj = None
            return
        if self.selected_conn:
            if self.selected_conn in self.connections:
                src_elem = self.get_object(self.selected_conn.src)
                dst_elem = self.get_object(self.selected_conn.dst)
                if (
                    self.selected_conn.conn_type == "Generalization"
                    and src_elem
                    and dst_elem
                ):
                    msg = (
                        "Removing this inheritance will delete all inherited parts, "
                        "properties and attributes. Continue?"
                    )
                    if not messagebox.askyesno("Remove Inheritance", msg):
                        return
                elif self.selected_conn.conn_type in (
                    "Aggregation",
                    "Composite Aggregation",
                ):
                    msg = "Delete aggregation and its part?"
                    if not messagebox.askyesno("Remove Aggregation", msg):
                        return
                self.connections.remove(self.selected_conn)
                # remove matching repository relationship
                if src_elem and dst_elem and src_elem.element_id and dst_elem.element_id:
                    for rel in list(self.repo.relationships):
                        if (
                            rel.source == src_elem.element_id
                            and rel.target == dst_elem.element_id
                            and rel.rel_type == self.selected_conn.conn_type
                        ):
                            self.repo.relationships.remove(rel)
                            diag = self.repo.diagrams.get(self.diagram_id)
                            if diag and rel.rel_id in diag.relationships:
                                diag.relationships.remove(rel.rel_id)
                            if self.selected_conn.conn_type == "Generalization":
                                remove_inherited_block_properties(
                                    self.repo, src_elem.element_id, dst_elem.element_id
                                )
                                inherit_block_properties(self.repo, src_elem.element_id)
                            elif self.selected_conn.conn_type in ("Aggregation", "Composite Aggregation"):
                                remove_aggregation_part(
                                    self.repo,
                                    src_elem.element_id,
                                    dst_elem.element_id,
                                    remove_object=self.selected_conn.conn_type == "Composite Aggregation",
                                    app=getattr(self, "app", None),
                                )
                            break
                self.selected_conn = None
                self._sync_to_repository()
                self.redraw()
                self.update_property_view()

    def remove_object(self, obj: SysMLObject) -> None:
        if getattr(obj, "locked", False):
            return
        removed_ids = {obj.obj_id}
        if obj in self.objects:
            self.objects.remove(obj)
        if obj.obj_type == "Part":
            before = {o.obj_id for o in self.objects}
            remove_orphan_ports(self.objects)
            removed_ids.update(before - {o.obj_id for o in self.objects})
        elif obj.obj_type == "Port":
            remove_port(self.repo, obj, self.objects)
        self.connections = [
            c for c in self.connections if c.src not in removed_ids and c.dst not in removed_ids
        ]
        diag = self.repo.diagrams.get(self.diagram_id)
        if diag and obj.element_id in diag.elements:
            diag.elements.remove(obj.element_id)

        prev_parts = None
        block_id = None
        if obj.obj_type == "Part" and diag:
            block_id = getattr(diag, "father", None) or next(
                (eid for eid, did in self.repo.element_diagrams.items() if did == self.diagram_id),
                None,
            )
            if block_id and block_id in self.repo.elements:
                block = self.repo.elements[block_id]
                prev_parts = block.properties.get("partProperties")

        self._sync_to_repository()

        if prev_parts is not None and block_id and block_id in self.repo.elements:
            block = self.repo.elements[block_id]
            if prev_parts:
                block.properties["partProperties"] = prev_parts
            else:
                block.properties.pop("partProperties", None)
            for d in self.repo.diagrams.values():
                for o in getattr(d, "objects", []):
                    if o.get("element_id") == block_id:
                        if prev_parts:
                            o.setdefault("properties", {})["partProperties"] = prev_parts
                        else:
                            o.setdefault("properties", {}).pop("partProperties", None)

    # ------------------------------------------------------------
    # Part removal helpers
    # ------------------------------------------------------------
    def remove_part_diagram(self, obj: SysMLObject) -> None:
        """Remove *obj* from the current diagram but keep it in the model."""
        if obj.obj_type != "Part":
            return
        obj.hidden = True
        self.selected_obj = None
        self._sync_to_repository()
        self.redraw()
        self.update_property_view()

    def remove_part_model(self, obj: SysMLObject) -> None:
        """Remove *obj* from the repository and all diagrams."""
        if obj.obj_type != "Part":
            return
        self.remove_object(obj)
        part_id = obj.element_id
        repo = self.repo
        # remove from other diagrams
        for diag in repo.diagrams.values():
            diag.objects = [o for o in getattr(diag, "objects", []) if o.get("element_id") != part_id]
            if part_id in getattr(diag, "elements", []):
                diag.elements.remove(part_id)
        # update any open windows
        app = getattr(self, "app", None)
        if app:
            for win in getattr(app, "ibd_windows", []):
                win.objects = [o for o in win.objects if o.element_id != part_id]
                remove_orphan_ports(win.objects)
                win.redraw()
                win._sync_to_repository()
        # update block properties
        diag = repo.diagrams.get(self.diagram_id)
        block_id = getattr(diag, "father", None) or next((eid for eid, did in repo.element_diagrams.items() if did == self.diagram_id), None)
        name = ""
        elem = repo.elements.get(part_id)
        if elem:
            name = elem.name or elem.properties.get("component", "")
            def_id = elem.properties.get("definition")
            if not name and def_id and def_id in repo.elements:
                name = repo.elements[def_id].name or def_id
        if block_id and name and block_id in repo.elements:
            block = repo.elements[block_id]
            parts = [p.strip() for p in block.properties.get("partProperties", "").split(",") if p.strip()]
            parts = [p for p in parts if p.split("[")[0].strip() != name]
            if parts:
                block.properties["partProperties"] = ", ".join(parts)
            else:
                block.properties.pop("partProperties", None)
            for d in repo.diagrams.values():
                for o in getattr(d, "objects", []):
                    if o.get("element_id") == block_id:
                        if parts:
                            o.setdefault("properties", {})["partProperties"] = ", ".join(parts)
                        else:
                            o.setdefault("properties", {}).pop("partProperties", None)
        repo.delete_element(part_id)
        repo._undo_stack.pop()
        self._sync_to_repository()
        self.redraw()
        self.update_property_view()

    def remove_element_model(self, obj: SysMLObject) -> None:
        """Remove *obj* and its element from all diagrams and the repository."""
        elem_id = obj.element_id
        if not elem_id:
            self.remove_object(obj)
            return
        self.remove_object(obj)
        repo = self.repo
        for diag in repo.diagrams.values():
            removed_ids = [o.get("obj_id") for o in getattr(diag, "objects", []) if o.get("element_id") == elem_id]
            if removed_ids:
                diag.objects = [o for o in diag.objects if o.get("element_id") != elem_id]
                diag.connections = [
                    c
                    for c in getattr(diag, "connections", [])
                    if c.get("src") not in removed_ids and c.get("dst") not in removed_ids
                ]
            if elem_id in getattr(diag, "elements", []):
                diag.elements.remove(elem_id)
        # remove part elements that reference this element
        to_delete = [
            eid
            for eid, e in repo.elements.items()
            if e.elem_type == "Part" and e.properties.get("definition") == elem_id
        ]
        for pid in to_delete:
            for diag in repo.diagrams.values():
                removed = [o.get("obj_id") for o in getattr(diag, "objects", []) if o.get("element_id") == pid]
                if removed:
                    diag.objects = [o for o in diag.objects if o.get("element_id") != pid]
                    diag.connections = [
                        c
                        for c in getattr(diag, "connections", [])
                        if c.get("src") not in removed and c.get("dst") not in removed
                    ]
                if pid in getattr(diag, "elements", []):
                    diag.elements.remove(pid)
            repo.delete_element(pid)
            if repo._undo_stack:
                repo._undo_stack.pop()

        repo.delete_element(elem_id)
        if repo._undo_stack:
            repo._undo_stack.pop()

        self._sync_to_repository()
        self.redraw()
        self.update_property_view()

    def _sync_to_repository(self) -> None:
        """Persist current objects and connections back to the repository."""
        self.repo.push_undo_state()
        diag = self.repo.diagrams.get(self.diagram_id)
        if diag:
            existing_objs = getattr(diag, "objects", [])
            hidden_objs = [
                o for o in existing_objs if not self.repo.object_visible(o, self.diagram_id)
            ]
            diag.objects = hidden_objs + [obj.__dict__ for obj in self.objects]
            existing_conns = getattr(diag, "connections", [])
            hidden_conns = [
                c
                for c in existing_conns
                if not self.repo.connection_visible(c, self.diagram_id)
            ]
            diag.connections = hidden_conns + [conn.__dict__ for conn in self.connections]
            update_block_parts_from_ibd(self.repo, diag)
            self.repo.touch_diagram(self.diagram_id)
            _sync_block_parts_from_ibd(self.repo, self.diagram_id)
            if diag.diag_type == "Internal Block Diagram":
                block_id = (
                    getattr(diag, "father", None)
                    or next(
                        (
                            eid
                            for eid, did in self.repo.element_diagrams.items()
                            if did == self.diagram_id
                        ),
                        None,
                    )
                )
                if block_id:
                    added_mult = _enforce_ibd_multiplicity(
                        self.repo, block_id, app=getattr(self, "app", None)
                    )
                    if added_mult and not getattr(self, "app", None):
                        for data in added_mult:
                            if not any(
                                o.obj_id == data["obj_id"] for o in self.objects
                            ):
                                self.objects.append(SysMLObject(**data))

    def refresh_from_repository(self, _event=None) -> None:
        """Reload diagram objects from the repository and redraw."""
        diag = self.repo.diagrams.get(self.diagram_id)
        if not diag:
            return
        self.objects = []
        for data in self.repo.visible_objects(diag.diag_id):
            if "requirements" not in data:
                data["requirements"] = []
            obj = SysMLObject(**data)
            if obj.obj_type == "Part":
                asil = calculate_allocated_asil(obj.requirements)
                obj.properties.setdefault("asil", asil)
                if obj.element_id and obj.element_id in self.repo.elements:
                    self.repo.elements[obj.element_id].properties.setdefault(
                        "asil", asil
                    )
            if obj.element_id:
                targets = [
                    self.repo.elements[r.target].name
                    for r in self.repo.relationships
                    if r.rel_type == "Trace"
                    and r.source == obj.element_id
                    and r.target in self.repo.elements
                ]
                if targets:
                    obj.properties["trace_to"] = ", ".join(sorted(targets))
            self.objects.append(obj)
        self.sort_objects()
        self.connections = []
        for data in self.repo.visible_connections(diag.diag_id):
            data.setdefault("stereotype", data.get("conn_type", "").lower())
            self.connections.append(DiagramConnection(**data))
        if self.objects:
            global _next_obj_id
            _next_obj_id = max(o.obj_id for o in self.objects) + 1
        self.redraw()
        self.update_property_view()

    def on_close(self):
        self._sync_to_repository()
        self.destroy()


class SysMLObjectDialog(simpledialog.Dialog):
    """Simple dialog for editing AutoML object properties."""

    def __init__(self, master, obj: SysMLObject):
        if not hasattr(obj, "requirements"):
            obj.requirements = []
        self.obj = obj
        super().__init__(master, title=f"Edit {obj.obj_type}")

    class SelectRequirementsDialog(simpledialog.Dialog):
        def __init__(self, parent, title="Select Requirements"):
            self.selected_vars = {}
            super().__init__(parent, title=title)

        def body(self, master):
            ttk.Label(master, text="Select requirements:").pack(padx=5, pady=5)
            container = ttk.Frame(master)
            container.pack(fill=tk.BOTH, expand=True)
            canvas = tk.Canvas(container, borderwidth=0)
            scrollbar = ttk.Scrollbar(container, orient="vertical", command=canvas.yview)
            self.check_frame = ttk.Frame(canvas)
            self.check_frame.bind(
                "<Configure>", lambda e: canvas.configure(scrollregion=canvas.bbox("all"))
            )
            canvas.create_window((0, 0), window=self.check_frame, anchor="nw")
            canvas.configure(yscrollcommand=scrollbar.set)
            canvas.pack(side="left", fill="both", expand=True)
            scrollbar.pack(side="right", fill="y")
            for req_id, req in global_requirements.items():
                var = tk.BooleanVar(value=False)
                self.selected_vars[req_id] = var
                text = f"[{req['id']}] {req['text']}"
                ttk.Checkbutton(self.check_frame, text=text, variable=var).pack(
                    anchor="w", padx=2, pady=2
                )
            return self.check_frame

        def apply(self):
            self.result = [rid for rid, var in self.selected_vars.items() if var.get()]

    class SelectComponentsDialog(simpledialog.Dialog):
        """Dialog to choose which components should become parts."""

        def __init__(self, parent, components):
            self.components = components
            self.selected = {}
            super().__init__(parent, title="Select Components")

        def body(self, master):
            ttk.Label(master, text="Select components:").pack(padx=5, pady=5)
            frame = ttk.Frame(master)
            frame.pack(fill=tk.BOTH, expand=True)
            canvas = tk.Canvas(frame, borderwidth=0)
            scrollbar = ttk.Scrollbar(frame, orient="vertical", command=canvas.yview)
            self.check_frame = ttk.Frame(canvas)
            self.check_frame.bind(
                "<Configure>", lambda e: canvas.configure(scrollregion=canvas.bbox("all"))
            )
            canvas.create_window((0, 0), window=self.check_frame, anchor="nw")
            canvas.configure(yscrollcommand=scrollbar.set)
            canvas.pack(side="left", fill="both", expand=True)
            scrollbar.pack(side="right", fill="y")
            for comp in self.components:
                var = tk.BooleanVar(value=True)
                self.selected[comp] = var
                ttk.Checkbutton(self.check_frame, text=comp.name, variable=var).pack(
                    anchor="w", padx=2, pady=2
                )
            return self.check_frame

        def apply(self):
            self.result = [c for c, var in self.selected.items() if var.get()]

    class SelectNamesDialog(simpledialog.Dialog):
        """Dialog to choose which part names should be added."""

        def __init__(self, parent, names, title="Select Parts"):
            self.names = names
            self.selected = {}
            super().__init__(parent, title=title)

        def body(self, master):
            ttk.Label(master, text="Select parts:").pack(padx=5, pady=5)
            frame = ttk.Frame(master)
            frame.pack(fill=tk.BOTH, expand=True)
            canvas = tk.Canvas(frame, borderwidth=0)
            scrollbar = ttk.Scrollbar(frame, orient="vertical", command=canvas.yview)
            self.check_frame = ttk.Frame(canvas)
            self.check_frame.bind(
                "<Configure>", lambda e: canvas.configure(scrollregion=canvas.bbox("all"))
            )
            canvas.create_window((0, 0), window=self.check_frame, anchor="nw")
            canvas.configure(yscrollcommand=scrollbar.set)
            canvas.pack(side="left", fill="both", expand=True)
            scrollbar.pack(side="right", fill="y")
            for name in self.names:
                var = tk.BooleanVar(value=True)
                self.selected[name] = var
                ttk.Checkbutton(self.check_frame, text=name, variable=var).pack(
                    anchor="w", padx=2, pady=2
                )
            return self.check_frame

        def apply(self):
            self.result = [n for n, var in self.selected.items() if var.get()]

    class SelectElementDialog(simpledialog.Dialog):
        """Dialog to choose a single existing element."""

        def __init__(self, parent, names, title="Select Element"):
            self.names = names
            self.result = None
            super().__init__(parent, title=title)

        def body(self, master):
            ttk.Label(master, text="Select element:").pack(padx=5, pady=5)
            self.listbox = tk.Listbox(master)
            for name in self.names:
                self.listbox.insert(tk.END, name)
            self.listbox.pack(fill=tk.BOTH, expand=True, padx=5, pady=5)
            return self.listbox

        def apply(self):
            sel = self.listbox.curselection()
            if sel:
                self.result = self.names[sel[0]]

    class ManagePartsDialog(simpledialog.Dialog):
        """Dialog to toggle visibility of contained parts."""

        def __init__(self, parent, names, visible, hidden):
            self.names = names
            self.visible = visible
            self.hidden = hidden
            self.selected = {}
            super().__init__(parent, title="Add Contained Parts")

        def body(self, master):
            ttk.Label(master, text="Select parts to show:").pack(padx=5, pady=5)
            frame = ttk.Frame(master)
            frame.pack(fill=tk.BOTH, expand=True)
            canvas = tk.Canvas(frame, borderwidth=0)
            scrollbar = ttk.Scrollbar(frame, orient="vertical", command=canvas.yview)
            self.check_frame = ttk.Frame(canvas)
            self.check_frame.bind(
                "<Configure>", lambda e: canvas.configure(scrollregion=canvas.bbox("all"))
            )
            canvas.create_window((0, 0), window=self.check_frame, anchor="nw")
            canvas.configure(yscrollcommand=scrollbar.set)
            canvas.pack(side="left", fill="both", expand=True)
            scrollbar.pack(side="right", fill="y")
            for name in self.names:
                var = tk.BooleanVar(value=name in self.visible)
                self.selected[name] = var
                ttk.Checkbutton(self.check_frame, text=name, variable=var).pack(
                    anchor="w", padx=2, pady=2
                )
            return self.check_frame

        def apply(self):
            self.result = [n for n, var in self.selected.items() if var.get()]

    def body(self, master):
        # Disable window resizing so the layout remains consistent
        self.resizable(False, False)

        # Use a notebook to keep the dialog compact by grouping fields
        self.nb = ttk.Notebook(master)
        self.nb.grid(row=0, column=0, columnspan=3, sticky="nsew")

        gen_frame = ttk.Frame(self.nb)
        prop_frame = ttk.Frame(self.nb)
        rel_frame = ttk.Frame(self.nb)
        link_frame = ttk.Frame(self.nb)
        req_frame = ttk.Frame(self.nb)

        self.nb.add(gen_frame, text="General")
        self.nb.add(prop_frame, text="Properties")
        self.nb.add(rel_frame, text="Reliability")
        self.nb.add(link_frame, text="Links")
        self.nb.add(req_frame, text="Requirements")

        gen_row = 0
        ttk.Label(gen_frame, text="Name:").grid(row=gen_row, column=0, sticky="e", padx=4, pady=4)
        self.name_var = tk.StringVar(value=self.obj.properties.get("name", ""))
        name_state = "readonly" if self.obj.obj_type == "Work Product" else "normal"
        ttk.Entry(gen_frame, textvariable=self.name_var, state=name_state).grid(
            row=gen_row, column=1, padx=4, pady=4
        )
        gen_row += 1
        ttk.Label(gen_frame, text="Width:").grid(row=gen_row, column=0, sticky="e", padx=4, pady=2)
        self.width_var = tk.StringVar(value=str(self.obj.width))
        width_state = (
            "readonly"
            if self.obj.obj_type in ("Initial", "Final", "Actor", "Decision", "Merge")
            else "normal"
        )
        ttk.Entry(gen_frame, textvariable=self.width_var, state=width_state).grid(
            row=gen_row, column=1, padx=4, pady=2
        )
        gen_row += 1
        if self.obj.obj_type not in ("Fork", "Join"):
            ttk.Label(gen_frame, text="Height:").grid(
                row=gen_row, column=0, sticky="e", padx=4, pady=2
            )
            self.height_var = tk.StringVar(value=str(self.obj.height))
            height_state = (
                "readonly"
                if self.obj.obj_type
                in ("Initial", "Final", "Actor", "Decision", "Merge")
                else "normal"
            )
            ttk.Entry(gen_frame, textvariable=self.height_var, state=height_state).grid(
                row=gen_row, column=1, padx=4, pady=2
            )
            gen_row += 1
        else:
            self.height_var = tk.StringVar(value=str(self.obj.height))
        self.entries = {}
        self.listboxes = {}
        self._operations: List[OperationDefinition] = []
        self._behaviors: List[BehaviorAssignment] = []
        prop_row = 0
        rel_row = 0
        if self.obj.obj_type == "Part":
            self.obj.properties.setdefault("asil", calculate_allocated_asil(self.obj.requirements))
        key = f"{self.obj.obj_type.replace(' ', '')}Usage"
        if key not in SYSML_PROPERTIES and self.obj.obj_type == "Block Boundary":
            key = "BlockUsage"
        list_props = {
            "ports",
            "operations",
            "behaviors",
            "failureModes",
        }
        editable_list_props = {"ports"}
        if self.obj.obj_type != "Block":
            list_props.add("partProperties")
            editable_list_props.add("partProperties")
        reliability_props = {
            "analysis",
            "component",
            "fit",
            "qualification",
            "failureModes",
            "asil",
        }
        app = getattr(self.master, "app", None)
        props = SYSML_PROPERTIES.get(key, [])
        if self.obj.obj_type == "Block":
            props = [p for p in props if p != "partProperties"]
        for prop in props:
            frame = rel_frame if prop in reliability_props else prop_frame
            row = rel_row if prop in reliability_props else prop_row
            ttk.Label(frame, text=f"{prop}:").grid(row=row, column=0, sticky="e", padx=4, pady=2)
            if prop == "operations":
                lb = tk.Listbox(frame, height=4)
                self._operations = parse_operations(self.obj.properties.get(prop, ""))
                for op in self._operations:
                    lb.insert(tk.END, format_operation(op))
                lb.grid(row=row, column=1, padx=4, pady=2, sticky="we")
                btnf = ttk.Frame(frame)
                btnf.grid(row=row, column=2, padx=2)
                ttk.Button(btnf, text="Add", command=self.add_operation).pack(side=tk.TOP)
                ttk.Button(btnf, text="Edit", command=self.edit_operation).pack(side=tk.TOP)
                ttk.Button(btnf, text="Remove", command=self.remove_operation).pack(side=tk.TOP)
                self.listboxes[prop] = lb
            elif prop == "behaviors":
                lb = tk.Listbox(frame, height=4)
                self._behaviors = parse_behaviors(self.obj.properties.get(prop, ""))
                repo = SysMLRepository.get_instance()
                for beh in self._behaviors:
                    name = repo.diagrams.get(beh.diagram)
                    label = f"{beh.operation} -> {name.name if name else beh.diagram}"
                    lb.insert(tk.END, label)
                lb.grid(row=row, column=1, padx=4, pady=2, sticky="we")
                btnf = ttk.Frame(frame)
                btnf.grid(row=row, column=2, padx=2)
                ttk.Button(btnf, text="Add", command=self.add_behavior).pack(side=tk.TOP)
                ttk.Button(btnf, text="Edit", command=self.edit_behavior).pack(side=tk.TOP)
                ttk.Button(btnf, text="Remove", command=self.remove_behavior).pack(side=tk.TOP)
                self.listboxes[prop] = lb
            elif prop in list_props:
                lb = tk.Listbox(frame, height=4)
                items = [
                    p.strip() for p in self.obj.properties.get(prop, "").split(",") if p.strip()
                ]
                for it in items:
                    lb.insert(tk.END, it)
                lb.grid(row=row, column=1, padx=4, pady=2, sticky="we")
                btnf = ttk.Frame(frame)
                btnf.grid(row=row, column=2, padx=2)
                if prop == "ports":
                    ttk.Button(btnf, text="Add", command=self.add_port).pack(side=tk.TOP)
                else:
                    ttk.Button(
                        btnf, text="Add", command=lambda p=prop: self.add_list_item(p)
                    ).pack(side=tk.TOP)
                if prop in editable_list_props:
                    if prop == "ports":
                        ttk.Button(btnf, text="Edit", command=self.edit_port).pack(side=tk.TOP)
                    else:
                        ttk.Button(
                            btnf, text="Edit", command=lambda p=prop: self.edit_list_item(p)
                        ).pack(side=tk.TOP)
                ttk.Button(
                    btnf, text="Remove", command=lambda p=prop: self.remove_list_item(p)
                ).pack(side=tk.TOP)
                self.listboxes[prop] = lb
            elif prop == "direction":
                var = tk.StringVar(value=self.obj.properties.get(prop, "in"))
                conns = [
                    c
                    for c in self.master.connections
                    if c.conn_type == "Connector" and self.obj.obj_id in (c.src, c.dst)
                ]
                state = "readonly" if conns else "normal"
                ttk.Combobox(
                    frame,
                    textvariable=var,
                    values=["in", "out", "inout"],
                    state=state,
                ).grid(row=row, column=1, padx=4, pady=2)
                self.entries[prop] = var
            elif self.obj.obj_type == "Use Case" and prop == "useCaseDefinition":
                repo = SysMLRepository.get_instance()
                diags = [
                    d
                    for d in repo.diagrams.values()
                    if d.diag_type == "Use Case Diagram" and d.diag_id != self.master.diagram_id
                ]
                idmap = {d.name or d.diag_id: d.diag_id for d in diags}
                self.ucdef_map = idmap
                cur_id = self.obj.properties.get(prop, "")
                cur_name = next((n for n, i in idmap.items() if i == cur_id), "")
                var = tk.StringVar(value=cur_name)
                ttk.Combobox(frame, textvariable=var, values=list(idmap.keys())).grid(
                    row=row, column=1, padx=4, pady=2
                )
                self.entries[prop] = var
            elif self.obj.obj_type == "Use Case" and prop == "includedUseCase":
                repo = SysMLRepository.get_instance()
                targets = [
                    repo.elements[t].name or t
                    for rel in repo.relationships
                    if rel.rel_type == "Include" and rel.source == self.obj.element_id
                    if (t := rel.target) in repo.elements
                ]
                ttk.Label(frame, text=", ".join(targets)).grid(
                    row=row, column=1, sticky="w", padx=4, pady=2
                )
            elif prop == "analysis" and app:
                analyses = getattr(app, "reliability_analyses", [])
                names = [ra.name for ra in analyses]
                var = tk.StringVar(value=self.obj.properties.get(prop, ""))
                cb = ttk.Combobox(frame, textvariable=var, values=names, state="readonly")
                cb.grid(row=row, column=1, padx=4, pady=2)
                self.entries[prop] = var
                self._analysis_map = {ra.name: ra for ra in analyses}

                def sync_analysis(_):
                    name = var.get()
                    ra = self._analysis_map.get(name)
                    if not ra:
                        return
                    if "fit" in self.entries:
                        self.entries["fit"].set(f"{ra.total_fit:.2f}")
                    else:
                        self.obj.properties["fit"] = f"{ra.total_fit:.2f}"
                    # update part list preview from analysis BOM
                    names = [c.name for c in ra.components]
                    joined = ", ".join(names)
                    if "partProperties" in self.listboxes:
                        lb = self.listboxes["partProperties"]
                        lb.delete(0, tk.END)
                        for n in names:
                            lb.insert(tk.END, n)
                    else:
                        self.obj.properties["partProperties"] = joined

                cb.bind("<<ComboboxSelected>>", sync_analysis)
            elif prop == "component" and app:
                comps = [
                    c
                    for ra in getattr(app, "reliability_analyses", [])
                    for c in ra.components
                    if c.comp_type != "circuit"
                ]
                comps.extend(
                    c
                    for c in getattr(app, "reliability_components", [])
                    if c.comp_type != "circuit"
                )
                names = list({c.name for c in comps})
                var = tk.StringVar(value=self.obj.properties.get(prop, ""))
                cb = ttk.Combobox(frame, textvariable=var, values=names, state="readonly")
                cb.grid(row=row, column=1, padx=4, pady=2)
                self.entries[prop] = var
                self._comp_map = {c.name: c for c in comps}

                def sync_component(_):
                    name = var.get()
                    comp = self._comp_map.get(name)
                    if not comp:
                        return
                    if "fit" in self.entries:
                        self.entries["fit"].set(f"{comp.fit:.2f}")
                    else:
                        self.obj.properties["fit"] = f"{comp.fit:.2f}"
                    if "qualification" in self.entries:
                        self.entries["qualification"].set(comp.qualification)
                    else:
                        self.obj.properties["qualification"] = comp.qualification
                    modes = self._get_failure_modes(app, comp.name)
                    if "failureModes" in self.entries:
                        self.entries["failureModes"].set(modes)
                    else:
                        self.obj.properties["failureModes"] = modes

                cb.bind("<<ComboboxSelected>>", sync_component)
            else:
                var = tk.StringVar(value=self.obj.properties.get(prop, ""))
                state = "normal"
                if self.obj.obj_type == "Block" and prop in ("fit", "qualification"):
                    state = "readonly"
                if self.obj.obj_type == "Part" and prop == "asil":
                    state = "readonly"
                ttk.Entry(frame, textvariable=var, state=state).grid(
                    row=row, column=1, padx=4, pady=2
                )
                self.entries[prop] = var
            if prop in reliability_props:
                rel_row += 1
            else:
                prop_row += 1

        # Display inherited reliability values only for Blocks
        if self.obj.obj_type == "Block":
            for prop in ("fit", "qualification"):
                if prop not in self.entries and self.obj.properties.get(prop, ""):
                    ttk.Label(rel_frame, text=f"{prop}:").grid(
                        row=rel_row, column=0, sticky="e", padx=4, pady=2
                    )
                    var = tk.StringVar(value=self.obj.properties.get(prop, ""))
                    ttk.Entry(rel_frame, textvariable=var, state="readonly").grid(
                        row=rel_row, column=1, padx=4, pady=2
                    )
                    self.entries[prop] = var
                    rel_row += 1

        repo = SysMLRepository.get_instance()
        current_diagram = repo.diagrams.get(getattr(self.master, "diagram_id", ""))
        toolbox = getattr(app, "safety_mgmt_toolbox", None)
        wp_map = {wp.analysis: wp for wp in toolbox.get_work_products()} if toolbox else {}
<<<<<<< HEAD
        diagram_wp = wp_map.get(getattr(current_diagram, "diag_type", ""))
        diag_trace_opts = (
            sorted(getattr(diagram_wp, "traceable", [])) if diagram_wp else []
        )
=======
>>>>>>> bc06765b
        link_row = 0
        trace_shown = False
        if self.obj.obj_type == "Block":
            diags = [d for d in repo.diagrams.values() if d.diag_type == "Internal Block Diagram"]
            ids = {d.name or d.diag_id: d.diag_id for d in diags}
            ttk.Label(link_frame, text="Internal Block Diagram:").grid(
                row=link_row, column=0, sticky="e", padx=4, pady=2
            )
            self.diag_map = ids
            cur_id = repo.get_linked_diagram(self.obj.element_id)
            cur_name = next((n for n, i in ids.items() if i == cur_id), "")
            self.diagram_var = tk.StringVar(value=cur_name)
            ttk.Combobox(link_frame, textvariable=self.diagram_var, values=list(ids.keys())).grid(
                row=link_row, column=1, padx=4, pady=2
            )
            link_row += 1
        elif self.obj.obj_type == "Work Product":
            name = self.obj.properties.get("name", "")
            targets = wp_map.get(name)
            trace_opts = sorted(getattr(targets, "traceable", [])) if targets else []
            if trace_opts:
                ttk.Label(link_frame, text="Trace To:").grid(
                    row=link_row, column=0, sticky="e", padx=4, pady=2
                )
                lb = tk.Listbox(link_frame, height=4, selectmode=tk.MULTIPLE)
                for opt in trace_opts:
                    lb.insert(tk.END, opt)
                current = [
                    s.strip()
                    for s in self.obj.properties.get("trace_to", "").split(",")
                    if s.strip()
                ]
                for idx, opt in enumerate(trace_opts):
                    if opt in current:
                        lb.selection_set(idx)
                lb.grid(row=link_row, column=1, padx=4, pady=2, sticky="we")
                self.trace_list = lb
                link_row += 1
<<<<<<< HEAD
                trace_shown = True
=======
>>>>>>> bc06765b
        elif self.obj.obj_type == "Use Case":
            diagrams = [d for d in repo.diagrams.values() if d.diag_type == "Governance Diagram"]
            self.behavior_map = {d.name or d.diag_id: d.diag_id for d in diagrams}
            ttk.Label(link_frame, text="Behavior Diagram:").grid(
                row=link_row, column=0, sticky="e", padx=4, pady=2
            )
            cur_id = repo.get_linked_diagram(self.obj.element_id)
            cur_name = next((n for n, i in self.behavior_map.items() if i == cur_id), "")
            self.behavior_var = tk.StringVar(value=cur_name)
            ttk.Combobox(
                link_frame, textvariable=self.behavior_var, values=list(self.behavior_map.keys())
            ).grid(row=link_row, column=1, padx=4, pady=2)
            link_row += 1
<<<<<<< HEAD
            if diag_trace_opts:
=======
            name = self.obj.properties.get("name", "")
            targets = wp_map.get(name)
            trace_opts = sorted(getattr(targets, "traceable", [])) if targets else []
            if trace_opts:
>>>>>>> bc06765b
                ttk.Label(link_frame, text="Trace To:").grid(
                    row=link_row, column=0, sticky="e", padx=4, pady=2
                )
                lb = tk.Listbox(link_frame, height=4, selectmode=tk.MULTIPLE)
<<<<<<< HEAD
                for opt in diag_trace_opts:
=======
                for opt in trace_opts:
>>>>>>> bc06765b
                    lb.insert(tk.END, opt)
                current = [
                    s.strip()
                    for s in self.obj.properties.get("trace_to", "").split(",")
                    if s.strip()
                ]
<<<<<<< HEAD
                for idx, opt in enumerate(diag_trace_opts):
=======
                for idx, opt in enumerate(trace_opts):
>>>>>>> bc06765b
                    if opt in current:
                        lb.selection_set(idx)
                lb.grid(row=link_row, column=1, padx=4, pady=2, sticky="we")
                self.trace_list = lb
                link_row += 1
<<<<<<< HEAD
                trace_shown = True
=======
>>>>>>> bc06765b
        elif self.obj.obj_type in ("Action Usage", "Action"):
            if (
                self.obj.obj_type == "Action"
                and current_diagram
                and current_diagram.diag_type == "Governance Diagram"
            ):
                diagrams = [
                    d for d in repo.diagrams.values() if d.diag_type == "Governance Diagram"
                ]
            else:
                diagrams = [
                    d
                    for d in repo.diagrams.values()
                    if d.diag_type in ("Activity Diagram", "Governance Diagram")
                ]
            self.behavior_map = {d.name or d.diag_id: d.diag_id for d in diagrams}
            ttk.Label(link_frame, text="Behavior Diagram:").grid(
                row=link_row, column=0, sticky="e", padx=4, pady=2
            )
            cur_id = repo.get_linked_diagram(self.obj.element_id)
            cur_name = next((n for n, i in self.behavior_map.items() if i == cur_id), "")
            self.behavior_var = tk.StringVar(value=cur_name)
            ttk.Combobox(
                link_frame, textvariable=self.behavior_var, values=list(self.behavior_map.keys())
            ).grid(row=link_row, column=1, padx=4, pady=2)
            link_row += 1
        elif self.obj.obj_type == "CallBehaviorAction":
            bdiags = [
                d
                for d in repo.diagrams.values()
                if d.diag_type in ("Activity Diagram", "Governance Diagram")
            ]
            self.behavior_map = {d.name or d.diag_id: d.diag_id for d in bdiags}
            ttk.Label(link_frame, text="Behavior Diagram:").grid(
                row=link_row, column=0, sticky="e", padx=4, pady=2
            )
            cur_id = repo.get_linked_diagram(self.obj.element_id)
            cur_name = next((n for n, i in self.behavior_map.items() if i == cur_id), "")
            self.behavior_var = tk.StringVar(value=cur_name)
            ttk.Combobox(
                link_frame, textvariable=self.behavior_var, values=list(self.behavior_map.keys())
            ).grid(row=link_row, column=1, padx=4, pady=2)
            link_row += 1
            vdiags = [d for d in repo.diagrams.values() if d.diag_type == "Internal Block Diagram"]
            self.view_map = {d.name or d.diag_id: d.diag_id for d in vdiags}
            ttk.Label(link_frame, text="View:").grid(
                row=link_row, column=0, sticky="e", padx=4, pady=2
            )
            view_id = self.obj.properties.get("view", "")
            vname = next((n for n, i in self.view_map.items() if i == view_id), "")
            self.view_var = tk.StringVar(value=vname)
            ttk.Combobox(
                link_frame, textvariable=self.view_var, values=list(self.view_map.keys())
            ).grid(row=link_row, column=1, padx=4, pady=2)
            link_row += 1
        elif self.obj.obj_type == "Part":
            blocks = [e for e in repo.elements.values() if e.elem_type == "Block"]
            idmap = {b.name or b.elem_id: b.elem_id for b in blocks}
            ttk.Label(link_frame, text="Definition:").grid(
                row=link_row, column=0, sticky="e", padx=4, pady=2
            )
            self.def_map = idmap
            cur_id = self.obj.properties.get("definition", "")
            cur_name = next((n for n, i in idmap.items() if i == cur_id), "")
            self.def_var = tk.StringVar(value=cur_name)
            self.def_cb = ttk.Combobox(
                link_frame, textvariable=self.def_var, values=list(idmap.keys())
            )
            self.def_cb.grid(row=link_row, column=1, padx=4, pady=2)
            self.def_cb.bind("<<ComboboxSelected>>", self._on_def_selected)
            self._current_def_id = cur_id
            link_row += 1

        if diag_trace_opts and not trace_shown:
            ttk.Label(link_frame, text="Trace To:").grid(
                row=link_row, column=0, sticky="e", padx=4, pady=2
            )
            lb = tk.Listbox(link_frame, height=4, selectmode=tk.MULTIPLE)
            for opt in diag_trace_opts:
                lb.insert(tk.END, opt)
            current = [
                s.strip()
                for s in self.obj.properties.get("trace_to", "").split(",")
                if s.strip()
            ]
            for idx, opt in enumerate(diag_trace_opts):
                if opt in current:
                    lb.selection_set(idx)
            lb.grid(row=link_row, column=1, padx=4, pady=2, sticky="we")
            self.trace_list = lb
            link_row += 1
            trace_shown = True

        # Requirement allocation section
        req_row = 0
        ttk.Label(req_frame, text="Requirements:").grid(
            row=req_row, column=0, sticky="ne", padx=4, pady=2
        )
        self.req_list = tk.Listbox(req_frame, height=4)
        self.req_list.grid(row=req_row, column=1, padx=4, pady=2, sticky="we")
        btnf = ttk.Frame(req_frame)
        btnf.grid(row=req_row, column=2, padx=2)
        ttk.Button(btnf, text="Add", command=self.add_requirement).pack(side=tk.TOP)
        ttk.Button(btnf, text="Remove", command=self.remove_requirement).pack(side=tk.TOP)
        for r in self.obj.requirements:
            self.req_list.insert(tk.END, f"[{r.get('id')}] {r.get('text','')}")
        req_row += 1
        self._update_asil()

    def add_port(self):
        name = simpledialog.askstring("Port", "Name:", parent=self)
        if name:
            self.listboxes["ports"].insert(tk.END, name)

    def remove_port(self):
        sel = list(self.listboxes["ports"].curselection())
        for idx in reversed(sel):
            self.listboxes["ports"].delete(idx)

    def edit_port(self):
        lb = self.listboxes["ports"]
        sel = lb.curselection()
        if not sel:
            return
        idx = sel[0]
        cur = lb.get(idx)
        name = simpledialog.askstring("Port", "Name:", initialvalue=cur, parent=self)
        if name:
            lb.delete(idx)
            lb.insert(idx, name)

    def add_list_item(self, prop: str):
        val = simpledialog.askstring(prop, "Value:", parent=self)
        if val:
            self.listboxes[prop].insert(tk.END, val)

    def remove_list_item(self, prop: str):
        lb = self.listboxes[prop]
        sel = list(lb.curselection())
        for idx in reversed(sel):
            lb.delete(idx)

    def edit_list_item(self, prop: str):
        lb = self.listboxes[prop]
        sel = lb.curselection()
        if not sel:
            return
        idx = sel[0]
        cur = lb.get(idx)
        val = simpledialog.askstring(prop, "Value:", initialvalue=cur, parent=self)
        if val:
            lb.delete(idx)
            lb.insert(idx, val)

    class OperationDialog(simpledialog.Dialog):
        def __init__(self, parent, operation=None):
            self.operation = operation
            super().__init__(parent, title="Operation")

        def body(self, master):
            ttk.Label(master, text="Name:").grid(row=0, column=0, padx=4, pady=2, sticky="e")
            self.name_var = tk.StringVar(value=getattr(self.operation, "name", ""))
            ttk.Entry(master, textvariable=self.name_var).grid(row=0, column=1, padx=4, pady=2)
            ttk.Label(master, text="Parameters (name:type:dir)").grid(
                row=1, column=0, columnspan=2, padx=4, pady=2
            )
            self.param_text = tk.Text(master, height=4, width=30)
            if self.operation:
                lines = [f"{p.name}:{p.type}:{p.direction}" for p in self.operation.parameters]
                self.param_text.insert("1.0", "\n".join(lines))
            self.param_text.grid(row=2, column=0, columnspan=2, padx=4, pady=2)
            ttk.Label(master, text="Return type:").grid(row=3, column=0, padx=4, pady=2, sticky="e")
            self.ret_var = tk.StringVar(value=getattr(self.operation, "return_type", ""))
            ttk.Entry(master, textvariable=self.ret_var).grid(row=3, column=1, padx=4, pady=2)

        def apply(self):
            name = self.name_var.get().strip()
            params = []
            for line in self.param_text.get("1.0", tk.END).splitlines():
                line = line.strip()
                if not line:
                    continue
                parts = line.split(":")
                if len(parts) == 1:
                    params.append(OperationParameter(name=parts[0]))
                elif len(parts) == 2:
                    params.append(OperationParameter(name=parts[0], type=parts[1]))
                else:
                    params.append(
                        OperationParameter(name=parts[0], type=parts[1], direction=parts[2])
                    )
            self.result = OperationDefinition(name, params, self.ret_var.get().strip())

    class BehaviorDialog(simpledialog.Dialog):
        def __init__(self, parent, operations: list[str], diag_map: dict[str, str], assignment=None):
            self.operations = operations
            self.diag_map = diag_map
            self.assignment = assignment
            super().__init__(parent, title="Behavior")

        def body(self, master):
            ttk.Label(master, text="Operation:").grid(row=0, column=0, padx=4, pady=2, sticky="e")
            self.op_var = tk.StringVar(value=getattr(self.assignment, "operation", ""))
            ttk.Combobox(master, textvariable=self.op_var, values=self.operations, state="readonly").grid(
                row=0, column=1, padx=4, pady=2
            )
            ttk.Label(master, text="Diagram:").grid(row=1, column=0, padx=4, pady=2, sticky="e")
            cur_name = next((n for n, i in self.diag_map.items() if i == getattr(self.assignment, "diagram", "")), "")
            self.diag_var = tk.StringVar(value=cur_name)
            ttk.Combobox(master, textvariable=self.diag_var, values=list(self.diag_map.keys()), state="readonly").grid(
                row=1, column=1, padx=4, pady=2
            )

        def apply(self):
            op = self.op_var.get().strip()
            diag_id = self.diag_map.get(self.diag_var.get(), "")
            self.result = BehaviorAssignment(operation=op, diagram=diag_id)

    def add_operation(self):
        dlg = self.OperationDialog(self)
        if dlg.result:
            self._operations.append(dlg.result)
            self.listboxes["operations"].insert(tk.END, format_operation(dlg.result))

    def edit_operation(self):
        lb = self.listboxes["operations"]
        sel = lb.curselection()
        if not sel:
            return
        idx = sel[0]
        op = self._operations[idx]
        dlg = self.OperationDialog(self, op)
        if dlg.result:
            self._operations[idx] = dlg.result
            lb.delete(idx)
            lb.insert(idx, format_operation(dlg.result))

    def remove_operation(self):
        lb = self.listboxes["operations"]
        sel = list(lb.curselection())
        for idx in reversed(sel):
            lb.delete(idx)
            del self._operations[idx]

    def add_behavior(self):
        repo = SysMLRepository.get_instance()
        diagrams = [
            d
            for d in repo.diagrams.values()
            if d.diag_type in ("Activity Diagram", "Governance Diagram")
        ]
        diag_map = {d.name or d.diag_id: d.diag_id for d in diagrams}
        ops = [op.name for op in self._operations]
        dlg = self.BehaviorDialog(self, ops, diag_map)
        if dlg.result:
            self._behaviors.append(dlg.result)
            name = repo.diagrams.get(dlg.result.diagram)
            label = f"{dlg.result.operation} -> {name.name if name else dlg.result.diagram}"
            self.listboxes["behaviors"].insert(tk.END, label)

    def edit_behavior(self):
        lb = self.listboxes["behaviors"]
        sel = lb.curselection()
        if not sel:
            return
        idx = sel[0]
        repo = SysMLRepository.get_instance()
        diagrams = [
            d
            for d in repo.diagrams.values()
            if d.diag_type in ("Activity Diagram", "Governance Diagram")
        ]
        diag_map = {d.name or d.diag_id: d.diag_id for d in diagrams}
        ops = [op.name for op in self._operations]
        dlg = self.BehaviorDialog(self, ops, diag_map, self._behaviors[idx])
        if dlg.result:
            self._behaviors[idx] = dlg.result
            name = repo.diagrams.get(dlg.result.diagram)
            label = f"{dlg.result.operation} -> {name.name if name else dlg.result.diagram}"
            lb.delete(idx)
            lb.insert(idx, label)

    def remove_behavior(self):
        lb = self.listboxes["behaviors"]
        sel = list(lb.curselection())
        for idx in reversed(sel):
            lb.delete(idx)
            del self._behaviors[idx]

    def add_requirement(self):
        if not global_requirements:
            messagebox.showinfo("No Requirements", "No requirements defined.")
            return
        dialog = self.SelectRequirementsDialog(self)
        if dialog.result:
            for rid in dialog.result:
                req = global_requirements.get(rid)
                if req and not any(r.get("id") == rid for r in self.obj.requirements):
                    self.obj.requirements.append(req)
                    self.req_list.insert(tk.END, f"[{req['id']}] {req.get('text','')}")
        self._update_asil()

    def remove_requirement(self):
        sel = list(self.req_list.curselection())
        for idx in reversed(sel):
            del self.obj.requirements[idx]
            self.req_list.delete(idx)
        self._update_asil()

    def _update_asil(self) -> None:
        """Recompute ASIL based on allocated requirements."""
        if self.obj.obj_type != "Part":
            return
        asil = calculate_allocated_asil(self.obj.requirements)
        self.obj.properties["asil"] = asil
        if "asil" in self.entries:
            self.entries["asil"].set(asil)
        repo = SysMLRepository.get_instance()
        if self.obj.element_id and self.obj.element_id in repo.elements:
            repo.elements[self.obj.element_id].properties["asil"] = asil

    def _get_failure_modes(self, app, comp_name: str) -> str:
        """Return comma separated failure modes for a component name."""
        modes = set()
        for e in getattr(app, "fmea_entries", []):
            if getattr(e, "fmea_component", "") == comp_name:
                label = getattr(e, "description", "") or getattr(e, "user_name", "")
                if label:
                    modes.add(label)
        for fmea in getattr(app, "fmeas", []):
            for e in fmea.get("entries", []):
                if getattr(e, "fmea_component", "") == comp_name:
                    label = getattr(e, "description", "") or getattr(e, "user_name", "")
                    if label:
                        modes.add(label)
        return ", ".join(sorted(modes))

    def _on_def_selected(self, event=None):
        """Callback when the definition combobox is changed."""
        repo = SysMLRepository.get_instance()
        name = self.def_var.get()
        def_id = self.def_map.get(name)
        if not def_id:
            self._current_def_id = ""
            return

        parent_id = None
        if hasattr(self.master, "diagram_id"):
            diag = repo.diagrams.get(self.master.diagram_id)
            if diag and diag.diag_type == "Internal Block Diagram":
                parent_id = getattr(diag, "father", None) or next(
                    (eid for eid, did in repo.element_diagrams.items() if did == diag.diag_id),
                    None,
                )

        if parent_id and _multiplicity_limit_exceeded(
            repo,
            parent_id,
            def_id,
            getattr(self.master, "objects", []),
            self.obj.element_id,
        ):
            messagebox.showinfo(
                "Add Part",
                "Maximum number of parts of that type has been reached",
            )
            prev_name = next(
                (n for n, i in self.def_map.items() if i == self._current_def_id),
                "",
            )
            self.def_var.set(prev_name)
            return

        self._current_def_id = def_id

    def apply(self):
        repo = SysMLRepository.get_instance()
        parent_id = None
        if self.obj.obj_type != "Work Product":
            new_name = self.name_var.get()
            if self.obj.obj_type == "Part" and hasattr(self.master, "diagram_id"):
                diag = repo.diagrams.get(self.master.diagram_id)
                if diag and diag.diag_type == "Internal Block Diagram":
                    parent_id = getattr(diag, "father", None) or next(
                        (eid for eid, did in repo.element_diagrams.items() if did == diag.diag_id),
                        None,
                    )
            if parent_id and _part_name_exists(repo, parent_id, new_name, self.obj.element_id):
                messagebox.showinfo("Add Part", "A part with that name already exists")
                new_name = self.obj.properties.get("name", "")
            new_name = repo.ensure_unique_element_name(new_name, self.obj.element_id)
            if self.obj.obj_type == "Port" and hasattr(self.master, "objects"):
                rename_port(repo, self.obj, self.master.objects, new_name)
            self.obj.properties["name"] = new_name
            if self.obj.element_id and self.obj.element_id in repo.elements:
                elem = repo.elements[self.obj.element_id]
                if self.obj.obj_type in ("Block", "Block Boundary") and elem.elem_type == "Block":
                    rename_block(repo, elem.elem_id, new_name)
                else:
                    elem.name = new_name
            if self.obj.obj_type == "Port" and hasattr(self.master, "objects"):
                rename_port(repo, self.obj, self.master.objects, new_name)
        else:
            new_name = self.obj.properties.get("name", "")
        for prop, var in self.entries.items():
            self.obj.properties[prop] = var.get()
            if self.obj.element_id and self.obj.element_id in repo.elements:
                repo.elements[self.obj.element_id].properties[prop] = var.get()
        removed_parts = []
        prev_parts = []
        if (
            self.obj.element_id
            and self.obj.element_id in repo.elements
            and "partProperties" in repo.elements[self.obj.element_id].properties
        ):
            prev_parts = [
                p.strip()
                for p in repo.elements[self.obj.element_id]
                .properties.get("partProperties", "")
                .split(",")
                if p.strip()
            ]

        for prop, lb in self.listboxes.items():
            if prop == "operations":
                self.obj.properties[prop] = operations_to_json(self._operations)
                if self.obj.element_id and self.obj.element_id in repo.elements:
                    repo.elements[self.obj.element_id].properties[prop] = self.obj.properties[prop]
            elif prop == "behaviors":
                self.obj.properties[prop] = behaviors_to_json(self._behaviors)
                if self.obj.element_id and self.obj.element_id in repo.elements:
                    repo.elements[self.obj.element_id].properties[prop] = self.obj.properties[prop]
            else:
                items = [lb.get(i) for i in range(lb.size())]
                joined = ", ".join(items)
                self.obj.properties[prop] = joined
                if self.obj.element_id and self.obj.element_id in repo.elements:
                    repo.elements[self.obj.element_id].properties[prop] = joined
                if prop == "partProperties" and prev_parts:
                    prev_keys = {_part_prop_key(p) for p in prev_parts}
                    new_keys = {_part_prop_key(i) for i in items}
                    removed_parts = [p for p in prev_parts if _part_prop_key(p) not in new_keys]

        trace_lb = getattr(self, "trace_list", None)
        if trace_lb:
            selected = [trace_lb.get(i) for i in trace_lb.curselection()]
            joined = ", ".join(selected)
            if joined:
                self.obj.properties["trace_to"] = joined
            else:
                self.obj.properties.pop("trace_to", None)
            if self.obj.element_id and self.obj.element_id in repo.elements:
                elem_props = repo.elements[self.obj.element_id].properties
                if joined:
                    elem_props["trace_to"] = joined
                else:
                    elem_props.pop("trace_to", None)
            removed = {
                r.rel_id
                for r in repo.relationships
                if r.rel_type == "Trace"
                and (r.source == self.obj.element_id or r.target == self.obj.element_id)
            }
            if removed:
                repo.relationships = [r for r in repo.relationships if r.rel_id not in removed]
                for diag in repo.diagrams.values():
                    diag.relationships = [rid for rid in diag.relationships if rid not in removed]
            for name in selected:
                target_elem = next(
                    (e for e in repo.elements.values() if e.name == name),
                    None,
                )
                if target_elem and self.obj.element_id:
                    repo.create_relationship("Trace", self.obj.element_id, target_elem.elem_id)
                    repo.create_relationship("Trace", target_elem.elem_id, self.obj.element_id)

        if self.obj.element_id and self.obj.element_id in repo.elements:
            elem_type = repo.elements[self.obj.element_id].elem_type
            if elem_type == "Block" and self.obj.obj_type in ("Block", "Block Boundary"):
                propagate_block_port_changes(repo, self.obj.element_id)
                propagate_block_part_changes(repo, self.obj.element_id)
                propagate_block_changes(repo, self.obj.element_id)
                app_ref = getattr(self.master, "app", None)
                added = _sync_ibd_partproperty_parts(
                    repo,
                    self.obj.element_id,
                    app=app_ref,
                    visible=True,
                )
                for data in added:
                    data["hidden"] = False
                _propagate_boundary_parts(repo, self.obj.element_id, added, app=app_ref)
                father_diag_id = repo.get_linked_diagram(self.obj.element_id)
                for diag in repo.diagrams.values():
                    if (
                        diag.diag_type == "Internal Block Diagram"
                        and getattr(diag, "father", None) == self.obj.element_id
                        and diag.diag_id != father_diag_id
                    ):
                        added_child = inherit_father_parts(repo, diag)
                        for obj in added_child:
                            if obj.get("obj_type") == "Part":
                                obj["hidden"] = False
                        if app_ref:
                            for win in getattr(app_ref, "ibd_windows", []):
                                if getattr(win, "diagram_id", None) == diag.diag_id:
                                    for obj in added_child:
                                        win.objects.append(SysMLObject(**obj))
                                    win.redraw()
                                    win._sync_to_repository()
        try:
            if self.obj.obj_type not in (
                "Initial",
                "Final",
                "Decision",
                "Merge",
            ):
                self.obj.width = float(self.width_var.get())
                self.obj.height = float(self.height_var.get())
        except ValueError:
            pass

        if hasattr(self.master, "ensure_text_fits"):
            self.master.ensure_text_fits(self.obj)

        self._update_asil()

        # ensure block shows BOM components as part names when an analysis is set
        if (
            self.obj.obj_type == "Block"
            and "analysis" in self.obj.properties
            and hasattr(self, "_analysis_map")
        ):
            ra = self._analysis_map.get(self.obj.properties["analysis"], None)
            if ra:
                cur = [
                    p.strip()
                    for p in self.obj.properties.get("partProperties", "").split(",")
                    if p.strip()
                ]
                names = [c.name for c in ra.components]
                for n in names:
                    if n not in cur:
                        cur.append(n)
                joined = ", ".join(cur)
                self.obj.properties["partProperties"] = joined
                if self.obj.element_id and self.obj.element_id in repo.elements:
                    repo.elements[self.obj.element_id].properties["partProperties"] = joined
                if self.obj.element_id:
                    inherit_block_properties(repo, self.obj.element_id)
                    self.obj.properties["partProperties"] = repo.elements[
                        self.obj.element_id
                    ].properties["partProperties"]

        # Update linked diagram if applicable
        link_id = None
        if hasattr(self, "behavior_var") and self.behavior_var.get():
            link_id = self.behavior_map.get(self.behavior_var.get())
        elif hasattr(self, "diagram_var"):
            link_id = self.diag_map.get(self.diagram_var.get())
        if hasattr(self, "behavior_var") or hasattr(self, "diagram_var"):
            if (
                self.obj.obj_type == "Block"
                and hasattr(self, "diagram_var")
                and link_id
                and link_id in repo.diagrams
                and repo.diagrams[link_id].diag_type == "Internal Block Diagram"
            ):
                link_block_to_ibd(
                    repo,
                    self.obj.element_id,
                    link_id,
                    app=getattr(self.master, "app", None),
                )
            else:
                repo.link_diagram(self.obj.element_id, link_id)
        if hasattr(self, "view_var"):
            view_id = self.view_map.get(self.view_var.get())
            if view_id:
                self.obj.properties["view"] = view_id
                if self.obj.element_id and self.obj.element_id in repo.elements:
                    repo.elements[self.obj.element_id].properties["view"] = view_id
            else:
                self.obj.properties.pop("view", None)
                if self.obj.element_id and self.obj.element_id in repo.elements:
                    repo.elements[self.obj.element_id].properties.pop("view", None)
        if hasattr(self, "def_var"):
            name = self.def_var.get()
            def_id = self.def_map.get(name)
            if def_id:
                parent_id = None
                if hasattr(self.master, "diagram_id"):
                    diag = repo.diagrams.get(self.master.diagram_id)
                    if diag and diag.diag_type == "Internal Block Diagram":
                        parent_id = getattr(diag, "father", None) or next(
                            (eid for eid, did in repo.element_diagrams.items() if did == diag.diag_id),
                            None,
                        )
                if parent_id:
                    rel = next(
                        (
                            r
                            for r in repo.relationships
                            if r.source == parent_id
                            and r.target == def_id
                            and r.rel_type in ("Aggregation", "Composite Aggregation")
                        ),
                        None,
                    )
                    limit_exceeded = _multiplicity_limit_exceeded(
                        repo,
                        parent_id,
                        def_id,
                        getattr(self.master, "objects", []),
                        self.obj.element_id,
                    )
                    if limit_exceeded:
                        messagebox.showinfo(
                            "Add Part",
                            "Maximum number of parts of that type has been reached",
                        )
                        def_id = None
                if def_id:
                    self.obj.properties["definition"] = def_id
                    if self.obj.element_id and self.obj.element_id in repo.elements:
                        repo.elements[self.obj.element_id].properties["definition"] = def_id
        if hasattr(self, "ucdef_var"):
            name = self.ucdef_var.get()
            def_id = self.ucdef_map.get(name)
            if def_id:
                self.obj.properties["useCaseDefinition"] = def_id
                if self.obj.element_id and self.obj.element_id in repo.elements:
                    repo.elements[self.obj.element_id].properties["useCaseDefinition"] = def_id

        # ------------------------------------------------------------
        # Add parts from selected analysis BOM
        # ------------------------------------------------------------
        if (
            self.obj.obj_type == "Block"
            and "analysis" in self.obj.properties
            and hasattr(self, "diag_map")
        ):
            diag_id = repo.get_linked_diagram(self.obj.element_id)
            if diag_id:
                ra_name = self.obj.properties.get("analysis", "")
                ra = getattr(self, "_analysis_map", {}).get(ra_name)
                if ra and ra.components:
                    comps = list(ra.components)
                    dlg = self.SelectComponentsDialog(self, comps)
                    selected = dlg.result or []
                    if selected:
                        diag = repo.diagrams.get(diag_id)
                        if diag is not None:
                            diag.objects = getattr(diag, "objects", [])
                            existing = {
                                o.get("properties", {}).get("component")
                                for o in diag.objects
                                if o.get("obj_type") == "Part"
                            }
                            base_x = 50.0
                            base_y = 50.0
                            offset = 60.0
                            for idx, c in enumerate(selected):
                                if c.name in existing:
                                    continue
                                elem = repo.create_element(
                                    "Part",
                                    name=c.name,
                                    properties={
                                        "component": c.name,
                                        "fit": f"{c.fit:.2f}",
                                        "qualification": c.qualification,
                                        "failureModes": self._get_failure_modes(
                                            getattr(self.master, "app", None), c.name
                                        ),
                                    },
                                    owner=repo.root_package.elem_id,
                                )
                                repo.add_element_to_diagram(diag_id, elem.elem_id)
                                obj = SysMLObject(
                                    _get_next_id(),
                                    "Part",
                                    base_x,
                                    base_y + offset * idx,
                                    element_id=elem.elem_id,
                                    properties=elem.properties.copy(),
                                )
                                diag.objects.append(obj.__dict__)
                                # update any open windows for this diagram
                                app = getattr(self.master, "app", None)
                                if app:
                                    for win in getattr(app, "ibd_windows", []):
                                        if win.diagram_id == diag_id:
                                            win.objects.append(obj)
                                            win.redraw()
                                            win._sync_to_repository()
                            # update block partProperties with newly added components
                            new_names = [c.name for c in selected if c.name not in existing]
                            if new_names:
                                cur = self.obj.properties.get("partProperties", "")
                                names = [n.strip() for n in cur.split(",") if n.strip()]
                                for name in new_names:
                                    if name not in names:
                                        names.append(name)
                                joined = ", ".join(names)
                                self.obj.properties["partProperties"] = joined
                                if self.obj.element_id and self.obj.element_id in repo.elements:
                                    repo.elements[self.obj.element_id].properties[
                                        "partProperties"
                                    ] = joined
                                # update all diagram objects referencing this block element
                                for d in repo.diagrams.values():
                                    for o in getattr(d, "objects", []):
                                        if o.get("element_id") == self.obj.element_id:
                                            o.setdefault("properties", {})[
                                                "partProperties"
                                            ] = joined
                                # include parent block parts
                                if self.obj.element_id:
                                    inherit_block_properties(repo, self.obj.element_id)
                                    joined = repo.elements[self.obj.element_id].properties[
                                        "partProperties"
                                    ]
                                    self.obj.properties["partProperties"] = joined
                            repo.diagrams[diag_id] = diag
                            repo.touch_diagram(diag_id)
                            if self.obj.element_id:
                                repo.touch_element(self.obj.element_id)
                            if hasattr(self.master, "_sync_to_repository"):
                                self.master._sync_to_repository()


class ConnectionDialog(simpledialog.Dialog):
    """Edit connection style and custom routing points."""

    def __init__(self, master, connection: DiagramConnection):
        self.connection = connection
        super().__init__(master, title="Connection Properties")

    def body(self, master):
        # Disable window resizing so the property layout stays consistent
        self.resizable(False, False)
        ttk.Label(master, text="Name:").grid(row=0, column=0, sticky="e", padx=4, pady=4)
        self.name_var = tk.StringVar(value=self.connection.name)
        ttk.Entry(master, textvariable=self.name_var).grid(row=0, column=1, columnspan=2, padx=4, pady=4, sticky="we")

        ttk.Label(master, text="Style:").grid(row=1, column=0, sticky="e", padx=4, pady=4)
        self.style_var = tk.StringVar(value=self.connection.style)
        ttk.Combobox(master, textvariable=self.style_var,
                     values=["Straight", "Squared", "Custom"]).grid(row=1, column=1, padx=4, pady=4)

        ttk.Label(master, text="Points:").grid(row=2, column=0, sticky="ne", padx=4, pady=4)
        self.point_list = tk.Listbox(master, height=4)
        for px, py in self.connection.points:
            self.point_list.insert(tk.END, f"{px:.1f},{py:.1f}")
        self.point_list.grid(row=2, column=1, padx=4, pady=4, sticky="we")
        btnf = ttk.Frame(master)
        btnf.grid(row=2, column=2, padx=2)
        ttk.Button(btnf, text="Add", command=self.add_point).pack(side=tk.TOP)
        ttk.Button(btnf, text="Remove", command=self.remove_point).pack(side=tk.TOP)

        ttk.Label(master, text="Arrows:").grid(row=3, column=0, sticky="e", padx=4, pady=4)
        self.arrow_var = tk.StringVar(value=self.connection.arrow)
        self.arrow_cb = ttk.Combobox(
            master,
            textvariable=self.arrow_var,
            values=["none", "forward", "backward", "both"],
        )
        self.arrow_cb.grid(row=3, column=1, padx=4, pady=4)
        self.mid_var = tk.BooleanVar(value=self.connection.mid_arrow)
        self.mid_check = ttk.Checkbutton(
            master, text="Arrow", variable=self.mid_var
        )
        self.mid_check.grid(row=3, column=2, padx=4, pady=4)
        if self.connection.conn_type in (
            "Flow",
            "Generalize",
            "Generalization",
            "Include",
            "Extend",
        ):
            self.arrow_cb.configure(state="disabled")
            self.mid_check.configure(state="disabled")
        row = 4
        if self.connection.conn_type == "Control Action":
            repo = SysMLRepository.get_instance()
            src_obj = self.master.get_object(self.connection.src)
            beh_elems = get_block_behavior_elements(repo, getattr(src_obj, "element_id", ""))
            self.elem_map = {e.name or e.elem_id: e.elem_id for e in beh_elems}
            ttk.Label(master, text="Element:").grid(row=row, column=0, sticky="e", padx=4, pady=4)
            cur_name = next(
                (n for n, i in self.elem_map.items() if i == self.connection.element_id),
                "",
            )
            self.elem_var = tk.StringVar(value=cur_name)
            ttk.Combobox(
                master,
                textvariable=self.elem_var,
                values=list(self.elem_map.keys()),
            ).grid(row=row, column=1, padx=4, pady=4, sticky="we")
            row += 1
            ttk.Label(master, text="Guard:").grid(row=row, column=0, sticky="ne", padx=4, pady=4)
            self.guard_list = tk.Listbox(master, height=4)
            for g in self.connection.guard:
                self.guard_list.insert(tk.END, g)
            self.guard_list.grid(row=row, column=1, padx=4, pady=4, sticky="we")
            gbtn = ttk.Frame(master)
            gbtn.grid(row=row, column=2, padx=2)
            ttk.Button(gbtn, text="Add", command=self.add_guard).pack(side=tk.TOP)
            ttk.Button(gbtn, text="Remove", command=self.remove_guard).pack(side=tk.TOP)
            row += 1
            ttk.Label(master, text="Guard Ops:").grid(row=row, column=0, sticky="ne", padx=4, pady=4)
            self.guard_ops_list = tk.Listbox(master, height=4)
            for op in self.connection.guard_ops:
                self.guard_ops_list.insert(tk.END, op)
            self.guard_ops_list.grid(row=row, column=1, padx=4, pady=4, sticky="we")
            opbtn = ttk.Frame(master)
            opbtn.grid(row=row, column=2, padx=2)
            self.guard_op_choice = tk.StringVar(value="AND")
            ttk.Combobox(opbtn, textvariable=self.guard_op_choice, values=["AND", "OR"], state="readonly").pack(side=tk.TOP)
            ttk.Button(opbtn, text="Add", command=self.add_guard_op).pack(side=tk.TOP)
            ttk.Button(opbtn, text="Remove", command=self.remove_guard_op).pack(side=tk.TOP)
            row += 1

        if self.connection.conn_type in ("Aggregation", "Composite Aggregation"):
            ttk.Label(master, text="Multiplicity:").grid(row=row, column=0, sticky="e", padx=4, pady=4)
            self.mult_var = tk.StringVar(value=self.connection.multiplicity)
            ttk.Combobox(
                master,
                textvariable=self.mult_var,
                values=["1", "0..1", "1..*", "0..*", "2", "3", "4", "5"],
            ).grid(row=row, column=1, padx=4, pady=4, sticky="we")

    def add_point(self):
        x = simpledialog.askfloat("Point", "X:", parent=self)
        y = simpledialog.askfloat("Point", "Y:", parent=self)
        if x is not None and y is not None:
            self.point_list.insert(tk.END, f"{x},{y}")

    def remove_point(self):
        sel = list(self.point_list.curselection())
        for idx in reversed(sel):
            self.point_list.delete(idx)

    def add_guard(self):
        txt = simpledialog.askstring("Guard", "Condition:", parent=self)
        if txt:
            self.guard_list.insert(tk.END, txt)

    def remove_guard(self):
        sel = list(self.guard_list.curselection())
        for idx in reversed(sel):
            self.guard_list.delete(idx)

    def add_guard_op(self):
        op = self.guard_op_choice.get()
        self.guard_ops_list.insert(tk.END, op)

    def remove_guard_op(self):
        sel = list(self.guard_ops_list.curselection())
        for idx in reversed(sel):
            self.guard_ops_list.delete(idx)

    def apply(self):
        self.connection.name = self.name_var.get()
        self.connection.style = self.style_var.get()
        pts = []
        for i in range(self.point_list.size()):
            txt = self.point_list.get(i)
            try:
                x_str, y_str = txt.split(",")
                pts.append((float(x_str), float(y_str)))
            except ValueError:
                continue
        self.connection.points = pts
        self.connection.arrow = self.arrow_var.get()
        self.connection.mid_arrow = self.mid_var.get()
        if hasattr(self, "mult_var"):
            self.connection.multiplicity = self.mult_var.get()
        if hasattr(self, "guard_list"):
            self.connection.guard = [self.guard_list.get(i) for i in range(self.guard_list.size())]
        if hasattr(self, "guard_ops_list"):
            self.connection.guard_ops = [
                self.guard_ops_list.get(i) for i in range(self.guard_ops_list.size())
            ]
        if hasattr(self, "elem_var"):
            sel = self.elem_var.get()
            self.connection.element_id = self.elem_map.get(sel, "")
            if self.connection.element_id:
                repo = SysMLRepository.get_instance()
                elem = repo.elements.get(self.connection.element_id)
                if elem and not self.connection.name:
                    self.connection.name = elem.name
                if hasattr(self.master, "repo"):
                    self.master.repo.add_element_to_diagram(
                        self.master.diagram_id, self.connection.element_id
                    )
        if hasattr(self.master, "_sync_to_repository"):
            self.master._sync_to_repository()
        if self.connection.conn_type in ("Aggregation", "Composite Aggregation"):
            if hasattr(self.master, "repo"):
                whole = self.master.get_object(self.connection.src).element_id
                part = self.master.get_object(self.connection.dst).element_id
                if self.connection.conn_type == "Composite Aggregation":
                    add_composite_aggregation_part(
                        self.master.repo,
                        whole,
                        part,
                        self.connection.multiplicity,
                        app=getattr(self.master, "app", None),
                    )
                else:
                    add_aggregation_part(
                        self.master.repo,
                        whole,
                        part,
                        self.connection.multiplicity,
                        app=getattr(self.master, "app", None),
                    )
                if hasattr(self.master, "_sync_to_repository"):
                    self.master._sync_to_repository()


class UseCaseDiagramWindow(SysMLDiagramWindow):
    def __init__(self, master, app, diagram_id: str | None = None, history=None):
        tools = [
            "Actor",
            "Use Case",
            "System Boundary",
            "Association",
            "Communication Path",
            "Generalize",
            "Include",
            "Extend",
        ]
        super().__init__(master, "Use Case Diagram", tools, diagram_id, app=app, history=history)


class ActivityDiagramWindow(SysMLDiagramWindow):
    def __init__(self, master, app, diagram_id: str | None = None, history=None):
        tools = [
            "Action",
            "CallBehaviorAction",
            "Initial",
            "Final",
            "Decision",
            "Merge",
            "Fork",
            "Join",
            "Flow",
            "System Boundary",
        ]
        super().__init__(master, "Activity Diagram", tools, diagram_id, app=app, history=history)
        ttk.Button(
            self.toolbox,
            text="Add Block Operations",
            command=self.add_block_operations,
        ).pack(fill=tk.X, padx=2, pady=2)

    class SelectOperationsDialog(simpledialog.Dialog):
        def __init__(self, parent, operations):
            self.operations = operations
            self.selected = {}
            super().__init__(parent, title="Select Operations")

        def body(self, master):
            ttk.Label(master, text="Select operations:").pack(padx=5, pady=5)
            frame = ttk.Frame(master)
            frame.pack(fill=tk.BOTH, expand=True)
            canvas = tk.Canvas(frame, borderwidth=0)
            scrollbar = ttk.Scrollbar(frame, orient="vertical", command=canvas.yview)
            self.check_frame = ttk.Frame(canvas)
            self.check_frame.bind("<Configure>", lambda e: canvas.configure(scrollregion=canvas.bbox("all")))
            canvas.create_window((0, 0), window=self.check_frame, anchor="nw")
            canvas.configure(yscrollcommand=scrollbar.set)
            canvas.pack(side="left", fill="both", expand=True)
            scrollbar.pack(side="right", fill="y")
            for label, op, diag in self.operations:
                var = tk.BooleanVar(value=True)
                self.selected[(op, diag)] = var
                ttk.Checkbutton(self.check_frame, text=label, variable=var).pack(anchor="w", padx=2, pady=2)
            return self.check_frame

        def apply(self):
            self.result = [(op, diag) for (op, diag), var in self.selected.items() if var.get()]

    def add_block_operations(self):
        repo = self.repo
        blocks = []
        for elem in repo.elements.values():
            if elem.elem_type != "Block":
                continue
            for beh in parse_behaviors(elem.properties.get("behaviors", "")):
                if beh.diagram == self.diagram_id:
                    blocks.append(elem)
                    break
        operations = []
        for blk in blocks:
            ops = parse_operations(blk.properties.get("operations", ""))
            behs = {b.operation: b.diagram for b in parse_behaviors(blk.properties.get("behaviors", ""))}
            for op in ops:
                diag_id = behs.get(op.name)
                if diag_id:
                    label = f"{blk.name}.{format_operation(op)}"
                    operations.append((label, op.name, diag_id))
        if not operations:
            messagebox.showinfo("Add Block Operations", "No operations available")
            return
        dlg = self.SelectOperationsDialog(self, operations)
        selected = dlg.result or []
        if not selected:
            return
        diag = repo.diagrams.get(self.diagram_id)
        base_x = 50.0
        base_y = 50.0
        offset = 60.0
        for idx, (op_name, d_id) in enumerate(selected):
            elem = repo.create_element("CallBehaviorAction", name=op_name, owner=diag.package)
            repo.add_element_to_diagram(self.diagram_id, elem.elem_id)
            repo.link_diagram(elem.elem_id, d_id)
            obj = SysMLObject(
                _get_next_id(),
                "CallBehaviorAction",
                base_x,
                base_y + offset * idx,
                element_id=elem.elem_id,
                properties={"name": op_name},
            )
            diag.objects.append(obj.__dict__)
            self.objects.append(obj)
        self.redraw()
        self._sync_to_repository()


class GovernanceDiagramWindow(SysMLDiagramWindow):
    def __init__(self, master, app, diagram_id: str | None = None, history=None):
        tools = [
            "Action",
            "Initial",
            "Final",
            "Decision",
            "Merge",
            "Flow",
            "System Boundary",
        ]
        super().__init__(master, "Governance Diagram", tools, diagram_id, app=app, history=history)
        for child in self.toolbox.winfo_children():
            if isinstance(child, ttk.Button) and child.cget("text") == "Action":
                child.configure(text="Task")

        canvas_frame = self.canvas.master
        canvas_frame.pack_forget()

        governance_panel = ttk.LabelFrame(self, text="Governance")
        governance_panel.pack(side=tk.RIGHT, fill=tk.Y, padx=2, pady=2)

        for name in (
            "Propagate",
            "Propagate by Review",
            "Propagate by Approval",
            "Re-use",
            "Trace",
        ):
            ttk.Button(
                governance_panel,
                text=name,
                command=lambda t=name: self.select_tool(t),
            ).pack(fill=tk.X, padx=2, pady=2)

        ttk.Button(
            governance_panel,
            text="Add Work Product",
            command=self.add_work_product,
        ).pack(fill=tk.X, padx=2, pady=2)
        ttk.Button(
            governance_panel,
            text="Add Process Area",
            command=self.add_process_area,
        ).pack(fill=tk.X, padx=2, pady=2)
        ttk.Button(
            governance_panel,
            text="Add Lifecycle Phase",
            command=self.add_lifecycle_phase,
        ).pack(fill=tk.X, padx=2, pady=2)

        canvas_frame.pack(side=tk.RIGHT, fill=tk.BOTH, expand=True)
        self._activate_parent_phase()
        self.refresh_from_repository()

    def _activate_parent_phase(self) -> None:
        """Activate the lifecycle phase containing this diagram.

        When a Governance diagram window is opened, switch the application's active
        lifecycle phase to the module that owns the diagram. Any tooling not
        enabled for that phase is hidden via ``on_lifecycle_selected`` or
        ``refresh_tool_enablement``.
        """

        app = getattr(self, "app", None)
        if not app or not getattr(app, "safety_mgmt_toolbox", None):
            return
        toolbox = app.safety_mgmt_toolbox
        diag = self.repo.diagrams.get(self.diagram_id)
        if not diag:
            return
        name = diag.name or ""
        phase = toolbox.module_for_diagram(name)
        if not phase:
            return
        if hasattr(app, "lifecycle_var"):
            try:
                app.lifecycle_var.set(phase)
            except Exception:
                pass
        if hasattr(app, "on_lifecycle_selected"):
            try:
                app.on_lifecycle_selected()
                return
            except Exception:
                pass
        toolbox.set_active_module(phase)
        if hasattr(app, "refresh_tool_enablement"):
            try:
                app.refresh_tool_enablement()
            except Exception:
                pass

    class _SelectDialog(simpledialog.Dialog):  # pragma: no cover - requires tkinter
        def __init__(self, parent, title: str, options: list[str]):
            self.options = options
            self.selection = ""
            super().__init__(parent, title)

        def body(self, master):  # pragma: no cover - requires tkinter
            ttk.Label(master, text="Select:").pack(padx=5, pady=5)
            self.var = tk.StringVar(value=self.options[0] if self.options else "")
            combo = ttk.Combobox(
                master,
                textvariable=self.var,
                values=self.options,
                state="readonly",
            )
            combo.pack(padx=5, pady=5)
            return combo

        def apply(self):  # pragma: no cover - requires tkinter
            self.selection = self.var.get()

    def add_work_product(self):  # pragma: no cover - requires tkinter
        def _fmt(req: str) -> str:
            return " ".join(
                word.upper() if word.isupper() else word.capitalize()
                for word in req.split()
            )

        options = [
            "Architecture Diagram",
            "Safety & Security Concept",
            *REQUIREMENT_WORK_PRODUCTS,
            "HAZOP",
            "STPA",
            "Threat Analysis",
            "FI2TC",
            "TC2FI",
            "Risk Assessment",
            "Product Goal Specification",
            "FTA",
            "FMEA",
            "FMEDA",
        ]
        options.extend(
            f"{_fmt(rt)} Requirement Specification" for rt in REQUIREMENT_TYPE_OPTIONS
        )
        dlg = self._SelectDialog(self, "Add Work Product", options)
        name = getattr(dlg, "selection", "")
        if not name:
            return
        area_map = {
            "Architecture Diagram": "System Design (Item Definition)",
            "Safety & Security Concept": "System Design (Item Definition)",
            "Product Goal Specification": "System Design (Item Definition)",
            **{wp: "System Design (Item Definition)" for wp in REQUIREMENT_WORK_PRODUCTS},
            "HAZOP": "Hazard & Threat Analysis",
            "STPA": "Hazard & Threat Analysis",
            "Threat Analysis": "Hazard & Threat Analysis",
            "FI2TC": "Hazard & Threat Analysis",
            "TC2FI": "Hazard & Threat Analysis",
            "Risk Assessment": "Risk Assessment",
            "FTA": "Safety Analysis",
            "FMEA": "Safety Analysis",
            "FMEDA": "Safety Analysis",
        }
        for rt in REQUIREMENT_TYPE_OPTIONS:
            area_map[f"{_fmt(rt)} Requirement Specification"] = "System Design (Item Definition)"
        required = area_map.get(name)
        if required and not any(
            o.obj_type == "System Boundary" and o.properties.get("name") == required
            for o in self.objects
        ):
            messagebox.showerror(
                "Missing Process Area",
                f"Add process area '{required}' before adding this work product.",
            )
            return
        obj = SysMLObject(
            _get_next_id(),
            "Work Product",
            100.0,
            100.0,
            width=60.0,
            height=80.0,
            properties={"name": name},
        )
        self.objects.append(obj)
        self.sort_objects()
        self._sync_to_repository()
        self.redraw()
        if getattr(self.app, "enable_work_product", None):
            self.app.enable_work_product(name)
        toolbox = getattr(self.app, "safety_mgmt_toolbox", None)
        if toolbox:
            diag = self.repo.diagrams.get(self.diagram_id)
            diagram_name = diag.name if diag else ""
            toolbox.add_work_product(diagram_name, name, "")

    def add_process_area(self):  # pragma: no cover - requires tkinter
        options = [
            "System Design (Item Definition)",
            "Hazard & Threat Analysis",
            "Risk Assessment",
            "Safety Analysis",
        ]
        dlg = self._SelectDialog(self, "Add Process Area", options)
        name = getattr(dlg, "selection", "")
        if not name:
            return
        obj = SysMLObject(
            _get_next_id(),
            "System Boundary",
            100.0,
            100.0,
            width=200.0,
            height=150.0,
            properties={"name": name},
        )
        self.objects.insert(0, obj)
        self.sort_objects()
        self._sync_to_repository()
        self.redraw()
        if getattr(self.app, "enable_process_area", None):
            self.app.enable_process_area(name)

    def add_lifecycle_phase(self):  # pragma: no cover - requires tkinter
        toolbox = getattr(self.app, "safety_mgmt_toolbox", None)
        if not toolbox:
            return

        def _collect(mod, prefix=""):
            path = f"{prefix}{mod.name}" if prefix else mod.name
            names.append(path)
            for sub in mod.modules:
                _collect(sub, path + "/")

        names: List[str] = []
        for mod in getattr(toolbox, "modules", []):
            _collect(mod)
        if not names:
            return

        dlg = self._SelectDialog(self, "Add Lifecycle Phase", names)
        name = getattr(dlg, "selection", "")
        if not name:
            return
        obj = SysMLObject(
            _get_next_id(),
            "Lifecycle Phase",
            100.0,
            100.0,
            width=120.0,
            height=80.0,
            properties={"name": name},
        )
        self.objects.append(obj)
        self.sort_objects()
        self._sync_to_repository()
        self.redraw()


class BlockDiagramWindow(SysMLDiagramWindow):
    def __init__(self, master, app, diagram_id: str | None = None, history=None):
        tools = [
            "Block",
            "Association",
            "Generalization",
            "Aggregation",
            "Composite Aggregation",
        ]
        super().__init__(master, "Block Diagram", tools, diagram_id, app=app, history=history)
        ttk.Button(
            self.toolbox,
            text="Add Blocks",
            command=self.add_blocks,
        ).pack(fill=tk.X, padx=2, pady=2)

    def _add_block_relationships(self) -> None:
        """Add connections for any existing relationships between blocks."""
        repo = self.repo
        diag = repo.diagrams.get(self.diagram_id)
        if not diag:
            return
        obj_map = {
            o.element_id: o.obj_id
            for o in self.objects
            if o.obj_type == "Block" and o.element_id
        }
        existing = {
            (c.src, c.dst, c.conn_type)
            for c in self.connections
        } | {
            (c.dst, c.src, c.conn_type)
            for c in self.connections
        }
        for rel in repo.relationships:
            if rel.rel_type not in (
                "Association",
                "Generalization",
                "Aggregation",
                "Composite Aggregation",
            ):
                continue
            if rel.source in obj_map and rel.target in obj_map:
                src_id = obj_map[rel.source]
                dst_id = obj_map[rel.target]
                if (src_id, dst_id, rel.rel_type) in existing:
                    continue
                if (dst_id, src_id, rel.rel_type) in existing:
                    continue
                conn = DiagramConnection(
                    src_id,
                    dst_id,
                    rel.rel_type,
                    arrow="forward" if rel.rel_type == "Generalization" else "none",
                    stereotype=rel.stereotype or "",
                )
                self.connections.append(conn)
                diag.connections.append(conn.__dict__)
                repo.add_relationship_to_diagram(self.diagram_id, rel.rel_id)

    def add_blocks(self) -> None:
        repo = self.repo
        diag = repo.diagrams.get(self.diagram_id)
        if not diag:
            return
        existing = {
            o.element_id
            for o in self.objects
            if o.obj_type == "Block" and o.element_id
        }
        candidates = set()
        for d in repo.diagrams.values():
            if d.diag_type != "Block Diagram" or d.diag_id == self.diagram_id:
                continue
            for obj in getattr(d, "objects", []):
                if obj.get("obj_type") == "Block" and obj.get("element_id"):
                    candidates.add(obj["element_id"])
        names = []
        id_map = {}
        for bid in candidates:
            if bid in existing or bid not in repo.elements:
                continue
            name = repo.elements[bid].name or bid
            names.append(name)
            id_map[name] = bid
        if not names:
            messagebox.showinfo("Add Blocks", "No blocks available")
            return
        dlg = SysMLObjectDialog.SelectNamesDialog(self, names, title="Add Blocks")
        selected = dlg.result or []
        if not selected:
            return
        base_x = 50.0
        base_y = 50.0
        offset = 180.0
        for idx, name in enumerate(selected):
            blk_id = id_map.get(name)
            if not blk_id:
                continue
            repo.add_element_to_diagram(self.diagram_id, blk_id)
            elem = repo.elements.get(blk_id)
            props = elem.properties.copy() if elem else {}
            props["name"] = elem.name if elem else blk_id
            obj = SysMLObject(
                _get_next_id(),
                "Block",
                base_x,
                base_y + offset * idx,
                element_id=blk_id,
                width=160.0,
                height=140.0,
                properties=props,
            )
            diag.objects.append(obj.__dict__)
            self.objects.append(obj)
        if hasattr(self, "_add_block_relationships"):
            self._add_block_relationships()
        self.redraw()
        self._sync_to_repository()


class InternalBlockDiagramWindow(SysMLDiagramWindow):
    def __init__(self, master, app, diagram_id: str | None = None, history=None):
        tools = [
            "Part",
            "Port",
            "Connector",
        ]
        super().__init__(master, "Internal Block Diagram", tools, diagram_id, app=app, history=history)
        ttk.Button(
            self.toolbox,
            text="Add Contained Parts",
            command=self.add_contained_parts,
        ).pack(fill=tk.X, padx=2, pady=2)

    def _get_failure_modes(self, comp_name: str) -> str:
        """Return comma separated failure modes for a component name."""
        app = getattr(self, "app", None)
        modes = set()
        for e in getattr(app, "fmea_entries", []):
            if getattr(e, "fmea_component", "") == comp_name:
                label = getattr(e, "description", "") or getattr(e, "user_name", "")
                if label:
                    modes.add(label)
        for fmea in getattr(app, "fmeas", []):
            for entry in fmea.get("entries", []):
                if getattr(entry, "fmea_component", "") == comp_name:
                    label = getattr(entry, "description", "") or getattr(entry, "user_name", "")
                    if label:
                        modes.add(label)
        return ", ".join(sorted(modes))

    def _get_part_name(self, obj: SysMLObject) -> str:
        repo = self.repo
        name = ""
        has_name = False
        def_id = obj.properties.get("definition")
        if obj.element_id and obj.element_id in repo.elements:
            elem = repo.elements[obj.element_id]
            name = elem.name or elem.properties.get("component", "")
            def_id = def_id or elem.properties.get("definition")
            def_name = ""
            if def_id and def_id in repo.elements:
                def_name = repo.elements[def_id].name or def_id
            has_name = bool(name) and not _is_default_part_name(def_name, name)
        if not has_name:
            name = obj.properties.get("component", "")

        def_id = obj.properties.get("definition")
        def_name = ""
        mult = ""
        comp = obj.properties.get("component", "")
        if def_id and def_id in repo.elements:
            def_name = repo.elements[def_id].name or def_id
            diag = repo.diagrams.get(self.diagram_id)
            block_id = (
                getattr(diag, "father", None)
                or next(
                    (eid for eid, did in repo.element_diagrams.items() if did == self.diagram_id),
                    None,
                )
            )
            if block_id:
                for rel in repo.relationships:
                    if (
                        rel.rel_type in ("Aggregation", "Composite Aggregation")
                        and rel.source == block_id
                        and rel.target == def_id
                    ):
                        mult = rel.properties.get("multiplicity", "1")
                        if mult in ("", "1"):
                            mult = ""
                        break

        if obj.element_id and obj.element_id in repo.elements and not comp:
            comp = repo.elements[obj.element_id].properties.get("component", "")
        if comp and comp == def_name:
            comp = ""

        base = name
        index = None
        m = re.match(r"^(.*)\[(\d+)\]$", name)
        if m:
            base = m.group(1)
            index = int(m.group(2))
            base = f"{base} {index}"

        label = base
        if def_name:
            if mult:
                if ".." in mult:
                    upper = mult.split("..", 1)[1] or "*"
                    disp = f"{index or 1}..{upper}"
                elif mult == "*":
                    disp = f"{index or 1}..*"
                else:
                    disp = f"{index or 1}..{mult}"
                def_part = f"{def_name} [{disp}]"
            else:
                def_part = def_name
            if comp:
                def_part = f"{comp} / {def_part}"
            if label and def_part != label:
                label = f"{label} : {def_part}"
            elif not label:
                label = f" : {def_part}"

        return label

    def _get_part_key(self, obj: SysMLObject) -> str:
        """Return canonical key for identifying ``obj`` regardless of renaming."""
        repo = self.repo
        def_id = obj.properties.get("definition")
        if not def_id and obj.element_id and obj.element_id in repo.elements:
            def_id = repo.elements[obj.element_id].properties.get("definition")
        name = ""
        if def_id and def_id in repo.elements:
            name = repo.elements[def_id].name or def_id
        else:
            name = self._get_part_name(obj)
        return _part_prop_key(name)

    def add_contained_parts(self) -> None:
        repo = self.repo
        block_id = next((eid for eid, did in repo.element_diagrams.items() if did == self.diagram_id), None)
        if not block_id or block_id not in repo.elements:
            messagebox.showinfo("Add Contained Parts", "No block is linked to this diagram")
            return
        block = repo.elements[block_id]
        diag = repo.diagrams.get(self.diagram_id)

        # inherit and sync aggregation/composite parts
        added_parent = inherit_father_parts(repo, diag) if diag else []
        for data in added_parent:
            self.objects.append(SysMLObject(**data))
        added_agg = _sync_ibd_aggregation_parts(repo, block_id, app=getattr(self, "app", None))
        added_comp = _sync_ibd_composite_parts(repo, block_id, app=getattr(self, "app", None))
        for data in added_agg + added_comp:
            self.objects.append(SysMLObject(**data))

        ra_name = block.properties.get("analysis", "")
        analyses = getattr(self.app, "reliability_analyses", [])
        ra_map = {ra.name: ra for ra in analyses}
        ra = ra_map.get(ra_name)
        if ra_name and (not ra or not ra.components):
            messagebox.showinfo("Add Contained Parts", "Analysis has no components")
            return
        comps = list(ra.components) if ra_name and ra and ra.components else []

        # existing parts on the diagram
        visible: dict[str, list[SysMLObject]] = {}
        hidden: dict[str, list[SysMLObject]] = {}
        def_objs: dict[str, list[SysMLObject]] = {}
        for obj in self.objects:
            if obj.obj_type != "Part":
                continue
            key = getattr(self, "_get_part_key", self._get_part_name)(obj)
            def_id = obj.properties.get("definition")
            def_objs.setdefault(def_id or "", []).append(obj)
            if getattr(obj, "hidden", False):
                hidden.setdefault(key, []).append(obj)
            else:
                visible.setdefault(key, []).append(obj)

        part_names = [n.strip() for n in block.properties.get("partProperties", "").split(",") if n.strip()]
        comp_names = [c.name for c in comps]
        prop_map = { _part_prop_key(n): n for n in part_names }
        all_keys = set(prop_map) | set(visible) | set(hidden) | { _part_prop_key(n) for n in comp_names }
        display_map: dict[str, str] = {}
        for key in all_keys:
            if key in prop_map:
                display_map[key] = prop_map[key]
            elif key in visible:
                display_map[key] = self._get_part_name(visible[key][0])
            elif key in hidden:
                display_map[key] = self._get_part_name(hidden[key][0])
            else:
                comp = next((c for c in comps if _part_prop_key(c.name) == key), None)
                display_map[key] = comp.name if comp else key

        names_list = [display_map[k] for k in sorted(display_map)]
        visible_names = {display_map[k] for k in visible}
        hidden_names = {display_map[k] for k in hidden}

        placeholder_map: dict[str, tuple[str, str]] = {}
        for rel in repo.relationships:
            if rel.rel_type in ("Aggregation", "Composite Aggregation") and rel.source == block_id:
                mult = rel.properties.get("multiplicity", "")
                if not mult:
                    continue
                target = rel.target
                low, high = _parse_multiplicity_range(mult)
                expected = high if high is not None else low
                existing = def_objs.get(target, [])
                for i in range(len(existing), expected):
                    def_name = repo.elements[target].name or target
                    if ".." in mult:
                        upper = mult.split("..", 1)[1] or "*"
                        disp = f"{i+1}..{upper}"
                    elif mult == "*":
                        disp = f"{i+1}..*"
                    elif mult.isdigit() and mult == str(expected):
                        disp = mult
                    else:
                        disp = f"{i+1}..{mult}"
                    label = f" : {def_name} [{disp}]"
                    placeholder_map[label] = (target, mult)
                    names_list.append(label)

        dlg = SysMLObjectDialog.ManagePartsDialog(
            self, names_list, visible_names, hidden_names
        )
        selected = dlg.result
        if selected is None:
            # User cancelled the dialog -> keep current visibility unchanged
            return
        selected_keys = { _part_prop_key(n) for n in selected if n not in placeholder_map }
        selected_placeholders = [placeholder_map[n] for n in selected if n in placeholder_map]

        to_add_comps = [c for c in comps if _part_prop_key(c.name) in selected_keys and _part_prop_key(c.name) not in visible and _part_prop_key(c.name) not in hidden]
        to_add_names = [n for n in part_names if _part_prop_key(n) in selected_keys and _part_prop_key(n) not in visible and _part_prop_key(n) not in hidden]
        added_ph: list[dict] = []
        for def_id, mult in selected_placeholders:
            added_ph.extend(
                add_multiplicity_parts(
                    repo, block_id, def_id, mult, count=1, app=getattr(self, "app", None)
                )
            )
        if added_ph and not self.app:
            for data in added_ph:
                if not any(o.obj_id == data["obj_id"] for o in self.objects):
                    self.objects.append(SysMLObject(**data))

        for key, objs in visible.items():
            if key not in selected_keys:
                for obj in objs:
                    obj.hidden = True
        for key, objs in hidden.items():
            if key in selected_keys:
                for obj in objs:
                    obj.hidden = False

        base_x = 50.0
        base_y = 50.0
        offset = 60.0
        added = []
        for idx, comp in enumerate(to_add_comps):
            elem = repo.create_element(
                "Part",
                name=comp.name,
                properties={
                    "component": comp.name,
                    "fit": f"{comp.fit:.2f}",
                    "qualification": comp.qualification,
                    "failureModes": self._get_failure_modes(comp.name),
                },
                owner=repo.root_package.elem_id,
            )
            repo.add_element_to_diagram(self.diagram_id, elem.elem_id)
            obj = SysMLObject(
                _get_next_id(),
                "Part",
                base_x,
                base_y + offset * idx,
                element_id=elem.elem_id,
                properties=elem.properties.copy(),
            )
            diag.objects.append(obj.__dict__)
            self.objects.append(obj)
            added.append(comp.name)

        if to_add_names:
            # Directly sync new part property parts to the repository without
            # updating windows. We then insert the returned objects ourselves so
            # we can ensure they are visible immediately.
            added_props = _sync_ibd_partproperty_parts(
                repo, block_id, names=to_add_names, app=None, hidden=True
            )
            for data in added_props:
                data["hidden"] = False
                # Avoid duplicates if the sync function already populated this
                # window via the application.
                if not any(o.obj_id == data["obj_id"] for o in self.objects):
                    self.objects.append(SysMLObject(**data))

        if added:
            names = [
                n.strip()
                for n in block.properties.get("partProperties", "").split(",")
                if n.strip()
            ]
            for name in added:
                if name not in names:
                    names.append(name)
            joined = ", ".join(names)
            block.properties["partProperties"] = joined
            inherit_block_properties(repo, block_id)
            joined = repo.elements[block_id].properties["partProperties"]
            for d in repo.diagrams.values():
                for o in getattr(d, "objects", []):
                    if o.get("element_id") == block_id:
                        o.setdefault("properties", {})["partProperties"] = joined

        # enforce multiplicity for aggregated parts
        added_mult = _enforce_ibd_multiplicity(
            repo, block_id, app=getattr(self, "app", None)
        )
        if added_mult and not self.app:
            for data in added_mult:
                if not any(o.obj_id == data["obj_id"] for o in self.objects):
                    self.objects.append(SysMLObject(**data))

        boundary = getattr(self, "get_ibd_boundary", lambda: None)()
        if boundary:
            ensure_boundary_contains_parts(boundary, self.objects)

        self.redraw()
        self._sync_to_repository()
        if self.app:
            self.app.update_views()


class ControlFlowDiagramWindow(SysMLDiagramWindow):
    def __init__(self, master, app, diagram_id: str | None = None, history=None):
        tools = [
            "Existing Element",
            "Control Action",
            "Feedback",
            "STPA Analysis",
        ]
        super().__init__(master, "Control Flow Diagram", tools, diagram_id, app=app, history=history)

    def select_tool(self, tool):
        if tool == "STPA Analysis":
            repo = SysMLRepository.get_instance()
            self.app.open_stpa_window()
            diag_id = self.diagram_id
            doc = next((d for d in self.app.stpa_docs if d.diagram == diag_id), None)
            if not doc:
                diag = repo.diagrams.get(diag_id)
                name = diag.name or diag.diag_id if diag else f"STPA {len(self.app.stpa_docs)+1}"
                doc = StpaDoc(name, diag_id, [])
                self.app.stpa_docs.append(doc)
            self.app.active_stpa = doc
            self.app.stpa_entries = doc.entries
            if hasattr(self.app, "_stpa_window"):
                self.app._stpa_window.refresh_docs()
                self.app._stpa_window.doc_var.set(doc.name)
                self.app._stpa_window.select_doc()
            return
        super().select_tool(tool)


class NewDiagramDialog(simpledialog.Dialog):
    """Dialog to create a new diagram and assign a name and type."""

    def __init__(self, master):
        self.name = ""
        self.diag_type = "Use Case Diagram"
        super().__init__(master, title="New Diagram")

    def body(self, master):
        ttk.Label(master, text="Name:").grid(row=0, column=0, padx=4, pady=4, sticky="e")
        self.name_var = tk.StringVar()
        ttk.Entry(master, textvariable=self.name_var).grid(row=0, column=1, padx=4, pady=4)
        ttk.Label(master, text="Type:").grid(row=1, column=0, padx=4, pady=4, sticky="e")
        self.type_var = tk.StringVar(value=self.diag_type)
        ttk.Combobox(
            master,
            textvariable=self.type_var,
                values=[
                    "Use Case Diagram",
                    "Activity Diagram",
                    "Governance Diagram",
                    "Block Diagram",
                    "Internal Block Diagram",
                    "Control Flow Diagram",
                ],
        ).grid(row=1, column=1, padx=4, pady=4)

    def apply(self):
        self.name = self.name_var.get()
        self.diag_type = self.type_var.get()


class DiagramPropertiesDialog(simpledialog.Dialog):
    """Dialog to edit a diagram's metadata."""

    def __init__(self, master, diagram: SysMLDiagram):
        self.diagram = diagram
        self.added_parts: list[dict] = []
        super().__init__(master, title="Diagram Properties")

    def body(self, master):
        ttk.Label(master, text="Name:").grid(row=0, column=0, sticky="e", padx=4, pady=2)
        self.name_var = tk.StringVar(value=self.diagram.name)
        ttk.Entry(master, textvariable=self.name_var).grid(row=0, column=1, padx=4, pady=2)
        ttk.Label(master, text="Description:").grid(row=1, column=0, sticky="e", padx=4, pady=2)
        self.desc_var = tk.StringVar(value=getattr(self.diagram, "description", ""))
        ttk.Entry(master, textvariable=self.desc_var).grid(row=1, column=1, padx=4, pady=2)
        ttk.Label(master, text="Color:").grid(row=2, column=0, sticky="e", padx=4, pady=2)
        self.color_var = tk.StringVar(value=getattr(self.diagram, "color", "#FFFFFF"))
        ttk.Entry(master, textvariable=self.color_var).grid(row=2, column=1, padx=4, pady=2)
        if self.diagram.diag_type == "Internal Block Diagram":
            repo = SysMLRepository.get_instance()
            blocks = [e for e in repo.elements.values() if e.elem_type == "Block"]
            idmap = {b.name or b.elem_id: b.elem_id for b in blocks}
            ttk.Label(master, text="Father:").grid(row=3, column=0, sticky="e", padx=4, pady=2)
            self.father_map = idmap
            cur_id = getattr(self.diagram, "father", "")
            cur_name = next((n for n, i in idmap.items() if i == cur_id), "")
            self.father_var = tk.StringVar(value=cur_name)
            ttk.Combobox(master, textvariable=self.father_var, values=list(idmap.keys())).grid(
                row=3, column=1, padx=4, pady=2
            )
        else:
            self.father_map = {}
            self.father_var = tk.StringVar()

    def apply(self):
        self.diagram.name = self.name_var.get()
        self.diagram.description = self.desc_var.get()
        self.diagram.color = self.color_var.get()
        if self.diagram.diag_type == "Internal Block Diagram":
            father_id = self.father_map.get(self.father_var.get())
            repo = SysMLRepository.get_instance()
            self.added_parts = set_ibd_father(
                repo, self.diagram, father_id, app=getattr(self.master, "app", None)
            )
            self.added_parts.extend(inherit_father_parts(repo, self.diagram))


class PackagePropertiesDialog(simpledialog.Dialog):
    """Dialog to edit a package's name."""

    def __init__(self, master, package: SysMLElement):
        self.package = package
        super().__init__(master, title="Package Properties")

    def body(self, master):
        ttk.Label(master, text="Name:").grid(row=0, column=0, sticky="e", padx=4, pady=2)
        self.name_var = tk.StringVar(value=self.package.name)
        ttk.Entry(master, textvariable=self.name_var).grid(row=0, column=1, padx=4, pady=2)

    def apply(self):
        self.package.name = self.name_var.get()


class ElementPropertiesDialog(simpledialog.Dialog):
    """Dialog to edit a generic element's name and properties."""

    def __init__(self, master, element: SysMLElement):
        self.element = element
        super().__init__(master, title=f"{element.elem_type} Properties")

    def body(self, master):
        ttk.Label(master, text="Name:").grid(row=0, column=0, sticky="e", padx=4, pady=2)
        self.name_var = tk.StringVar(value=self.element.name)
        ttk.Entry(master, textvariable=self.name_var).grid(row=0, column=1, padx=4, pady=2)
        self.entries = {}
        key = f"{self.element.elem_type.replace(' ', '')}Usage"
        row = 1
        for prop in SYSML_PROPERTIES.get(key, []):
            if prop == "partProperties":
                # Part properties are configured through dedicated dialogs.
                # Skip them in the generic properties window.
                continue
            ttk.Label(master, text=f"{prop}:").grid(row=row, column=0, sticky="e", padx=4, pady=2)
            var = tk.StringVar(value=self.element.properties.get(prop, ""))
            ttk.Entry(master, textvariable=var).grid(row=row, column=1, padx=4, pady=2)
            self.entries[prop] = var
            row += 1

    def apply(self):
        repo = SysMLRepository.get_instance()
        new_name = self.name_var.get()
        if self.element.elem_type == "Block":
            rename_block(repo, self.element.elem_id, new_name)
        else:
            self.element.name = new_name
        for prop, var in self.entries.items():
            self.element.properties[prop] = var.get()


class ArchitectureManagerDialog(tk.Frame):
    """Manage packages and diagrams in a hierarchical tree."""

    def __init__(self, master, app=None):
        if isinstance(master, tk.Toplevel):
            container = master
        else:
            container = master
        super().__init__(container)
        self.app = app
        if isinstance(master, tk.Toplevel):
            master.title("AutoML Explorer")
            master.geometry("350x400")
            self.pack(fill=tk.BOTH, expand=True)
        self.repo = SysMLRepository.get_instance()

        tree_frame = ttk.Frame(self)
        tree_frame.pack(fill=tk.BOTH, expand=True, padx=4, pady=4)
        self.tree = ttk.Treeview(tree_frame)
        vsb = ttk.Scrollbar(tree_frame, orient="vertical", command=self.tree.yview)
        hsb = ttk.Scrollbar(tree_frame, orient="horizontal", command=self.tree.xview)
        self.tree.configure(yscrollcommand=vsb.set, xscrollcommand=hsb.set)
        self.tree.grid(row=0, column=0, sticky="nsew")
        vsb.grid(row=0, column=1, sticky="ns")
        hsb.grid(row=1, column=0, sticky="ew")
        tree_frame.rowconfigure(0, weight=1)
        tree_frame.columnconfigure(0, weight=1)

        # simple icons to visually distinguish packages, diagrams and objects
        self.pkg_icon = self._create_icon("folder", "#b8860b")
        self.diagram_icons = {
            "Use Case Diagram": self._create_icon("circle", "blue"),
            "Activity Diagram": self._create_icon("arrow", "green"),
            "Governance Diagram": self._create_icon("arrow", "green"),
            "Block Diagram": self._create_icon("rect", "orange"),
            "Internal Block Diagram": self._create_icon("nested", "purple"),
        }
        self.elem_icons = {
            "Actor": self._create_icon("circle"),
            "Use Case": self._create_icon("circle"),
            "Block": self._create_icon("rect"),
            "Part": self._create_icon("rect"),
            "Port": self._create_icon("circle"),
        }
        self.default_diag_icon = self._create_icon("rect")
        self.default_elem_icon = self._create_icon("rect")
        btns = ttk.Frame(self)
        btns.pack(fill=tk.X, padx=4, pady=4)
        ttk.Button(btns, text="Open", command=self.open).pack(side=tk.LEFT, padx=2)
        ttk.Button(btns, text="Properties", command=self.properties).pack(side=tk.LEFT, padx=2)
        ttk.Button(btns, text="New Package", command=self.new_package).pack(side=tk.LEFT, padx=2)
        ttk.Button(btns, text="New Diagram", command=self.new_diagram).pack(side=tk.LEFT, padx=2)
        ttk.Button(btns, text="Cut", command=self.cut).pack(side=tk.LEFT, padx=2)
        ttk.Button(btns, text="Paste", command=self.paste).pack(side=tk.LEFT, padx=2)
        ttk.Button(btns, text="Delete", command=self.delete).pack(side=tk.LEFT, padx=2)
        ttk.Button(btns, text="Close", command=self.destroy).pack(side=tk.RIGHT, padx=2)
        self.populate()
        self.tree.bind("<Button-3>", self.on_right_click)
        self.tree.bind("<Double-1>", self.on_double)
        self.tree.bind("<ButtonPress-1>", self.on_drag_start)
        self.tree.bind("<B1-Motion>", self.on_drag_motion)
        self.tree.bind("<ButtonRelease-1>", self.on_drag_release)
        self.bind("<FocusIn>", lambda _e: self.populate())
        self.drag_item = None
        self.cut_item = None

    def populate(self):
        """Populate the tree view with packages, diagrams and elements."""
        self.tree.delete(*self.tree.get_children())
        from collections import defaultdict

        rel_children = defaultdict(list)
        for rel in self.repo.relationships:
            rel_children[rel.source].append((rel.rel_id, rel.target, rel.rel_type))

        visited: set[str] = set()

        # collect all elements that already appear on a diagram so they don't
        # show up twice in the hierarchy
        diagram_elems = {
            elem_id
            for diag in self.repo.diagrams.values()
            for elem_id in (
                list(getattr(diag, "elements", []))
                + [
                    getattr(o, "element_id", o.get("element_id"))
                    for o in getattr(diag, "objects", [])
                    if getattr(o, "element_id", o.get("element_id"))
                ]
            )
        }

        def add_elem(elem_id: str, parent: str):
            if elem_id in visited:
                return
            visited.add(elem_id)
            elem = self.repo.elements[elem_id]
            icon = self.elem_icons.get(elem.elem_type, self.default_elem_icon)
            if self.tree.exists(elem_id):
                node = elem_id
            else:
                node = self.tree.insert(
                    parent,
                    "end",
                    iid=elem_id,
                    text=format_name_with_phase(elem.name or elem_id, elem.phase),
                    values=(elem.elem_type,),
                    image=icon,
                )
            for rel_id, tgt_id, rtype in rel_children.get(elem_id, []):
                if tgt_id in self.repo.elements:
                    rel_iid = f"rel_{rel_id}"
                    if self.tree.exists(rel_iid):
                        rel_node = rel_iid
                    else:
                        rel_node = self.tree.insert(
                            node, "end", iid=rel_iid, text=rtype, values=("Relationship",)
                        )
                    add_elem(tgt_id, rel_node)
            visited.remove(elem_id)

        root_pkg = getattr(self.repo, "root_package", None)
        if not root_pkg or root_pkg.elem_id not in self.repo.elements:
            # ensure a valid root package exists
            self.repo.root_package = self.repo.create_element("Package", name="Root")
            root_pkg = self.repo.root_package

        def add_pkg(pkg_id, parent=""):
            pkg = self.repo.elements[pkg_id]
            if self.tree.exists(pkg_id):
                node = pkg_id
            else:
                node = self.tree.insert(
                    parent,
                    "end",
                    iid=pkg_id,
                    text=format_name_with_phase(pkg.name or pkg_id, pkg.phase),
                    open=True,
                    image=self.pkg_icon,
                )
            for p in self.repo.elements.values():
                if p.elem_type == "Package" and p.owner == pkg_id:
                    add_pkg(p.elem_id, node)
            for e in self.repo.elements.values():
                if (
                    e.owner == pkg_id
                    and e.elem_type not in ("Package", "Part")
                    and e.name
                    and e.elem_id not in diagram_elems
                ):
                    add_elem(e.elem_id, node)
            for d in self.repo.diagrams.values():
                if d.package == pkg_id and "safety-management" not in getattr(d, "tags", []):
                    label = format_name_with_phase(d.name or d.diag_id, d.phase)
                    icon = self.diagram_icons.get(d.diag_type, self.default_diag_icon)
                    diag_iid = f"diag_{d.diag_id}"
                    if self.tree.exists(diag_iid):
                        diag_node = diag_iid
                    else:
                        diag_node = self.tree.insert(
                            node,
                            "end",
                            iid=diag_iid,
                            text=label,
                            values=(d.diag_type,),
                            image=icon,
                        )
                    objs = sorted(
                        d.objects,
                        key=lambda o: (
                            1 if getattr(o, "obj_type", o.get("obj_type")) == "Port" else 0
                        ),
                    )
                    for obj in objs:
                        props = getattr(obj, "properties", obj.get("properties", {}))
                        name = format_name_with_phase(
                            props.get("name", getattr(obj, "obj_type", obj.get("obj_type"))),
                            getattr(obj, "phase", obj.get("phase")),
                        )
                        oid = getattr(obj, "obj_id", obj.get("obj_id"))
                        otype = getattr(obj, "obj_type", obj.get("obj_type"))
                        icon = self.elem_icons.get(otype, self.default_elem_icon)
                        parent_node = diag_node
                        if (
                            otype == "Port"
                            and props.get("parent")
                            and self.tree.exists(f"obj_{d.diag_id}_{props.get('parent')}")
                        ):
                            parent_node = f"obj_{d.diag_id}_{props.get('parent')}"
                        obj_iid = f"obj_{d.diag_id}_{oid}"
                        if self.tree.exists(obj_iid):
                            continue
                        self.tree.insert(
                            parent_node,
                            "end",
                            iid=obj_iid,
                            text=name,
                            values=(obj.get("obj_type"),),
                            image=icon,
                        )

        add_pkg(root_pkg.elem_id)
        if self.app:
            self.app.update_views()

    def selected(self):
        sel = self.tree.selection()
        if sel:
            return sel[0]
        item = self.tree.focus()
        return item if item else None

    def open(self):
        item = self.selected()
        if not item:
            return
        if item.startswith("diag_"):
            self.open_diagram(item[5:])
        elif item.startswith("obj_"):
            diag_id, oid = item[4:].split("_", 1)
            win = self.open_diagram(diag_id)
            if win:
                for o in win.objects:
                    if o.obj_id == int(oid):
                        win.selected_obj = o
                        win.redraw()
                        break

    def on_double(self, event):
        item = self.tree.identify_row(event.y)
        if item:
            self.tree.selection_set(item)
            if item.startswith("diag_"):
                self.open_diagram(item[5:])
            elif item.startswith("obj_"):
                self.open()

    def open_diagram(self, diag_id: str):
        diag = self.repo.diagrams.get(diag_id)
        if not diag:
            return None

        # If an application instance is available, open the diagram using
        # the main document notebook so duplicate tabs are avoided.
        if self.app and hasattr(self.app, "diagram_tabs"):
            idx = next(
                (i for i, d in enumerate(self.app.arch_diagrams) if d.diag_id == diag_id),
                -1,
            )
            if idx != -1:
                self.app.open_arch_window(idx)
                tab = self.app.diagram_tabs.get(diag_id)
                if tab and tab.winfo_exists():
                    for child in tab.winfo_children():
                        if isinstance(child, SysMLDiagramWindow):
                            return child
                return None

        master = self.master if self.master else self
        win = None
        if diag.diag_type == "Use Case Diagram":
            win = UseCaseDiagramWindow(master, self.app, diagram_id=diag_id)
        elif diag.diag_type == "Activity Diagram":
            win = ActivityDiagramWindow(master, self.app, diagram_id=diag_id)
        elif diag.diag_type == "Governance Diagram":
            win = GovernanceDiagramWindow(master, self.app, diagram_id=diag_id)
        elif diag.diag_type == "Block Diagram":
            win = BlockDiagramWindow(master, self.app, diagram_id=diag_id)
        elif diag.diag_type == "Internal Block Diagram":
            win = InternalBlockDiagramWindow(master, self.app, diagram_id=diag_id)
        return win

    def new_package(self):
        item = self.selected() or self.repo.root_package.elem_id
        if item.startswith("diag_"):
            item = self.repo.diagrams[item[5:]].package
        name = simpledialog.askstring("New Package", "Name:")
        if name:
            self.repo.create_package(name, parent=item)
            self.populate()

    def new_diagram(self):
        item = self.selected() or self.repo.root_package.elem_id
        if item.startswith("diag_"):
            item = self.repo.diagrams[item[5:]].package
        dlg = NewDiagramDialog(self)
        if dlg.name:
            self.repo.create_diagram(dlg.diag_type, name=dlg.name, package=item)
            self.populate()

    def delete(self):
        item = self.selected()
        if not item:
            return
        if item.startswith("diag_"):
            self.repo.delete_diagram(item[5:])
        elif item.startswith("obj_"):
            diag_id, oid = item[4:].split("_", 1)
            diag = self.repo.diagrams.get(diag_id)
            if diag:
                diag.objects = [o for o in diag.objects if str(o.get("obj_id")) != oid]
        else:
            if item == self.repo.root_package.elem_id:
                messagebox.showerror("Delete", "Cannot delete the root package.")
            else:
                self.repo.delete_package(item)
        self.populate()

    def properties(self):
        item = self.selected()
        if not item:
            return
        if item.startswith("diag_"):
            diag = self.repo.diagrams.get(item[5:])
            if diag:
                DiagramPropertiesDialog(self, diag)
                self.populate()
        elif item.startswith("obj_"):
            diag_id, oid = item[4:].split("_", 1)
            diag = self.repo.diagrams.get(diag_id)
            if diag:
                obj_data = next(
                    (o for o in diag.objects if str(o.get("obj_id")) == oid),
                    None,
                )
                if obj_data:
                    obj = SysMLObject(**obj_data)
                    SysMLObjectDialog(self, obj)
                    diag.objects = [
                        obj.__dict__ if str(o.get("obj_id")) == oid else o for o in diag.objects
                    ]
                self.populate()
        else:
            elem = self.repo.elements.get(item)
            if elem:
                if elem.elem_type == "Package":
                    PackagePropertiesDialog(self, elem)
                else:
                    ElementPropertiesDialog(self, elem)
                self.populate()

    def on_right_click(self, event):
        item = self.tree.identify_row(event.y)
        if not item:
            return
        self.tree.selection_set(item)
        menu = tk.Menu(self.tree, tearoff=0)
        menu.add_command(label="Rename", command=lambda: self.rename_item(item))
        menu.tk_popup(event.x_root, event.y_root)

    def rename_item(self, item=None):
        item = item or self.selected()
        if not item:
            return
        if item.startswith("diag_"):
            diag = self.repo.diagrams.get(item[5:])
            if diag and "safety-management" in getattr(diag, "tags", []):
                return
            if diag:
                name = simpledialog.askstring("Rename Diagram", "Name:", initialvalue=diag.name)
                if name:
                    diag.name = name
                    self.populate()
        elif item.startswith("obj_"):
            return
        else:
            elem = self.repo.elements.get(item)
            if elem:
                name = simpledialog.askstring("Rename", "Name:", initialvalue=elem.name)
                if name:
                    name = self.repo.ensure_unique_element_name(name, elem.elem_id)
                    if elem.elem_type == "Block":
                        rename_block(self.repo, elem.elem_id, name)
                    else:
                        elem.name = name
                    self.populate()

    # ------------------------------------------------------------------
    # Cut/Paste and Drag & Drop Handling
    # ------------------------------------------------------------------
    def cut(self):
        item = self.selected()
        if item:
            self.cut_item = item

    def paste(self):
        if not self.cut_item:
            return
        target = self.selected() or self.repo.root_package.elem_id
        if target.startswith("diag_"):
            target = self.repo.diagrams[target[5:]].package
        self._move_item(self.cut_item, target)
        self.cut_item = None
        self.populate()

    def on_drag_start(self, event):
        self.drag_item = self.tree.identify_row(event.y)
        if self.drag_item:
            self.tree.selection_set(self.drag_item)

    def on_drag_motion(self, _event):
        pass

    def on_drag_release(self, event):
        if not self.drag_item:
            return
        target = self.tree.identify_row(event.y)
        if not target:
            self.drag_item = None
            return
        if target == self.drag_item:
            self.drag_item = None
            return
        if self.drag_item.startswith("obj_"):
            messagebox.showerror("Drop Error", "Objects cannot be moved in the explorer.")
            self.drag_item = None
            return
        if target.startswith("obj_"):
            messagebox.showerror("Drop Error", "Cannot drop items on an object.")
            self.drag_item = None
            return
        region = self.tree.identify_region(event.x, event.y)
        if region in ("separator", "nothing"):
            parent = self.tree.parent(target)
            index = self.tree.index(target)
            self.tree.move(self.drag_item, parent, index)
            self._move_item(self.drag_item, parent)
        else:
            if target.startswith("diag_"):
                diag = self.repo.diagrams.get(target[5:])
                self._drop_on_diagram(self.drag_item, diag)
            else:
                self.tree.move(self.drag_item, target, "end")
                self._move_item(self.drag_item, target)
        self.drag_item = None
        self.populate()

    def _move_item(self, item, new_parent):
        if item.startswith("obj_") or new_parent.startswith("obj_"):
            messagebox.showerror("Drop Error", "Cannot drop items on an object.")
            return
        if new_parent == "":
            new_parent = self.repo.root_package.elem_id
        if item.startswith("diag_"):
            self.repo.diagrams[item[5:]].package = new_parent
        else:
            elem = self.repo.elements.get(item)
            if elem:
                elem.owner = new_parent

    def _drop_on_diagram(self, elem_id, diagram):
        repo = self.repo
        if elem_id.startswith("obj_"):
            messagebox.showerror("Drop Error", "Objects cannot be dropped on a diagram.")
            return
        # Dropping a diagram onto an Activity or Governance Diagram creates a behavior reference
        if elem_id.startswith("diag_"):
            src_diag = repo.diagrams.get(elem_id[5:])
            if src_diag and diagram.diag_type == "Activity Diagram" and src_diag.diag_type in (
                "Activity Diagram",
                "Internal Block Diagram",
                "Governance Diagram",
            ):
                elem_type = "Action" if diagram.diag_type == "Governance Diagram" else "CallBehaviorAction"
                act = repo.create_element(
                    elem_type, name=src_diag.name, owner=diagram.package
                )
                repo.add_element_to_diagram(diagram.diag_id, act.elem_id)
                props = {"name": src_diag.name}
                if src_diag.diag_type == "Internal Block Diagram":
                    props["view"] = src_diag.diag_id
                    repo.link_diagram(act.elem_id, None)
                else:
                    repo.link_diagram(act.elem_id, src_diag.diag_id)
                obj = SysMLObject(
                    _get_next_id(),
                    elem_type,
                    50.0,
                    50.0,
                    element_id=act.elem_id,
                    properties=props,
                )
                diagram.objects.append(obj.__dict__)
                return
            if (
                src_diag
                and diagram.diag_type == "Governance Diagram"
                and src_diag.diag_type == "Governance Diagram"
            ):
                act = repo.create_element("Action", name=src_diag.name, owner=diagram.package)
                repo.add_element_to_diagram(diagram.diag_id, act.elem_id)
                props = {"name": src_diag.name}
                repo.link_diagram(act.elem_id, src_diag.diag_id)
                obj = SysMLObject(
                    _get_next_id(),
                    "Action",
                    50.0,
                    50.0,
                    element_id=act.elem_id,
                    properties=props,
                )
                diagram.objects.append(obj.__dict__)
                return
            messagebox.showerror("Drop Error", "This item cannot be dropped on that diagram.")
            return

        allowed = diagram.diag_type == "Block Diagram"
        if allowed and repo.elements[elem_id].elem_type == "Package":
            block = repo.create_element("Block", name=repo.elements[elem_id].name, owner=elem_id)
            repo.add_element_to_diagram(diagram.diag_id, block.elem_id)
            obj = SysMLObject(_get_next_id(), "Block", 50.0, 50.0, element_id=block.elem_id)
            diagram.objects.append(obj.__dict__)
        else:
            messagebox.showerror("Drop Error", "This item cannot be dropped on that diagram.")

    def _create_icon(self, shape: str, color: str = "black") -> tk.PhotoImage:
        """Return a simple 16x16 PhotoImage representing the given shape."""
        size = 16
        img = tk.PhotoImage(width=size, height=size)
        img.put("white", to=(0, 0, size - 1, size - 1))
        c = color
        if shape == "circle":
            r = size // 2 - 2
            cx = cy = size // 2
            for y in range(size):
                for x in range(size):
                    if (x - cx) ** 2 + (y - cy) ** 2 <= r * r:
                        img.put(c, (x, y))
        elif shape == "arrow":
            mid = size // 2
            for x in range(2, mid + 1):
                img.put(c, to=(x, mid - 1, x + 1, mid + 1))
            for i in range(4):
                img.put(c, to=(mid + i, mid - 2 - i, mid + i + 1, mid - i))
                img.put(c, to=(mid + i, mid + i, mid + i + 1, mid + 2 + i))
        elif shape == "rect":
            for x in range(3, size - 3):
                img.put(c, (x, 3))
                img.put(c, (x, size - 4))
            for y in range(3, size - 3):
                img.put(c, (3, y))
                img.put(c, (size - 4, y))
        elif shape == "nested":
            for x in range(1, size - 1):
                img.put(c, (x, 1))
                img.put(c, (x, size - 2))
            for y in range(1, size - 1):
                img.put(c, (1, y))
                img.put(c, (size - 2, y))
            for x in range(5, size - 5):
                img.put(c, (x, 5))
                img.put(c, (x, size - 6))
            for y in range(5, size - 5):
                img.put(c, (5, y))
                img.put(c, (size - 6, y))
        elif shape == "folder":
            for x in range(1, size - 1):
                img.put(c, (x, 4))
                img.put(c, (x, size - 2))
            for y in range(4, size - 1):
                img.put(c, (1, y))
                img.put(c, (size - 2, y))
            for x in range(3, size - 3):
                img.put(c, (x, 2))
            img.put(c, to=(1, 3, size - 2, 4))
        else:
            img.put(c, to=(2, 2, size - 2, size - 2))
        return img<|MERGE_RESOLUTION|>--- conflicted
+++ resolved
@@ -7248,13 +7248,10 @@
         current_diagram = repo.diagrams.get(getattr(self.master, "diagram_id", ""))
         toolbox = getattr(app, "safety_mgmt_toolbox", None)
         wp_map = {wp.analysis: wp for wp in toolbox.get_work_products()} if toolbox else {}
-<<<<<<< HEAD
         diagram_wp = wp_map.get(getattr(current_diagram, "diag_type", ""))
         diag_trace_opts = (
             sorted(getattr(diagram_wp, "traceable", [])) if diagram_wp else []
         )
-=======
->>>>>>> bc06765b
         link_row = 0
         trace_shown = False
         if self.obj.obj_type == "Block":
@@ -7293,10 +7290,7 @@
                 lb.grid(row=link_row, column=1, padx=4, pady=2, sticky="we")
                 self.trace_list = lb
                 link_row += 1
-<<<<<<< HEAD
                 trace_shown = True
-=======
->>>>>>> bc06765b
         elif self.obj.obj_type == "Use Case":
             diagrams = [d for d in repo.diagrams.values() if d.diag_type == "Governance Diagram"]
             self.behavior_map = {d.name or d.diag_id: d.diag_id for d in diagrams}
@@ -7310,43 +7304,25 @@
                 link_frame, textvariable=self.behavior_var, values=list(self.behavior_map.keys())
             ).grid(row=link_row, column=1, padx=4, pady=2)
             link_row += 1
-<<<<<<< HEAD
             if diag_trace_opts:
-=======
-            name = self.obj.properties.get("name", "")
-            targets = wp_map.get(name)
-            trace_opts = sorted(getattr(targets, "traceable", [])) if targets else []
-            if trace_opts:
->>>>>>> bc06765b
                 ttk.Label(link_frame, text="Trace To:").grid(
                     row=link_row, column=0, sticky="e", padx=4, pady=2
                 )
                 lb = tk.Listbox(link_frame, height=4, selectmode=tk.MULTIPLE)
-<<<<<<< HEAD
                 for opt in diag_trace_opts:
-=======
-                for opt in trace_opts:
->>>>>>> bc06765b
                     lb.insert(tk.END, opt)
                 current = [
                     s.strip()
                     for s in self.obj.properties.get("trace_to", "").split(",")
                     if s.strip()
                 ]
-<<<<<<< HEAD
                 for idx, opt in enumerate(diag_trace_opts):
-=======
-                for idx, opt in enumerate(trace_opts):
->>>>>>> bc06765b
                     if opt in current:
                         lb.selection_set(idx)
                 lb.grid(row=link_row, column=1, padx=4, pady=2, sticky="we")
                 self.trace_list = lb
                 link_row += 1
-<<<<<<< HEAD
                 trace_shown = True
-=======
->>>>>>> bc06765b
         elif self.obj.obj_type in ("Action Usage", "Action"):
             if (
                 self.obj.obj_type == "Action"
