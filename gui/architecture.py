--- conflicted
+++ resolved
@@ -7786,29 +7786,4 @@
             img.put(c, to=(1, 3, size - 2, 4))
         else:
             img.put(c, to=(2, 2, size - 2, size - 2))
-        return img
-<<<<<<< HEAD
-=======
-
-    def _create_gradient_image(self, width: int, height: int, color: str) -> tk.PhotoImage:
-        """Return a left-to-right gradient image from white to *color*."""
-        width = max(1, int(width))
-        height = max(1, int(height))
-        img = tk.PhotoImage(width=width, height=height)
-        r = int(color[1:3], 16)
-        g = int(color[3:5], 16)
-        b = int(color[5:7], 16)
-        for x in range(width):
-            ratio = x / (width - 1) if width > 1 else 1
-            nr = int(255 * (1 - ratio) + r * ratio)
-            ng = int(255 * (1 - ratio) + g * ratio)
-            nb = int(255 * (1 - ratio) + b * ratio)
-            img.put(f"#{nr:02x}{ng:02x}{nb:02x}", to=(x, 0, x + 1, height))
-        return img
-
-    def _draw_gradient_rect(self, x1: float, y1: float, x2: float, y2: float, color: str, obj_id: int) -> None:
-        """Draw a gradient rectangle on the canvas and cache the image."""
-        img = self._create_gradient_image(abs(int(x2 - x1)), abs(int(y2 - y1)), color)
-        self.canvas.create_image(min(x1, x2), min(y1, y2), anchor="nw", image=img)
-        self.gradient_cache[obj_id] = img
->>>>>>> 62af40ca
+        return img