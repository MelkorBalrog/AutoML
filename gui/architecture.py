# Author: Miguel Marina <karel.capek.robotics@gmail.com>
import tkinter as tk
import tkinter.font as tkFont
import textwrap
from tkinter import ttk, simpledialog
from gui import messagebox, format_name_with_phase
try:  # Guard against environments where the tooltip module is unavailable
    from gui.tooltip import ToolTip
except Exception:  # pragma: no cover - fallback for minimal installs
    ToolTip = None  # type: ignore
import json
import math
import re
from dataclasses import dataclass, field, asdict, replace
from typing import Dict, List, Tuple

from sysml.sysml_repository import SysMLRepository, SysMLDiagram, SysMLElement
from gui.style_manager import StyleManager

from sysml.sysml_spec import SYSML_PROPERTIES
from analysis.models import (
    global_requirements,
    ASIL_ORDER,
    StpaDoc,
    REQUIREMENT_WORK_PRODUCTS,
    REQUIREMENT_TYPE_OPTIONS,
)
from analysis.safety_management import (
    ALLOWED_PROPAGATIONS,
    ACTIVE_TOOLBOX,
    SAFETY_ANALYSIS_WORK_PRODUCTS,
    ALLOWED_USAGE,
    UNRESTRICTED_USAGE_SOURCES,
)

# ---------------------------------------------------------------------------
# Appearance customization
# ---------------------------------------------------------------------------
# Colors for AutoML object types come from the global StyleManager so diagrams
# can be easily re-themed.
OBJECT_COLORS = StyleManager.get_instance().styles


_next_obj_id = 1
# Pixel distance used when detecting clicks on connection lines
CONNECTION_SELECT_RADIUS = 15

# Diagram types that belong to the generic "Architecture Diagram" work product
ARCH_DIAGRAM_TYPES = {
    "Use Case Diagram",
    "Activity Diagram",
    "Block Diagram",
    "Internal Block Diagram",
}


def _work_product_name(diag_type: str) -> str:
    """Return work product name for a given diagram type."""
    return "Architecture Diagram" if diag_type in ARCH_DIAGRAM_TYPES else diag_type


def _diag_matches_wp(diag_type: str, work_product: str) -> bool:
    """Return True if *diag_type* is part of *work_product*."""
    if work_product == "Architecture Diagram":
        return diag_type in ARCH_DIAGRAM_TYPES
    return diag_type == work_product


def _get_next_id() -> int:
    global _next_obj_id
    val = _next_obj_id
    _next_obj_id += 1
    return val


def _format_label(_win, name: str, _phase: str | None) -> str:
    """Return ``name`` unchanged for diagram labels."""
    return name or ""


def _parse_float(val: str | None, default: float) -> float:
    """Convert *val* to ``float`` or return ``default`` if conversion fails."""
    try:
        return float(val)
    except (TypeError, ValueError):
        return default


def _part_prop_key(raw: str) -> str:
    """Return canonical property name for a raw part property entry."""
    if not raw:
        return ""
    part = raw.split(":", 1)[0]
    part = part.split("[", 1)[0]
    return part.strip()


def _part_elem_keys(elem) -> set[str]:
    """Return canonical keys for a Part element."""
    if not elem:
        return set()
    name = elem.name or ""
    comp = elem.properties.get("component", "")
    if comp and (not name or name.startswith("Part")):
        name = comp
    if "_" in name and name.rsplit("_", 1)[1].isdigit():
        name = name.rsplit("_", 1)[0]
    base = _part_prop_key(name)
    keys = {base}
    definition = elem.properties.get("definition")
    if definition:
        keys.add(f"{base}:{definition}")
    return keys

def _part_elem_key(elem) -> str:
    """Return a single canonical key (for backward compatibility)."""
    keys = _part_elem_keys(elem)
    return next(iter(keys), "")


def parse_part_property(raw: str) -> tuple[str, str]:
    """Return (property name, block name) parsed from a part property entry."""
    raw = raw.strip()
    prop = raw
    block = raw
    if ":" in raw:
        prop, block = raw.split(":", 1)
    prop = prop.split("[", 1)[0].strip()
    block = block.split("[", 1)[0].strip()
    return (prop or block, block)


def _find_parent_blocks(repo: SysMLRepository, block_id: str) -> set[str]:
    """Return all blocks that directly use ``block_id`` as a part or are
    associated with it."""
    parents: set[str] = set()
    # check IBDs for parts referencing this block
    for parent_id, diag_id in repo.element_diagrams.items():
        diag = repo.diagrams.get(diag_id)
        if not diag:
            continue
        for obj in getattr(diag, "objects", []):
            if obj.get("obj_type") != "Part":
                continue
            if obj.get("properties", {}).get("definition") == block_id:
                parents.add(parent_id)
                break
    # also follow Association and Generalization relationships
    for rel in repo.relationships:
        if rel.rel_type not in ("Association", "Generalization"):
            continue
        if rel.rel_type == "Generalization":
            if rel.source == block_id and rel.target in repo.elements:
                parents.add(rel.target)
            continue
        if rel.source == block_id and rel.target in repo.elements:
            parents.add(rel.target)
        elif rel.target == block_id and rel.source in repo.elements:
            parents.add(rel.source)
    # include father block from internal block diagram linkage
    diag_id = repo.get_linked_diagram(block_id)
    diag = repo.diagrams.get(diag_id)
    if diag and getattr(diag, "father", None) in repo.elements:
        parents.add(diag.father)
    return parents


def _collect_parent_parts(repo: SysMLRepository, block_id: str, visited=None) -> list[str]:
    """Recursively gather parts from all parent blocks of ``block_id``."""
    if visited is None:
        visited = set()
    parts: list[str] = []
    for parent in _find_parent_blocks(repo, block_id):
        if parent in visited:
            continue
        visited.add(parent)
        elem = repo.elements.get(parent)
        if elem:
            parts.extend(
                [
                    p.strip()
                    for p in elem.properties.get("partProperties", "").split(",")
                    if p.strip()
                ]
            )
        parts.extend(_collect_parent_parts(repo, parent, visited))
    seen = []
    for p in parts:
        if p not in seen:
            seen.append(p)
    return seen


def extend_block_parts_with_parents(repo: SysMLRepository, block_id: str) -> None:
    """Merge parts from generalization parents into ``block_id``."""

    block = repo.elements.get(block_id)
    if not block:
        return

    def _parent_parts() -> list[str]:
        return _collect_parent_parts(repo, block_id)

    names = [p.strip() for p in block.properties.get("partProperties", "").split(",") if p.strip()]
    for p in _parent_parts():
        if p not in names:
            names.append(p)

    joined = ", ".join(names)
    block.properties["partProperties"] = joined
    for d in repo.diagrams.values():
        for o in getattr(d, "objects", []):
            if o.get("element_id") == block_id:
                o.setdefault("properties", {})["partProperties"] = joined


def _find_blocks_with_part(repo: SysMLRepository, part_id: str) -> set[str]:
    """Return all blocks that directly include ``part_id`` as a part."""
    blocks: set[str] = set()
    for blk_id, diag_id in repo.element_diagrams.items():
        diag = repo.diagrams.get(diag_id)
        if not diag:
            continue
        for obj in getattr(diag, "objects", []):
            if obj.get("obj_type") != "Part":
                continue
            if obj.get("properties", {}).get("definition") == part_id:
                blocks.add(blk_id)
                break
    return blocks


def _find_blocks_with_aggregation(repo: SysMLRepository, part_id: str) -> set[str]:
    """Return blocks that have an aggregation relationship to ``part_id``."""
    blocks: set[str] = set()
    for rel in repo.relationships:
        if (
            rel.rel_type in ("Aggregation", "Composite Aggregation")
            and rel.target == part_id
        ):
            blocks.add(rel.source)
    return blocks


def _aggregation_exists(repo: SysMLRepository, whole_id: str, part_id: str) -> bool:
    """Return ``True`` if ``whole_id`` or its ancestors already aggregate ``part_id``."""

    src_ids = [whole_id] + _collect_generalization_parents(repo, whole_id)
    diag_id = repo.get_linked_diagram(whole_id)
    diag = repo.diagrams.get(diag_id)
    father = getattr(diag, "father", None) if diag else None
    if father:
        src_ids.append(father)
        src_ids.extend(_collect_generalization_parents(repo, father))

    for rel in repo.relationships:
        if (
            rel.rel_type in ("Aggregation", "Composite Aggregation")
            and rel.source in src_ids
            and rel.target == part_id
        ):
            return True

    for sid in src_ids[1:]:
        diag_id = repo.get_linked_diagram(sid)
        diag = repo.diagrams.get(diag_id)
        if not diag:
            continue
        for obj in getattr(diag, "objects", []):
            if (
                obj.get("obj_type") == "Part"
                and obj.get("properties", {}).get("definition") == part_id
            ):
                return True
    return False


def _reverse_aggregation_exists(
    repo: SysMLRepository, whole_id: str, part_id: str
) -> bool:
    """Return ``True`` if ``part_id`` or its ancestors aggregate ``whole_id``."""

    src_ids = [part_id] + _collect_generalization_parents(repo, part_id)
    for rel in repo.relationships:
        if (
            rel.rel_type in ("Aggregation", "Composite Aggregation")
            and rel.source in src_ids
            and rel.target == whole_id
        ):
            return True
    return False


def _parse_multiplicity_range(mult: str) -> tuple[int, int | None]:
    """Return (lower, upper) bounds parsed from *mult*."""

    mult = mult.strip()
    if not mult:
        return 1, 1
    if ".." in mult:
        low, high = mult.split("..", 1)
        low_val = int(low) if low.isdigit() else 0
        if high == "*" or not high:
            return low_val, None
        return low_val, int(high)
    if mult == "*":
        return 0, None
    if mult.isdigit():
        val = int(mult)
        return val, val
    return 1, None


def _is_default_part_name(def_name: str, part_name: str) -> bool:
    """Return ``True`` if *part_name* is derived from ``def_name``."""

    if not part_name:
        return True
    if part_name == def_name:
        return True
    pattern = re.escape(def_name) + r"\[\d+\]$"
    return re.fullmatch(pattern, part_name) is not None

def _multiplicity_limit_exceeded(
    repo: SysMLRepository,
    parent_id: str,
    def_id: str,
    diagram_objects: list,
    self_elem_id: str | None = None,
) -> bool:
    """Return ``True`` if assigning *def_id* would exceed multiplicity."""

    rels = [
        r
        for r in repo.relationships
        if r.source == parent_id
        and r.target == def_id
        and r.rel_type in ("Aggregation", "Composite Aggregation")
    ]
    if not rels:
        return False

    limit: int | None = 0
    for rel in rels:
        mult = rel.properties.get("multiplicity", "1")

        low, high = _parse_multiplicity_range(mult)
        if high is None:
            limit = None
            break
        limit += high

    if limit is None:
        return False

    # gather all diagrams containing parts for this block
    diag_ids: set[str] = set()
    linked = repo.get_linked_diagram(parent_id)
    if linked:
        diag_ids.add(linked)
    for d in repo.diagrams.values():
        if d.diag_type != "Internal Block Diagram":
            continue
        for o in getattr(d, "objects", []):
            if o.get("obj_type") == "Block Boundary" and o.get("element_id") == parent_id:
                diag_ids.add(d.diag_id)
                break

    seen: set[str] = set()
    count = 0
    for did in diag_ids:
        diag = repo.diagrams.get(did)
        if not diag:
            continue
        for o in getattr(diag, "objects", []):
            if (
                o.get("obj_type") == "Part"
                and o.get("properties", {}).get("definition") == def_id
            ):
                elem_id = o.get("element_id")
                if elem_id != self_elem_id and elem_id not in seen:
                    seen.add(elem_id)
                    count += 1

    for obj in diagram_objects:
        data = obj.__dict__ if hasattr(obj, "__dict__") else obj
        if (
            data.get("obj_type") == "Part"
            and data.get("properties", {}).get("definition") == def_id
        ):
            elem_id = data.get("element_id")
            if elem_id != self_elem_id and elem_id not in seen:
                seen.add(elem_id)
                count += 1

    return count >= limit


def _part_name_exists(
    repo: SysMLRepository,
    parent_id: str,
    name: str,
    self_elem_id: str | None = None,
) -> bool:
    """Return ``True`` if another part with ``name`` already exists."""

    if not name:
        return False

    diag_ids: set[str] = set()
    linked = repo.get_linked_diagram(parent_id)
    if linked:
        diag_ids.add(linked)
    for d in repo.diagrams.values():
        if d.diag_type != "Internal Block Diagram":
            continue
        for o in getattr(d, "objects", []):
            if o.get("obj_type") == "Block Boundary" and o.get("element_id") == parent_id:
                diag_ids.add(d.diag_id)
                break

    for did in diag_ids:
        diag = repo.diagrams.get(did)
        if not diag:
            continue
        for obj in getattr(diag, "objects", []):
            if obj.get("obj_type") != "Part":
                continue
            if obj.get("element_id") == self_elem_id:
                continue
            elem_id = obj.get("element_id")
            if elem_id in repo.elements and repo.elements[elem_id].name == name:
                return True

    return False

def _find_generalization_children(repo: SysMLRepository, parent_id: str) -> set[str]:
    """Return all blocks that generalize ``parent_id``."""
    children: set[str] = set()
    for rel in repo.relationships:
        if rel.rel_type == "Generalization" and rel.target == parent_id:
            children.add(rel.source)
    return children


def _collect_generalization_parents(
    repo: SysMLRepository, block_id: str, visited: set[str] | None = None
) -> list[str]:
    """Return all parent blocks of ``block_id`` reachable through generalizations."""

    if visited is None:
        visited = set()
    parents: list[str] = []
    for rel in repo.relationships:
        if rel.rel_type == "Generalization" and rel.source == block_id:
            target = rel.target
            if target in visited:
                continue
            visited.add(target)
            parents.append(target)
            parents.extend(_collect_generalization_parents(repo, target, visited))
    return parents


def _shared_generalization_parent(
    repo: SysMLRepository, a_id: str, b_id: str
) -> bool:
    """Return ``True`` if *a_id* and *b_id* share a common direct parent."""

    a_parents = {
        rel.target
        for rel in repo.relationships
        if rel.rel_type == "Generalization" and rel.source == a_id
    }
    if not a_parents:
        return False
    b_parents = {
        rel.target
        for rel in repo.relationships
        if rel.rel_type == "Generalization" and rel.source == b_id
    }
    return bool(a_parents & b_parents)


def rename_block(repo: SysMLRepository, block_id: str, new_name: str) -> None:
    """Rename ``block_id`` and propagate changes to related blocks."""
    if repo.element_read_only(block_id):
        return
    repo.push_undo_state()
    block = repo.elements.get(block_id)
    if not block or block.elem_type != "Block":
        return
    old_name = block.name
    new_name = repo.ensure_unique_element_name(new_name, block_id)
    if old_name == new_name:
        return
    block.name = new_name
    # update part elements referencing this block
    for elem in repo.elements.values():
        if elem.elem_type != "Part":
            continue
        def_val = elem.properties.get("definition")
        if def_val == block_id or def_val == old_name:
            elem.name = new_name
            elem.properties["definition"] = block_id
    for diag in repo.diagrams.values():
        for obj in getattr(diag, "objects", []):
            if obj.get("obj_type") != "Part":
                continue
            def_val = obj.get("properties", {}).get("definition")
            if def_val == old_name:
                obj.setdefault("properties", {})["definition"] = block_id
    # update blocks that include this block as a part
    related = _find_blocks_with_part(repo, block_id) | _find_blocks_with_aggregation(repo, block_id)
    for parent_id in related:
        parent = repo.elements.get(parent_id)
        if not parent:
            continue
        parts = [p.strip() for p in parent.properties.get("partProperties", "").split(",") if p.strip()]
        changed = False
        for idx, val in enumerate(parts):
            base = val.split("[")[0].strip()
            suffix = val[len(base):]
            if base == old_name or base == block_id:
                parts[idx] = new_name + suffix
                changed = True
        if changed:
            for child_id in _find_generalization_children(repo, parent_id):
                remove_inherited_block_properties(repo, child_id, parent_id)
            parent.properties["partProperties"] = ", ".join(parts)
            for d in repo.diagrams.values():
                for o in getattr(d, "objects", []):
                    if o.get("element_id") == parent_id:
                        o.setdefault("properties", {})["partProperties"] = parent.properties["partProperties"]
            for child_id in _find_generalization_children(repo, parent_id):
                inherit_block_properties(repo, child_id)
    # propagate property inheritance to children blocks
    for child_id in _find_generalization_children(repo, block_id):
        inherit_block_properties(repo, child_id)

    # update any Block Boundary objects referencing this block
    for diag in repo.diagrams.values():
        updated = False
        for obj in getattr(diag, "objects", []):
            if obj.get("element_id") == block_id:
                if obj.get("obj_type") == "Block Boundary" or obj.get("obj_type") == "Block":
                    obj.setdefault("properties", {})["name"] = new_name
                    updated = True
        if updated:
            repo.touch_diagram(diag.diag_id)

    # update Block objects referencing this block
    for diag in repo.diagrams.values():
        updated = False
        for obj in getattr(diag, "objects", []):
            if obj.get("obj_type") == "Block" and obj.get("element_id") == block_id:
                obj.setdefault("properties", {})["name"] = new_name
                updated = True
        if updated:
            repo.touch_diagram(diag.diag_id)


def add_aggregation_part(
    repo: SysMLRepository,
    whole_id: str,
    part_id: str,
    multiplicity: str = "",
    app=None,
) -> None:
    """Add *part_id* as a part of *whole_id* block."""
    repo.push_undo_state()
    whole = repo.elements.get(whole_id)
    part = repo.elements.get(part_id)
    if not whole or not part:
        return
    if part_id == whole_id:
        return
    if part_id in _collect_generalization_parents(repo, whole_id):
        return
    if _reverse_aggregation_exists(repo, whole_id, part_id):
        return
    name = part.name or part_id
    entry = f"{name}[{multiplicity}]" if multiplicity else name
    parts = [p.strip() for p in whole.properties.get("partProperties", "").split(",") if p.strip()]
    base = [p.split("[")[0].strip() for p in parts]
    if name in base:
        for idx, b in enumerate(base):
            if b == name:
                parts[idx] = entry
                break
    else:
        parts.append(entry)
    whole.properties["partProperties"] = ", ".join(parts)
    for d in repo.diagrams.values():
        for o in getattr(d, "objects", []):
            if o.get("element_id") == whole_id:
                o.setdefault("properties", {})["partProperties"] = ", ".join(parts)

    # ensure a Part element exists representing the aggregation
    rel = next(
        (
            r
            for r in repo.relationships
            if r.rel_type == "Aggregation"
            and r.source == whole_id
            and r.target == part_id
        ),
        None,
    )
    if not rel:
        rel = next(
            (
                r
                for r in repo.relationships
                if r.rel_type == "Composite Aggregation"
                and r.source == whole_id
                and r.target == part_id
            ),
            None,
        )
    if not rel:
        rel = repo.create_relationship("Aggregation", whole_id, part_id, record_undo=False)
    if multiplicity:
        rel.properties["multiplicity"] = multiplicity
    else:
        rel.properties.pop("multiplicity", None)
    if not rel.properties.get("part_elem"):
        part_elem = repo.create_element(
            "Part",
            name=repo.elements.get(part_id).name or part_id,
            properties={"definition": part_id},
            owner=repo.root_package.elem_id,
        )
        repo._undo_stack.pop()
        rel.properties["part_elem"] = part_elem.elem_id

    # propagate changes to any generalization children
    for child_id in _find_generalization_children(repo, whole_id):
        remove_inherited_block_properties(repo, child_id, whole_id)
        inherit_block_properties(repo, child_id)
    # ensure multiplicity instances if composite diagram exists
    add_multiplicity_parts(repo, whole_id, part_id, multiplicity, app=app)


def add_composite_aggregation_part(
    repo: SysMLRepository,
    whole_id: str,
    part_id: str,
    multiplicity: str = "",
    app=None,
) -> None:
    """Add *part_id* as a composite part of *whole_id* block and create the
    part object in the whole's Internal Block Diagram if present."""
    repo.push_undo_state()

    add_aggregation_part(repo, whole_id, part_id, multiplicity, app=app)
    diag_id = repo.get_linked_diagram(whole_id)
    diag = repo.diagrams.get(diag_id)
    # locate the relationship for future reference
    rel = next(
        (
            r
            for r in repo.relationships
            if r.rel_type == "Composite Aggregation"
            and r.source == whole_id
            and r.target == part_id
        ),
        None,
    )
    if not rel:
        rel = repo.create_relationship("Composite Aggregation", whole_id, part_id, record_undo=False)
    if multiplicity:
        rel.properties["multiplicity"] = multiplicity
    else:
        rel.properties.pop("multiplicity", None)
    if not diag or diag.diag_type != "Internal Block Diagram":
        if rel and not rel.properties.get("part_elem"):
            part_elem = repo.create_element(
                "Part",
                name=repo.elements.get(part_id).name or part_id,
                properties={"definition": part_id, "force_ibd": "true"},
                owner=repo.root_package.elem_id,
            )
            repo._undo_stack.pop()
            rel.properties["part_elem"] = part_elem.elem_id
        elif rel and rel.properties.get("part_elem"):
            pid = rel.properties["part_elem"]
            elem = repo.elements.get(pid)
            if elem:
                elem.properties["force_ibd"] = "true"
        return
    diag.objects = getattr(diag, "objects", [])
    existing_defs = {
        o.get("properties", {}).get("definition")
        for o in diag.objects
        if o.get("obj_type") == "Part"
    }
    if part_id in existing_defs:
        return
    if rel and rel.properties.get("part_elem") and rel.properties["part_elem"] in repo.elements:
        part_elem = repo.elements[rel.properties["part_elem"]]
        part_elem.properties["force_ibd"] = "true"
    else:
        part_elem = repo.create_element(
            "Part",
            name=repo.elements.get(part_id).name or part_id,
            properties={"definition": part_id, "force_ibd": "true"},
            owner=repo.root_package.elem_id,
        )
        if rel:
            rel.properties["part_elem"] = part_elem.elem_id
    repo.add_element_to_diagram(diag.diag_id, part_elem.elem_id)
    obj_dict = {
        "obj_id": _get_next_id(),
        "obj_type": "Part",
        "x": 50.0,
        "y": 50.0 + 60.0 * len(existing_defs),
        "element_id": part_elem.elem_id,
        "properties": {"definition": part_id},
        "locked": True,
    }
    diag.objects.append(obj_dict)
    _add_ports_for_part(repo, diag, obj_dict, app=app)
    if app:
        for win in getattr(app, "ibd_windows", []):
            if getattr(win, "diagram_id", None) == diag.diag_id:
                win.objects.append(SysMLObject(**obj_dict))
                win.redraw()
                win._sync_to_repository()

    # ensure additional instances per multiplicity
    add_multiplicity_parts(repo, whole_id, part_id, multiplicity, app=app)

    # propagate composite part addition to any generalization children
    for child_id in _find_generalization_children(repo, whole_id):
        inherit_block_properties(repo, child_id)


def add_multiplicity_parts(
    repo: SysMLRepository,
    whole_id: str,
    part_id: str,
    multiplicity: str,
    count: int | None = None,
    app=None,
) -> list[dict]:
    """Ensure ``count`` part instances exist according to ``multiplicity``."""

    low, high = _parse_multiplicity_range(multiplicity)

    diag_id = repo.get_linked_diagram(whole_id)
    diag = repo.diagrams.get(diag_id)
    if not diag or diag.diag_type != "Internal Block Diagram":
        return []
    diag.objects = getattr(diag, "objects", [])
    existing = [
        o
        for o in diag.objects
        if o.get("obj_type") == "Part"
        and o.get("properties", {}).get("definition") == part_id
    ]
    total = len(existing)

    desired = count if count is not None else low
    if high is not None:
        desired = min(desired, high)
    if count is not None:
        target_total = total + desired
        if high is not None:
            target_total = min(target_total, high)
    else:
        target_total = total
        if total < low:
            target_total = low
        if high is not None and target_total > high:
            target_total = high


    added: list[dict] = []
    base_name = repo.elements.get(part_id).name or part_id

    # remove extra part objects if multiplicity decreased
    if total > target_total:
        to_remove = existing[target_total:]
        remove_ids = {o["obj_id"] for o in to_remove}
        for obj in to_remove:
            diag.objects.remove(obj)
            repo.delete_element(obj.get("element_id"))
            repo._undo_stack.pop()
        diag.objects = [
            o
            for o in diag.objects
            if not (
                o.get("obj_type") == "Port"
                and o.get("properties", {}).get("parent") in {str(rid) for rid in remove_ids}
            )
        ]
        existing = existing[:target_total]
        total = target_total
        if app:
            for win in getattr(app, "ibd_windows", []):
                if getattr(win, "diagram_id", None) == diag.diag_id:
                    win.objects = [
                        o
                        for o in win.objects
                        if getattr(o, "obj_id", None) not in remove_ids
                    ]
                    win.redraw()
                    win._sync_to_repository()

    # rename remaining part elements if they still have default names
    for idx, obj in enumerate(existing):
        elem = repo.elements.get(obj.get("element_id"))
        if elem:
            expected = repo.ensure_unique_element_name(
                f"{base_name}[{idx + 1}]", elem.elem_id
            )
            if _is_default_part_name(base_name, elem.name) and elem.name != expected:
                elem.name = expected

    base_x = 50.0
    base_y = 50.0 + 60.0 * len(diag.objects)
    for i in range(total, target_total):
        part_elem = repo.create_element(
            "Part",
            name=f"{base_name}[{i + 1}]",
            properties={"definition": part_id, "force_ibd": "true"},
            owner=repo.root_package.elem_id,
        )
        repo.add_element_to_diagram(diag.diag_id, part_elem.elem_id)
        obj_dict = {
            "obj_id": _get_next_id(),
            "obj_type": "Part",
            "x": base_x,
            "y": base_y,
            "element_id": part_elem.elem_id,
            "properties": {"definition": part_id},
            "locked": True,
        }
        base_y += 60.0
        diag.objects.append(obj_dict)
        _add_ports_for_part(repo, diag, obj_dict, app=app)
        if app:
            for win in getattr(app, "ibd_windows", []):
                if getattr(win, "diagram_id", None) == diag.diag_id:
                    win.objects.append(SysMLObject(**obj_dict))
                    win.redraw()
                    win._sync_to_repository()
        added.append(obj_dict)
    # rename all part elements to ensure sequential numbering
    all_objs = [
        o
        for o in diag.objects
        if o.get("obj_type") == "Part"
        and o.get("properties", {}).get("definition") == part_id
    ]
    for idx, obj in enumerate(all_objs):
        elem = repo.elements.get(obj.get("element_id"))
        if elem:
            expected = repo.ensure_unique_element_name(
                f"{base_name}[{idx + 1}]", elem.elem_id
            )
            if _is_default_part_name(base_name, elem.name) and elem.name != expected:
                elem.name = expected

    return added


def _enforce_ibd_multiplicity(
    repo: SysMLRepository, block_id: str, app=None
) -> list[dict]:
    """Ensure ``block_id``'s IBD obeys aggregation multiplicities.

    Returns a list of added part object dictionaries."""

    added: list[dict] = []
    src_ids = [block_id] + _collect_generalization_parents(repo, block_id)
    for rel in repo.relationships:
        if (
            rel.rel_type in ("Aggregation", "Composite Aggregation")
            and rel.source in src_ids
        ):
            mult = rel.properties.get("multiplicity", "")
            if mult:
                added.extend(
                    add_multiplicity_parts(repo, block_id, rel.target, mult, app=app)
                )
    return added


def _sync_ibd_composite_parts(
    repo: SysMLRepository, block_id: str, app=None
) -> list[dict]:
    """Ensure *block_id*'s IBD includes parts for existing composite aggregations.

    Returns the list of added part object dictionaries."""

    diag_id = repo.get_linked_diagram(block_id)
    diag = repo.diagrams.get(diag_id)
    if not diag or diag.diag_type != "Internal Block Diagram":
        return []
    diag.objects = getattr(diag, "objects", [])
    existing_defs = {
        o.get("properties", {}).get("definition")
        for o in diag.objects
        if o.get("obj_type") == "Part"
    }
    src_ids = [block_id] + _collect_generalization_parents(repo, block_id)
    rels = [
        rel
        for rel in repo.relationships
        if rel.rel_type == "Composite Aggregation" and rel.source in src_ids
    ]
    added: list[dict] = []
    base_x = 50.0
    base_y = 50.0 + 60.0 * len(existing_defs)
    for rel in rels:
        pid = rel.target
        if pid in existing_defs:
            continue
        if rel.properties.get("part_elem") and rel.properties["part_elem"] in repo.elements:
            part_elem = repo.elements[rel.properties["part_elem"]]
            part_elem.properties["force_ibd"] = "true"
        else:
            part_elem = repo.create_element(
                "Part",
                name=repo.elements.get(pid).name or pid,
                properties={"definition": pid, "force_ibd": "true"},
                owner=repo.root_package.elem_id,
            )
            rel.properties["part_elem"] = part_elem.elem_id
        repo.add_element_to_diagram(diag.diag_id, part_elem.elem_id)
        obj_dict = {
            "obj_id": _get_next_id(),
            "obj_type": "Part",
            "x": base_x,
            "y": base_y,
            "element_id": part_elem.elem_id,
            "properties": {"definition": pid},
            "locked": True,
        }
        base_y += 60.0
        diag.objects.append(obj_dict)
        added.append(obj_dict)
        added += _add_ports_for_part(repo, diag, obj_dict, app=app)
        if app:
            for win in getattr(app, "ibd_windows", []):
                if getattr(win, "diagram_id", None) == diag.diag_id:
                    win.objects.append(SysMLObject(**obj_dict))
                    win.redraw()
                    win._sync_to_repository()
    return added


def _sync_ibd_aggregation_parts(
    repo: SysMLRepository, block_id: str, app=None
) -> list[dict]:
    """Ensure ``block_id``'s IBD includes parts for regular aggregations.

    Returns the list of added part object dictionaries."""

    diag_id = repo.get_linked_diagram(block_id)
    diag = repo.diagrams.get(diag_id)
    if not diag or diag.diag_type != "Internal Block Diagram":
        return []
    diag.objects = getattr(diag, "objects", [])
    existing_defs = {
        o.get("properties", {}).get("definition")
        for o in diag.objects
        if o.get("obj_type") == "Part"
    }
    src_ids = [block_id] + _collect_generalization_parents(repo, block_id)
    rels = [
        rel
        for rel in repo.relationships
        if rel.rel_type == "Aggregation" and rel.source in src_ids
    ]
    added: list[dict] = []
    base_x = 50.0
    base_y = 50.0 + 60.0 * len(existing_defs)
    for rel in rels:
        pid = rel.target
        if pid in existing_defs:
            continue
        if rel.properties.get("part_elem") and rel.properties["part_elem"] in repo.elements:
            part_elem = repo.elements[rel.properties["part_elem"]]
        else:
            part_elem = repo.create_element(
                "Part",
                name=repo.elements.get(pid).name or pid,
                properties={"definition": pid},
                owner=repo.root_package.elem_id,
            )
            rel.properties["part_elem"] = part_elem.elem_id
        repo.add_element_to_diagram(diag.diag_id, part_elem.elem_id)
        obj_dict = {
            "obj_id": _get_next_id(),
            "obj_type": "Part",
            "x": base_x,
            "y": base_y,
            "element_id": part_elem.elem_id,
            "properties": {"definition": pid},
        }
        base_y += 60.0
        diag.objects.append(obj_dict)
        added.append(obj_dict)
        added += _add_ports_for_part(repo, diag, obj_dict, app=app)
        if app:
            for win in getattr(app, "ibd_windows", []):
                if getattr(win, "diagram_id", None) == diag.diag_id:
                    win.objects.append(SysMLObject(**obj_dict))
                    win.redraw()
                    win._sync_to_repository()
    return added


def _sync_ibd_partproperty_parts(
    repo: SysMLRepository,
    block_id: str,
    names: list[str] | None = None,
    app=None,
    visible: bool = False,
    hidden: bool | None = None,
) -> list[dict]:
    """Ensure ``block_id``'s IBD includes parts for given ``names``.

    If *names* is ``None``, the block's ``partProperties`` attribute is parsed.
    Returns the list of added part object dictionaries.

    ``hidden`` is provided for backwards compatibility and overrides the
    ``visible`` flag when specified."""

    if hidden is not None:
        visible = not hidden

    diag_id = repo.get_linked_diagram(block_id)
    diag = repo.diagrams.get(diag_id)
    if not diag or diag.diag_type != "Internal Block Diagram":
        return []
    block = repo.elements.get(block_id)
    if not block:
        return []

    diag.objects = getattr(diag, "objects", [])
    existing_defs = {
        o.get("properties", {}).get("definition")
        for o in diag.objects
        if o.get("obj_type") == "Part"
    }
    existing_keys: set[str] = set()
    for o in diag.objects:
        if o.get("obj_type") == "Part" and o.get("element_id") in repo.elements:
            existing_keys.update(_part_elem_keys(repo.elements[o.get("element_id")]))
    if names is None:
        entries = [p for p in block.properties.get("partProperties", "").split(",") if p.strip()]
    else:
        entries = [n for n in names if n.strip()]
    parsed_raw = [parse_part_property(e) for e in entries]
    seen_keys = set()
    parsed = []
    for prop_name, block_name in parsed_raw:
        key = _part_prop_key(prop_name)
        if key in seen_keys:
            continue
        seen_keys.add(key)
        parsed.append((prop_name, block_name))
    added: list[dict] = []
    boundary = next((o for o in diag.objects if o.get("obj_type") == "Block Boundary"), None)
    existing_count = sum(1 for o in diag.objects if o.get("obj_type") == "Part")
    if boundary:
        base_x = boundary["x"] - boundary["width"] / 2 + 30.0
        base_y = boundary["y"] - boundary["height"] / 2 + 30.0 + 60.0 * existing_count
    else:
        base_x = 50.0
        base_y = 50.0 + 60.0 * existing_count
    for prop_name, block_name in parsed:
        target_id = next(
            (
                eid
                for eid, elem in repo.elements.items()
                if elem.elem_type == "Block" and elem.name == block_name
            ),
            None,
        )
        if not target_id:
            continue
        base = _part_prop_key(prop_name)
        cand_key = f"{base}:{target_id}"
        if cand_key in existing_keys or base in existing_keys:
            continue
        # enforce multiplicity based on aggregation relationships
        limit = None
        for rel in repo.relationships:
            if (
                rel.source == block_id
                and rel.target == target_id
                and rel.rel_type in ("Aggregation", "Composite Aggregation")
            ):
                mult = rel.properties.get("multiplicity", "")
                low, high = _parse_multiplicity_range(mult)
                if high is not None:
                    limit = high
                break
        if limit is not None:
            current = sum(
                1
                for o in diag.objects
                if o.get("obj_type") == "Part"
                and o.get("properties", {}).get("definition") == target_id
            )
            if current >= limit:
                continue
        part_elem = repo.create_element(
            "Part",
            name=prop_name,
            properties={"definition": target_id, "force_ibd": "true"},
            owner=repo.root_package.elem_id,
        )
        repo.add_element_to_diagram(diag.diag_id, part_elem.elem_id)
        obj_dict = {
            "obj_id": _get_next_id(),
            "obj_type": "Part",
            "x": base_x,
            "y": base_y,
            "width": 80.0,
            "height": 40.0,
            "element_id": part_elem.elem_id,
            "properties": {"definition": target_id},
            "hidden": not visible,
        }
        base_y += 60.0
        diag.objects.append(obj_dict)
        added.append(obj_dict)
        existing_keys.update(_part_elem_keys(part_elem))
        existing_defs.add(target_id)
        if app:
            for win in getattr(app, "ibd_windows", []):
                if getattr(win, "diagram_id", None) == diag.diag_id:
                    win.objects.append(SysMLObject(**obj_dict))
                    win.redraw()
                    win._sync_to_repository()

    boundary = next(
        (o for o in diag.objects if o.get("obj_type") == "Block Boundary"), None
    )
    if boundary and any(not a.get("hidden", False) for a in added):
        b_obj = SysMLObject(**boundary)
        objs = [SysMLObject(**o) for o in diag.objects]
        ensure_boundary_contains_parts(b_obj, objs)
        boundary["width"] = b_obj.width
        boundary["height"] = b_obj.height
        boundary["x"] = b_obj.x
        boundary["y"] = b_obj.y
        if app:
            for win in getattr(app, "ibd_windows", []):
                if getattr(win, "diagram_id", None) == diag.diag_id:
                    for obj in win.objects:
                        if obj.obj_type == "Block Boundary":
                            obj.width = b_obj.width
                            obj.height = b_obj.height
                            obj.x = b_obj.x
                            obj.y = b_obj.y
                            win.redraw()
                            win._sync_to_repository()

    return added


def _propagate_boundary_parts(
    repo: SysMLRepository, block_id: str, parts: list[dict], app=None
) -> None:
    """Insert *parts* into diagrams containing boundaries for ``block_id``."""

    for diag in repo.diagrams.values():
        if diag.diag_type != "Internal Block Diagram":
            continue
        boundary = next(
            (
                o
                for o in getattr(diag, "objects", [])
                if o.get("obj_type") == "Block Boundary" and o.get("element_id") == block_id
            ),
            None,
        )
        if not boundary:
            continue
        diag.objects = getattr(diag, "objects", [])
        existing = {o.get("element_id") for o in diag.objects if o.get("obj_type") == "Part"}
        base_x = boundary["x"] - boundary["width"] / 2 + 30.0
        base_y = boundary["y"] - boundary["height"] / 2 + 30.0
        for obj in parts:
            if obj.get("element_id") in existing:
                continue
            new_obj = obj.copy()
            new_obj["obj_id"] = _get_next_id()
            new_obj["x"] = base_x
            new_obj["y"] = base_y
            new_obj["hidden"] = False
            diag.objects.append(new_obj)
            repo.add_element_to_diagram(diag.diag_id, new_obj["element_id"])
            base_y += 60.0
            if app:
                for win in getattr(app, "ibd_windows", []):
                    if getattr(win, "diagram_id", None) == diag.diag_id:
                        win.objects.append(SysMLObject(**new_obj))
                        win.redraw()
                        win._sync_to_repository()



def _sync_block_parts_from_ibd(repo: SysMLRepository, diag_id: str) -> None:
    """Ensure the block linked to ``diag_id`` lists all part definitions."""

    diag = repo.diagrams.get(diag_id)
    if not diag or diag.diag_type != "Internal Block Diagram":
        return
    block_id = (
        getattr(diag, "father", None)
        or next((eid for eid, did in repo.element_diagrams.items() if did == diag_id), None)
    )
    if not block_id or block_id not in repo.elements:
        return
    block = repo.elements[block_id]
    names = [
        p.strip()
        for p in block.properties.get("partProperties", "").split(",")
        if p.strip()
    ]
    bases = {n.split("[")[0].strip() for n in names}
    for obj in getattr(diag, "objects", []):
        if obj.get("obj_type") != "Part":
            continue
        def_id = obj.get("properties", {}).get("definition")
        if def_id and def_id in repo.elements:
            pname = repo.elements[def_id].name or def_id
            if pname not in bases:
                names.append(pname)
                bases.add(pname)
    if names:
        joined = ", ".join(names)
        block.properties["partProperties"] = joined
        for d in repo.diagrams.values():
            for o in getattr(d, "objects", []):
                if o.get("element_id") == block_id:
                    o.setdefault("properties", {})["partProperties"] = joined
        for child_id in _find_generalization_children(repo, block_id):
            inherit_block_properties(repo, child_id)


def _ensure_ibd_boundary(repo: SysMLRepository, diagram: SysMLDiagram, block_id: str, app=None) -> list[dict]:
    """Create a boundary object for the IBD father block if needed."""

    diagram.objects = getattr(diagram, "objects", [])
    boundary = next((o for o in diagram.objects if o.get("obj_type") == "Block Boundary"), None)
    added: list[dict] = []
    if not boundary:
        obj_dict = {
            "obj_id": _get_next_id(),
            "obj_type": "Block Boundary",
            "x": 100.0,
            "y": 80.0,
            "width": 200.0,
            "height": 120.0,
            "element_id": block_id,
            "properties": {"name": repo.elements.get(block_id).name or block_id},
        }
        diagram.objects.insert(0, obj_dict)
        added.append(obj_dict)
        added += _add_ports_for_boundary(repo, diagram, obj_dict, app=app)
    else:
        if boundary.get("element_id") != block_id:
            boundary["element_id"] = block_id
        added += _add_ports_for_boundary(repo, diagram, boundary, app=app)
    # propagate parts for the boundary from the block's own IBD or definition
    diag_id = repo.get_linked_diagram(block_id)
    src = repo.diagrams.get(diag_id)
    parts: list[dict] = []
    if src and src.diag_type == "Internal Block Diagram":
        parts = [o for o in getattr(src, "objects", []) if o.get("obj_type") == "Part"]
    else:
        block = repo.elements.get(block_id)
        if block:
            entries = [p for p in block.properties.get("partProperties", "").split(",") if p.strip()]
            base_x = boundary["x"] - boundary["width"] / 2 + 30.0
            base_y = boundary["y"] - boundary["height"] / 2 + 30.0
            for prop_name, blk_name in [parse_part_property(e) for e in entries]:
                target_id = next(
                    (eid for eid, elem in repo.elements.items() if elem.elem_type == "Block" and elem.name == blk_name),
                    None,
                )
                if not target_id:
                    continue
                part_elem = repo.create_element(
                    "Part",
                    name=prop_name,
                    properties={"definition": target_id, "force_ibd": "true"},
                    owner=repo.root_package.elem_id,
                )
                obj = {
                    "obj_id": _get_next_id(),
                    "obj_type": "Part",
                    "x": base_x,
                    "y": base_y,
                    "width": 80.0,
                    "height": 40.0,
                    "element_id": part_elem.elem_id,
                    "properties": {"definition": target_id},
                    "hidden": False,
                }
                base_y += 60.0
                parts.append(obj)
    if parts:
        _propagate_boundary_parts(repo, block_id, parts, app=app)
    return added


def _remove_ibd_boundary(repo: SysMLRepository, diagram: SysMLDiagram) -> None:
    """Remove boundary object and ports from the diagram."""

    diagram.objects = getattr(diagram, "objects", [])
    boundary = next((o for o in diagram.objects if o.get("obj_type") == "Block Boundary"), None)
    if not boundary:
        return
    bid = boundary.get("obj_id")
    diagram.objects = [o for o in diagram.objects if not (o.get("obj_type") == "Port" and o.get("properties", {}).get("parent") == str(bid))]
    diagram.objects.remove(boundary)


def set_ibd_father(
    repo: SysMLRepository, diagram: SysMLDiagram, father_id: str | None, app=None
) -> list[dict]:
    """Assign *father_id* as the block represented by *diagram*.

    Links the diagram to the block and syncs composite parts. Returns any added
    part object dictionaries."""

    prev = getattr(diagram, "father", None)
    diagram.father = father_id
    if prev and prev != father_id:
        repo.link_diagram(prev, None)
    if father_id:
        repo.link_diagram(father_id, diagram.diag_id)
    added = _sync_ibd_composite_parts(repo, father_id, app=app) if father_id else []
    if father_id:
        added += _ensure_ibd_boundary(repo, diagram, father_id, app=app)
        added += _sync_ibd_partproperty_parts(repo, father_id, app=app, visible=True)
        parts = [o for o in getattr(diagram, "objects", []) if o.get("obj_type") == "Part"]
        _propagate_boundary_parts(repo, father_id, parts, app=app)
    else:
        _remove_ibd_boundary(repo, diagram)
    return added


def link_block_to_ibd(
    repo: SysMLRepository, block_id: str, diag_id: str | None, app=None
) -> list[dict]:
    """Link *block_id* to *diag_id* and ensure the IBD boundary is created."""

    if diag_id and diag_id in repo.diagrams:
        diagram = repo.diagrams[diag_id]
        if diagram.diag_type == "Internal Block Diagram":
            return set_ibd_father(repo, diagram, block_id, app=app)
    repo.link_diagram(block_id, diag_id)
    return []


def update_block_parts_from_ibd(repo: SysMLRepository, diagram: SysMLDiagram) -> None:
    """Sync the father block's ``partProperties`` from diagram part objects."""

    if diagram.diag_type != "Internal Block Diagram":
        return
    block_id = getattr(diagram, "father", None)
    if not block_id:
        block_id = next((eid for eid, did in repo.element_diagrams.items() if did == diagram.diag_id), None)
    if not block_id or block_id not in repo.elements:
        return
    block = repo.elements[block_id]
    existing = [p.strip() for p in block.properties.get("partProperties", "").split(",") if p.strip()]
    diag_entries: list[tuple[str, str]] = []
    diag_bases: set[str] = set()
    for obj in getattr(diagram, "objects", []):
        if obj.get("obj_type") != "Part":
            continue
        name = ""
        elem_id = obj.get("element_id")
        if elem_id and elem_id in repo.elements:
            elem = repo.elements[elem_id]
            name = elem.name or elem.properties.get("component", "")
        if not name:
            def_id = obj.get("properties", {}).get("definition")
            if def_id and def_id in repo.elements:
                name = repo.elements[def_id].name or def_id
        if not name:
            name = obj.get("properties", {}).get("component", "")
        base = name.split("[")[0].strip() if name else ""
        def_id = obj.get("properties", {}).get("definition")
        base_def = ""
        if def_id and def_id in repo.elements:
            base_def = (repo.elements[def_id].name or def_id).split("[")[0].strip()
        key = base_def or base
        if key and key not in diag_bases:
            diag_entries.append((key, name or key))
            diag_bases.add(key)

    merged_names = list(existing)
    bases = {n.split("[")[0].strip() for n in merged_names}
    for base, name in diag_entries:
        if base not in bases:
            merged_names.append(name)
            bases.add(base)

    if merged_names != existing:
        joined = ", ".join(merged_names)
        block.properties["partProperties"] = joined
        for d in repo.diagrams.values():
            for o in getattr(d, "objects", []):
                if o.get("element_id") == block_id:
                    o.setdefault("properties", {})["partProperties"] = joined
        for child_id in _find_generalization_children(repo, block_id):
            inherit_block_properties(repo, child_id)
        repo.touch_element(block_id)


def remove_aggregation_part(
    repo: SysMLRepository,
    whole_id: str,
    part_id: str,
    remove_object: bool = False,
    app=None,
) -> None:
    """Remove *part_id* from *whole_id* block's part list.

    If *remove_object* is True, also delete any part object representing
    *part_id* in the Internal Block Diagram linked to *whole_id*.
    """
    repo.push_undo_state()
    whole = repo.elements.get(whole_id)
    part = repo.elements.get(part_id)
    if not whole or not part:
        return
    name = part.name or part_id
    parts = [p.strip() for p in whole.properties.get("partProperties", "").split(",") if p.strip()]
    new_parts = [p for p in parts if p.split("[")[0].strip() != name]
    if len(new_parts) != len(parts):
        if new_parts:
            whole.properties["partProperties"] = ", ".join(new_parts)
        else:
            whole.properties.pop("partProperties", None)
        for d in repo.diagrams.values():
            for o in getattr(d, "objects", []):
                if o.get("element_id") == whole_id:
                    if new_parts:
                        o.setdefault("properties", {})["partProperties"] = ", ".join(new_parts)
                    else:
                        o.setdefault("properties", {}).pop("partProperties", None)

    # propagate removals to any generalization children
    for child_id in _find_generalization_children(repo, whole_id):
        child = repo.elements.get(child_id)
        if not child:
            continue
        child_parts = [
            p.strip() for p in child.properties.get("partProperties", "").split(",") if p.strip()
        ]
        child_parts = [p for p in child_parts if p.split("[")[0].strip() != name]
        if child_parts:
            child.properties["partProperties"] = ", ".join(child_parts)
        else:
            child.properties.pop("partProperties", None)
        for d in repo.diagrams.values():
            for o in getattr(d, "objects", []):
                if o.get("element_id") == child_id:
                    if child_parts:
                        o.setdefault("properties", {})["partProperties"] = ", ".join(child_parts)
                    else:
                        o.setdefault("properties", {}).pop("partProperties", None)
    if remove_object:
        diag_id = repo.get_linked_diagram(whole_id)
        diag = repo.diagrams.get(diag_id)
        if diag and diag.diag_type == "Internal Block Diagram":
            diag.objects = getattr(diag, "objects", [])
            before = len(diag.objects)
            diag.objects = [
                o
                for o in diag.objects
                if not (
                    o.get("obj_type") == "Part"
                    and o.get("properties", {}).get("definition") == part_id
                )
            ]
            if len(diag.objects) != before and app:
                for win in getattr(app, "ibd_windows", []):
                    if getattr(win, "diagram_id", None) == diag_id:
                        win.objects = [
                            o
                            for o in win.objects
                            if not (
                                o.obj_type == "Part"
                                and o.properties.get("definition") == part_id
                            )
                        ]
                        win.redraw()
                        win._sync_to_repository()
        # remove stored part element if any
        rel = next(
            (
                r
                for r in repo.relationships
                if r.rel_type in ("Composite Aggregation", "Aggregation")
                and r.source == whole_id
                and r.target == part_id
            ),
            None,
        )
        if rel:
            pid = rel.properties.pop("part_elem", None)
            if pid and pid in repo.elements:
                repo.delete_element(pid)
                repo._undo_stack.pop()


def _propagate_part_removal(
    repo: SysMLRepository,
    block_id: str,
    prop_name: str,
    target_id: str,
    remove_object: bool = False,
    app=None,
) -> None:
    """Helper used by :func:`remove_partproperty_entry` to drop a part.

    This delegates to :func:`remove_aggregation_part` which already handles
    updating descendant blocks and any diagrams linked to ``block_id`` when
    ``remove_object`` is ``True``.
    """

    remove_aggregation_part(
        repo,
        block_id,
        target_id,
        remove_object=remove_object,
        app=app,
    )


def _remove_parts_from_ibd(
    repo: SysMLRepository, block_id: str, target_id: str, app=None
) -> None:
    """Remove part objects referencing ``target_id`` from ``block_id``'s IBD."""

    diag_id = repo.get_linked_diagram(block_id)
    diag = repo.diagrams.get(diag_id)
    if not diag or diag.diag_type != "Internal Block Diagram":
        return
    diag.objects = getattr(diag, "objects", [])
    before = len(diag.objects)
    diag.objects = [
        o
        for o in diag.objects
        if not (
            o.get("obj_type") == "Part"
            and o.get("properties", {}).get("definition") == target_id
        )
    ]
    if len(diag.objects) != before and app:
        for win in getattr(app, "ibd_windows", []):
            if getattr(win, "diagram_id", None) == diag_id:
                win.objects = [
                    o
                    for o in win.objects
                    if not (
                        o.obj_type == "Part"
                        and o.properties.get("definition") == target_id
                    )
                ]
                win.redraw()
                win._sync_to_repository()


def _propagate_ibd_part_removal(
    repo: SysMLRepository, block_id: str, target_id: str, app=None
) -> None:
    """Recursively remove part objects from descendants of ``block_id``."""

    for child_id in _find_generalization_children(repo, block_id):
        _remove_parts_from_ibd(repo, child_id, target_id, app=app)
        _propagate_ibd_part_removal(repo, child_id, target_id, app=app)


def remove_partproperty_entry(
    repo: SysMLRepository, block_id: str, entry: str, app=None
) -> None:
    """Remove a part property entry and update descendant diagrams."""
    repo.push_undo_state()

    block = repo.elements.get(block_id)
    if not block:
        return
    prop_name, blk_name = parse_part_property(entry)
    target_id = next(
        (
            eid
            for eid, elem in repo.elements.items()
            if elem.elem_type == "Block" and elem.name == blk_name
        ),
        None,
    )
    if not target_id:
        return

    parts = [p.strip() for p in block.properties.get("partProperties", "").split(",") if p.strip()]
    parts = [p for p in parts if _part_prop_key(p) != _part_prop_key(entry)]
    if parts:
        block.properties["partProperties"] = ", ".join(parts)
    else:
        block.properties.pop("partProperties", None)
    for d in repo.diagrams.values():
        for o in getattr(d, "objects", []):
            if o.get("element_id") == block_id:
                if parts:
                    o.setdefault("properties", {})["partProperties"] = ", ".join(parts)
                else:
                    o.setdefault("properties", {}).pop("partProperties", None)

    _propagate_part_removal(
        repo,
        block_id,
        prop_name,
        target_id,
        remove_object=True,
        app=app,
    )
    _remove_parts_from_ibd(repo, block_id, target_id, app=app)
    _propagate_ibd_part_removal(repo, block_id, target_id, app=app)


def inherit_block_properties(repo: SysMLRepository, block_id: str) -> None:
    """Merge parent block properties into the given block."""
    extend_block_parts_with_parents(repo, block_id)
    block = repo.elements.get(block_id)
    if not block:
        return
    for parent_id in _find_parent_blocks(repo, block_id):
        parent = repo.elements.get(parent_id)
        if not parent:
            continue
        for prop in SYSML_PROPERTIES.get("BlockUsage", []):
            if prop == "partProperties":
                continue
            if prop == "operations":
                child_ops = parse_operations(block.properties.get(prop, ""))
                child_names = {o.name for o in child_ops}
                for op in parse_operations(parent.properties.get(prop, "")):
                    if op.name not in child_names:
                        child_ops.append(op)
                        child_names.add(op.name)
                block.properties[prop] = operations_to_json(child_ops)
            else:
                child_vals = [
                    v.strip() for v in block.properties.get(prop, "").split(",") if v.strip()
                ]
                parent_vals = [
                    v.strip() for v in parent.properties.get(prop, "").split(",") if v.strip()
                ]
                for v in parent_vals:
                    if v not in child_vals:
                        child_vals.append(v)
                if child_vals:
                    block.properties[prop] = ", ".join(child_vals)
    for d in repo.diagrams.values():
        for o in getattr(d, "objects", []):
            if o.get("element_id") == block_id:
                o.setdefault("properties", {}).update(block.properties)


def remove_inherited_block_properties(repo: SysMLRepository, child_id: str, parent_id: str) -> None:
    """Remove properties of *parent_id* from *child_id* block."""
    child = repo.elements.get(child_id)
    parent = repo.elements.get(parent_id)
    if not child or not parent:
        return

    # handle partProperties separately
    child_parts = [
        v.strip() for v in child.properties.get("partProperties", "").split(",") if v.strip()
    ]
    parent_parts = [
        v.strip() for v in parent.properties.get("partProperties", "").split(",") if v.strip()
    ]
    parent_bases = {p.split("[")[0].strip() for p in parent_parts}

    removed_parts = [
        v for v in child_parts if v.split("[")[0].strip() in parent_bases
    ]

    child_parts = [
        v for v in child_parts if v.split("[")[0].strip() not in parent_bases
    ]

    if child_parts:
        child.properties["partProperties"] = ", ".join(child_parts)
    else:
        child.properties.pop("partProperties", None)

    # remove inherited part objects from child IBDs
    for entry in removed_parts:
        _pname, blk_name = parse_part_property(entry)
        target_id = next(
            (
                eid
                for eid, elem in repo.elements.items()
                if elem.elem_type == "Block" and elem.name == blk_name
            ),
            None,
        )
        if target_id:
            _remove_parts_from_ibd(repo, child_id, target_id)
            _propagate_ibd_part_removal(repo, child_id, target_id)

    for prop in SYSML_PROPERTIES.get("BlockUsage", []):
        if prop == "partProperties":
            continue
        if prop == "operations":
            child_ops = parse_operations(child.properties.get(prop, ""))
            parent_ops = parse_operations(parent.properties.get(prop, ""))
            parent_names = {o.name for o in parent_ops}
            child_ops = [op for op in child_ops if op.name not in parent_names]
            if child_ops:
                child.properties[prop] = operations_to_json(child_ops)
            else:
                child.properties.pop(prop, None)
        else:
            child_vals = [v.strip() for v in child.properties.get(prop, "").split(",") if v.strip()]
            parent_vals = [
                v.strip() for v in parent.properties.get(prop, "").split(",") if v.strip()
            ]
            child_vals = [v for v in child_vals if v not in parent_vals]
            if child_vals:
                child.properties[prop] = ", ".join(child_vals)
            else:
                child.properties.pop(prop, None)

    # propagate changes to diagrams referencing the child block
    for d in repo.diagrams.values():
        for o in getattr(d, "objects", []):
            if o.get("element_id") == child_id:
                o.setdefault("properties", {}).update(child.properties)

    # ensure child's internal block diagram matches updated parts
    _sync_ibd_partproperty_parts(repo, child_id, hidden=False)


def inherit_father_parts(repo: SysMLRepository, diagram: SysMLDiagram) -> list[dict]:
    """Copy parts from the diagram's father block into the diagram.

    Returns a list with the inherited object dictionaries (parts and ports)."""
    father = getattr(diagram, "father", None)
    if not father:
        return []
    father_diag_id = repo.get_linked_diagram(father)
    father_diag = repo.diagrams.get(father_diag_id)
    if not father_diag:
        return []
    diagram.objects = getattr(diagram, "objects", [])
    added: list[dict] = []
    # Track existing parts by element id and canonical name to avoid duplicates
    existing = {o.get("element_id") for o in diagram.objects if o.get("obj_type") == "Part"}
    existing_keys: set[str] = set()
    for eid in existing:
        if eid in repo.elements:
            existing_keys.update(_part_elem_keys(repo.elements[eid]))

    # Map of source part obj_id -> new obj_id so ports can be updated
    part_map: dict[int, int] = {}

    # Pre-filter father diagram objects so the logic matches older releases
    father_parts = [
        o for o in getattr(father_diag, "objects", []) if o.get("obj_type") == "Part"
    ]

    # ------------------------------------------------------------------
    # Copy parts from the father diagram
    # ------------------------------------------------------------------
    for obj in father_parts:
        if obj.get("obj_type") != "Part":
            continue
        if obj.get("element_id") in existing:
            continue
        key_set: set[str] = set()
        if obj.get("element_id") in repo.elements:
            key_set = _part_elem_keys(repo.elements[obj.get("element_id")])
        if any(k in existing_keys for k in key_set):
            continue
        new_obj = obj.copy()
        new_obj["obj_id"] = _get_next_id()
        diagram.objects.append(new_obj)
        repo.add_element_to_diagram(diagram.diag_id, obj.get("element_id"))
        added.append(new_obj)
        part_map[obj.get("obj_id")] = new_obj["obj_id"]
        existing.add(obj.get("element_id"))
        if key_set:
            existing_keys.update(key_set)

    # ------------------------------------------------------------------
    # Copy ports belonging to the inherited parts so orientation and other
    # attributes are preserved. Only ports referencing a copied part are
    # considered.
    # ------------------------------------------------------------------
    for obj in getattr(father_diag, "objects", []):
        if obj.get("obj_type") != "Port":
            continue
        parent_id = obj.get("properties", {}).get("parent")
        if not parent_id:
            continue
        try:
            parent_id_int = int(parent_id)
        except Exception:
            continue
        new_parent = part_map.get(parent_id_int)
        if not new_parent:
            continue
        new_obj = obj.copy()
        new_obj["obj_id"] = _get_next_id()
        new_obj.setdefault("properties", {})["parent"] = str(new_parent)
        diagram.objects.append(new_obj)
        added.append(new_obj)
    # update child block partProperties with inherited names
    child_id = next(
        (eid for eid, did in repo.element_diagrams.items() if did == diagram.diag_id),
        None,
    )
    if child_id and father in repo.elements:
        child = repo.elements[child_id]
        father_elem = repo.elements[father]
        names = [
            p.strip() for p in child.properties.get("partProperties", "").split(",") if p.strip()
        ]
        father_names = [
            p.strip()
            for p in father_elem.properties.get("partProperties", "").split(",")
            if p.strip()
        ]
        for n in father_names:
            if n not in names:
                names.append(n)
        joined = ", ".join(names)
        child.properties["partProperties"] = joined
        for d in repo.diagrams.values():
            for o in getattr(d, "objects", []):
                if o.get("element_id") == child_id:
                    o.setdefault("properties", {})["partProperties"] = joined
        inherit_block_properties(repo, child_id)
    return added


@dataclass
class SysMLObject:
    obj_id: int
    obj_type: str
    x: float
    y: float
    element_id: str | None = None
    width: float = 80.0
    height: float = 40.0
    properties: Dict[str, str] = field(default_factory=dict)
    requirements: List[dict] = field(default_factory=list)
    locked: bool = False
    hidden: bool = False
    collapsed: Dict[str, bool] = field(default_factory=dict)
    phase: str | None = field(default_factory=lambda: SysMLRepository.get_instance().active_phase)

    # ------------------------------------------------------------
    def display_name(self) -> str:
        """Return the object's name annotated with its creation phase."""
        name = self.properties.get("name", "")
        return f"{name} ({self.phase})" if name and self.phase else name


@dataclass
class OperationParameter:
    """Representation of a SysML parameter."""

    name: str
    type: str = ""
    direction: str = "in"


@dataclass
class OperationDefinition:
    """Operation with a list of parameters and an optional return type."""

    name: str
    parameters: List[OperationParameter] = field(default_factory=list)
    return_type: str = ""


def calculate_allocated_asil(requirements: List[dict]) -> str:
    """Return highest ASIL level from the given requirement list."""
    asil = "QM"
    for req in requirements:
        level = req.get("asil") or global_requirements.get(req.get("id"), {}).get("asil", "QM")
        if ASIL_ORDER.get(level, 0) > ASIL_ORDER.get(asil, 0):
            asil = level
    return asil


def link_requirement_to_object(obj, req_id: str, diagram_id: str | None = None) -> None:
    """Link requirement *req_id* to *obj* and update global traces.

    ``obj`` may be a :class:`SysMLObject` instance or a plain dictionary
    representing a diagram object.  If ``obj`` is a Work Product the
    requirement ID is stored in its ``trace_to`` property instead of the
    ``requirements`` list.
    """

    req = global_requirements.get(req_id)
    if not req or obj is None:
        return

    # Determine identifier used for trace bookkeeping
    elem_id = getattr(obj, "element_id", None) or obj.get("element_id") if isinstance(obj, dict) else None
    trace = elem_id or diagram_id
    traces = req.setdefault("traces", [])
    if trace and trace not in traces:
        traces.append(trace)

    obj_type = getattr(obj, "obj_type", None) or obj.get("obj_type") if isinstance(obj, dict) else None

    if obj_type == "Work Product":
        # Work products use the ``trace_to`` property
        if isinstance(obj, dict):
            current = [s.strip() for s in obj.get("trace_to", "").split(",") if s.strip()]
            if req_id not in current:
                current.append(req_id)
                obj["trace_to"] = ", ".join(current)
        else:
            val = obj.properties.get("trace_to", "")
            current = [s.strip() for s in val.split(",") if s.strip()]
            if req_id not in current:
                current.append(req_id)
                obj.properties["trace_to"] = ", ".join(current)
    else:
        if isinstance(obj, dict):
            reqs = obj.setdefault("requirements", [])
            if not any(r.get("id") == req_id for r in reqs):
                reqs.append(req)
        else:
            if not any(r.get("id") == req_id for r in obj.requirements):
                obj.requirements.append(req)


def unlink_requirement_from_object(obj, req_id: str, diagram_id: str | None = None) -> None:
    """Remove requirement *req_id* from *obj* and global traces."""

    if obj is None:
        return

    elem_id = getattr(obj, "element_id", None) or obj.get("element_id") if isinstance(obj, dict) else None
    trace = elem_id or diagram_id
    req = global_requirements.get(req_id)
    if req and trace:
        traces = req.get("traces", [])
        if trace in traces:
            traces.remove(trace)

    obj_type = getattr(obj, "obj_type", None) or obj.get("obj_type") if isinstance(obj, dict) else None

    if obj_type == "Work Product":
        if isinstance(obj, dict):
            vals = [s.strip() for s in obj.get("trace_to", "").split(",") if s.strip()]
            if req_id in vals:
                vals.remove(req_id)
                if vals:
                    obj["trace_to"] = ", ".join(vals)
                else:
                    obj.pop("trace_to", None)
        else:
            vals = [s.strip() for s in obj.properties.get("trace_to", "").split(",") if s.strip()]
            if req_id in vals:
                vals.remove(req_id)
                if vals:
                    obj.properties["trace_to"] = ", ".join(vals)
                else:
                    obj.properties.pop("trace_to", None)
    else:
        if isinstance(obj, dict):
            obj["requirements"] = [r for r in obj.get("requirements", []) if r.get("id") != req_id]
        else:
            obj.requirements = [r for r in obj.requirements if r.get("id") != req_id]


# ---------------------------------------------------------------------------
def link_trace_between_objects(src_obj, dst_obj, diagram_id: str):
    """Create a ``Trace`` connection between two diagram objects.

    Both ``src_obj`` and ``dst_obj`` may be :class:`SysMLObject` instances or
    plain dictionaries representing diagram objects. The connection is stored in
    the diagram's connection list and mirrored as bidirectional ``Trace``
    relationships between the underlying elements when available.
    """

    repo = SysMLRepository.get_instance()

    src_id = getattr(src_obj, "obj_id", None) or src_obj.get("obj_id")
    dst_id = getattr(dst_obj, "obj_id", None) or dst_obj.get("obj_id")
    if src_id is None or dst_id is None:
        return None

    conn = DiagramConnection(src_id, dst_id, "Trace", arrow="both", stereotype="trace")

    diag = repo.diagrams.get(diagram_id)
    if diag is not None:
        diag.connections = getattr(diag, "connections", [])
        diag.connections.append(conn.__dict__)
        # Remove any leftover placeholder Trace objects that may exist from
        # earlier versions where traces were represented as nodes.
        diag.objects = [
            o for o in getattr(diag, "objects", []) if o.get("obj_type") != "Trace"
        ]

    src_elem = getattr(src_obj, "element_id", None) or src_obj.get("element_id")
    dst_elem = getattr(dst_obj, "element_id", None) or dst_obj.get("element_id")
    if src_elem and dst_elem:
        rel1 = repo.create_relationship("Trace", src_elem, dst_elem)
        rel2 = repo.create_relationship("Trace", dst_elem, src_elem)
        repo.add_relationship_to_diagram(diagram_id, rel1.rel_id)
        repo.add_relationship_to_diagram(diagram_id, rel2.rel_id)

    return conn


# ---------------------------------------------------------------------------
def link_requirements(src_id: str, relation: str, dst_id: str) -> None:
    """Create a requirement relationship and mirror the inverse."""

    src = global_requirements.get(src_id)
    dst = global_requirements.get(dst_id)
    if not src or not dst:
        return
    rel = {"type": relation, "id": dst_id}
    rels = src.setdefault("relations", [])
    if rel not in rels:
        rels.append(rel)
    inverse = None
    if relation == "satisfied by":
        inverse = "satisfies"
    elif relation == "derived from":
        inverse = "derives"
    if inverse:
        inv = {"type": inverse, "id": src_id}
        dlist = dst.setdefault("relations", [])
        if inv not in dlist:
            dlist.append(inv)


def unlink_requirements(src_id: str, relation: str, dst_id: str) -> None:
    """Remove a requirement relationship."""

    src = global_requirements.get(src_id)
    dst = global_requirements.get(dst_id)
    if not src or not dst:
        return
    src_rels = src.get("relations", [])
    src["relations"] = [r for r in src_rels if not (r.get("type") == relation and r.get("id") == dst_id)]
    inverse = None
    if relation == "satisfied by":
        inverse = "satisfies"
    elif relation == "derived from":
        inverse = "derives"
    if inverse:
        dst_rels = dst.get("relations", [])
        dst["relations"] = [r for r in dst_rels if not (r.get("type") == inverse and r.get("id") == src_id)]


def remove_orphan_ports(objs: List[SysMLObject]) -> None:
    """Delete ports that don't reference an existing parent part."""
    part_ids = {o.obj_id for o in objs if o.obj_type in ("Part", "Block Boundary")}
    filtered: List[SysMLObject] = []
    for o in objs:
        if o.obj_type == "Port":
            pid = o.properties.get("parent")
            if not pid or int(pid) not in part_ids:
                continue
        filtered.append(o)
    objs[:] = filtered


def rename_port(
    repo: SysMLRepository, port: SysMLObject, objs: List[SysMLObject], new_name: str
) -> None:
    """Rename *port* and update its parent's port list."""
    if port.element_id and repo.element_read_only(port.element_id):
        return
    old_name = port.properties.get("name", "")
    if old_name == new_name:
        return
    port.properties["name"] = new_name
    if port.element_id and port.element_id in repo.elements:
        repo.elements[port.element_id].name = new_name
        repo.elements[port.element_id].properties["name"] = new_name
    parent_id = port.properties.get("parent")
    if not parent_id:
        return
    try:
        pid = int(parent_id)
    except (TypeError, ValueError):
        return
    parent = next((o for o in objs if o.obj_id == pid), None)
    if not parent:
        return
    ports = [p.strip() for p in parent.properties.get("ports", "").split(",") if p.strip()]
    if old_name in ports:
        ports[ports.index(old_name)] = new_name
    elif new_name not in ports:
        ports.append(new_name)
    joined = ", ".join(ports)
    parent.properties["ports"] = joined
    if parent.element_id and parent.element_id in repo.elements:
        repo.elements[parent.element_id].properties["ports"] = joined


def remove_port(
    repo: SysMLRepository, port: SysMLObject, objs: List[SysMLObject]
) -> None:
    """Remove *port* from *objs* and update the parent's port list."""

    parent_id = port.properties.get("parent")
    if parent_id:
        try:
            pid = int(parent_id)
        except (TypeError, ValueError):
            pid = None
        if pid is not None:
            parent = next((o for o in objs if o.obj_id == pid), None)
            if parent:
                ports = [p.strip() for p in parent.properties.get("ports", "").split(",") if p.strip()]
                if port.properties.get("name") in ports:
                    ports.remove(port.properties.get("name"))
                    joined = ", ".join(ports)
                    parent.properties["ports"] = joined
                    if parent.element_id and parent.element_id in repo.elements:
                        repo.elements[parent.element_id].properties["ports"] = joined


def snap_port_to_parent_obj(port: SysMLObject, parent: SysMLObject) -> None:
    """Position *port* along the closest edge of *parent*."""
    px = port.x
    py = port.y
    left = parent.x - parent.width / 2
    right = parent.x + parent.width / 2
    top = parent.y - parent.height / 2
    bottom = parent.y + parent.height / 2
    d_left = abs(px - left)
    d_right = abs(px - right)
    d_top = abs(py - top)
    d_bottom = abs(py - bottom)
    min_d = min(d_left, d_right, d_top, d_bottom)
    if min_d == d_left:
        port.x = left
        port.y = min(max(py, top), bottom)
        port.properties["side"] = "W"
    elif min_d == d_right:
        port.x = right
        port.y = min(max(py, top), bottom)
        port.properties["side"] = "E"
    elif min_d == d_top:
        port.y = top
        port.x = min(max(px, left), right)
        port.properties["side"] = "N"
    else:
        port.y = bottom
        port.x = min(max(px, left), right)
        port.properties["side"] = "S"


def update_ports_for_part(part: SysMLObject, objs: List[SysMLObject]) -> None:
    """Snap all ports referencing *part* to its border."""
    for o in objs:
        if o.obj_type == "Port" and o.properties.get("parent") == str(part.obj_id):
            snap_port_to_parent_obj(o, part)


def update_ports_for_boundary(boundary: SysMLObject, objs: List[SysMLObject]) -> None:
    """Snap all ports referencing *boundary* to its border."""
    for o in objs:
        if o.obj_type == "Port" and o.properties.get("parent") == str(boundary.obj_id):
            snap_port_to_parent_obj(o, boundary)


def _boundary_min_size(boundary: SysMLObject, objs: List[SysMLObject]) -> tuple[float, float]:
    """Return minimum width and height for *boundary* to contain all parts."""
    parts = [
        o for o in objs if o.obj_type == "Part" and not getattr(o, "hidden", False)
    ]
    if not parts:
        return (20.0, 20.0)
    pad = 20.0
    left = min(p.x - p.width / 2 for p in parts)
    right = max(p.x + p.width / 2 for p in parts)
    top = min(p.y - p.height / 2 for p in parts)
    bottom = max(p.y + p.height / 2 for p in parts)
    return right - left + pad, bottom - top + pad


def ensure_boundary_contains_parts(boundary: SysMLObject, objs: List[SysMLObject]) -> None:
    """Expand *boundary* if any part lies outside its borders."""
    parts = [
        o for o in objs if o.obj_type == "Part" and not getattr(o, "hidden", False)
    ]
    if not parts:
        return
    min_w, min_h = _boundary_min_size(boundary, objs)
    if boundary.width < min_w:
        boundary.width = min_w
    if boundary.height < min_h:
        boundary.height = min_h
    left = min(p.x - p.width / 2 for p in parts)
    right = max(p.x + p.width / 2 for p in parts)
    top = min(p.y - p.height / 2 for p in parts)
    bottom = max(p.y + p.height / 2 for p in parts)
    boundary.x = (left + right) / 2
    boundary.y = (top + bottom) / 2


def _add_ports_for_part(
    repo: SysMLRepository,
    diag: SysMLDiagram,
    part_obj: dict,
    app=None,
) -> list[dict]:
    """Create port objects for ``part_obj`` based on its block definition."""

    part_elem = repo.elements.get(part_obj.get("element_id"))
    if not part_elem:
        return []
    block_id = part_elem.properties.get("definition")
    names: list[str] = []
    if block_id and block_id in repo.elements:
        block_elem = repo.elements[block_id]
        names.extend([
            p.strip()
            for p in block_elem.properties.get("ports", "").split(",")
            if p.strip()
        ])
    names.extend([
        p.strip() for p in part_elem.properties.get("ports", "").split(",") if p.strip()
    ])
    if not names:
        return []
    added: list[dict] = []
    parent = SysMLObject(
        part_obj.get("obj_id"),
        "Part",
        part_obj.get("x", 0.0),
        part_obj.get("y", 0.0),
        element_id=part_obj.get("element_id"),
        width=part_obj.get("width", 80.0),
        height=part_obj.get("height", 40.0),
        properties=part_obj.get("properties", {}).copy(),
        locked=part_obj.get("locked", False),
    )
    for name in names:
        port = SysMLObject(
            _get_next_id(),
            "Port",
            parent.x + parent.width / 2 + 20,
            parent.y,
            properties={
                "name": name,
                "parent": str(parent.obj_id),
                "side": "E",
                "labelX": "8",
                "labelY": "-8",
            },
        )
        snap_port_to_parent_obj(port, parent)
        port_dict = asdict(port)
        diag.objects.append(port_dict)
        added.append(port_dict)
        if app:
            for win in getattr(app, "ibd_windows", []):
                if getattr(win, "diagram_id", None) == diag.diag_id:
                    win.objects.append(port)
                    win.redraw()
                    win._sync_to_repository()
    part_obj.setdefault("properties", {})["ports"] = ", ".join(names)
    part_elem.properties["ports"] = ", ".join(names)
    return added


def _add_ports_for_boundary(
    repo: SysMLRepository,
    diag: SysMLDiagram,
    boundary_obj: dict,
    app=None,
) -> list[dict]:
    """Create port objects for a boundary based on its block definition."""

    block = repo.elements.get(boundary_obj.get("element_id"))
    if not block:
        return []
    names = [p.strip() for p in block.properties.get("ports", "").split(",") if p.strip()]
    if not names:
        return []
    added: list[dict] = []
    parent = SysMLObject(
        boundary_obj.get("obj_id"),
        "Block Boundary",
        boundary_obj.get("x", 0.0),
        boundary_obj.get("y", 0.0),
        width=boundary_obj.get("width", 160.0),
        height=boundary_obj.get("height", 100.0),
    )
    for name in names:
        port = SysMLObject(
            _get_next_id(),
            "Port",
            parent.x + parent.width / 2 + 20,
            parent.y,
            properties={
                "name": name,
                "parent": str(parent.obj_id),
                "side": "E",
                "labelX": "8",
                "labelY": "-8",
            },
        )
        snap_port_to_parent_obj(port, parent)
        port_dict = asdict(port)
        diag.objects.append(port_dict)
        added.append(port_dict)
        if app:
            for win in getattr(app, "ibd_windows", []):
                if getattr(win, "diagram_id", None) == diag.diag_id:
                    win.objects.append(port)
                    win.redraw()
                    win._sync_to_repository()
    boundary_obj.setdefault("properties", {})["ports"] = ", ".join(names)
    block.properties["ports"] = ", ".join(names)
    return added


def _sync_ports_for_part(repo: SysMLRepository, diag: SysMLDiagram, part_obj: dict) -> None:
    """Update port objects for ``part_obj`` to match its definition."""

    part_elem = repo.elements.get(part_obj.get("element_id"))
    if not part_elem:
        return
    block_id = part_elem.properties.get("definition")
    names: list[str] = []
    if block_id and block_id in repo.elements:
        block_elem = repo.elements[block_id]
        names.extend([
            p.strip()
            for p in block_elem.properties.get("ports", "").split(",")
            if p.strip()
        ])
    names.extend([
        p.strip() for p in part_elem.properties.get("ports", "").split(",") if p.strip()
    ])
    names = list(dict.fromkeys(names))
    part_obj.setdefault("properties", {})["ports"] = ", ".join(names)
    part_elem.properties["ports"] = ", ".join(names)

    existing = [
        o
        for o in list(diag.objects)
        if o.get("obj_type") == "Port" and o.get("properties", {}).get("parent") == str(part_obj.get("obj_id"))
    ]
    existing_names = {o.get("properties", {}).get("name") for o in existing}
    parent = SysMLObject(
        part_obj.get("obj_id"),
        "Part",
        part_obj.get("x", 0.0),
        part_obj.get("y", 0.0),
        width=part_obj.get("width", 80.0),
        height=part_obj.get("height", 40.0),
    )
    for name in names:
        if name in existing_names:
            continue
        port = SysMLObject(
            _get_next_id(),
            "Port",
            parent.x + parent.width / 2 + 20,
            parent.y,
            properties={
                "name": name,
                "parent": str(parent.obj_id),
                "side": "E",
                "labelX": "8",
                "labelY": "-8",
            },
        )
        snap_port_to_parent_obj(port, parent)
        diag.objects.append(asdict(port))
    for obj in existing:
        if obj.get("properties", {}).get("name") not in names:
            diag.objects.remove(obj)


def _sync_ports_for_boundary(repo: SysMLRepository, diag: SysMLDiagram, boundary_obj: dict) -> None:
    """Update port objects for ``boundary_obj`` to match its block definition."""

    block_id = boundary_obj.get("element_id")
    block_elem = repo.elements.get(block_id)
    if not block_elem:
        return
    names = [p.strip() for p in block_elem.properties.get("ports", "").split(",") if p.strip()]
    boundary_obj.setdefault("properties", {})["ports"] = ", ".join(names)

    existing = [
        o
        for o in list(diag.objects)
        if o.get("obj_type") == "Port" and o.get("properties", {}).get("parent") == str(boundary_obj.get("obj_id"))
    ]
    existing_names = {o.get("properties", {}).get("name") for o in existing}
    parent = SysMLObject(
        boundary_obj.get("obj_id"),
        "Block Boundary",
        boundary_obj.get("x", 0.0),
        boundary_obj.get("y", 0.0),
        width=boundary_obj.get("width", 160.0),
        height=boundary_obj.get("height", 100.0),
    )
    for name in names:
        if name in existing_names:
            continue
        port = SysMLObject(
            _get_next_id(),
            "Port",
            parent.x + parent.width / 2 + 20,
            parent.y,
            properties={
                "name": name,
                "parent": str(parent.obj_id),
                "side": "E",
                "labelX": "8",
                "labelY": "-8",
            },
        )
        snap_port_to_parent_obj(port, parent)
        diag.objects.append(asdict(port))
    for obj in existing:
        if obj.get("properties", {}).get("name") not in names:
            diag.objects.remove(obj)


def propagate_block_port_changes(repo: SysMLRepository, block_id: str) -> None:
    """Propagate port updates on ``block_id`` to all parts referencing it."""

    block = repo.elements.get(block_id)
    if not block or block.elem_type != "Block":
        return
    names = [p.strip() for p in block.properties.get("ports", "").split(",") if p.strip()]
    for elem in repo.elements.values():
        if elem.elem_type != "Part" or elem.properties.get("definition") != block_id:
            continue
        elem.properties["ports"] = ", ".join(names)
        for diag in repo.diagrams.values():
            if diag.diag_type != "Internal Block Diagram":
                continue
            diag.objects = getattr(diag, "objects", [])
            updated = False
            for obj in diag.objects:
                if obj.get("obj_type") == "Part" and obj.get("element_id") == elem.elem_id:
                    obj.setdefault("properties", {})["ports"] = ", ".join(names)
                    _sync_ports_for_part(repo, diag, obj)
                    updated = True
            if updated:
                repo.touch_diagram(diag.diag_id)

    # update boundaries referencing this block
    for diag in repo.diagrams.values():
        if diag.diag_type != "Internal Block Diagram":
            continue
        diag.objects = getattr(diag, "objects", [])
        updated = False
        for obj in diag.objects:
            if obj.get("obj_type") == "Block Boundary" and obj.get("element_id") == block_id:
                obj.setdefault("properties", {})["ports"] = ", ".join(names)
                _sync_ports_for_boundary(repo, diag, obj)
                updated = True
        if updated:
            repo.touch_diagram(diag.diag_id)


def propagate_block_part_changes(repo: SysMLRepository, block_id: str) -> None:
    """Propagate attribute updates on ``block_id`` to all parts referencing it."""

    block = repo.elements.get(block_id)
    if not block or block.elem_type != "Block":
        return
    props = ["operations", "partProperties", "behaviors"]
    for elem in repo.elements.values():
        if elem.elem_type != "Part" or elem.properties.get("definition") != block_id:
            continue
        elem.name = repo.ensure_unique_element_name(block.name, elem.elem_id)

        for prop in props:
            if prop in block.properties:
                elem.properties[prop] = block.properties[prop]
            else:
                elem.properties.pop(prop, None)


def _propagate_block_requirement_changes(
    repo: SysMLRepository, parent_id: str, child_id: str
) -> None:
    """Add requirements from ``parent_id`` objects to ``child_id`` objects."""

    parent_req_ids: set[str] = set()
    for diag in repo.diagrams.values():
        for obj in getattr(diag, "objects", []):
            if obj.get("element_id") != block_id:
                continue
            for req in obj.get("requirements", []):
                if req not in reqs:
                    reqs.append(req)
    return reqs


def _collect_block_requirements(repo: SysMLRepository, block_id: str) -> list[dict]:
    """Return a unique list of requirements associated with ``block_id``."""

    reqs: list[dict] = []
    seen: set[str] = set()
    for diag in repo.diagrams.values():
        for obj in getattr(diag, "objects", []):
            if obj.get("element_id") != block_id:
                continue
            for req in obj.get("requirements", []):
                rid = req.get("id")
                if rid is not None:
                    if rid in seen:
                        continue
                    seen.add(rid)
                reqs.append(req)
    return reqs


def _propagate_requirements(repo: SysMLRepository, src_reqs: list[dict], dst_id: str) -> None:
    """Merge *src_reqs* into all objects referencing *dst_id*."""
    if not src_reqs:
        return
    for diag in repo.diagrams.values():
        updated = False
        for obj in getattr(diag, "objects", []):
            if obj.get("element_id") != dst_id:
                continue
            obj.setdefault("requirements", [])
            existing = {r.get("id") for r in obj["requirements"]}
            for req in src_reqs:
                if req.get("id") not in existing:
                    obj["requirements"].append(req)
                    existing.add(req.get("id"))
                    updated = True
        if updated:
            repo.touch_diagram(diag.diag_id)


def propagate_block_changes(repo: SysMLRepository, block_id: str, visited: set[str] | None = None) -> None:
    """Propagate updates on ``block_id`` to blocks that generalize it."""

    if visited is None:
        visited = set()
    if block_id in visited:
        return
    visited.add(block_id)
    reqs = _collect_block_requirements(repo, block_id)
    for child_id in _find_generalization_children(repo, block_id):
        inherit_block_properties(repo, child_id)
        propagate_block_port_changes(repo, child_id)
        _propagate_requirements(repo, reqs, child_id)
        _sync_ibd_partproperty_parts(repo, child_id, hidden=False)
        propagate_block_changes(repo, child_id, visited)


def parse_operations(raw: str) -> List[OperationDefinition]:
    """Return a list of operations parsed from *raw* JSON or comma text."""
    if not raw:
        return []
    try:
        data = json.loads(raw)
        ops = []
        for o in data:
            params = [OperationParameter(**p) for p in o.get("parameters", [])]
            ops.append(OperationDefinition(o.get("name", ""), params, o.get("return_type", "")))
        return ops
    except Exception:
        return [OperationDefinition(n) for n in [p.strip() for p in raw.split(",") if p.strip()]]


def format_operation(op: OperationDefinition) -> str:
    """Return a readable string for an operation."""
    plist = ", ".join(f"{p.name}: {p.type}" if p.type else p.name for p in op.parameters)
    ret = f" : {op.return_type}" if op.return_type else ""
    return f"{op.name}({plist}){ret}"


def operations_to_json(ops: List[OperationDefinition]) -> str:
    return json.dumps([asdict(o) for o in ops])


@dataclass
class BehaviorAssignment:
    """Mapping of a block operation to an activity diagram."""

    operation: str
    diagram: str


def parse_behaviors(raw: str) -> List[BehaviorAssignment]:
    """Return a list of BehaviorAssignments from *raw* JSON."""
    if not raw:
        return []
    try:
        data = json.loads(raw)
        return [BehaviorAssignment(**b) for b in data]
    except Exception:
        return []


def behaviors_to_json(behaviors: List[BehaviorAssignment]) -> str:
    return json.dumps([asdict(b) for b in behaviors])


def get_block_behavior_elements(repo: "SysMLRepository", block_id: str) -> List["SysMLElement"]:
    """Return Action, Activity and Operation elements that define behaviors of ``block_id``."""
    elements: List["SysMLElement"] = []
    block = repo.elements.get(block_id)
    if not block:
        return elements
    behaviors = parse_behaviors(block.properties.get("behaviors", ""))
    for beh in behaviors:
        # operations with matching name
        for elem in repo.elements.values():
            if elem.elem_type == "Operation" and elem.name == beh.operation:
                elements.append(elem)
        diag = repo.diagrams.get(beh.diagram)
        if not diag:
            continue
        # elements referenced in the diagram
        for obj in getattr(diag, "objects", []):
            elem_id = obj.get("element_id")
            typ = obj.get("obj_type") or obj.get("type")
            if elem_id and typ in ("Action", "Action Usage", "CallBehaviorAction", "Activity"):
                elem = repo.elements.get(elem_id)
                if elem:
                    elements.append(elem)
        for elem_id in getattr(diag, "elements", []):
            elem = repo.elements.get(elem_id)
            if elem and elem.elem_type in ("Action", "Activity"):
                elements.append(elem)
    seen: set[str] = set()
    unique = []
    for e in elements:
        if e.elem_id not in seen:
            unique.append(e)
            seen.add(e.elem_id)
    return unique


@dataclass
class DiagramConnection:
    src: int
    dst: int
    conn_type: str
    style: str = "Straight"  # Straight, Squared, Custom
    points: List[Tuple[float, float]] = field(default_factory=list)
    src_pos: Tuple[float, float] | None = None  # relative anchor (x,y)
    dst_pos: Tuple[float, float] | None = None
    name: str = ""
    arrow: str = "none"  # none, forward, backward, both
    mid_arrow: bool = False
    guard: List[str] = field(default_factory=list)
    guard_ops: List[str] = field(default_factory=list)
    element_id: str = ""
    stereotype: str = ""
    multiplicity: str = ""
    stereotype: str = ""
    phase: str | None = field(default_factory=lambda: SysMLRepository.get_instance().active_phase)


def format_control_flow_label(
    conn: DiagramConnection, repo: "SysMLRepository", diag_type: str | None
) -> str:
    """Return the label to display for a connection.

    For control flow diagrams, guards are combined with configured logical
    operators and shown before the action or activity name.
    """
    label = conn.name or ""
    if conn.conn_type == "Control Action" and not label and conn.element_id:
        elem = repo.elements.get(conn.element_id)
        if elem:
            label = elem.name or ""
    stereo = conn.stereotype or conn.conn_type.lower()
    if diag_type == "Control Flow Diagram" and conn.conn_type in (
        "Control Action",
        "Feedback",
    ):
        base = f"<<{stereo}>> {label}".strip() if stereo else label
        if conn.guard:
            lines: List[str] = []
            for i, g in enumerate(conn.guard):
                if i == 0:
                    lines.append(g)
                else:
                    op = conn.guard_ops[i - 1] if i - 1 < len(conn.guard_ops) else "AND"
                    lines.append(f"{op} {g}")
            guard_text = "\n".join(lines)
            return f"[{guard_text}] / {base}" if base else f"[{guard_text}]"
        return base
    if stereo:
        return f"<<{stereo}>> {label}".strip() if label else f"<<{stereo}>>"
    return label


def diagram_type_abbreviation(diag_type: str | None) -> str:
    """Return an abbreviation for a diagram type.

    The abbreviation is formed by taking the first letter of each word in the
    diagram type and uppercasing it. For example, "Control Flow Diagram" becomes
    "CFD" and "Internal Block Diagram" becomes "IBD".
    """
    if not diag_type:
        return ""
    return "".join(word[0] for word in diag_type.split()).upper()


def format_diagram_name(diagram: "SysMLDiagram | None") -> str:
    """Return the diagram name with its stereotype abbreviation appended."""
    if not diagram:
        return ""
    abbr = diagram_type_abbreviation(diagram.diag_type)
    name = diagram.name or diagram.diag_id
    return f"{name} : {abbr}" if abbr else name


class SysMLDiagramWindow(tk.Frame):
    """Base frame for AutoML diagrams with zoom and pan support."""

    def __init__(
        self,
        master,
        title,
        tools,
        diagram_id: str | None = None,
        app=None,
        history=None,
        relation_tools: list[str] | None = None,
    ):
        super().__init__(master)
        self.app = app
        self.diagram_history: list[str] = list(history) if history else []
        self.master.title(title) if isinstance(self.master, tk.Toplevel) else None
        if isinstance(self.master, tk.Toplevel):
            self.master.geometry("800x600")

        self.repo = SysMLRepository.get_instance()
        if diagram_id and diagram_id in self.repo.diagrams:
            diagram = self.repo.diagrams[diagram_id]
        else:
            diagram = self.repo.create_diagram(title, name=title, diag_id=diagram_id)
        self.diagram_id = diagram.diag_id
        if isinstance(self.master, tk.Toplevel):
            self.master.protocol("WM_DELETE_WINDOW", self.on_close)

        # Load any saved objects and connections for this diagram
        self.objects: List[SysMLObject] = []
        for data in self.repo.visible_objects(diagram.diag_id):
            if "requirements" not in data:
                data["requirements"] = []
            obj = SysMLObject(**data)
            if obj.obj_type == "Part":
                asil = calculate_allocated_asil(obj.requirements)
                obj.properties.setdefault("asil", asil)
                if obj.element_id and obj.element_id in self.repo.elements:
                    self.repo.elements[obj.element_id].properties.setdefault(
                        "asil", asil
                    )
            self.objects.append(obj)
        self.sort_objects()
        self.connections: List[DiagramConnection] = [
            DiagramConnection(**data)
            for data in self.repo.visible_connections(diagram.diag_id)
        ]
        if self.objects:
            global _next_obj_id
            _next_obj_id = max(o.obj_id for o in self.objects) + 1

        self.zoom = 1.0
        self.font = tkFont.Font(family="Arial", size=int(8 * self.zoom))
        self.current_tool = None
        self.start = None
        self.selected_obj: SysMLObject | None = None
        self.selected_objs: list[SysMLObject] = []
        self.selected_conn: DiagramConnection | None = None
        self.drag_offset = (0, 0)
        self.dragging_point_index: int | None = None
        self.dragging_endpoint: str | None = None  # "src" or "dst"
        self.conn_drag_offset: tuple[float, float] | None = None
        self.dragging_conn_mid: tuple[float, float] | None = None
        self.dragging_conn_vec: tuple[float, float] | None = None
        self.clipboard: SysMLObject | None = None
        self.resizing_obj: SysMLObject | None = None
        self.resize_edge: str | None = None
        self.select_rect_start: tuple[float, float] | None = None
        self.select_rect_id: int | None = None
        self.temp_line_end: tuple[float, float] | None = None
        self.endpoint_drag_pos: tuple[float, float] | None = None
        self.rc_dragged = False

        self.toolbox = ttk.Frame(self)
        self.toolbox.pack(side=tk.LEFT, fill=tk.Y)

        self.back_btn = ttk.Button(self.toolbox, text="Go Back", command=self.go_back)
        self.back_btn.pack(fill=tk.X, padx=2, pady=2)
        self.back_btn.configure(state=tk.NORMAL if self.diagram_history else tk.DISABLED)

        # Always provide a select tool
        tools = ["Select"] + tools
        self.tools_frame = ttk.Frame(self.toolbox)
        self.tools_frame.pack(fill=tk.X, padx=2, pady=2)
        for tool in tools:
            ttk.Button(
                self.tools_frame,
                text=tool,
                command=lambda t=tool: self.select_tool(t),
            ).pack(fill=tk.X, padx=2, pady=2)

        if relation_tools:
            self.rel_frame = ttk.LabelFrame(self.toolbox, text="Relationships")
            self.rel_frame.pack(fill=tk.X, padx=2, pady=2)
            for tool in relation_tools:
                ttk.Button(
                    self.rel_frame,
                    text=tool,
                    command=lambda t=tool: self.select_tool(t),
                ).pack(fill=tk.X, padx=2, pady=2)

        self.prop_frame = ttk.LabelFrame(self.toolbox, text="Properties")
        self.prop_frame.pack(fill=tk.BOTH, expand=True, padx=2, pady=2)
        self.prop_view = ttk.Treeview(
            self.prop_frame,
            columns=("field", "value"),
            show="headings",
            height=8,
        )
        self.prop_view.heading("field", text="Field")
        self.prop_view.heading("value", text="Value")
        self.prop_view.column("field", width=80, anchor="w")
        self.prop_view.column("value", width=120, anchor="w")
        self.prop_view.pack(fill=tk.BOTH, expand=True)

        canvas_frame = ttk.Frame(self)
        canvas_frame.pack(side=tk.RIGHT, fill=tk.BOTH, expand=True)
        self.canvas = tk.Canvas(canvas_frame, bg="white")
        vbar = ttk.Scrollbar(canvas_frame, orient="vertical", command=self.canvas.yview)
        hbar = ttk.Scrollbar(canvas_frame, orient="horizontal", command=self.canvas.xview)
        self.canvas.configure(yscrollcommand=vbar.set, xscrollcommand=hbar.set)
        self.canvas.grid(row=0, column=0, sticky="nsew")
        vbar.grid(row=0, column=1, sticky="ns")
        hbar.grid(row=1, column=0, sticky="ew")
        canvas_frame.columnconfigure(0, weight=1)
        canvas_frame.rowconfigure(0, weight=1)

        # Keep references to gradient images used for element backgrounds
        self.gradient_cache: dict[int, tk.PhotoImage] = {}
        # Track bounding boxes for compartment toggle buttons
        self.compartment_buttons: list[tuple[int, str, tuple[float, float, float, float]]] = []

        self.canvas.bind("<Button-1>", self.on_left_press)
        self.canvas.bind("<B1-Motion>", self.on_left_drag)
        self.canvas.bind("<ButtonRelease-1>", self.on_left_release)
        self.canvas.bind("<Double-Button-1>", self.on_double_click)
        self.canvas.bind("<ButtonPress-3>", self.on_rc_press)
        self.canvas.bind("<B3-Motion>", self.on_rc_drag)
        self.canvas.bind("<ButtonRelease-3>", self.on_rc_release)
        self.canvas.bind(
            "<Configure>",
            lambda e: self.canvas.configure(scrollregion=self.canvas.bbox("all")),
        )
        self.canvas.bind("<Delete>", self.delete_selected)
        self.canvas.bind("<Motion>", self.on_mouse_move)
        self.canvas.bind("<Control-MouseWheel>", self.on_ctrl_mousewheel)
        self.bind("<Control-c>", self.copy_selected)
        self.bind("<Control-x>", self.cut_selected)
        self.bind("<Control-v>", self.paste_selected)
        if self.app:
            self.bind("<Control-z>", lambda e: self.app.undo())
        self.bind("<Delete>", self.delete_selected)
        # Refresh from the repository whenever the window gains focus
        self.bind("<FocusIn>", self.refresh_from_repository)

        self.redraw()
        self.update_property_view()
        if not isinstance(self.master, tk.Toplevel):
            self.pack(fill=tk.BOTH, expand=True)

    def update_property_view(self) -> None:
        """Display properties and metadata for the selected object."""
        if not hasattr(self, "prop_view"):
            return
        self.prop_view.delete(*self.prop_view.get_children())
        obj = self.selected_obj
        if not obj:
            return
        self.prop_view.insert("", "end", values=("Type", obj.obj_type))
        name = obj.properties.get("name", "")
        if name:
            self.prop_view.insert("", "end", values=("Name", name))
        for k, v in obj.properties.items():
            if k == "name":
                continue
            self.prop_view.insert("", "end", values=(k, v))
        if obj.element_id:
            elem = self.repo.elements.get(obj.element_id)
            if elem:
                self.prop_view.insert("", "end", values=("Author", getattr(elem, "author", "")))
                self.prop_view.insert("", "end", values=("Created", getattr(elem, "created", "")))
                self.prop_view.insert("", "end", values=("Modified", getattr(elem, "modified", "")))
                self.prop_view.insert("", "end", values=("ModifiedBy", getattr(elem, "modified_by", "")))

    def select_tool(self, tool):
        self.current_tool = tool
        self.start = None
        self.temp_line_end = None
        self.selected_obj = None
        self.selected_objs = []
        self.selected_conn = None
        self.dragging_point_index = None
        self.dragging_endpoint = None
        self.conn_drag_offset = None
        cursor = "arrow"
        if tool != "Select":
            cursor = (
                "crosshair"
                if tool
                in (
                    "Association",
                    "Include",
                    "Extend",
                    "Flow",
                    "Propagate",
                    "Propagate by Review",
                    "Propagate by Approval",
                    "Used By",
                    "Used after Review",
                    "Used after Approval",
                    "Re-use",
                    "Trace",
                    "Satisfied by",
                    "Derived from",
                    "Connector",
                    "Generalize",
                    "Generalization",
                    "Communication Path",
                    "Aggregation",
                    "Composite Aggregation",
                    "Control Action",
                    "Feedback",
                )
                else "tcross"
            )
        self.canvas.configure(cursor=cursor)
        self.update_property_view()

    # ------------------------------------------------------------
    # Event handlers
    # ------------------------------------------------------------
    def validate_connection(
        self, src: SysMLObject, dst: SysMLObject, conn_type: str
    ) -> tuple[bool, str]:
        """Return (valid, message) for a potential connection."""
        diag = self.repo.diagrams.get(self.diagram_id)
        diag_type = diag.diag_type if diag else ""

        if conn_type in (
            "Association",
            "Include",
            "Extend",
            "Flow",
            "Propagate",
            "Propagate by Review",
            "Propagate by Approval",
            "Used By",
            "Used after Review",
            "Used after Approval",
            "Re-use",
            "Trace",
            "Satisfied by",
            "Derived from",
            "Connector",
            "Generalize",
            "Generalization",
            "Communication Path",
            "Aggregation",
            "Composite Aggregation",
            "Control Action",
            "Feedback",
        ):
            if src == dst:
                return False, "Cannot connect an element to itself"

        if diag_type == "Use Case Diagram":
            if conn_type == "Association":
                actors = {"Actor"}
                if not (
                    (src.obj_type in actors and dst.obj_type == "Use Case")
                    or (dst.obj_type in actors and src.obj_type == "Use Case")
                ):
                    return False, "Associations must connect an Actor and a Use Case"
            elif conn_type in ("Include", "Extend"):
                if src.obj_type != "Use Case" or dst.obj_type != "Use Case":
                    return False, f"{conn_type} relationships must connect two Use Cases"
            elif conn_type == "Generalize":
                if src.obj_type != dst.obj_type or src.obj_type not in ("Actor", "Use Case"):
                    return False, "Generalizations must link two Actors or two Use Cases"
            elif conn_type == "Communication Path":
                if src.obj_type != "Actor" or dst.obj_type != "Actor":
                    return False, "Communication Paths must connect two Actors"

        elif diag_type == "Block Diagram":
            if conn_type == "Association":
                if src.obj_type != "Block" or dst.obj_type != "Block":
                    return False, "Associations in block diagrams must connect Blocks"
            elif conn_type == "Generalization":
                if src.obj_type != "Block" or dst.obj_type != "Block":
                    return False, "Generalizations in block diagrams must connect Blocks"
                if _shared_generalization_parent(
                    self.repo, src.element_id, dst.element_id
                ):
                    return False, "Blocks already share a generalized parent"
                if dst.element_id in _collect_generalization_parents(
                    self.repo, src.element_id
                ) or src.element_id in _collect_generalization_parents(
                    self.repo, dst.element_id
                ):
                    return False, "Blocks cannot generalize each other"
            elif conn_type in ("Aggregation", "Composite Aggregation"):
                if src.obj_type != "Block" or dst.obj_type != "Block":
                    return False, "Aggregations must connect Blocks"
                if _aggregation_exists(self.repo, src.element_id, dst.element_id):
                    return False, "Aggregation already defined for this block"
                if _reverse_aggregation_exists(self.repo, src.element_id, dst.element_id):
                    return False, "Blocks cannot aggregate each other"

        elif diag_type == "Internal Block Diagram":
            if conn_type == "Connector":
                if src.obj_type not in ("Port", "Part") or dst.obj_type not in (
                    "Port",
                    "Part",
                ):
                    return False, "Connectors must link Parts or Ports"
                if src.obj_type == "Block Boundary" or dst.obj_type == "Block Boundary":
                    return False, "Connectors must link Parts or Ports"
                if src.obj_type == "Port" and dst.obj_type == "Port":
                    dir_a = src.properties.get("direction", "inout").lower()
                    dir_b = dst.properties.get("direction", "inout").lower()
                    if {dir_a, dir_b} != {"in", "out"}:
                        return False, "Ports must connect one 'in' and one 'out'"
                    def flow_dir(conn: DiagramConnection, port_id: int) -> str | None:
                        if conn.arrow == "both":
                            return None
                        if port_id == conn.src:
                            if conn.arrow == "forward":
                                return "out"
                            if conn.arrow == "backward":
                                return "in"
                        elif port_id == conn.dst:
                            if conn.arrow == "forward":
                                return "in"
                            if conn.arrow == "backward":
                                return "out"
                        return None
                    new_dir_a = "out" if dir_a == "out" else "in"
                    new_dir_b = "out" if dir_b == "out" else "in"
                    connections = getattr(self, "connections", None)
                    if connections is None:
                        return False, "Inconsistent data flow on port"
                    for c in connections:
                        if c.conn_type != "Connector":
                            continue
                        if src.obj_id in (c.src, c.dst):
                            ex = flow_dir(c, src.obj_id)
                            if ex and ex != new_dir_a:
                                return False, "Inconsistent data flow on port"
                        if dst.obj_id in (c.src, c.dst):
                            ex = flow_dir(c, dst.obj_id)
                            if ex and ex != new_dir_b:
                                return False, "Inconsistent data flow on port"

        elif diag_type == "Control Flow Diagram":
            if conn_type in ("Control Action", "Feedback"):
                max_offset = (src.width + dst.width) / 2
                if abs(src.x - dst.x) > max_offset:
                    return False, "Connections must be vertical"

        elif diag_type == "Activity Diagram":
            # Basic control flow rules
            allowed = {
                "Initial": {
                    "Action",
                    "CallBehaviorAction",
                    "Decision",
                    "Merge",
                    "Fork",
                    "Join",
                },
                "Action": {
                    "Action",
                    "CallBehaviorAction",
                    "Decision",
                    "Merge",
                    "Fork",
                    "Join",
                    "Final",
                },
                "CallBehaviorAction": {
                    "Action",
                    "CallBehaviorAction",
                    "Decision",
                    "Merge",
                    "Fork",
                    "Join",
                    "Final",
                },
                "Decision": {
                    "Action",
                    "CallBehaviorAction",
                    "Decision",
                    "Merge",
                    "Fork",
                    "Join",
                    "Final",
                },
                "Merge": {
                    "Action",
                    "CallBehaviorAction",
                    "Decision",
                    "Fork",
                    "Join",
                },
                "Fork": {
                    "Action",
                    "CallBehaviorAction",
                    "Decision",
                    "Merge",
                    "Fork",
                    "Join",
                },
                "Join": {
                    "Action",
                    "CallBehaviorAction",
                    "Decision",
                    "Merge",
                },
                "Final": set(),
            }
            if src.obj_type == "Final":
                return False, "Flows cannot originate from Final nodes"
            if dst.obj_type == "Initial":
                return False, "Flows cannot terminate at an Initial node"
            valid_targets = allowed.get(src.obj_type)
            if valid_targets and dst.obj_type not in valid_targets:
                return (
                    False,
                    f"Flow from {src.obj_type} to {dst.obj_type} is not allowed",
                )
        elif diag_type == "Governance Diagram":
            if conn_type in (
                "Propagate",
                "Propagate by Review",
                "Propagate by Approval",
            ):
                if src.obj_type != "Work Product" or dst.obj_type != "Work Product":
                    return False, "Propagation links must connect Work Products"
                src_name = src.properties.get("name")
                dst_name = dst.properties.get("name")
                if (src_name, dst_name) not in ALLOWED_PROPAGATIONS:
                    return False, f"Propagation from {src_name} to {dst_name} is not allowed"
            elif conn_type == "Re-use":
                if src.obj_type not in ("Work Product", "Lifecycle Phase") or dst.obj_type != "Lifecycle Phase":
                    return False, "Re-use links must originate from a Work Product or Lifecycle Phase and target a Lifecycle Phase"
            elif conn_type in ("Satisfied by", "Derived from"):
                if src.obj_type != "Work Product" or dst.obj_type != "Work Product":
                    return False, "Requirement relations must connect Work Products"
                from analysis.models import REQUIREMENT_WORK_PRODUCTS
                req_wps = set(REQUIREMENT_WORK_PRODUCTS)
                sname = src.properties.get("name")
                dname = dst.properties.get("name")
                if sname not in req_wps or dname not in req_wps:
                    return False, "Requirement relations must connect requirement work products"
            elif conn_type == "Trace":
                if src.obj_type != "Work Product" or dst.obj_type != "Work Product":
                    return False, "Trace links must connect Work Products"
                from analysis.models import REQUIREMENT_WORK_PRODUCTS
                req_wps = set(REQUIREMENT_WORK_PRODUCTS)
                sname = src.properties.get("name")
                dname = dst.properties.get("name")
                if sname in req_wps and dname in req_wps:
                    return False, (
                        "Requirement work products must use 'Satisfied by' or 'Derived from'"
                    )
                if (
                    sname in SAFETY_ANALYSIS_WORK_PRODUCTS
                    and dname in SAFETY_ANALYSIS_WORK_PRODUCTS
                ):
                    return False, "Trace links cannot connect safety analysis work products"
            elif conn_type in (
                "Used By",
                "Used after Review",
                "Used after Approval",
            ):
                if src.obj_type != "Work Product" or dst.obj_type != "Work Product":
                    return False, f"{conn_type} links must connect Work Products"
                sname = src.properties.get("name")
                dname = dst.properties.get("name")
                sname = src.properties.get("name")
                if dname not in SAFETY_ANALYSIS_WORK_PRODUCTS:
                    return False, (
                        f"{conn_type} links must target a safety analysis work product",
                    )
                if (
                    sname in SAFETY_ANALYSIS_WORK_PRODUCTS
                    and dname in SAFETY_ANALYSIS_WORK_PRODUCTS
<<<<<<< HEAD
                ):
                    if sname != "Mission Profile":
                        if (sname, dname) in ALLOWED_PROPAGATIONS:
                            return False, "Use a Propagate relationship between safety analysis work products"
                        return False, (
                            f"{conn_type} links cannot connect two safety analysis work products"
                        )
=======
                    and (sname, dname) in ALLOWED_PROPAGATIONS
                ):
                    return False, "Use a Propagate relationship between safety analysis work products"
>>>>>>> ce7440f4
                # Prevent multiple 'Used' relationships between the same
                # work products within the active lifecycle phase. Only one
                # of "Used By", "Used after Review" or "Used after Approval"
                # may exist for a given source/target pair.
                phase = self.repo.active_phase
                used_stereos = {
                    "used by",
                    "used after review",
                    "used after approval",
                }
                for rel in self.repo.relationships:
                    if (
                        rel.source == src.element_id
                        and rel.target == dst.element_id
                        and rel.stereotype in used_stereos
                        and rel.phase == phase
                    ):
                        return False, (
                            "A 'Used' relationship between these work products "
                            "already exists in this phase",
                        )
            else:
                allowed = {
                    "Initial": {
                        "Action",
                        "Decision",
                        "Merge",
                    },
                    "Action": {
                        "Action",
                        "Decision",
                        "Merge",
                        "Final",
                    },
                    "Decision": {
                        "Action",
                        "Decision",
                        "Merge",
                        "Final",
                    },
                    "Merge": {
                        "Action",
                        "Decision",
                        "Merge",
                    },
                    "Final": set(),
                }
                if src.obj_type == "Final":
                    return False, "Flows cannot originate from Final nodes"
                if dst.obj_type == "Initial":
                    return False, "Flows cannot terminate at an Initial node"
                valid_targets = allowed.get(src.obj_type)
                if valid_targets and dst.obj_type not in valid_targets:
                    return (
                        False,
                        f"Flow from {src.obj_type} to {dst.obj_type} is not allowed",
                    )

        return True, ""

    def _constrain_horizontal_movement(
        self, obj: SysMLObject, new_x: float
    ) -> float:
        """Return adjusted x to keep control flow connectors vertical."""
        diag = self.repo.diagrams.get(self.diagram_id)
        if not diag or diag.diag_type != "Control Flow Diagram":
            return new_x
        adjusted_x = new_x
        for conn in self.connections:
            if conn.conn_type in ("Control Action", "Feedback") and (
                conn.src == obj.obj_id or conn.dst == obj.obj_id
            ):
                other_id = conn.dst if conn.src == obj.obj_id else conn.src
                for other in self.objects:
                    if other.obj_id == other_id:
                        max_diff = (obj.width + other.width) / 2
                        diff = adjusted_x - other.x
                        if diff > max_diff:
                            adjusted_x = other.x + max_diff
                        elif diff < -max_diff:
                            adjusted_x = other.x - max_diff
        return adjusted_x

    def _constrain_control_flow_x(
        self, conn: DiagramConnection, new_x: float
    ) -> float:
        """Clamp connector x within the horizontal overlap of its objects."""
        diag = self.repo.diagrams.get(self.diagram_id)
        if not diag or diag.diag_type != "Control Flow Diagram":
            return new_x
        src = next((o for o in self.objects if o.obj_id == conn.src), None)
        dst = next((o for o in self.objects if o.obj_id == conn.dst), None)
        if not src or not dst:
            return new_x
        min_x = max(src.x - src.width / 2, dst.x - dst.width / 2)
        max_x = min(src.x + src.width / 2, dst.x + dst.width / 2)
        if new_x < min_x:
            return min_x
        if new_x > max_x:
            return max_x
        return new_x

    def on_left_press(self, event):
        x = self.canvas.canvasx(event.x)
        y = self.canvas.canvasy(event.y)
        conn_tools = (
            "Association",
            "Include",
            "Extend",
            "Flow",
            "Propagate",
            "Propagate by Review",
            "Propagate by Approval",
            "Used By",
            "Used after Review",
            "Used after Approval",
            "Re-use",
            "Trace",
            "Satisfied by",
            "Derived from",
            "Connector",
            "Generalize",
            "Generalization",
            "Communication Path",
            "Aggregation",
            "Composite Aggregation",
            "Control Action",
            "Feedback",
        )
        prefer = self.current_tool in conn_tools
        t = self.current_tool
        if t in (None, "Select"):
            conn = self.find_connection(x, y)
            if conn:
                if (event.state & 0x0001) and conn.style == "Custom":
                    conn.points.append((x / self.zoom, y / self.zoom))
                    self._sync_to_repository()
                self.selected_conn = conn
                self.selected_obj = None
                self.selected_objs = []
                self.dragging_point_index = None
                self.dragging_endpoint = None
                self.dragging_conn_mid = None
                self.dragging_conn_vec = None
                self.update_property_view()
                if conn.style == "Custom":
                    for idx, (px, py) in enumerate(conn.points):
                        hx = px * self.zoom
                        hy = py * self.zoom
                        if abs(hx - x) <= 4 and abs(hy - y) <= 4:
                            self.dragging_point_index = idx
                            self.conn_drag_offset = (x - hx, y - hy)
                            break
                elif conn.style == "Squared":
                    src_obj = self.get_object(conn.src)
                    dst_obj = self.get_object(conn.dst)
                    if src_obj and dst_obj:
                        mx = (
                            conn.points[0][0] * self.zoom
                            if conn.points
                            else ((src_obj.x + dst_obj.x) / 2 * self.zoom)
                        )
                        my = (src_obj.y + dst_obj.y) / 2 * self.zoom
                        if abs(mx - x) <= 4 and abs(my - y) <= 4:
                            self.dragging_point_index = 0
                            self.conn_drag_offset = (x - mx, 0)
                elif (
                    self.repo.diagrams.get(self.diagram_id).diag_type
                    == "Control Flow Diagram"
                    and conn.conn_type in ("Control Action", "Feedback")
                ):
                    src_obj = self.get_object(conn.src)
                    dst_obj = self.get_object(conn.dst)
                    if src_obj and dst_obj:
                        x_val = (
                            conn.points[0][0]
                            if conn.points
                            else (
                                max(
                                    src_obj.x - src_obj.width / 2,
                                    dst_obj.x - dst_obj.width / 2,
                                )
                                + min(
                                    src_obj.x + src_obj.width / 2,
                                    dst_obj.x + dst_obj.width / 2,
                                )
                            )
                            / 2
                        )
                        x_val = SysMLDiagramWindow._constrain_control_flow_x(
                            self, conn, x_val
                        )
                        mx = x_val * self.zoom
                        my = (src_obj.y + dst_obj.y) / 2 * self.zoom
                        if abs(mx - x) <= 4 and abs(my - y) <= 4:
                            self.dragging_point_index = 0
                            self.conn_drag_offset = (x - mx, 0)
                elif (
                    self.repo.diagrams.get(self.diagram_id).diag_type
                    == "Governance Diagram"
                    and conn.style == "Straight"
                ):
                    src_obj = self.get_object(conn.src)
                    dst_obj = self.get_object(conn.dst)
                    if src_obj and dst_obj:
                        sx, sy = self.edge_point(
                            src_obj,
                            dst_obj.x * self.zoom,
                            dst_obj.y * self.zoom,
                            conn.src_pos,
                        )
                        ex, ey = self.edge_point(
                            dst_obj,
                            src_obj.x * self.zoom,
                            src_obj.y * self.zoom,
                            conn.dst_pos,
                        )
                        mx = (sx + ex) / 2
                        my = (sy + ey) / 2
                        if abs(mx - x) <= 4 and abs(my - y) <= 4:
                            self.dragging_conn_mid = (mx, my)
                            self.conn_drag_offset = (x - mx, y - my)
                            self.dragging_conn_vec = (ex - sx, ey - sy)
                # check for dragging endpoints
                src_obj = self.get_object(conn.src)
                dst_obj = self.get_object(conn.dst)
                if src_obj and dst_obj:
                    sx, sy = self.edge_point(
                        src_obj,
                        dst_obj.x * self.zoom,
                        dst_obj.y * self.zoom,
                        conn.src_pos,
                    )
                    dxp, dyp = self.edge_point(
                        dst_obj,
                        src_obj.x * self.zoom,
                        src_obj.y * self.zoom,
                        conn.dst_pos,
                    )
                    if abs(sx - x) <= 6 and abs(sy - y) <= 6:
                        self.dragging_endpoint = "src"
                        self.conn_drag_offset = (x - sx, y - sy)
                        self.endpoint_drag_pos = None
                    elif abs(dxp - x) <= 6 and abs(dyp - y) <= 6:
                        self.dragging_endpoint = "dst"
                        self.conn_drag_offset = (x - dxp, y - dyp)
                        self.endpoint_drag_pos = None
                self.redraw()
                return

        obj = self.find_object(x, y, prefer_port=prefer)

        if obj and obj.obj_type == "Block" and t in (None, "Select"):
            hit = self.hit_compartment_toggle(obj, x, y)
            if hit:
                obj.collapsed[hit] = not obj.collapsed.get(hit, False)
                self._sync_to_repository()
                self.redraw()
                return

        if t in (
            "Association",
            "Include",
            "Extend",
            "Flow",
            "Propagate",
            "Propagate by Review",
            "Propagate by Approval",
            "Used By",
            "Used after Review",
            "Used after Approval",
            "Re-use",
            "Trace",
            "Satisfied by",
            "Derived from",
            "Connector",
            "Generalize",
            "Generalization",
            "Communication Path",
            "Aggregation",
            "Composite Aggregation",
            "Control Action",
            "Feedback",
        ):
            if self.start is None:
                if obj:
                    self.start = obj
                    # Do not highlight objects while adding a connection
                    self.selected_obj = None
                    self.update_property_view()
                    self.temp_line_end = (x, y)
                    self.redraw()
            else:
                if obj and obj != self.start:
                    valid, msg = self.validate_connection(self.start, obj, t)
                    if valid:
                        if t == "Control Action":
                            arrow_default = "forward"
                        elif t == "Feedback":
                            arrow_default = "backward"
                        elif t == "Trace":
                            arrow_default = "both"
                        elif t in (
                            "Flow",
                            "Generalize",
                            "Generalization",
                            "Include",
                            "Extend",
                            "Propagate",
                            "Propagate by Review",
                            "Propagate by Approval",
                            "Used By",
                            "Used after Review",
                            "Used after Approval",
                            "Re-use",
                            "Satisfied by",
                            "Derived from",
                        ):
                            arrow_default = "forward"
                        else:
                            arrow_default = "none"
                        conn_stereo = (
                            "control action"
                            if t == "Control Action"
                            else "feedback" if t == "Feedback" else t.lower()
                        )
                        conn = DiagramConnection(
                            self.start.obj_id,
                            obj.obj_id,
                            t,
                            arrow=arrow_default,
                            stereotype=conn_stereo,
                        )
                        self.connections.append(conn)
                        src_id = self.start.element_id
                        dst_id = obj.element_id
                        if src_id and dst_id:
                            rel_stereo = (
                                "control action"
                                if t == "Control Action"
                                else "feedback" if t == "Feedback" else None
                            )
                            if t == "Trace":
                                rel1 = self.repo.create_relationship(
                                    t, src_id, dst_id, stereotype=rel_stereo
                                )
                                rel2 = self.repo.create_relationship(
                                    t, dst_id, src_id, stereotype=rel_stereo
                                )
                                self.repo.add_relationship_to_diagram(
                                    self.diagram_id, rel1.rel_id
                                )
                                self.repo.add_relationship_to_diagram(
                                    self.diagram_id, rel2.rel_id
                                )
                            else:
                                rel = self.repo.create_relationship(
                                    t, src_id, dst_id, stereotype=rel_stereo
                                )
                                self.repo.add_relationship_to_diagram(
                                    self.diagram_id, rel.rel_id
                                )
                                if t == "Generalization":
                                    inherit_block_properties(self.repo, src_id)
                        self._sync_to_repository()
                        ConnectionDialog(self, conn)
                    else:
                        messagebox.showwarning("Invalid Connection", msg)
                self.start = None
                self.temp_line_end = None
                self.selected_obj = None
                self.update_property_view()
                # Return to select mode after completing a connection
                self.current_tool = "Select"
                self.canvas.configure(cursor="arrow")
                self.redraw()
        elif t and t != "Select":
            if t == "Existing Element":
                names = []
                id_map = {}
                diag = self.repo.diagrams.get(self.diagram_id)
                allowed = {"Actor", "Block"} if diag and diag.diag_type == "Control Flow Diagram" else None
                for eid, el in self.repo.elements.items():
                    if el.elem_type != "Package" and (not allowed or el.elem_type in allowed):
                        name = el.name or eid
                        names.append(name)
                        id_map[name] = eid
                if not names:
                    messagebox.showinfo("Add Element", "No elements available")
                    return
                dlg = SysMLObjectDialog.SelectElementDialog(self, names, title="Select Element")
                selected = dlg.result
                if not selected:
                    return
                elem_id = id_map[selected]
                element = self.repo.elements.get(elem_id)
                self.repo.add_element_to_diagram(self.diagram_id, elem_id)
                new_obj = SysMLObject(
                    _get_next_id(),
                    "Existing Element",
                    x / self.zoom,
                    y / self.zoom,
                    element_id=elem_id,
                    properties={"name": element.name if element else selected},
                )
            else:
                if t == "Port":
                    parent_obj = (
                        obj if obj and obj.obj_type in ("Part", "Block Boundary") else None
                    )
                    if parent_obj is None:
                        # Default to the IBD boundary if present
                        parent_obj = next(
                            (o for o in self.objects if o.obj_type == "Block Boundary"),
                            None,
                        )
                    if parent_obj is None:
                        return
                pkg = self.repo.diagrams[self.diagram_id].package
                element = self.repo.create_element(t, owner=pkg)
                self.repo.add_element_to_diagram(self.diagram_id, element.elem_id)
                new_obj = SysMLObject(
                    _get_next_id(),
                    t,
                    x / self.zoom,
                    y / self.zoom,
                    element_id=element.elem_id,
                )
            if t == "Block":
                new_obj.height = 140.0
                new_obj.width = 160.0
            elif t == "System Boundary":
                new_obj.width = 200.0
                new_obj.height = 120.0
            elif t in ("Decision", "Merge"):
                new_obj.width = 40.0
                new_obj.height = 40.0
            elif t == "Initial":
                new_obj.width = 20.0
                new_obj.height = 20.0
            elif t == "Final":
                new_obj.width = 30.0
                new_obj.height = 30.0
            elif t in ("Fork", "Join"):
                new_obj.width = 60.0
                new_obj.height = 10.0
            key = f"{t.replace(' ', '')}Usage"

            for prop in SYSML_PROPERTIES.get(key, []):
                new_obj.properties.setdefault(prop, "")
            if t == "Port":
                new_obj.properties.setdefault("labelX", "8")
                new_obj.properties.setdefault("labelY", "-8")
                if parent_obj:
                    new_obj.properties["parent"] = str(parent_obj.obj_id)
                    self.snap_port_to_parent(new_obj, parent_obj)
                    # Persist the port by adding it to the parent object's list
                    pname = new_obj.properties.get("name") or ""
                    ports = [
                        p.strip()
                        for p in parent_obj.properties.get("ports", "").split(",")
                        if p.strip()
                    ]
                    if not pname:
                        base = "Port"
                        idx = 1
                        existing = set(ports)
                        existing.update(
                            p.properties.get("name")
                            for p in self.objects
                            if p.obj_type == "Port"
                            and p.properties.get("parent") == str(parent_obj.obj_id)
                        )
                        pname = base
                        while pname in existing:
                            pname = f"{base}{idx}"
                            idx += 1
                        new_obj.properties["name"] = pname
                        element.name = pname
                    if pname not in ports:
                        ports.append(pname)
                        parent_obj.properties["ports"] = ", ".join(ports)
                        if parent_obj.element_id and parent_obj.element_id in self.repo.elements:
                            self.repo.elements[parent_obj.element_id].properties["ports"] = (
                                parent_obj.properties["ports"]
                            )
            element.properties.update(new_obj.properties)
            self.ensure_text_fits(new_obj)
            if t == "System Boundary":
                self.objects.insert(0, new_obj)
            else:
                self.objects.append(new_obj)
            self.sort_objects()
            self._sync_to_repository()
            self.selected_obj = new_obj
            # After placing one object, revert to select mode so additional
            # clicks do not keep adding elements unintentionally
            self.current_tool = "Select"
            self.canvas.configure(cursor="arrow")
            self.redraw()
            self.update_property_view()
        else:
            if obj:
                self.selected_obj = obj
                self.selected_objs = [obj]
                self.drag_offset = (x / self.zoom - obj.x, y / self.zoom - obj.y)
                self.resizing_obj = None
                self.resize_edge = self.hit_resize_handle(obj, x, y)
                if self.resize_edge:
                    self.resizing_obj = obj
                self.redraw()
                self.update_property_view()
            else:
                conn = self.find_connection(x, y)
                if conn:
                    if (event.state & 0x0001) and conn.style == "Custom":
                        conn.points.append((x / self.zoom, y / self.zoom))
                        self._sync_to_repository()
                    self.selected_conn = conn
                    self.selected_obj = None
                    self.selected_objs = []
                    self.dragging_point_index = None
                    self.dragging_endpoint = None
                    self.update_property_view()
                    if conn.style == "Custom":
                        for idx, (px, py) in enumerate(conn.points):
                            hx = px * self.zoom
                            hy = py * self.zoom
                            if abs(hx - x) <= 4 and abs(hy - y) <= 4:
                                self.dragging_point_index = idx
                                self.conn_drag_offset = (x - hx, y - hy)
                                break
                    elif conn.style == "Squared":
                        src_obj = self.get_object(conn.src)
                        dst_obj = self.get_object(conn.dst)
                        if src_obj and dst_obj:
                            mx = (
                                conn.points[0][0] * self.zoom
                                if conn.points
                                else ((src_obj.x + dst_obj.x) / 2 * self.zoom)
                            )
                            my = (src_obj.y + dst_obj.y) / 2 * self.zoom
                            if abs(mx - x) <= 4 and abs(my - y) <= 4:
                                self.dragging_point_index = 0
                                self.conn_drag_offset = (x - mx, 0)
                    # check for dragging endpoints
                    src_obj = self.get_object(conn.src)
                    dst_obj = self.get_object(conn.dst)
                    if src_obj and dst_obj:
                        sx, sy = self.edge_point(
                            src_obj,
                            dst_obj.x * self.zoom,
                            dst_obj.y * self.zoom,
                            conn.src_pos,
                        )
                        dxp, dyp = self.edge_point(
                            dst_obj,
                            src_obj.x * self.zoom,
                            src_obj.y * self.zoom,
                            conn.dst_pos,
                        )
                        if abs(sx - x) <= 6 and abs(sy - y) <= 6:
                            self.dragging_endpoint = "src"
                            self.conn_drag_offset = (x - sx, y - sy)
                            self.endpoint_drag_pos = None
                        elif abs(dxp - x) <= 6 and abs(dyp - y) <= 6:
                            self.dragging_endpoint = "dst"
                            self.conn_drag_offset = (x - dxp, y - dyp)
                            self.endpoint_drag_pos = None
                    self.redraw()
                else:
                    # allow clicking on the resize handle even if outside the object
                    if self.selected_obj:
                        self.resize_edge = self.hit_resize_handle(self.selected_obj, x, y)
                        if self.resize_edge:
                            self.resizing_obj = self.selected_obj
                            return
                    self.selected_obj = None
                    self.selected_objs = []
                    self.selected_conn = None
                    self.resizing_obj = None
                    self.resize_edge = None
                    if self.current_tool == "Select":
                        self.select_rect_start = (x, y)
                        self.select_rect_id = self.canvas.create_rectangle(
                            x, y, x, y, dash=(2, 2), outline="blue"
                        )
                    self.redraw()
                    self.update_property_view()

    def on_left_drag(self, event):
        if self.start and self.current_tool in (
            "Association",
            "Include",
            "Extend",
            "Flow",
            "Propagate",
            "Propagate by Review",
            "Propagate by Approval",
            "Used By",
            "Used after Review",
            "Used after Approval",
            "Re-use",
            "Trace",
            "Satisfied by",
            "Derived from",
            "Connector",
            "Generalization",
            "Generalize",
            "Communication Path",
            "Aggregation",
            "Composite Aggregation",
            "Control Action",
            "Feedback",
        ):
            x = self.canvas.canvasx(event.x)
            y = self.canvas.canvasy(event.y)
            self.temp_line_end = (x, y)
            self.redraw()
            return
        if self.select_rect_start:
            x = self.canvas.canvasx(event.x)
            y = self.canvas.canvasy(event.y)
            self.canvas.coords(
                self.select_rect_id,
                self.select_rect_start[0],
                self.select_rect_start[1],
                x,
                y,
            )
            self._update_drag_selection(x, y)
            return
        if (
            getattr(self, "dragging_conn_mid", None)
            and self.selected_conn
            and self.current_tool == "Select"
        ):
            x = self.canvas.canvasx(event.x) - self.conn_drag_offset[0]
            y = self.canvas.canvasy(event.y) - self.conn_drag_offset[1]
            src_obj = self.get_object(self.selected_conn.src)
            dst_obj = self.get_object(self.selected_conn.dst)
            vec = getattr(self, "dragging_conn_vec", None)
            if src_obj and dst_obj and vec:
                dx, dy = vec
                sx, sy = self._line_rect_intersection(x, y, -dx, -dy, src_obj)
                ex, ey = self._line_rect_intersection(x, y, dx, dy, dst_obj)
                rx = (sx / self.zoom - src_obj.x) / (src_obj.width / 2)
                ry = (sy / self.zoom - src_obj.y) / (src_obj.height / 2)
                self.selected_conn.src_pos = (rx, ry)
                rx = (ex / self.zoom - dst_obj.x) / (dst_obj.width / 2)
                ry = (ey / self.zoom - dst_obj.y) / (dst_obj.height / 2)
                self.selected_conn.dst_pos = (rx, ry)
            self.redraw()
            return
        if (
            self.dragging_endpoint is not None
            and self.selected_conn
            and self.current_tool == "Select"
        ):
            x = self.canvas.canvasx(event.x) - self.conn_drag_offset[0]
            y = self.canvas.canvasy(event.y) - self.conn_drag_offset[1]
            if self.dragging_endpoint == "src":
                obj = self.get_object(self.selected_conn.src)
            else:
                obj = self.get_object(self.selected_conn.dst)
            if obj:
                cx = obj.x * self.zoom
                cy = obj.y * self.zoom
                w = obj.width * self.zoom / 2
                h = obj.height * self.zoom / 2
                thresh = max(w, h) + CONNECTION_SELECT_RADIUS
                if math.hypot(x - cx, y - cy) <= thresh:
                    self.endpoint_drag_pos = None
                    ex, ey = self.edge_point(obj, x, y, apply_radius=False)
                    rx = (ex / self.zoom - obj.x) / (obj.width / 2)
                    ry = (ey / self.zoom - obj.y) / (obj.height / 2)
                    if self.dragging_endpoint == "src":
                        self.selected_conn.src_pos = (rx, ry)
                    else:
                        self.selected_conn.dst_pos = (rx, ry)
                else:
                    self.endpoint_drag_pos = (x, y)
            self.redraw()
            return
        if (
            self.dragging_point_index is not None
            and self.selected_conn
            and self.current_tool == "Select"
        ):
            x = self.canvas.canvasx(event.x)
            y = self.canvas.canvasy(event.y)
            px = (x - self.conn_drag_offset[0]) / self.zoom
            py = (y - self.conn_drag_offset[1]) / self.zoom
            if self.selected_conn.style == "Squared":
                if not self.selected_conn.points:
                    self.selected_conn.points.append((px, 0))
                else:
                    self.selected_conn.points[0] = (px, 0)
            elif (
                self.repo.diagrams.get(self.diagram_id).diag_type
                == "Control Flow Diagram"
                and self.selected_conn.conn_type in ("Control Action", "Feedback")
            ):
                px = SysMLDiagramWindow._constrain_control_flow_x(
                    self, self.selected_conn, px
                )
                if not self.selected_conn.points:
                    self.selected_conn.points.append((px, 0))
                else:
                    self.selected_conn.points[0] = (px, 0)
            else:
                self.selected_conn.points[self.dragging_point_index] = (px, py)
            self.redraw()
            return
        if not self.selected_obj:
            return
        x = self.canvas.canvasx(event.x)
        y = self.canvas.canvasy(event.y)
        if self.resizing_obj:
            obj = self.resizing_obj
            if obj.obj_type in (
                "Initial",
                "Final",
                "Actor",
                "Decision",
                "Merge",
                "Work Product",
            ):
                return
            min_w, min_h = (10.0, 10.0)
            if obj.obj_type == "Block":
                min_w, min_h = self._min_block_size(obj)
            elif obj.obj_type in ("Action", "CallBehaviorAction"):
                min_w, min_h = self._min_action_size(obj)
            elif obj.obj_type == "Block Boundary":
                min_w, min_h = _boundary_min_size(obj, self.objects)
            left = obj.x - obj.width / 2
            right = obj.x + obj.width / 2
            top = obj.y - obj.height / 2
            bottom = obj.y + obj.height / 2
            if "e" in self.resize_edge:
                new_right = x / self.zoom
                if new_right - left < min_w:
                    new_right = left + min_w
                right = new_right
            if "w" in self.resize_edge:
                new_left = x / self.zoom
                if right - new_left < min_w:
                    new_left = right - min_w
                left = new_left
            if obj.obj_type not in ("Fork", "Join", "Existing Element"):
                if "s" in self.resize_edge:
                    new_bottom = y / self.zoom
                    if new_bottom - top < min_h:
                        new_bottom = top + min_h
                    bottom = new_bottom
                if "n" in self.resize_edge:
                    new_top = y / self.zoom
                    if bottom - new_top < min_h:
                        new_top = bottom - min_h
                    top = new_top
            new_w = right - left
            new_h = bottom - top
            obj.x = (left + right) / 2
            obj.y = (top + bottom) / 2
            obj.width = new_w
            obj.height = new_h
            if obj.obj_type == "Part":
                update_ports_for_part(obj, self.objects)
            if obj.obj_type == "Block Boundary":
                update_ports_for_boundary(obj, self.objects)
                ensure_boundary_contains_parts(obj, self.objects)
            self.redraw()
            return
        if self.selected_obj.obj_type == "Port" and "parent" in self.selected_obj.properties:
            parent = self.get_object(int(self.selected_obj.properties["parent"]))
            if parent:
                self.selected_obj.x = x / self.zoom
                self.selected_obj.y = y / self.zoom
                self.snap_port_to_parent(self.selected_obj, parent)
        else:
            old_x = self.selected_obj.x
            old_y = self.selected_obj.y
            new_x = x / self.zoom - self.drag_offset[0]
            new_x = self._constrain_horizontal_movement(self.selected_obj, new_x)
            self.selected_obj.x = new_x
            self.selected_obj.y = y / self.zoom - self.drag_offset[1]
            dx = self.selected_obj.x - old_x
            dy = self.selected_obj.y - old_y
            if self.selected_obj.obj_type in ("Part", "Block Boundary"):
                for p in self.objects:
                    if p.obj_type == "Port" and p.properties.get("parent") == str(
                        self.selected_obj.obj_id
                    ):
                        p.x += dx
                        p.y += dy
                        self.snap_port_to_parent(p, self.selected_obj)
            if self.selected_obj.obj_type == "Block Boundary":
                for o in self.objects:
                    if o.obj_type == "Part":
                        o.x += dx
                        o.y += dy
                        for p in self.objects:
                            if (
                                p.obj_type == "Port"
                                and p.properties.get("parent") == str(o.obj_id)
                            ):
                                p.x += dx
                                p.y += dy
            if self.selected_obj.obj_type == "System Boundary":
                for o in self.objects:
                    if o.properties.get("boundary") == str(self.selected_obj.obj_id):
                        o.x += dx
                        o.y += dy
            boundary = self.get_ibd_boundary()
            if boundary:
                ensure_boundary_contains_parts(boundary, self.objects)
        self.redraw()
        self._sync_to_repository()
        if self.app:
            self.app.update_views()

    def on_left_release(self, event):
        if self.start and self.current_tool in (
            "Association",
            "Include",
            "Extend",
            "Flow",
            "Propagate",
            "Propagate by Review",
            "Propagate by Approval",
            "Used By",
            "Used after Review",
            "Used after Approval",
            "Re-use",
            "Trace",
            "Satisfied by",
            "Derived from",
            "Connector",
            "Generalization",
            "Generalize",
            "Communication Path",
            "Aggregation",
            "Composite Aggregation",
            "Control Action",
            "Feedback",
        ):
            x = self.canvas.canvasx(event.x)
            y = self.canvas.canvasy(event.y)
            obj = self.find_object(
                x,
                y,
                prefer_port=True,
            )
            if obj and obj != self.start:
                valid, msg = self.validate_connection(self.start, obj, self.current_tool)
                if valid:
                    if self.current_tool == "Control Action":
                        arrow_default = "forward"
                    elif self.current_tool == "Feedback":
                        arrow_default = "backward"
                    elif self.current_tool == "Trace":
                        arrow_default = "both"
                    elif self.current_tool in (
                        "Flow",
                        "Generalize",
                        "Generalization",
                        "Include",
                        "Extend",
                        "Propagate",
                        "Propagate by Review",
                        "Propagate by Approval",
                        "Used By",
                        "Used after Review",
                        "Used after Approval",
                        "Re-use",
                        "Satisfied by",
                        "Derived from",
                    ):
                        arrow_default = "forward"
                    else:
                        arrow_default = "none"
                    conn_stereo = (
                        "control action"
                        if self.current_tool == "Control Action"
                        else "feedback" if self.current_tool == "Feedback" else self.current_tool.lower()
                    )
                    conn = DiagramConnection(
                        self.start.obj_id,
                        obj.obj_id,
                        self.current_tool,
                        arrow=arrow_default,
                        stereotype=conn_stereo,
                    )
                    if self.current_tool == "Connector":
                        src_flow = self.start.properties.get("flow") if self.start.obj_type == "Port" else None
                        dst_flow = obj.properties.get("flow") if obj.obj_type == "Port" else None
                        if src_flow or dst_flow:
                            conn.mid_arrow = True
                            if src_flow and dst_flow:
                                dir_a = self.start.properties.get("direction", "out").lower()
                                dir_b = obj.properties.get("direction", "out").lower()
                                if dir_a == "out":
                                    conn.name = src_flow
                                    conn.arrow = "forward"
                                elif dir_b == "out":
                                    conn.name = dst_flow
                                    conn.arrow = "backward"
                                else:
                                    conn.name = src_flow
                                    conn.arrow = "both"
                            elif src_flow:
                                conn.name = src_flow
                                dir_attr = self.start.properties.get("direction", "out")
                                if dir_attr == "in":
                                    conn.arrow = "backward"
                                elif dir_attr == "out":
                                    conn.arrow = "forward"
                                else:
                                    conn.arrow = "both"
                            else:
                                conn.name = dst_flow
                                dir_attr = obj.properties.get("direction", "out")
                                if dir_attr == "in":
                                    conn.arrow = "forward"
                                elif dir_attr == "out":
                                    conn.arrow = "backward"
                                else:
                                    conn.arrow = "both"
                    self.connections.append(conn)
                    if self.start.element_id and obj.element_id:
                        rel_stereo = (
                            "control action"
                            if self.current_tool == "Control Action"
                            else "feedback"
                            if self.current_tool == "Feedback"
                            else None
                        )
                        if self.current_tool == "Trace":
                            rel1 = self.repo.create_relationship(
                                self.current_tool,
                                self.start.element_id,
                                obj.element_id,
                                stereotype=rel_stereo,
                            )
                            rel2 = self.repo.create_relationship(
                                self.current_tool,
                                obj.element_id,
                                self.start.element_id,
                                stereotype=rel_stereo,
                            )
                            self.repo.add_relationship_to_diagram(
                                self.diagram_id, rel1.rel_id
                            )
                            self.repo.add_relationship_to_diagram(
                                self.diagram_id, rel2.rel_id
                            )
                        else:
                            rel = self.repo.create_relationship(
                                self.current_tool,
                                self.start.element_id,
                                obj.element_id,
                                stereotype=rel_stereo,
                            )
                            self.repo.add_relationship_to_diagram(
                                self.diagram_id, rel.rel_id
                            )
                            if self.current_tool == "Generalization":
                                inherit_block_properties(
                                    self.repo, self.start.element_id
                                )
                    self._sync_to_repository()
                    ConnectionDialog(self, conn)
                else:
                    messagebox.showwarning("Invalid Connection", msg)
        if self.select_rect_start:
            x = self.canvas.canvasx(event.x)
            y = self.canvas.canvasy(event.y)
            self.canvas.coords(
                self.select_rect_id,
                self.select_rect_start[0],
                self.select_rect_start[1],
                x,
                y,
            )
            self._update_drag_selection(x, y)
            self.canvas.delete(self.select_rect_id)
            self.select_rect_start = None
            self.select_rect_id = None
        self.start = None
        self.temp_line_end = None
        # Return to select mode after completing a connection
        self.current_tool = "Select"
        self.canvas.configure(cursor="arrow")
        self.resizing_obj = None
        self.resize_edge = None
        if self.dragging_point_index is not None and self.selected_conn:
            self._sync_to_repository()
        self.dragging_point_index = None
        if getattr(self, "dragging_conn_mid", None) and self.selected_conn:
            self._sync_to_repository()
        self.dragging_conn_mid = None
        self.dragging_conn_vec = None
        if self.dragging_endpoint is not None and self.selected_conn:
            x = self.canvas.canvasx(event.x)
            y = self.canvas.canvasy(event.y)
            obj = self.find_object(x, y, prefer_port=True)
            src_obj = self.get_object(self.selected_conn.src)
            dst_obj = self.get_object(self.selected_conn.dst)
            if obj and obj not in (src_obj, dst_obj):
                if self.dragging_endpoint == "src":
                    valid, msg = self.validate_connection(
                        obj, dst_obj, self.selected_conn.conn_type
                    )
                else:
                    valid, msg = self.validate_connection(
                        src_obj, obj, self.selected_conn.conn_type
                    )
                if valid and src_obj and dst_obj and obj.element_id:
                    for rel in self.repo.relationships:
                        if (
                            rel.source == src_obj.element_id
                            and rel.target == dst_obj.element_id
                            and rel.rel_type == self.selected_conn.conn_type
                        ):
                            if self.selected_conn.conn_type == "Generalization":
                                if self.dragging_endpoint == "dst":
                                    msgbox = "Changing inheritance will remove all inherited parts, properties and attributes. Continue?"
                                    if not messagebox.askyesno("Change Inheritance", msgbox):
                                        break
                                    remove_inherited_block_properties(
                                        self.repo, src_obj.element_id, dst_obj.element_id
                                    )
                                    rel.target = obj.element_id
                                    self.selected_conn.dst = obj.obj_id
                                    inherit_block_properties(self.repo, src_obj.element_id)
                                else:
                                    msgbox = "Changing inheritance will remove all inherited parts, properties and attributes. Continue?"
                                    if not messagebox.askyesno("Change Inheritance", msgbox):
                                        break
                                    remove_inherited_block_properties(
                                        self.repo, src_obj.element_id, dst_obj.element_id
                                    )
                                    rel.source = obj.element_id
                                    self.selected_conn.src = obj.obj_id
                                    inherit_block_properties(self.repo, obj.element_id)
                            else:
                                if self.selected_conn.conn_type in (
                                    "Aggregation",
                                    "Composite Aggregation",
                                ):
                                    msg = "Delete aggregation and its part?"
                                    if messagebox.askyesno(
                                        "Remove Aggregation", msg
                                    ):
                                        remove_aggregation_part(
                                            self.repo,
                                            src_obj.element_id,
                                            dst_obj.element_id,
                                            remove_object=self.selected_conn.conn_type
                                            == "Composite Aggregation",
                                            app=getattr(self, "app", None),
                                        )
                                if self.dragging_endpoint == "dst":
                                    rel.target = obj.element_id
                                    self.selected_conn.dst = obj.obj_id
                                    new_whole = src_obj.element_id
                                    new_part = obj.element_id
                                else:
                                    rel.source = obj.element_id
                                    self.selected_conn.src = obj.obj_id
                                    new_whole = obj.element_id
                                    new_part = dst_obj.element_id
                                if self.selected_conn.conn_type == "Composite Aggregation":
                                    add_composite_aggregation_part(
                                        self.repo,
                                        new_whole,
                                        new_part,
                                        self.selected_conn.multiplicity,
                                        app=getattr(self, "app", None),
                                    )
                                elif self.selected_conn.conn_type == "Aggregation":
                                    add_aggregation_part(
                                        self.repo,
                                        new_whole,
                                        new_part,
                                        self.selected_conn.multiplicity,
                                        app=getattr(self, "app", None),
                                    )
                                else:
                                    if self.dragging_endpoint == "dst":
                                        rel.target = obj.element_id
                                        self.selected_conn.dst = obj.obj_id
                                    else:
                                        rel.source = obj.element_id
                                        self.selected_conn.src = obj.obj_id
                            break
                    self._sync_to_repository()
                elif not valid:
                    messagebox.showwarning("Invalid Connection", msg)
            elif obj is None:
                if self.selected_conn in self.connections:
                    self.connections.remove(self.selected_conn)
                    if (
                        src_obj
                        and dst_obj
                        and src_obj.element_id
                        and dst_obj.element_id
                    ):
                        for rel in list(self.repo.relationships):
                            if (
                                rel.source == src_obj.element_id
                                and rel.target == dst_obj.element_id
                                and rel.rel_type == self.selected_conn.conn_type
                            ):
                                self.repo.relationships.remove(rel)
                                diag = self.repo.diagrams.get(self.diagram_id)
                                if diag and rel.rel_id in diag.relationships:
                                    diag.relationships.remove(rel.rel_id)
                                if self.selected_conn.conn_type == "Generalization":
                                    remove_inherited_block_properties(
                                        self.repo,
                                        src_obj.element_id,
                                        dst_obj.element_id,
                                    )
                                    inherit_block_properties(
                                        self.repo, src_obj.element_id
                                    )
                                elif self.selected_conn.conn_type in (
                                    "Aggregation",
                                    "Composite Aggregation",
                                ):
                                    remove_aggregation_part(
                                        self.repo,
                                        src_obj.element_id,
                                        dst_obj.element_id,
                                        remove_object=self.selected_conn.conn_type
                                        == "Composite Aggregation",
                                        app=getattr(self, "app", None),
                                    )
                                break
                    self.selected_conn = None
                    self._sync_to_repository()
            else:
                self._sync_to_repository()
            self.dragging_endpoint = None
            self.conn_drag_offset = None
            self.endpoint_drag_pos = None
        else:
            self.dragging_endpoint = None
            self.conn_drag_offset = None
            self.endpoint_drag_pos = None
        if self.selected_obj and self.current_tool == "Select":
            if self.selected_obj.obj_type != "System Boundary":
                b = self.find_boundary_for_obj(self.selected_obj)
                if b:
                    self.selected_obj.properties["boundary"] = str(b.obj_id)
                else:
                    self.selected_obj.properties.pop("boundary", None)
            self._sync_to_repository()
        self.redraw()

    def on_mouse_move(self, event):
        if self.start and self.current_tool in (
            "Association",
            "Include",
            "Extend",
            "Flow",
            "Propagate",
            "Propagate by Review",
            "Propagate by Approval",
            "Used By",
            "Used after Review",
            "Used after Approval",
            "Re-use",
            "Trace",
            "Connector",
            "Generalization",
            "Generalize",
            "Communication Path",
            "Aggregation",
            "Composite Aggregation",
            "Control Action",
            "Feedback",
        ):
            x = self.canvas.canvasx(event.x)
            y = self.canvas.canvasy(event.y)
            self.temp_line_end = (x, y)
            self.redraw()

    def on_mouse_move(self, event):
        if self.start and self.current_tool in (
            "Association",
            "Include",
            "Extend",
            "Flow",
            "Propagate",
            "Propagate by Review",
            "Propagate by Approval",
            "Used By",
            "Used after Review",
            "Used after Approval",
            "Re-use",
            "Trace",
            "Connector",
            "Generalization",
            "Generalize",
            "Communication Path",
            "Aggregation",
            "Composite Aggregation",
            "Control Action",
            "Feedback",
        ):
            x = self.canvas.canvasx(event.x)
            y = self.canvas.canvasy(event.y)
            self.temp_line_end = (x, y)
            self.redraw()

    def on_double_click(self, event):
        x = self.canvas.canvasx(event.x)
        y = self.canvas.canvasy(event.y)
        conn = self.find_connection(x, y)
        obj = None
        if conn is None:
            obj = self.find_object(x, y)
        if conn:
            ConnectionDialog(self, conn)
            self.redraw()
        elif obj:
            if self._open_linked_diagram(obj):
                return
            SysMLObjectDialog(self, obj)
            self._sync_to_repository()
            self.redraw()
            if getattr(self, "app", None):
                self.app.update_views()

    def on_rc_press(self, event):
        self.rc_dragged = False
        self.canvas.scan_mark(event.x, event.y)

    def on_rc_drag(self, event):
        self.rc_dragged = True
        self.canvas.scan_dragto(event.x, event.y, gain=1)

    def on_rc_release(self, event):
        if not self.rc_dragged:
            self.show_context_menu(event)

    def show_context_menu(self, event):
        x = self.canvas.canvasx(event.x)
        y = self.canvas.canvasy(event.y)
        conn = self.find_connection(x, y)
        obj = None
        if not conn:
            obj = self.find_object(x, y)
            if not obj:
                diag = self.repo.diagrams.get(self.diagram_id)
                if diag and diag.diag_type == "Internal Block Diagram":
                    menu = tk.Menu(self, tearoff=0)
                    menu.add_command(label="Set Father", command=self._set_diagram_father)
                    menu.tk_popup(event.x_root, event.y_root)
                return
        self.selected_obj = obj
        self.selected_conn = conn
        menu = tk.Menu(self, tearoff=0)
        if obj:
            menu.add_command(label="Properties", command=lambda: self._edit_object(obj))
            diag_id = self.repo.get_linked_diagram(obj.element_id)
            if diag_id and diag_id in self.repo.diagrams or obj.properties.get("view"):
                menu.add_command(
                    label="Open Linked Diagram", command=lambda: self._open_linked_diagram(obj)
                )
            menu.add_separator()
            menu.add_command(label="Copy", command=self.copy_selected)
            menu.add_command(label="Cut", command=self.cut_selected)
            menu.add_command(label="Paste", command=self.paste_selected)
            diag = self.repo.diagrams.get(self.diagram_id)
            if diag and diag.diag_type == "Internal Block Diagram" and obj.obj_type == "Part":
                menu.add_separator()
                menu.add_command(
                    label="Remove Part from Diagram",
                    command=lambda: self.remove_part_diagram(obj),
                )
                menu.add_command(
                    label="Remove Part from Model",
                    command=lambda: self.remove_part_model(obj),
                )
            menu.add_separator()
            menu.add_command(label="Delete", command=self.delete_selected)
        elif conn:
            menu.add_command(label="Properties", command=lambda: ConnectionDialog(self, conn))
            menu.add_separator()
            menu.add_command(label="Delete", command=self.delete_selected)
        menu.tk_popup(event.x_root, event.y_root)

    def _edit_object(self, obj):
        SysMLObjectDialog(self, obj)
        self._sync_to_repository()
        self.redraw()
        if self.app:
            self.app.update_views()
        self.update_property_view()
        if getattr(self, "app", None):
            self.app.update_views()

    def _open_linked_diagram(self, obj) -> bool:
        diag_id = self.repo.get_linked_diagram(obj.element_id)
        if not diag_id and obj.obj_type == "Part":
            def_id = obj.properties.get("definition")
            if def_id:
                diag_id = self.repo.get_linked_diagram(def_id)
        view_id = obj.properties.get("view")
        if (
            obj.obj_type in ("CallBehaviorAction", "Action")
            and diag_id
            and view_id
            and view_id in self.repo.diagrams
        ):
            if messagebox.askyesno("Open Diagram", "Open Behavior Diagram?\nChoose No for View"):
                chosen = diag_id
            else:
                chosen = view_id
        else:
            chosen = diag_id or view_id
        if not chosen or chosen not in self.repo.diagrams:
            return False
        # Avoid opening duplicate windows for the same diagram within the
        # current container. If a child frame already displays the chosen
        # diagram, simply return.
        for child in self.master.winfo_children():
            if getattr(child, "diagram_id", None) == chosen:
                return True
        diag = self.repo.diagrams[chosen]
        history = self.diagram_history + [self.diagram_id]
        if diag.diag_type == "Use Case Diagram":
            UseCaseDiagramWindow(self.master, self.app, diagram_id=chosen, history=history)
        elif diag.diag_type == "Activity Diagram":
            ActivityDiagramWindow(self.master, self.app, diagram_id=chosen, history=history)
        elif diag.diag_type == "Governance Diagram":
            GovernanceDiagramWindow(self.master, self.app, diagram_id=chosen, history=history)
        elif diag.diag_type == "Block Diagram":
            BlockDiagramWindow(self.master, self.app, diagram_id=chosen, history=history)
        elif diag.diag_type == "Internal Block Diagram":
            InternalBlockDiagramWindow(self.master, self.app, diagram_id=chosen, history=history)
        self._sync_to_repository()
        self.destroy()
        return True

    def _set_diagram_father(self) -> None:
        diag = self.repo.diagrams.get(self.diagram_id)
        if not diag or diag.diag_type != "Internal Block Diagram":
            return
        dlg = DiagramPropertiesDialog(self, diag)
        for data in getattr(dlg, "added_parts", []):
            self.objects.append(SysMLObject(**data))
        self._sync_to_repository()
        self.redraw()
        if self.app:
            self.app.update_views()

    def go_back(self):
        if not self.diagram_history:
            return
        prev_id = self.diagram_history.pop()
        diag = self.repo.diagrams.get(prev_id)
        if not diag:
            return
        if diag.diag_type == "Use Case Diagram":
            UseCaseDiagramWindow(
                self.master, self.app, diagram_id=prev_id, history=self.diagram_history
            )
        elif diag.diag_type == "Activity Diagram":
            ActivityDiagramWindow(
                self.master, self.app, diagram_id=prev_id, history=self.diagram_history
            )
        elif diag.diag_type == "Governance Diagram":
            GovernanceDiagramWindow(
                self.master, self.app, diagram_id=prev_id, history=self.diagram_history
            )
        elif diag.diag_type == "Block Diagram":
            BlockDiagramWindow(
                self.master, self.app, diagram_id=prev_id, history=self.diagram_history
            )
        elif diag.diag_type == "Internal Block Diagram":
            InternalBlockDiagramWindow(
                self.master, self.app, diagram_id=prev_id, history=self.diagram_history
            )
        self._sync_to_repository()
        self.destroy()

    def on_ctrl_mousewheel(self, event):
        if event.delta > 0:
            self.zoom_in()
        else:
            self.zoom_out()

    # ------------------------------------------------------------
    # Utility methods
    # ------------------------------------------------------------
    def find_object(self, x: float, y: float, prefer_port: bool = False) -> SysMLObject | None:
        """Return the diagram object under ``(x, y)``.

        When ``prefer_port`` is ``True`` ports are looked up first so they
        are selected over overlapping parent objects like a Block Boundary.
        """
        if prefer_port:
            for obj in reversed(self.objects):
                if obj.obj_type != "Port":
                    continue
                ox = obj.x * self.zoom
                oy = obj.y * self.zoom
                w = obj.width * self.zoom / 2
                h = obj.height * self.zoom / 2
                if ox - w <= x <= ox + w and oy - h <= y <= oy + h:
                    return obj

        for obj in reversed(self.objects):
            ox = obj.x * self.zoom
            oy = obj.y * self.zoom
            w = obj.width * self.zoom / 2
            h = obj.height * self.zoom / 2
            if obj.obj_type in ("Initial", "Final"):
                r = min(w, h)
                if (x - ox) ** 2 + (y - oy) ** 2 <= r**2:
                    return obj
            elif ox - w <= x <= ox + w and oy - h <= y <= oy + h:
                return obj
        return None

    def hit_resize_handle(self, obj: SysMLObject, x: float, y: float) -> str | None:
        if obj.obj_type in (
            "Initial",
            "Final",
            "Actor",
            "Decision",
            "Merge",
            "Work Product",
        ):
            return None
        margin = 5
        ox = obj.x * self.zoom
        oy = obj.y * self.zoom
        w = obj.width * self.zoom / 2
        h = obj.height * self.zoom / 2
        left = ox - w
        right = ox + w
        top = oy - h
        bottom = oy + h
        near_left = abs(x - left) <= margin
        near_right = abs(x - right) <= margin
        near_top = abs(y - top) <= margin
        near_bottom = abs(y - bottom) <= margin
        if near_left and near_top:
            return "nw"
        if near_right and near_top:
            return "ne"
        if near_left and near_bottom:
            return "sw"
        if near_right and near_bottom:
            return "se"
        if near_left:
            return "w"
        if near_right:
            return "e"
        if near_top:
            return "n"
        if near_bottom:
            return "s"
        return None

    def hit_compartment_toggle(self, obj: SysMLObject, x: float, y: float) -> str | None:
        """Return the label of the compartment toggle hit at *(x, y)* or ``None``."""
        for oid, label, (x1, y1, x2, y2) in self.compartment_buttons:
            if oid == obj.obj_id and x1 <= x <= x2 and y1 <= y <= y2:
                return label
        return None

    def _dist_to_segment(self, p, a, b) -> float:
        px, py = p
        ax, ay = a
        bx, by = b
        if ax == bx and ay == by:
            return ((px - ax) ** 2 + (py - ay) ** 2) ** 0.5
        t = ((px - ax) * (bx - ax) + (py - ay) * (by - ay)) / ((bx - ax) ** 2 + (by - ay) ** 2)
        t = max(0, min(1, t))
        lx = ax + t * (bx - ax)
        ly = ay + t * (by - ay)
        return ((px - lx) ** 2 + (py - ly) ** 2) ** 0.5

    def _segment_intersection(self, p1, p2, p3, p4):
        """Return intersection point (x, y, t) of segments *p1*-*p2* and *p3*-*p4* or None."""
        x1, y1 = p1
        x2, y2 = p2
        x3, y3 = p3
        x4, y4 = p4
        denom = (y4 - y3) * (x2 - x1) - (x4 - x3) * (y2 - y1)
        if denom == 0:
            return None
        t = ((x3 - x1) * (y4 - y3) - (y3 - y1) * (x4 - x3)) / denom
        u = ((x3 - x1) * (y2 - y1) - (y3 - y1) * (x2 - x1)) / denom
        if 0 <= t <= 1 and 0 <= u <= 1:
            ix = x1 + t * (x2 - x1)
            iy = y1 + t * (y2 - y1)
            return ix, iy, t
        return None

    def _nearest_diamond_corner(self, obj: SysMLObject, tx: float, ty: float) -> Tuple[float, float]:
        """Return the diamond corner of *obj* closest to the target (*tx*, *ty*)."""
        x = obj.x * self.zoom
        y = obj.y * self.zoom
        w = obj.width * self.zoom / 2
        h = obj.height * self.zoom / 2
        corners = [
            (x, y - h),
            (x + w, y),
            (x, y + h),
            (x - w, y),
        ]
        return min(corners, key=lambda p: (p[0] - tx) ** 2 + (p[1] - ty) ** 2)

    def find_connection(self, x: float, y: float) -> DiagramConnection | None:
        diag = self.repo.diagrams.get(self.diagram_id)
        for conn in self.connections:
            src = self.get_object(conn.src)
            dst = self.get_object(conn.dst)
            if not src or not dst:
                continue
            # Control flow connectors are drawn as a vertical line between
            # elements. Mirror that behavior so they can be located when
            # selecting.
            if diag and diag.diag_type == "Control Flow Diagram" and conn.conn_type in (
                "Control Action",
                "Feedback",
            ):
                a_left = src.x - src.width / 2
                a_right = src.x + src.width / 2
                b_left = dst.x - dst.width / 2
                b_right = dst.x + dst.width / 2
                cx_val = (
                    conn.points[0][0]
                    if conn.points
                    else (max(a_left, b_left) + min(a_right, b_right)) / 2
                )
                cx_val = SysMLDiagramWindow._constrain_control_flow_x(
                    self, conn, cx_val
                )
                cx = cx_val * self.zoom
                ayc = src.y * self.zoom
                byc = dst.y * self.zoom
                if ayc <= byc:
                    cy1 = ayc + src.height / 2 * self.zoom
                    cy2 = byc - dst.height / 2 * self.zoom
                else:
                    cy1 = ayc - src.height / 2 * self.zoom
                    cy2 = byc + dst.height / 2 * self.zoom
                if (
                    self._dist_to_segment((x, y), (cx, cy1), (cx, cy2))
                    <= CONNECTION_SELECT_RADIUS
                ):
                    return conn
                continue

            if conn.src == conn.dst:
                sx, sy = self.edge_point(src, 0, 0, (1, 0))
                size = max(src.width, src.height) * 0.5 * self.zoom
                points = [
                    (sx, sy),
                    (sx + size, sy),
                    (sx + size, sy - size),
                    (sx, sy - size),
                    (sx, sy),
                ]
            else:
                sx, sy = self.edge_point(
                    src,
                    dst.x * self.zoom,
                    dst.y * self.zoom,
                    conn.src_pos,
                )
                points = [(sx, sy)]
                if conn.style == "Squared":
                    if conn.points:
                        mx = conn.points[0][0] * self.zoom
                    else:
                        mx = (src.x + dst.x) / 2 * self.zoom
                    points.extend([(mx, points[-1][1]), (mx, dst.y * self.zoom)])
                elif conn.style == "Custom":
                    for px, py in conn.points:
                        xpt = px * self.zoom
                        ypt = py * self.zoom
                        last = points[-1]
                        points.extend([(xpt, last[1]), (xpt, ypt)])
                ex, ey = self.edge_point(
                    dst,
                    src.x * self.zoom,
                    src.y * self.zoom,
                    conn.dst_pos,
                )
                points.append((ex, ey))
            for a, b in zip(points[:-1], points[1:]):
                if self._dist_to_segment((x, y), a, b) <= CONNECTION_SELECT_RADIUS:
                    return conn
        return None

    def snap_port_to_parent(self, port: SysMLObject, parent: SysMLObject) -> None:
        snap_port_to_parent_obj(port, parent)

    def edge_point(
        self,
        obj: SysMLObject,
        tx: float,
        ty: float,
        rel: tuple[float, float] | None = None,
        apply_radius: bool = True,
    ) -> Tuple[float, float]:
        cx = obj.x * self.zoom
        cy = obj.y * self.zoom

        def _intersect(vx: float, vy: float, w: float, h: float, r: float) -> Tuple[float, float]:
            """Return intersection of a ray from the origin with a rounded rectangle."""
            if vx == 0 and vy == 0:
                return 0.0, 0.0

            wi, hi = w - r, h - r
            signx = 1 if vx >= 0 else -1
            signy = 1 if vy >= 0 else -1
            candidates: list[tuple[float, float, float]] = []

            if vx != 0:
                t_v = (signx * w) / vx
                if t_v >= 0:
                    y_v = vy * t_v
                    if abs(y_v) <= hi:
                        candidates.append((t_v, signx * w, y_v))

            if vy != 0:
                t_h = (signy * h) / vy
                if t_h >= 0:
                    x_h = vx * t_h
                    if abs(x_h) <= wi:
                        candidates.append((t_h, x_h, signy * h))

            if r > 0:
                cx_arc, cy_arc = signx * wi, signy * hi
                a = vx * vx + vy * vy
                b = -2 * (vx * cx_arc + vy * cy_arc)
                c = cx_arc * cx_arc + cy_arc * cy_arc - r * r
                disc = b * b - 4 * a * c
                if disc >= 0:
                    sqrt_disc = math.sqrt(disc)
                    for t_arc in ((-b - sqrt_disc) / (2 * a), (-b + sqrt_disc) / (2 * a)):
                        if t_arc >= 0:
                            x_arc = vx * t_arc
                            y_arc = vy * t_arc
                            if signx * x_arc >= wi and signy * y_arc >= hi:
                                candidates.append((t_arc, x_arc, y_arc))

            if not candidates:
                return 0.0, 0.0

            t, ix, iy = min(candidates, key=lambda c: c[0])
            return ix, iy

        if obj.obj_type == "Port":
            # Ports are drawn as 12x12 squares regardless of object width/height.
            # Compute the intersection with this square so connectors touch its edge
            # rather than reaching the center.
            w = h = 6 * self.zoom
            if rel is not None:
                rx, ry = rel
                vx = rx * w
                vy = ry * h
            else:
                vx = tx - cx
                vy = ty - cy
            ix, iy = _intersect(vx, vy, w, h, 0.0)
            return cx + ix, cy + iy

        w = obj.width * self.zoom / 2
        h = obj.height * self.zoom / 2
        radius = 0.0
        if apply_radius:
            if obj.obj_type == "Block":
                radius = 6 * self.zoom
            elif obj.obj_type == "System Boundary":
                radius = 12 * self.zoom
            elif obj.obj_type in ("Action Usage", "Action", "CallBehaviorAction"):
                radius = 8 * self.zoom

        if rel is not None:
            rx, ry = rel
            if obj.obj_type in ("Decision", "Merge"):
                if abs(rx) >= abs(ry):
                    return (cx + (w if rx >= 0 else -w), cy)
                else:
                    return (cx, cy + (h if ry >= 0 else -h))
            vx = rx * obj.width / 2 * self.zoom
            vy = ry * obj.height / 2 * self.zoom
            ix, iy = _intersect(vx, vy, w, h, radius if apply_radius else 0.0)
            return cx + ix, cy + iy

        dx = tx - cx
        dy = ty - cy
        if obj.obj_type in ("Initial", "Final"):
            r = min(w, h)
            dist = (dx**2 + dy**2) ** 0.5 or 1
            return cx + dx / dist * r, cy + dy / dist * r
        if obj.obj_type in ("Decision", "Merge"):
            points = [
                (cx, cy - h),
                (cx + w, cy),
                (cx, cy + h),
                (cx - w, cy),
            ]
            best = None
            for i in range(len(points)):
                p3 = points[i]
                p4 = points[(i + 1) % len(points)]
                inter = SysMLDiagramWindow._segment_intersection(
                    self, (cx, cy), (tx, ty), p3, p4
                )
                if inter:
                    ix, iy, t = inter
                    if best is None or t < best[2]:
                        best = (ix, iy, t)
            if best:
                return best[0], best[1]

        ix, iy = _intersect(dx, dy, w, h, radius)
        return cx + ix, cy + iy

    def _line_rect_intersection(
        self,
        px: float,
        py: float,
        dx: float,
        dy: float,
        obj: SysMLObject,
    ) -> Tuple[float, float]:
        cx = obj.x * self.zoom
        cy = obj.y * self.zoom
        hw = obj.width * self.zoom / 2
        hh = obj.height * self.zoom / 2
        left, right = cx - hw, cx + hw
        top, bottom = cy - hh, cy + hh
        candidates: list[tuple[float, float, float]] = []
        if dx != 0:
            t = (left - px) / dx
            if t >= 0:
                y = py + t * dy
                if top <= y <= bottom:
                    candidates.append((t, left, y))
            t = (right - px) / dx
            if t >= 0:
                y = py + t * dy
                if top <= y <= bottom:
                    candidates.append((t, right, y))
        if dy != 0:
            t = (top - py) / dy
            if t >= 0:
                x = px + t * dx
                if left <= x <= right:
                    candidates.append((t, x, top))
            t = (bottom - py) / dy
            if t >= 0:
                x = px + t * dx
                if left <= x <= right:
                    candidates.append((t, x, bottom))
        if not candidates:
            return px, py
        t, ix, iy = min(candidates, key=lambda c: c[0])
        return ix, iy

    def sync_ports(self, part: SysMLObject) -> None:
        names: List[str] = []
        block_id = part.properties.get("definition")
        if block_id and block_id in self.repo.elements:
            block_elem = self.repo.elements[block_id]
            names.extend(
                [p.strip() for p in block_elem.properties.get("ports", "").split(",") if p.strip()]
            )
        names.extend([p.strip() for p in part.properties.get("ports", "").split(",") if p.strip()])
        existing_ports = [
            o
            for o in self.objects
            if o.obj_type == "Port" and o.properties.get("parent") == str(part.obj_id)
        ]
        existing: dict[str, SysMLObject] = {}
        for p in list(existing_ports):
            name = p.properties.get("name")
            if name in existing:
                self.objects.remove(p)
            else:
                existing[name] = p
        for n in names:
            if n not in existing:
                port = SysMLObject(
                    _get_next_id(),
                    "Port",
                    part.x + part.width / 2 + 20,
                    part.y,
                    properties={
                        "name": n,
                        "parent": str(part.obj_id),
                        "side": "E",
                        "labelX": "8",
                        "labelY": "-8",
                    },
                )
                self.snap_port_to_parent(port, part)
                self.objects.append(port)
                existing[n] = port
        for n, obj in list(existing.items()):
            if n not in names:
                self.objects.remove(obj)
        self.sort_objects()

    def sync_boundary_ports(self, boundary: SysMLObject) -> None:
        names: List[str] = []
        block_id = boundary.element_id
        if block_id and block_id in self.repo.elements:
            block_elem = self.repo.elements[block_id]
            names.extend([
                p.strip() for p in block_elem.properties.get("ports", "").split(",") if p.strip()
            ])
        existing_ports = [
            o
            for o in self.objects
            if o.obj_type == "Port" and o.properties.get("parent") == str(boundary.obj_id)
        ]
        existing: dict[str, SysMLObject] = {}
        for p in list(existing_ports):
            name = p.properties.get("name")
            if name in existing:
                self.objects.remove(p)
            else:
                existing[name] = p
        for n in names:
            if n not in existing:
                port = SysMLObject(
                    _get_next_id(),
                    "Port",
                    boundary.x + boundary.width / 2 + 20,
                    boundary.y,
                    properties={
                        "name": n,
                        "parent": str(boundary.obj_id),
                        "side": "E",
                        "labelX": "8",
                        "labelY": "-8",
                    },
                )
                self.snap_port_to_parent(port, boundary)
                self.objects.append(port)
                existing[n] = port
        for n, obj in list(existing.items()):
            if n not in names:
                self.objects.remove(obj)
        self.sort_objects()

    def zoom_in(self):
        self.zoom *= 1.2
        self.font.config(size=int(8 * self.zoom))
        self.redraw()

    def zoom_out(self):
        self.zoom /= 1.2
        self.font.config(size=int(8 * self.zoom))
        self.redraw()

    def _block_compartments(self, obj: SysMLObject) -> list[tuple[str, str]]:
        """Return the list of compartments displayed for a Block."""
        parts = "\n".join(
            p.strip()
            for p in obj.properties.get("partProperties", "").split(",")
            if p.strip()
        )
        operations = "\n".join(
            format_operation(op)
            for op in parse_operations(obj.properties.get("operations", ""))
        )
        ports = "\n".join(
            p.strip() for p in obj.properties.get("ports", "").split(",") if p.strip()
        )
        reliability = "\n".join(
            f"{label}={obj.properties.get(key, '')}"
            for label, key in (
                ("FIT", "fit"),
                ("Qual", "qualification"),
                ("FM", "failureModes"),
            )
            if obj.properties.get(key, "")
        )
        requirements = "\n".join(r.get("id") for r in obj.requirements)
        return [
            ("Parts", parts),
            ("Operations", operations),
            ("Ports", ports),
            ("Reliability", reliability),
            ("Requirements", requirements),
        ]

    def _min_block_size(self, obj: SysMLObject) -> tuple[float, float]:
        """Return minimum width and height to display all Block text."""
        name = _format_label(self, obj.properties.get('name', ''), obj.phase)
        header = f"<<block>> {name}".strip()
        width_px = self.font.measure(header) + 8 * self.zoom
        compartments = self._block_compartments(obj)
        total_lines = 1
        button_w = 12 * self.zoom
        for label, text in compartments:
            collapsed = obj.collapsed.get(label, False)
            lines = text.splitlines() if text else [""]
            if collapsed:
                # When collapsed only show the compartment name, not the first
                # element. Previously the first line of the compartment content
                # was appended which caused the label to display e.g.
                # "Parts: Motor". The design has changed to only display the
                # compartment title when collapsed so that it simply reads
                # "Parts".
                disp = f"{label}:"
                width_px = max(width_px, self.font.measure(disp) + button_w + 8 * self.zoom)
                total_lines += 1
            else:
                disp = f"{label}:"
                width_px = max(width_px, self.font.measure(disp) + button_w + 8 * self.zoom)
                for line in lines:
                    width_px = max(width_px, self.font.measure(line) + 8 * self.zoom)
                total_lines += 1 + len(lines)
        height_px = total_lines * 20 * self.zoom
        return width_px / self.zoom, height_px / self.zoom

    def _min_action_size(self, obj: SysMLObject) -> tuple[float, float]:
        """Return minimum width and height to display Action text without wrapping."""
        full_width_obj = replace(obj, width=10_000)
        lines = self._object_label_lines(full_width_obj)
        if not lines:
            return (10.0, 10.0)
        text_width = max(self.font.measure(line) for line in lines)
        text_height = self.font.metrics("linespace") * len(lines)
        padding = 6 * self.zoom
        return (text_width + padding) / self.zoom, (text_height + padding) / self.zoom

    def _wrap_text_to_width(self, text: str, width_px: float) -> list[str]:
        """Return *text* wrapped to fit within *width_px* pixels."""
        if self.font.measure(text) <= width_px:
            return [text]
        words = text.split()
        if not words:
            words = [text]

        if len(words) == 1 and self.font.measure(words[0]) > width_px:
            # single long word - wrap by characters
            lines: list[str] = []
            current = ""
            for ch in words[0]:
                if self.font.measure(current + ch) <= width_px:
                    current += ch
                else:
                    if current:
                        lines.append(current)
                    current = ch
            if current:
                lines.append(current)
            return lines

        lines: list[str] = []
        current = words[0]
        for word in words[1:]:
            candidate = current + " " + word
            if self.font.measure(candidate) <= width_px:
                current = candidate
            else:
                lines.append(current)
                if self.font.measure(word) <= width_px:
                    current = word
                else:
                    # break long word
                    part = ""
                    for ch in word:
                        if self.font.measure(part + ch) <= width_px:
                            part += ch
                        else:
                            if part:
                                lines.append(part)
                            part = ch
                    current = part
        if current:
            lines.append(current)
        return lines

    def _object_label_lines(self, obj: SysMLObject) -> list[str]:
        """Return the lines of text displayed inside *obj*."""
        if obj.obj_type == "System Boundary" or obj.obj_type == "Block Boundary":
            name = _format_label(self, obj.properties.get("name", ""), obj.phase)
            return [name] if name else []

        if obj.obj_type in ("Block", "Port"):
            # Blocks and ports use custom drawing logic
            return []

        name = obj.properties.get("name", "")
        has_name = False
        def_id = obj.properties.get("definition")
        if obj.element_id and obj.element_id in self.repo.elements:
            elem = self.repo.elements[obj.element_id]
            name = elem.name or elem.properties.get("component", "")
            def_id = def_id or elem.properties.get("definition")
            def_name = ""
            if def_id and def_id in self.repo.elements:
                def_name = self.repo.elements[def_id].name or def_id
            has_name = bool(name) and not _is_default_part_name(def_name, name)

        if not has_name:
            name = ""
        if obj.obj_type == "Part":
            asil = calculate_allocated_asil(obj.requirements)
            if obj.properties.get("asil") != asil:
                obj.properties["asil"] = asil
                if obj.element_id and obj.element_id in self.repo.elements:
                    self.repo.elements[obj.element_id].properties["asil"] = asil
            def_id = obj.properties.get("definition")
            mult = None
            comp = obj.properties.get("component", "")
            if def_id and def_id in self.repo.elements:
                def_name = self.repo.elements[def_id].name or def_id
                diag = self.repo.diagrams.get(self.diagram_id)
                block_id = (
                    getattr(diag, "father", None)
                    or next(
                        (
                            eid
                            for eid, did in self.repo.element_diagrams.items()
                            if did == self.diagram_id
                        ),
                        None,
                    )
                )
                if block_id:
                    for rel in self.repo.relationships:
                        if (
                            rel.rel_type in ("Aggregation", "Composite Aggregation")
                            and rel.source == block_id
                            and rel.target == def_id
                        ):
                            mult = rel.properties.get("multiplicity", "1")
                            if mult in ("", "1"):
                                mult = None
                            break
                base = name
                index = None
                m = re.match(r"^(.*)\[(\d+)\]$", name)
                if m:
                    base = m.group(1)
                    index = int(m.group(2))
                if index is not None:
                    base = f"{base} {index}"
                name = base
                if obj.element_id and obj.element_id in self.repo.elements and not comp:
                    comp = self.repo.elements[obj.element_id].properties.get("component", "")
                if comp and comp == def_name:
                    comp = ""
                if mult:
                    if ".." in mult:
                        upper = mult.split("..", 1)[1] or "*"
                        disp = f"{index or 1}..{upper}"
                    elif mult == "*":
                        disp = f"{index or 1}..*"
                    else:
                        disp = f"{index or 1}..{mult}"
                    def_part = f"{def_name} [{disp}]"
                else:
                    def_part = def_name
                if comp:
                    def_part = f"{comp} / {def_part}"
                if name and def_part != name:
                    name = f"{name} : {def_part}"
                elif not name:
                    name = f" : {def_part}"

        name = _format_label(self, name, obj.phase)
        lines: list[str] = []
        diag_id = self.repo.get_linked_diagram(obj.element_id)
        if diag_id and diag_id in self.repo.diagrams:
            diag = self.repo.diagrams[diag_id]
            diag_name = _format_label(self, diag.name or diag_id, diag.phase)
            lines.append(diag_name)

        if obj.obj_type in ("Action", "CallBehaviorAction") and name:
            max_width = obj.width * self.zoom - 6 * self.zoom
            if max_width > 0:
                wrapped = self._wrap_text_to_width(name, max_width)
                lines.extend(wrapped)
            else:
                lines.append(name)
        elif obj.obj_type == "Work Product" and name:
            lines.extend(name.split())
        else:
            lines.append(name)

        key = obj.obj_type.replace(" ", "")
        if not key.endswith("Usage"):
            key += "Usage"
        for prop in SYSML_PROPERTIES.get(key, []):
            if obj.obj_type == "Part" and prop in (
                "fit",
                "qualification",
                "failureModes",
                "asil",
            ):
                continue
            val = obj.properties.get(prop)
            if val:
                lines.append(f"{prop}: {val}")

        if obj.obj_type == "Part":
            rel_items = []
            for lbl, key in (
                ("ASIL", "asil"),
                ("FIT", "fit"),
                ("Qual", "qualification"),
                ("FM", "failureModes"),
            ):
                val = obj.properties.get(key)
                if val:
                    rel_items.append(f"{lbl}: {val}")
            if rel_items:
                lines.extend(rel_items)
            reqs = "; ".join(r.get("id") for r in obj.requirements)
            if reqs:
                lines.append(f"Reqs: {reqs}")

        return lines

    def ensure_text_fits(self, obj: SysMLObject) -> None:
        """Expand the object's size so its label is fully visible."""
        if obj.obj_type == "Block":
            b_w, b_h = self._min_block_size(obj)
            min_w, min_h = b_w, b_h
        else:
            label_lines = self._object_label_lines(obj)
            if not label_lines:
                return

            text_width = max(self.font.measure(line) for line in label_lines)
            text_height = self.font.metrics("linespace") * len(label_lines)
            if obj.obj_type in ("Action", "CallBehaviorAction"):
                padding = 6 * self.zoom
                if text_width + padding <= obj.width * self.zoom:
                    min_w = obj.width
                else:
                    min_w = (text_width + padding) / self.zoom
            else:
                padding = 10 * self.zoom
                min_w = (text_width + padding) / self.zoom
            min_h = (text_height + padding) / self.zoom

        if obj.obj_type in ("Block",):
            # _min_block_size already accounts for text padding
            pass
        elif obj.obj_type in (
            "Fork",
            "Join",
            "Initial",
            "Final",
            "Decision",
            "Merge",
        ):
            min_h = obj.height  # height remains unchanged for these types
        if min_w > obj.width:
            obj.width = min_w
        if obj.obj_type not in (
            "Fork",
            "Join",
            "Initial",
            "Final",
            "Decision",
            "Merge",
        ) and min_h > obj.height:
            obj.height = min_h
    def sort_objects(self) -> None:
        """Order objects so boundaries render behind and their ports above."""

        def key(o: SysMLObject) -> int:
            if o.obj_type in ("System Boundary", "Block Boundary", "Existing Element"):
                return 0
            if o.obj_type == "Port":
                parent_id = o.properties.get("parent")
                if parent_id:
                    try:
                        pid = int(parent_id)
                    except (TypeError, ValueError):
                        pid = None
                    if pid is not None:
                        for obj in self.objects:
                            if obj.obj_id == pid and obj.obj_type == "Block Boundary":
                                return 2
            return 1

        self.objects.sort(key=key)

    def redraw(self):
        self.canvas.delete("all")
        self.gradient_cache.clear()
        self.compartment_buttons = []
        self.sort_objects()
        remove_orphan_ports(self.objects)
        for obj in list(self.objects):
            if getattr(obj, "hidden", False):
                continue
            if obj.obj_type == "Part":
                self.sync_ports(obj)
            if obj.obj_type == "Block Boundary":
                self.sync_boundary_ports(obj)
            self.ensure_text_fits(obj)
            self.draw_object(obj)
        for conn in self.connections:
            src = self.get_object(conn.src)
            dst = self.get_object(conn.dst)
            if (
                src
                and dst
                and not getattr(src, "hidden", False)
                and not getattr(dst, "hidden", False)
            ):
                if (
                    conn is self.selected_conn
                    and self.dragging_endpoint is not None
                    and self.endpoint_drag_pos
                ):
                    continue
                self.draw_connection(src, dst, conn, conn is self.selected_conn)
        if (
            self.selected_conn
            and self.dragging_endpoint is not None
            and self.endpoint_drag_pos
        ):
            other = (
                self.get_object(self.selected_conn.dst)
                if self.dragging_endpoint == "src"
                else self.get_object(self.selected_conn.src)
            )
            if other:
                rel = (
                    self.selected_conn.dst_pos
                    if self.dragging_endpoint == "src"
                    else self.selected_conn.src_pos
                )
                sx, sy = self.edge_point(other, *self.endpoint_drag_pos, rel)
                ex, ey = self.endpoint_drag_pos
                forward = self.selected_conn.arrow in ("forward", "both")
                backward = self.selected_conn.arrow in ("backward", "both")
                if self.dragging_endpoint == "src":
                    arrow_start = backward
                    arrow_end = forward
                else:
                    arrow_start = backward
                    arrow_end = forward
                if arrow_start and arrow_end:
                    style = tk.BOTH
                elif arrow_end:
                    style = tk.LAST
                elif arrow_start:
                    style = tk.FIRST
                else:
                    style = tk.NONE
                self.canvas.create_line(
                    sx,
                    sy,
                    ex,
                    ey,
                    dash=(2, 2),
                    arrow=style,
                    tags="connection",
                )
        if (
            self.start
            and self.temp_line_end
            and self.current_tool
            in (
                "Association",
                "Include",
                "Extend",
                "Flow",
                "Connector",
                "Generalization",
                "Generalize",
                "Communication Path",
                "Aggregation",
                "Composite Aggregation",
                "Control Action",
                "Feedback",
            )
        ):
            sx, sy = self.edge_point(self.start, *self.temp_line_end)
            ex, ey = self.temp_line_end
            self.canvas.create_line(
                sx, sy, ex, ey, dash=(2, 2), arrow=tk.LAST, tags="connection"
            )
        self.canvas.tag_raise("connection")
        self.canvas.config(scrollregion=self.canvas.bbox("all"))

    def _create_round_rect(self, x1, y1, x2, y2, radius=10, **kwargs):
        """Draw a rectangle with rounded corners on the canvas."""
        rad = min(radius, abs(x2 - x1) / 2, abs(y2 - y1) / 2)
        points = [
            x1 + rad,
            y1,
            x2 - rad,
            y1,
            x2,
            y1,
            x2,
            y1 + rad,
            x2,
            y2 - rad,
            x2,
            y2,
            x2 - rad,
            y2,
            x1 + rad,
            y2,
            x1,
            y2,
            x1,
            y2 - rad,
            x1,
            y1 + rad,
            x1,
            y1,
        ]
        return self.canvas.create_polygon(points, smooth=True, splinesteps=36, **kwargs)

    def _create_gradient_image(self, width: int, height: int, color: str) -> tk.PhotoImage:
        """Return a left-to-right gradient image from white to *color*."""
        width = max(1, int(width))
        height = max(1, int(height))
        img = tk.PhotoImage(width=width, height=height)
        r = int(color[1:3], 16)
        g = int(color[3:5], 16)
        b = int(color[5:7], 16)
        for x in range(width):
            ratio = x / (width - 1) if width > 1 else 1
            nr = int(255 * (1 - ratio) + r * ratio)
            ng = int(255 * (1 - ratio) + g * ratio)
            nb = int(255 * (1 - ratio) + b * ratio)
            img.put(f"#{nr:02x}{ng:02x}{nb:02x}", to=(x, 0, x + 1, height))
        return img

    def _draw_gradient_rect(self, x1: float, y1: float, x2: float, y2: float, color: str, obj_id: int) -> None:
        """Draw a gradient rectangle on the canvas and cache the image."""
        img = self._create_gradient_image(abs(int(x2 - x1)), abs(int(y2 - y1)), color)
        self.canvas.create_image(min(x1, x2), min(y1, y2), anchor="nw", image=img)
        self.gradient_cache[obj_id] = img


    def _draw_open_arrow(
        self,
        start: Tuple[float, float],
        end: Tuple[float, float],
        color: str = "black",
        width: int = 1,
        tags: str = "connection",
    ) -> None:
        """Draw an open triangular arrow head from *start* to *end*.

        This helper creates the classic hollow triangle used for
        generalization relationships. The interior is filled with the
        canvas background so the outline color defines the arrow shape.
        """
        dx = end[0] - start[0]
        dy = end[1] - start[1]
        length = math.hypot(dx, dy)
        if length == 0:
            return
        size = 10 * self.zoom
        angle = math.atan2(dy, dx)
        spread = math.radians(20)
        p1 = (
            end[0] - size * math.cos(angle - spread),
            end[1] - size * math.sin(angle - spread),
        )
        p2 = (
            end[0] - size * math.cos(angle + spread),
            end[1] - size * math.sin(angle + spread),
        )
        # Draw the arrowhead as a small white triangle with the requested
        # outline color. Using a filled polygon ensures the arrowhead remains
        # visible regardless of the canvas background color.
        self.canvas.create_polygon(
            end,
            p1,
            p2,
            fill="white",
            outline=color,
            width=width,
            tags=tags,
        )

    def _draw_line_arrow(
        self,
        start: Tuple[float, float],
        end: Tuple[float, float],
        color: str = "black",
        width: int = 1,
        tags: str = "connection",
    ) -> None:
        """Draw an open arrow using only line segments.

        The arrow head is composed of two lines so that the center line of
        the connection meets the arrow tip directly, providing a cleaner
        look for port direction indicators.
        """
        dx = end[0] - start[0]
        dy = end[1] - start[1]
        length = math.hypot(dx, dy)
        if length == 0:
            return
        # Use a slightly smaller arrow head so the direction indicator
        # fits nicely on the tiny port square.
        size = 6 * self.zoom
        angle = math.atan2(dy, dx)
        spread = math.radians(20)
        p1 = (
            end[0] - size * math.cos(angle - spread),
            end[1] - size * math.sin(angle - spread),
        )
        p2 = (
            end[0] - size * math.cos(angle + spread),
            end[1] - size * math.sin(angle + spread),
        )
        self.canvas.create_line(
            end[0],
            end[1],
            p1[0],
            p1[1],
            fill=color,
            width=width,
            tags=tags,
        )
        self.canvas.create_line(
            end[0],
            end[1],
            p2[0],
            p2[1],
            fill=color,
            width=width,
            tags=tags,
        )

    def _draw_line_arrow(
        self,
        start: Tuple[float, float],
        end: Tuple[float, float],
        color: str = "black",
        width: int = 1,
        tags: str = "connection",
    ) -> None:
        """Draw an open arrow using only line segments.

        The arrow head is composed of two lines so that the center line of
        the connection meets the arrow tip directly, providing a cleaner
        look for port direction indicators.
        """
        dx = end[0] - start[0]
        dy = end[1] - start[1]
        length = math.hypot(dx, dy)
        if length == 0:
            return
        # Use a tiny arrow head so the indicator does not dwarf the port.
        size = 3 * self.zoom
        angle = math.atan2(dy, dx)
        spread = math.radians(20)
        p1 = (
            end[0] - size * math.cos(angle - spread),
            end[1] - size * math.sin(angle - spread),
        )
        p2 = (
            end[0] - size * math.cos(angle + spread),
            end[1] - size * math.sin(angle + spread),
        )
        self.canvas.create_line(
            end[0],
            end[1],
            p1[0],
            p1[1],
            fill=color,
            width=width,
            tags=tags,
        )
        self.canvas.create_line(
            end[0],
            end[1],
            p2[0],
            p2[1],
            fill=color,
            width=width,
            tags=tags,
        )

    def _draw_filled_arrow(
        self,
        start: Tuple[float, float],
        end: Tuple[float, float],
        color: str = "black",
        width: int = 1,
        tags: str = "connection",
    ) -> None:
        """Draw a filled triangular arrow from *start* to *end*."""
        dx = end[0] - start[0]
        dy = end[1] - start[1]
        length = math.hypot(dx, dy)
        if length == 0:
            return
        size = 10 * self.zoom
        angle = math.atan2(dy, dx)
        spread = math.radians(20)
        p1 = (
            end[0] - size * math.cos(angle - spread),
            end[1] - size * math.sin(angle - spread),
        )
        p2 = (
            end[0] - size * math.cos(angle + spread),
            end[1] - size * math.sin(angle + spread),
        )
        self.canvas.create_polygon(
            end,
            p1,
            p2,
            fill=color,
            outline=color,
            width=width,
            tags=tags,
        )

    def _draw_open_diamond(
        self,
        start: Tuple[float, float],
        end: Tuple[float, float],
        color: str = "black",
        width: int = 1,
        tags: str = "connection",
    ) -> None:
        """Draw an open diamond from *start* to *end*."""
        dx = end[0] - start[0]
        dy = end[1] - start[1]
        length = math.hypot(dx, dy)
        if length == 0:
            return
        size = 10 * self.zoom
        angle = math.atan2(dy, dx)
        p1 = (
            end[0] - size * math.cos(angle),
            end[1] - size * math.sin(angle),
        )
        p2 = (
            p1[0] - size * math.sin(angle) / 2,
            p1[1] + size * math.cos(angle) / 2,
        )
        p3 = (
            end[0] - 2 * size * math.cos(angle),
            end[1] - 2 * size * math.sin(angle),
        )
        p4 = (
            p1[0] + size * math.sin(angle) / 2,
            p1[1] - size * math.cos(angle) / 2,
        )
        self.canvas.create_polygon(
            end,
            p2,
            p3,
            p4,
            fill=self.canvas.cget("background"),
            outline=color,
            width=width,
            tags=tags,
        )

    def _draw_filled_diamond(
        self,
        start: Tuple[float, float],
        end: Tuple[float, float],
        color: str = "black",
        width: int = 1,
        tags: str = "connection",
    ) -> None:
        """Draw a filled diamond from *start* to *end*."""
        dx = end[0] - start[0]
        dy = end[1] - start[1]
        length = math.hypot(dx, dy)
        if length == 0:
            return
        size = 10 * self.zoom
        angle = math.atan2(dy, dx)
        p1 = (
            end[0] - size * math.cos(angle),
            end[1] - size * math.sin(angle),
        )
        p2 = (
            p1[0] - size * math.sin(angle) / 2,
            p1[1] + size * math.cos(angle) / 2,
        )
        p3 = (
            end[0] - 2 * size * math.cos(angle),
            end[1] - 2 * size * math.sin(angle),
        )
        p4 = (
            p1[0] + size * math.sin(angle) / 2,
            p1[1] - size * math.cos(angle) / 2,
        )
        self.canvas.create_polygon(
            end,
            p2,
            p3,
            p4,
            fill=color,
            outline=color,
            width=width,
            tags=tags,
        )

    def _draw_center_triangle(
        self,
        start: Tuple[float, float],
        end: Tuple[float, float],
        color: str = "black",
        width: int = 1,
        tags: str = "connection",
    ) -> None:
        """Draw a small triangular arrow pointing from *start* to *end*.

        The triangle is centered on the line segment defined by the start
        and end points and scales with the current zoom level.
        """
        dx = end[0] - start[0]
        dy = end[1] - start[1]
        length = math.hypot(dx, dy)
        if length == 0:
            return
        mx = (start[0] + end[0]) / 2
        my = (start[1] + end[1]) / 2
        # Slightly enlarge the arrowhead to make flow direction clearer
        size = 10 * self.zoom
        angle = math.atan2(dy, dx)
        spread = math.radians(20)
        p1 = (mx, my)
        p2 = (
            mx - size * math.cos(angle - spread),
            my - size * math.sin(angle - spread),
        )
        p3 = (
            mx - size * math.cos(angle + spread),
            my - size * math.sin(angle + spread),
        )
        self.canvas.create_polygon(
            p1,
            p2,
            p3,
            fill=color,
            outline=color,
            width=width,
            tags=tags,
        )

    def _draw_subdiagram_marker(self, right: float, bottom: float) -> None:
        """Draw a small indicator showing a linked lower level diagram."""

        size = 8 * self.zoom
        pad = 2 * self.zoom
        x1 = right - size - pad
        y1 = bottom - size - pad
        x2 = right - pad
        y2 = bottom - pad
        self.canvas.create_rectangle(x1, y1, x2, y2, outline="black", fill="white")
        cx = (x1 + x2) / 2
        cy = (y1 + y2) / 2
        self.canvas.create_text(
            cx,
            cy,
            text="∞",
            font=("Arial", int(6 * self.zoom)),
            fill="black",
        )

    def draw_object(self, obj: SysMLObject):
        x = obj.x * self.zoom
        y = obj.y * self.zoom
        w = obj.width * self.zoom / 2
        h = obj.height * self.zoom / 2
        color = StyleManager.get_instance().get_color(obj.obj_type)
        outline = "black"
        if obj.obj_type == "Actor":
            sx = obj.width / 80.0 * self.zoom
            sy = obj.height / 40.0 * self.zoom
            self.canvas.create_oval(
                x - 10 * sx,
                y - 30 * sy,
                x + 10 * sx,
                y - 10 * sy,
                outline=outline,
                fill=color,
            )
            self.canvas.create_line(x, y - 10 * sy, x, y + 20 * sy, fill=outline)
            self.canvas.create_line(x - 15 * sx, y, x + 15 * sx, y, fill=outline)
            self.canvas.create_line(
                x,
                y + 20 * sy,
                x - 10 * sx,
                y + 40 * sy,
                fill=outline,
            )
            self.canvas.create_line(
                x,
                y + 20 * sy,
                x + 10 * sx,
                y + 40 * sy,
                fill=outline,
            )
        elif obj.obj_type == "Use Case":
            self.canvas.create_oval(
                x - w,
                y - h,
                x + w,
                y + h,
                fill=color,
                outline=outline,
            )
        elif obj.obj_type == "System Boundary":
            self._draw_gradient_rect(x - w, y - h, x + w, y + h, color, obj.obj_id)
            self._create_round_rect(
                x - w,
                y - h,
                x + w,
                y + h,
                radius=12 * self.zoom,
                dash=(4, 2),
                outline=outline,
                fill="",
            )
            label = _format_label(self, obj.properties.get("name", ""), obj.phase)
            if label:
                # Wrap and scale the label so it always fits within the boundary box
                avail_w = max(obj.width * self.zoom - 16 * self.zoom, 1)
                avail_h = max(obj.height * self.zoom - 16 * self.zoom, 1)

                try:
                    font = tkFont.Font(font=self.font)
                    char_w = max(font.measure("M"), 1)
                    line_h = max(font.metrics("linespace"), 1)
                except Exception:
                    font = None
                    char_w = 8
                    line_h = 16

                max_chars = max(int(avail_h / char_w), 1)
                max_lines = max(int(avail_w / line_h), 1)

                wrap_width = max_chars
                wrapped = textwrap.fill(label, width=wrap_width)
                lines = wrapped.count("\n") + 1

                # Reduce font size until the wrapped text fits horizontally
                if font is not None:
                    while lines > max_lines and font.cget("size") > 6:
                        font.configure(size=font.cget("size") - 1)
                        char_w = max(font.measure("M"), 1)
                        line_h = max(font.metrics("linespace"), 1)
                        max_chars = max(int(avail_h / char_w), 1)
                        max_lines = max(int(avail_w / line_h), 1)
                        wrap_width = max_chars
                        wrapped = textwrap.fill(label, width=wrap_width)
                        lines = wrapped.count("\n") + 1

                # Truncate wrapped lines if they still exceed available space
                wrapped_lines = wrapped.splitlines()
                if len(wrapped_lines) > max_lines:
                    wrapped_lines = wrapped_lines[:max_lines]
                    wrapped = "\n".join(wrapped_lines)
                    lines = len(wrapped_lines)

                # create a compartment on the left for the vertical title
                label_w = lines * line_h + 16 * self.zoom
                label_w = min(label_w, obj.width * self.zoom)
                cx = x - w + label_w
                self.canvas.create_line(
                    cx,
                    y - h + self.zoom,
                    cx,
                    y + h - self.zoom,
                    fill=outline,
                )

                lx = x - w + label_w / 2
                ly = y + 4 * self.zoom
                self.canvas.create_text(
                    lx,
                    ly,
                    text=wrapped,
                    anchor="center",
                    angle=90,
                    font=font or self.font,
                    justify="center",
                )
        elif obj.obj_type == "Block Boundary":
            self._create_round_rect(
                x - w,
                y - h,
                x + w,
                y + h,
                radius=12 * self.zoom,
                dash=(4, 2),
                outline=outline,
                fill="",
            )
            label = _format_label(self, obj.properties.get("name", ""), obj.phase)
            if label:
                lx = x
                ly = y - h - 4 * self.zoom
                self.canvas.create_text(
                    lx,
                    ly,
                    text=label,
                    anchor="s",
                    font=self.font,
                )
        elif obj.obj_type == "Work Product":
            label = _format_label(self, obj.properties.get("name", ""), obj.phase)
            diagram_products = {
                "Architecture Diagram",
                "Safety & Security Concept",
                "Product Goal Specification",
                *REQUIREMENT_WORK_PRODUCTS,
            }
            analysis_products = {
                "HAZOP",
                "STPA",
                "Threat Analysis",
                "FI2TC",
                "TC2FI",
                "Risk Assessment",
                "FTA",
                "FMEA",
                "FMEDA",
            }
            if label in diagram_products:
                color = "#cfe2f3"
            elif label in analysis_products:
                color = "#d5e8d4"
            else:
                color = "#ffffff"
            self._create_round_rect(
                x - w,
                y - h,
                x + w,
                y + h,
                radius=8 * self.zoom,
                outline=outline,
                fill=color,
            )
            fold = 10 * self.zoom
            fold_color = "#fdfdfd"
            self.canvas.create_polygon(
                x + w - fold,
                y - h,
                x + w,
                y - h,
                x + w,
                y - h + fold,
                fill=fold_color,
                outline=outline,
            )
            self.canvas.create_line(
                x + w - fold,
                y - h,
                x + w - fold,
                y - h + fold,
                fill=outline,
            )
            if label:
                self.canvas.create_text(
                    x,
                    y,
                    text=label.replace(" ", "\n"),
                    anchor="center",
                    font=self.font,
                    width=obj.width * self.zoom,
                )
        elif obj.obj_type == "Lifecycle Phase":
            color = "#F4D698"
            tab_h = 10 * self.zoom
            tab_w = min(obj.width * self.zoom / 2, 40 * self.zoom)
            body_top = y - h + tab_h
            self._draw_gradient_rect(x - w, body_top, x + w, y + h, color, obj.obj_id)
            self.canvas.create_rectangle(
                x - w,
                body_top,
                x + w,
                y + h,
                outline=outline,
                fill="",
            )
            self.canvas.create_rectangle(
                x - w,
                y - h,
                x - w + tab_w,
                body_top,
                outline=outline,
                fill=color,
            )
            label = _format_label(self, obj.properties.get("name", ""), obj.phase)
            if label:
                self.canvas.create_text(
                    x,
                    y,
                    text=label,
                    anchor="center",
                    font=self.font,
                    width=obj.width * self.zoom,
                )
        elif obj.obj_type == "Existing Element":
            element = self.repo.elements.get(obj.element_id)
            if element:
                color = StyleManager.get_instance().get_color(element.elem_type)
            outline = color
            self._draw_gradient_rect(x - w, y - h, x + w, y + h, color, obj.obj_id)
            self._create_round_rect(
                x - w,
                y - h,
                x + w,
                y + h,
                radius=12 * self.zoom,
                dash=(),
                outline=outline,
                fill="",
            )
            diag = self.repo.diagrams.get(self.diagram_id)
            if not diag or diag.diag_type != "Control Flow Diagram":
                label = _format_label(self, obj.properties.get("name", ""), obj.phase)
                if label:
                    lx = x
                    ly = y - h - 4 * self.zoom
                    self.canvas.create_text(
                        lx,
                        ly,
                        text=label,
                        anchor="s",
                        font=self.font,
                    )
        elif obj.obj_type in ("Action Usage", "Action", "CallBehaviorAction", "Part", "Port"):
            dash = ()
            if obj.obj_type == "Part":
                dash = (4, 2)
            if obj.obj_type == "Port":
                side = obj.properties.get("side", "E")
                sz = 6 * self.zoom
                self._draw_gradient_rect(x - sz, y - sz, x + sz, y + sz, color, obj.obj_id)
                self.canvas.create_rectangle(
                    x - sz,
                    y - sz,
                    x + sz,
                    y + sz,
                    fill="",
                    outline=outline,
                )
                arrow_len = sz * 1.2
                half = arrow_len / 2
                direction = obj.properties.get("direction", "out")

                if side in ("E", "W"):
                    if side == "E":
                        inside = -half
                        outside = half
                    else:
                        inside = half
                        outside = -half
                    if direction == "in":
                        self.canvas.create_line(x + outside, y, x + inside, y)
                        self._draw_line_arrow(
                            (x + outside, y),
                            (x + inside, y),
                            color=outline,
                            tags="connection",
                        )
                    elif direction == "out":
                        self.canvas.create_line(x + inside, y, x + outside, y)
                        self._draw_line_arrow(
                            (x + inside, y),
                            (x + outside, y),
                            color=outline,
                            tags="connection",
                        )
                    else:
                        self.canvas.create_line(x - half, y, x + half, y)
                        self._draw_line_arrow(
                            (x, y),
                            (x + half, y),
                            color=outline,
                            tags="connection",
                        )
                        self._draw_line_arrow(
                            (x, y),
                            (x - half, y),
                            color=outline,
                            tags="connection",
                        )
                else:  # N or S
                    if side == "S":
                        inside = -half
                        outside = half
                    else:
                        inside = half
                        outside = -half
                    if direction == "in":
                        self.canvas.create_line(x, y + outside, x, y + inside)
                        self._draw_line_arrow(
                            (x, y + outside),
                            (x, y + inside),
                            color=outline,
                            tags="connection",
                        )
                    elif direction == "out":
                        self.canvas.create_line(x, y + inside, x, y + outside)
                        self._draw_line_arrow(
                            (x, y + inside),
                            (x, y + outside),
                            color=outline,
                            tags="connection",
                        )
                    else:
                        self.canvas.create_line(x, y - half, x, y + half)
                        self._draw_line_arrow(
                            (x, y),
                            (x, y + half),
                            color=outline,
                            tags="connection",
                        )
                        self._draw_line_arrow(
                            (x, y),
                            (x, y - half),
                            color=outline,
                            tags="connection",
                        )

                lx_off = _parse_float(obj.properties.get("labelX"), 8.0)
                ly_off = _parse_float(obj.properties.get("labelY"), -8.0)
                lx = x + lx_off * self.zoom
                ly = y + ly_off * self.zoom
                port_label = _format_label(
                    self, obj.properties.get("name", ""), obj.phase
                )
                self.canvas.create_text(
                    lx,
                    ly,
                    text=port_label,
                    anchor="center",
                    font=self.font,
                )
            else:
                if obj.obj_type in ("Action Usage", "Action", "CallBehaviorAction"):
                    self._draw_gradient_rect(x - w, y - h, x + w, y + h, color, obj.obj_id)
                    self._create_round_rect(
                        x - w,
                        y - h,
                        x + w,
                        y + h,
                        radius=8 * self.zoom,
                        dash=dash,
                        fill="",
                        outline=outline,
                    )
                else:
                    self._draw_gradient_rect(x - w, y - h, x + w, y + h, color, obj.obj_id)
                    self.canvas.create_rectangle(
                        x - w,
                        y - h,
                        x + w,
                        y + h,
                        dash=dash,
                        fill="",
                        outline=outline,
                    )
        elif obj.obj_type == "Block":
            left, top = x - w, y - h
            right, bottom = x + w, y + h
            self._draw_gradient_rect(left, top, right, bottom, color, obj.obj_id)
            self._create_round_rect(
                left,
                top,
                right,
                bottom,
                radius=6 * self.zoom,
                fill="",
                outline=outline,
            )
            name = _format_label(self, obj.properties.get('name', ''), obj.phase)
            header = f"<<block>> {name}".strip()
            self.canvas.create_line(left, top + 20 * self.zoom, right, top + 20 * self.zoom)
            self.canvas.create_text(
                left + 4 * self.zoom,
                top + 10 * self.zoom,
                text=header,
                anchor="w",
                font=self.font,
            )
            compartments = self._block_compartments(obj)
            cy = top + 20 * self.zoom
            for label, text in compartments:
                lines = text.splitlines() if text else [""]
                collapsed = obj.collapsed.get(label, False)
                self.canvas.create_line(left, cy, right, cy)
                btn_sz = 8 * self.zoom
                bx1 = left + 2 * self.zoom
                by1 = cy + (20 * self.zoom - btn_sz) / 2
                bx2 = bx1 + btn_sz
                by2 = by1 + btn_sz
                self.canvas.create_rectangle(bx1, by1, bx2, by2, outline="black", fill="white")
                self.canvas.create_text((bx1 + bx2) / 2, (by1 + by2) / 2, text="-" if not collapsed else "+", font=self.font)
                self.compartment_buttons.append((obj.obj_id, label, (bx1, by1, bx2, by2)))
                tx = bx2 + 2 * self.zoom
                if collapsed:
                    # Only display the compartment title when collapsed rather
                    # than showing the first item's text. This keeps the
                    # collapsed view concise and avoids confusion when the
                    # compartment contains multiple elements.
                    self.canvas.create_text(
                        tx,
                        cy + 10 * self.zoom,
                        text=f"{label}:",
                        anchor="w",
                        font=self.font,
                    )
                    cy += 20 * self.zoom
                else:
                    self.canvas.create_text(
                        tx,
                        cy + 10 * self.zoom,
                        text=f"{label}:",
                        anchor="w",
                        font=self.font,
                    )
                    cy += 20 * self.zoom
                    for line in lines:
                        self.canvas.create_text(
                            left + 4 * self.zoom,
                            cy + 10 * self.zoom,
                            text=line,
                            anchor="w",
                            font=self.font,
                        )
                        cy += 20 * self.zoom
        elif obj.obj_type in ("Initial", "Final"):
            if obj.obj_type == "Initial":
                r = min(obj.width, obj.height) / 2 * self.zoom
                self.canvas.create_oval(x - r, y - r, x + r, y + r, fill="black")
            else:
                r = min(obj.width, obj.height) / 2 * self.zoom
                inner = max(r - 5 * self.zoom, 0)
                self.canvas.create_oval(x - r, y - r, x + r, y + r)
                self.canvas.create_oval(x - inner, y - inner, x + inner, y + inner, fill="black")
        elif obj.obj_type in ("Decision", "Merge"):
            self.canvas.create_polygon(
                x,
                y - h,
                x + w,
                y,
                x,
                y + h,
                x - w,
                y,
                fill=color,
                outline=outline,
            )
        elif obj.obj_type in ("Fork", "Join"):
            half = obj.width / 2 * self.zoom
            self.canvas.create_rectangle(
                x - half, y - 5 * self.zoom, x + half, y + 5 * self.zoom, fill="black"
            )
        else:
            self._create_round_rect(
                x - w,
                y - h,
                x + w,
                y + h,
                radius=6 * self.zoom,
                fill=color,
                outline=outline,
            )

        if obj.obj_type not in (
            "Block",
            "System Boundary",
            "Block Boundary",
            "Port",
            "Work Product",
        ):
            if hasattr(self, "_object_label_lines"):
                label_lines = self._object_label_lines(obj)
            else:
                label_lines = SysMLDiagramWindow._object_label_lines(self, obj)
            if obj.obj_type == "Actor":
                sy = obj.height / 40.0 * self.zoom
                label_x = x
                label_y = y + 40 * sy + 10 * self.zoom
                self.canvas.create_text(
                    label_x,
                    label_y,
                    text="\n".join(label_lines),
                    anchor="n",
                    font=self.font,
                )
            elif obj.obj_type in ("Initial", "Final"):
                label_y = y + obj.height / 2 * self.zoom + 10 * self.zoom
                self.canvas.create_text(
                    x,
                    label_y,
                    text="\n".join(label_lines),
                    anchor="n",
                    font=self.font,
                )
            else:
                self.canvas.create_text(
                    x,
                    y,
                    text="\n".join(label_lines),
                    anchor="center",
                    font=self.font,
                )

        show_marker = False
        if obj.obj_type in ("Block", "Action Usage", "Action", "CallBehaviorAction"):
            diag_id = self.repo.get_linked_diagram(obj.element_id)
            view_id = obj.properties.get("view")
            show_marker = bool(
                (diag_id and diag_id in self.repo.diagrams)
                or (view_id and view_id in self.repo.diagrams)
            )
        if show_marker:
            self._draw_subdiagram_marker(x + w, y + h)

        if obj in self.selected_objs:
            bx = x - w
            by = y - h
            ex = x + w
            ey = y + h
            self.canvas.create_rectangle(bx, by, ex, ey, outline="red", dash=(2, 2))
            if obj == self.selected_obj and obj.obj_type != "Actor":
                s = 4
                for hx, hy in [(bx, by), (bx, ey), (ex, by), (ex, ey)]:
                    self.canvas.create_rectangle(
                        hx - s,
                        hy - s,
                        hx + s,
                        hy + s,
                        outline="red",
                        fill="white",
                    )

    def _label_offset(self, conn: DiagramConnection, diag_type: str | None) -> float:
        """Return a vertical offset for a connection label.

        When multiple connections exist between the same two objects, their
        stereotype labels are offset so they do not overlap. The offset is
        determined by the index of ``conn`` among all labeled connections
        between the object pair.
        """
        pair = {conn.src, conn.dst}
        labeled: list[DiagramConnection] = []
        connections = getattr(self, "connections", [])
        for c in connections:
            if {c.src, c.dst} == pair:
                if format_control_flow_label(c, self.repo, diag_type):
                    labeled.append(c)
        if len(labeled) <= 1:
            return 0.0
        idx = next((i for i, c in enumerate(labeled) if c is conn), 0)
        return (idx - (len(labeled) - 1) / 2) * 15 * self.zoom

    def draw_connection(
        self, a: SysMLObject, b: SysMLObject, conn: DiagramConnection, selected: bool = False
    ):
        axc, ayc = a.x * self.zoom, a.y * self.zoom
        bxc, byc = b.x * self.zoom, b.y * self.zoom
        dash = ()
        diag = self.repo.diagrams.get(self.diagram_id)
        diag_type = diag.diag_type if diag else None
        label = format_control_flow_label(conn, self.repo, diag_type)
        if diag and diag.diag_type == "Control Flow Diagram" and conn.conn_type in ("Control Action", "Feedback"):
            a_left = a.x - a.width / 2
            a_right = a.x + a.width / 2
            b_left = b.x - b.width / 2
            b_right = b.x + b.width / 2
            x_val = (
                conn.points[0][0]
                if conn.points
                else (max(a_left, b_left) + min(a_right, b_right)) / 2
            )
            x_val = SysMLDiagramWindow._constrain_control_flow_x(
                self, conn, x_val
            )
            if conn.points:
                conn.points[0] = (x_val, 0)
            x = x_val * self.zoom
            if ayc <= byc:
                y1 = ayc + a.height / 2 * self.zoom
                y2 = byc - b.height / 2 * self.zoom
            else:
                y1 = ayc - a.height / 2 * self.zoom
                y2 = byc + b.height / 2 * self.zoom
            color = "red" if selected else "black"
            width = 2 if selected else 1
            self.canvas.create_line(
                x,
                y1,
                x,
                y2,
                arrow=tk.LAST,
                dash=(),
                fill=color,
                width=width,
                tags="connection",
            )
            if label:
                offset = (
                    self._label_offset(conn, diag_type)
                    if hasattr(self, "_label_offset")
                    else 0
                )
                self.canvas.create_text(
                    x + offset,
                    (y1 + y2) / 2 - 10 * self.zoom,
                    text=label,
                    font=self.font,
                    tags="connection",
                )
            if selected:
                s = 3
                for hx, hy in [(x, y1), (x, y2), (x, (y1 + y2) / 2)]:
                    self.canvas.create_rectangle(
                        hx - s,
                        hy - s,
                        hx + s,
                        hy + s,
                        outline="red",
                        fill="white",
                        tags="connection",
                    )
            return
        if a.obj_id == b.obj_id:
            ax, ay = self.edge_point(a, 0, 0, (1, 0))
            bx, by = ax, ay
        else:
            ax, ay = self.edge_point(a, bxc, byc, conn.src_pos)
            bx, by = self.edge_point(b, axc, ayc, conn.dst_pos)
        if conn.conn_type in ("Include", "Extend"):
            dash = (4, 2)
            if label and ">> " in label:
                label = label.replace(">> ", ">>\n", 1)
        elif conn.conn_type in ("Generalize", "Generalization", "Communication Path"):
            dash = (2, 2)
        src_flow = a.properties.get("flow") if a.obj_type == "Port" else None
        dst_flow = b.properties.get("flow") if b.obj_type == "Port" else None
        points = [(ax, ay)]
        if a.obj_id == b.obj_id:
            size = max(a.width, a.height) * 0.5 * self.zoom
            points.extend(
                [
                    (ax + size, ay),
                    (ax + size, ay - size),
                    (ax, ay - size),
                ]
            )
        elif conn.style == "Squared":
            if conn.points:
                mx = conn.points[0][0] * self.zoom
            else:
                mx = (ax + bx) / 2
            points.extend([(mx, ay), (mx, by)])
        elif conn.style == "Custom":
            for px, py in conn.points:
                x = px * self.zoom
                y = py * self.zoom
                last = points[-1]
                points.extend([(x, last[1]), (x, y)])
        points.append((bx, by))
        flat = [coord for pt in points for coord in pt]
        color = "red" if selected else "black"
        width = 2 if selected else 1
        arrow_style = tk.NONE
        open_arrow = conn.conn_type in ("Include", "Extend")
        diamond_src = conn.conn_type in ("Aggregation", "Composite Aggregation")
        filled_diamond = conn.conn_type == "Composite Aggregation"
        forward = conn.arrow in ("forward", "both")
        backward = conn.arrow in ("backward", "both")
        mid_forward = forward
        mid_backward = backward
        if conn.conn_type == "Connector" and (src_flow or dst_flow):
            arrow_style = tk.NONE
            conn.mid_arrow = True
            if src_flow and dst_flow:
                dir_a = a.properties.get("direction", "out").lower()
                dir_b = b.properties.get("direction", "out").lower()
                if dir_a == "out":
                    label = src_flow
                    mid_forward, mid_backward = True, False
                elif dir_b == "out":
                    label = dst_flow
                    mid_forward, mid_backward = False, True
                else:
                    label = src_flow
                    mid_forward, mid_backward = True, True
            elif src_flow:
                label = src_flow
                dir_attr = a.properties.get("direction", "out")
                if dir_attr == "in":
                    mid_forward, mid_backward = False, True
                elif dir_attr == "out":
                    mid_forward, mid_backward = True, False
                else:
                    mid_forward, mid_backward = True, True
            else:
                label = dst_flow
                dir_attr = b.properties.get("direction", "out")
                if dir_attr == "in":
                    mid_forward, mid_backward = True, False
                elif dir_attr == "out":
                    mid_forward, mid_backward = False, True
                else:
                    mid_forward, mid_backward = True, True
            label = f"<<{conn.stereotype or conn.conn_type.lower()}>> {label}".strip()
        self.canvas.create_line(
            *flat,
            arrow=arrow_style,
            dash=dash,
            fill=color,
            width=width,
            tags="connection",
        )
        if open_arrow:
            if forward:
                self._draw_open_arrow(
                    points[-2], points[-1], color=color, width=width, tags="connection"
                )
            if backward:
                self._draw_open_arrow(
                    points[1], points[0], color=color, width=width, tags="connection"
                )
        elif conn.conn_type in ("Generalize", "Generalization"):
            # SysML uses an open triangular arrow head for generalization
            # relationships. Use the open arrow drawing helper so the arrow
            # interior matches the canvas background (typically white).
            if forward:
                self._draw_open_arrow(
                    points[-2], points[-1], color=color, width=width, tags="connection"
                )
            if backward:
                self._draw_filled_arrow(
                    points[1], points[0], color=color, width=width, tags="connection"
                )
        elif diamond_src:
            if filled_diamond:
                self._draw_filled_diamond(
                    points[1], points[0], color=color, width=width, tags="connection"
                )
            else:
                self._draw_open_diamond(
                    points[1], points[0], color=color, width=width, tags="connection"
                )
        else:
            if forward:
                self._draw_filled_arrow(
                    points[-2], points[-1], color=color, width=width, tags="connection"
                )
            if backward:
                self._draw_filled_arrow(
                    points[1], points[0], color=color, width=width, tags="connection"
                )
        flow_port = None
        flow_name = ""
        if a.obj_type == "Port" and a.properties.get("flow"):
            flow_port = a
            flow_name = a.properties.get("flow", "")
        elif b.obj_type == "Port" and b.properties.get("flow"):
            flow_port = b
            flow_name = b.properties.get("flow", "")

        if conn.mid_arrow or flow_port:
            mid_idx = len(points) // 2
            if mid_idx > 0:
                mstart = points[mid_idx - 1]
                mend = points[mid_idx]
                if flow_port:
                    direction = flow_port.properties.get("direction", "")
                    if flow_port is b:
                        direction = "in" if direction == "out" else "out" if direction == "in" else direction
                    if direction == "inout":
                        self._draw_center_triangle(
                            mstart, mend, color=color, width=width, tags="connection"
                        )
                        self._draw_center_triangle(
                            mend, mstart, color=color, width=width, tags="connection"
                        )
                    elif direction == "in":
                        self._draw_center_triangle(
                            mend, mstart, color=color, width=width, tags="connection"
                        )
                    else:
                        self._draw_center_triangle(
                            mstart, mend, color=color, width=width, tags="connection"
                        )
                    mx = (mstart[0] + mend[0]) / 2
                    my = (mstart[1] + mend[1]) / 2
                    self.canvas.create_text(
                        mx,
                        my - 10 * self.zoom,
                        text=flow_name,
                        font=self.font,
                        tags="connection",
                    )
                else:
                    if mid_forward or not mid_backward:
                        self._draw_center_triangle(
                            mstart, mend, color=color, width=width, tags="connection"
                        )
                    if mid_backward:
                        self._draw_center_triangle(
                            mend, mstart, color=color, width=width, tags="connection"
                        )
        if selected:
            if conn.style == "Custom":
                for px, py in conn.points:
                    hx = px * self.zoom
                    hy = py * self.zoom
                    s = 3
                    self.canvas.create_rectangle(
                    hx - s,
                    hy - s,
                    hx + s,
                    hy + s,
                    outline="red",
                    fill="white",
                    tags="connection",
                )
            elif conn.style == "Squared":
                if conn.points:
                    mx = conn.points[0][0] * self.zoom
                else:
                    mx = (ax + bx) / 2
                hy = (ay + by) / 2
                s = 3
                self.canvas.create_rectangle(
                    mx - s,
                    hy - s,
                    mx + s,
                    hy + s,
                    outline="red",
                    fill="white",
                    tags="connection",
                )
            elif diag and diag.diag_type == "Governance Diagram" and conn.style == "Straight":
                mx, my = (ax + bx) / 2, (ay + by) / 2
                s = 3
                self.canvas.create_rectangle(
                    mx - s,
                    my - s,
                    mx + s,
                    my + s,
                    outline="red",
                    fill="white",
                    tags="connection",
                )
            # draw endpoint handles
            for hx, hy in [(ax, ay), (bx, by)]:
                s = 3
                self.canvas.create_rectangle(
                    hx - s,
                    hy - s,
                    hx + s,
                    hy + s,
                    outline="red",
                    fill="white",
                    tags="connection",
                )
        if conn.multiplicity and conn.conn_type in ("Aggregation", "Composite Aggregation"):
            end_x, end_y = points[-1]
            prev_x, prev_y = points[-2]
            dx = prev_x - end_x
            dy = prev_y - end_y
            length = math.hypot(dx, dy)
            if length:
                offset = 15 * self.zoom
                mx = end_x + dx / length * offset
                my = end_y + dy / length * offset
            else:
                mx, my = end_x, end_y
            self.canvas.create_text(
                mx,
                my - 10 * self.zoom,
                text=conn.multiplicity,
                font=self.font,
                tags="connection",
            )
        if label:
            mx, my = (ax + bx) / 2, (ay + by) / 2
            offset = (
                self._label_offset(conn, diag_type)
                if hasattr(self, "_label_offset")
                else 0
            )
            if math.isclose(ax, bx):
                self.canvas.create_text(
                    mx + offset,
                    my - 10 * self.zoom,
                    text=label,
                    font=self.font,
                    tags="connection",
                )
            else:
                self.canvas.create_text(
                    mx,
                    my - 10 * self.zoom - offset,
                    text=label,
                    font=self.font,
                    tags="connection",
                )

    def get_object(self, oid: int) -> SysMLObject | None:
        for o in self.objects:
            if o.obj_id == oid:
                return o
        return None

    def get_ibd_boundary(self) -> SysMLObject | None:
        """Return the Block Boundary object if present."""
        for o in self.objects:
            if o.obj_type == "Block Boundary":
                return o
        return None

    def _object_within(self, obj: SysMLObject, boundary: SysMLObject) -> bool:
        left = boundary.x - boundary.width / 2
        right = boundary.x + boundary.width / 2
        top = boundary.y - boundary.height / 2
        bottom = boundary.y + boundary.height / 2
        ox = obj.x
        oy = obj.y
        return left <= ox <= right and top <= oy <= bottom

    def find_boundary_for_obj(self, obj: SysMLObject) -> SysMLObject | None:
        for b in self.objects:
            if b.obj_type == "System Boundary" and self._object_within(obj, b):
                return b
        return None

    def _update_drag_selection(self, x: float, y: float) -> None:
        if not self.select_rect_start:
            return
        x0, y0 = self.select_rect_start
        left, right = sorted([x0, x])
        top, bottom = sorted([y0, y])
        selected: list[SysMLObject] = []
        for obj in self.objects:
            ox = obj.x * self.zoom
            oy = obj.y * self.zoom
            w = obj.width * self.zoom / 2
            h = obj.height * self.zoom / 2
            if left <= ox - w and ox + w <= right and top <= oy - h and oy + h <= bottom:
                selected.append(obj)
        self.selected_objs = selected
        self.selected_obj = selected[0] if len(selected) == 1 else None
        self.redraw()
        self.update_property_view()

    # ------------------------------------------------------------
    # Clipboard operations
    # ------------------------------------------------------------
    def copy_selected(self, _event=None):
        if self.selected_obj:
            import copy

            self.clipboard = copy.deepcopy(self.selected_obj)

    def cut_selected(self, _event=None):
        if self.selected_obj:
            import copy

            self.clipboard = copy.deepcopy(self.selected_obj)
            self.remove_object(self.selected_obj)
            self.selected_obj = None
            self._sync_to_repository()
            self.redraw()
            self.update_property_view()

    def paste_selected(self, _event=None):
        if self.clipboard:
            import copy

            new_obj = copy.deepcopy(self.clipboard)
            new_obj.obj_id = _get_next_id()
            new_obj.x += 20
            new_obj.y += 20
            if new_obj.obj_type == "System Boundary":
                self.objects.insert(0, new_obj)
            else:
                self.objects.append(new_obj)
            self.sort_objects()
            diag = self.repo.diagrams.get(self.diagram_id)
            if diag and new_obj.element_id and new_obj.element_id not in diag.elements:
                diag.elements.append(new_obj.element_id)
            self.selected_obj = new_obj
            self._sync_to_repository()
            self.redraw()
            self.update_property_view()

    def delete_selected(self, _event=None):
        if self.selected_objs:
            result = messagebox.askyesnocancel(
                "Delete",
                "Remove element from model?\nYes = Model, No = Diagram",
            )
            if result is None:
                return
            for obj in list(self.selected_objs):
                if obj.obj_type == "Work Product":
                    name = obj.properties.get("name", "")
                    if getattr(self.app, "can_remove_work_product", None):
                        if not self.app.can_remove_work_product(name):
                            messagebox.showerror(
                                "Delete",
                                f"Cannot delete work product '{name}' with existing artifacts.",
                            )
                            continue
                    getattr(self.app, "disable_work_product", lambda *_: None)(name)
                    toolbox = getattr(self.app, "safety_mgmt_toolbox", None)
                    if toolbox:
                        diag = self.repo.diagrams.get(self.diagram_id)
                        diagram_name = diag.name if diag else ""
                        toolbox.remove_work_product(diagram_name, name)
                if result:
                    if obj.obj_type == "Part":
                        self.remove_part_model(obj)
                    else:
                        self.remove_element_model(obj)
                else:
                    self.remove_object(obj)
            self.selected_objs = []
            self.selected_obj = None
            if getattr(self.app, "refresh_tool_enablement", None):
                self.app.refresh_tool_enablement()
            return
        if self.selected_conn:
            if self.selected_conn in self.connections:
                src_elem = self.get_object(self.selected_conn.src)
                dst_elem = self.get_object(self.selected_conn.dst)
                if (
                    self.selected_conn.conn_type == "Generalization"
                    and src_elem
                    and dst_elem
                ):
                    msg = (
                        "Removing this inheritance will delete all inherited parts, "
                        "properties and attributes. Continue?"
                    )
                    if not messagebox.askyesno("Remove Inheritance", msg):
                        return
                elif self.selected_conn.conn_type in (
                    "Aggregation",
                    "Composite Aggregation",
                ):
                    msg = "Delete aggregation and its part?"
                    if not messagebox.askyesno("Remove Aggregation", msg):
                        return
                self.connections.remove(self.selected_conn)
                # remove matching repository relationship
                if src_elem and dst_elem and src_elem.element_id and dst_elem.element_id:
                    for rel in list(self.repo.relationships):
                        if (
                            rel.source == src_elem.element_id
                            and rel.target == dst_elem.element_id
                            and rel.rel_type == self.selected_conn.conn_type
                        ):
                            self.repo.relationships.remove(rel)
                            diag = self.repo.diagrams.get(self.diagram_id)
                            if diag and rel.rel_id in diag.relationships:
                                diag.relationships.remove(rel.rel_id)
                            if self.selected_conn.conn_type == "Generalization":
                                remove_inherited_block_properties(
                                    self.repo, src_elem.element_id, dst_elem.element_id
                                )
                                inherit_block_properties(self.repo, src_elem.element_id)
                            elif self.selected_conn.conn_type in ("Aggregation", "Composite Aggregation"):
                                remove_aggregation_part(
                                    self.repo,
                                    src_elem.element_id,
                                    dst_elem.element_id,
                                    remove_object=self.selected_conn.conn_type == "Composite Aggregation",
                                    app=getattr(self, "app", None),
                                )
                            break
                self.selected_conn = None
                self._sync_to_repository()
                self.redraw()
                self.update_property_view()

    def remove_object(self, obj: SysMLObject) -> None:
        if getattr(obj, "locked", False):
            return
        removed_ids = {obj.obj_id}
        if obj in self.objects:
            self.objects.remove(obj)
        if obj.obj_type == "Part":
            before = {o.obj_id for o in self.objects}
            remove_orphan_ports(self.objects)
            removed_ids.update(before - {o.obj_id for o in self.objects})
        elif obj.obj_type == "Port":
            remove_port(self.repo, obj, self.objects)
        self.connections = [
            c for c in self.connections if c.src not in removed_ids and c.dst not in removed_ids
        ]
        diag = self.repo.diagrams.get(self.diagram_id)
        if diag and obj.element_id in diag.elements:
            diag.elements.remove(obj.element_id)

        prev_parts = None
        block_id = None
        if obj.obj_type == "Part" and diag:
            block_id = getattr(diag, "father", None) or next(
                (eid for eid, did in self.repo.element_diagrams.items() if did == self.diagram_id),
                None,
            )
            if block_id and block_id in self.repo.elements:
                block = self.repo.elements[block_id]
                prev_parts = block.properties.get("partProperties")

        self._sync_to_repository()

        if prev_parts is not None and block_id and block_id in self.repo.elements:
            block = self.repo.elements[block_id]
            if prev_parts:
                block.properties["partProperties"] = prev_parts
            else:
                block.properties.pop("partProperties", None)
            for d in self.repo.diagrams.values():
                for o in getattr(d, "objects", []):
                    if o.get("element_id") == block_id:
                        if prev_parts:
                            o.setdefault("properties", {})["partProperties"] = prev_parts
                        else:
                            o.setdefault("properties", {}).pop("partProperties", None)

    # ------------------------------------------------------------
    # Part removal helpers
    # ------------------------------------------------------------
    def remove_part_diagram(self, obj: SysMLObject) -> None:
        """Remove *obj* from the current diagram but keep it in the model."""
        if obj.obj_type != "Part":
            return
        obj.hidden = True
        self.selected_obj = None
        self._sync_to_repository()
        self.redraw()
        self.update_property_view()

    def remove_part_model(self, obj: SysMLObject) -> None:
        """Remove *obj* from the repository and all diagrams."""
        if obj.obj_type != "Part":
            return
        self.remove_object(obj)
        part_id = obj.element_id
        repo = self.repo
        # remove from other diagrams
        for diag in repo.diagrams.values():
            diag.objects = [o for o in getattr(diag, "objects", []) if o.get("element_id") != part_id]
            if part_id in getattr(diag, "elements", []):
                diag.elements.remove(part_id)
        # update any open windows
        app = getattr(self, "app", None)
        if app:
            for win in getattr(app, "ibd_windows", []):
                win.objects = [o for o in win.objects if o.element_id != part_id]
                remove_orphan_ports(win.objects)
                win.redraw()
                win._sync_to_repository()
        # update block properties
        diag = repo.diagrams.get(self.diagram_id)
        block_id = getattr(diag, "father", None) or next((eid for eid, did in repo.element_diagrams.items() if did == self.diagram_id), None)
        name = ""
        elem = repo.elements.get(part_id)
        if elem:
            name = elem.name or elem.properties.get("component", "")
            def_id = elem.properties.get("definition")
            if not name and def_id and def_id in repo.elements:
                name = repo.elements[def_id].name or def_id
        if block_id and name and block_id in repo.elements:
            block = repo.elements[block_id]
            parts = [p.strip() for p in block.properties.get("partProperties", "").split(",") if p.strip()]
            parts = [p for p in parts if p.split("[")[0].strip() != name]
            if parts:
                block.properties["partProperties"] = ", ".join(parts)
            else:
                block.properties.pop("partProperties", None)
            for d in repo.diagrams.values():
                for o in getattr(d, "objects", []):
                    if o.get("element_id") == block_id:
                        if parts:
                            o.setdefault("properties", {})["partProperties"] = ", ".join(parts)
                        else:
                            o.setdefault("properties", {}).pop("partProperties", None)
        repo.delete_element(part_id)
        repo._undo_stack.pop()
        self._sync_to_repository()
        self.redraw()
        self.update_property_view()

    def remove_element_model(self, obj: SysMLObject) -> None:
        """Remove *obj* and its element from all diagrams and the repository."""
        elem_id = obj.element_id
        if not elem_id:
            self.remove_object(obj)
            return
        self.remove_object(obj)
        repo = self.repo
        for diag in repo.diagrams.values():
            removed_ids = [o.get("obj_id") for o in getattr(diag, "objects", []) if o.get("element_id") == elem_id]
            if removed_ids:
                diag.objects = [o for o in diag.objects if o.get("element_id") != elem_id]
                diag.connections = [
                    c
                    for c in getattr(diag, "connections", [])
                    if c.get("src") not in removed_ids and c.get("dst") not in removed_ids
                ]
            if elem_id in getattr(diag, "elements", []):
                diag.elements.remove(elem_id)
        # remove part elements that reference this element
        to_delete = [
            eid
            for eid, e in repo.elements.items()
            if e.elem_type == "Part" and e.properties.get("definition") == elem_id
        ]
        for pid in to_delete:
            for diag in repo.diagrams.values():
                removed = [o.get("obj_id") for o in getattr(diag, "objects", []) if o.get("element_id") == pid]
                if removed:
                    diag.objects = [o for o in diag.objects if o.get("element_id") != pid]
                    diag.connections = [
                        c
                        for c in getattr(diag, "connections", [])
                        if c.get("src") not in removed and c.get("dst") not in removed
                    ]
                if pid in getattr(diag, "elements", []):
                    diag.elements.remove(pid)
            repo.delete_element(pid)
            if repo._undo_stack:
                repo._undo_stack.pop()

        repo.delete_element(elem_id)
        if repo._undo_stack:
            repo._undo_stack.pop()

        self._sync_to_repository()
        self.redraw()
        self.update_property_view()

    def _sync_to_repository(self) -> None:
        """Persist current objects and connections back to the repository."""
        self.repo.push_undo_state()
        diag = self.repo.diagrams.get(self.diagram_id)
        if diag:
            existing_objs = getattr(diag, "objects", [])
            hidden_objs = [
                o for o in existing_objs if not self.repo.object_visible(o, self.diagram_id)
            ]
            diag.objects = hidden_objs + [obj.__dict__ for obj in self.objects]
            existing_conns = getattr(diag, "connections", [])
            hidden_conns = [
                c
                for c in existing_conns
                if not self.repo.connection_visible(c, self.diagram_id)
            ]
            diag.connections = hidden_conns + [conn.__dict__ for conn in self.connections]
            update_block_parts_from_ibd(self.repo, diag)
            self.repo.touch_diagram(self.diagram_id)
            _sync_block_parts_from_ibd(self.repo, self.diagram_id)
            if diag.diag_type == "Internal Block Diagram":
                block_id = (
                    getattr(diag, "father", None)
                    or next(
                        (
                            eid
                            for eid, did in self.repo.element_diagrams.items()
                            if did == self.diagram_id
                        ),
                        None,
                    )
                )
                if block_id:
                    added_mult = _enforce_ibd_multiplicity(
                        self.repo, block_id, app=getattr(self, "app", None)
                    )
                    if added_mult and not getattr(self, "app", None):
                        for data in added_mult:
                            if not any(
                                o.obj_id == data["obj_id"] for o in self.objects
                            ):
                                self.objects.append(SysMLObject(**data))

    def refresh_from_repository(self, _event=None) -> None:
        """Reload diagram objects from the repository and redraw."""
        diag = self.repo.diagrams.get(self.diagram_id)
        if not diag:
            return
        self.objects = []
        for data in self.repo.visible_objects(diag.diag_id):
            if "requirements" not in data:
                data["requirements"] = []
            obj = SysMLObject(**data)
            if obj.obj_type == "Part":
                asil = calculate_allocated_asil(obj.requirements)
                obj.properties.setdefault("asil", asil)
                if obj.element_id and obj.element_id in self.repo.elements:
                    self.repo.elements[obj.element_id].properties.setdefault(
                        "asil", asil
                    )
            if obj.element_id:
                targets = [
                    self.repo.elements[r.target].name
                    for r in self.repo.relationships
                    if r.rel_type == "Trace"
                    and r.source == obj.element_id
                    and r.target in self.repo.elements
                ]
                if targets:
                    obj.properties["trace_to"] = ", ".join(sorted(targets))
            self.objects.append(obj)
        self.sort_objects()
        self.connections = []
        for data in self.repo.visible_connections(diag.diag_id):
            data.setdefault("stereotype", data.get("conn_type", "").lower())
            self.connections.append(DiagramConnection(**data))
        if self.objects:
            global _next_obj_id
            _next_obj_id = max(o.obj_id for o in self.objects) + 1
        self.redraw()
        self.update_property_view()

    def on_close(self):
        self._sync_to_repository()
        self.destroy()


class SysMLObjectDialog(simpledialog.Dialog):
    """Simple dialog for editing AutoML object properties."""

    def __init__(self, master, obj: SysMLObject):
        if not hasattr(obj, "requirements"):
            obj.requirements = []
        self.obj = obj
        super().__init__(master, title=f"Edit {obj.obj_type}")

    class SelectRequirementsDialog(simpledialog.Dialog):
        def __init__(self, parent, title="Select Requirements"):
            self.selected_vars = {}
            super().__init__(parent, title=title)

        def body(self, master):
            ttk.Label(master, text="Select requirements:").pack(padx=5, pady=5)
            container = ttk.Frame(master)
            container.pack(fill=tk.BOTH, expand=True)
            canvas = tk.Canvas(container, borderwidth=0)
            scrollbar = ttk.Scrollbar(container, orient="vertical", command=canvas.yview)
            self.check_frame = ttk.Frame(canvas)
            self.check_frame.bind(
                "<Configure>", lambda e: canvas.configure(scrollregion=canvas.bbox("all"))
            )
            canvas.create_window((0, 0), window=self.check_frame, anchor="nw")
            canvas.configure(yscrollcommand=scrollbar.set)
            canvas.pack(side="left", fill="both", expand=True)
            scrollbar.pack(side="right", fill="y")
            for req_id, req in global_requirements.items():
                var = tk.BooleanVar(value=False)
                self.selected_vars[req_id] = var
                text = f"[{req['id']}] {req['text']}"
                ttk.Checkbutton(self.check_frame, text=text, variable=var).pack(
                    anchor="w", padx=2, pady=2
                )
            return self.check_frame

        def apply(self):
            self.result = [rid for rid, var in self.selected_vars.items() if var.get()]

    class SelectComponentsDialog(simpledialog.Dialog):
        """Dialog to choose which components should become parts."""

        def __init__(self, parent, components):
            self.components = components
            self.selected = {}
            super().__init__(parent, title="Select Components")

        def body(self, master):
            ttk.Label(master, text="Select components:").pack(padx=5, pady=5)
            frame = ttk.Frame(master)
            frame.pack(fill=tk.BOTH, expand=True)
            canvas = tk.Canvas(frame, borderwidth=0)
            scrollbar = ttk.Scrollbar(frame, orient="vertical", command=canvas.yview)
            self.check_frame = ttk.Frame(canvas)
            self.check_frame.bind(
                "<Configure>", lambda e: canvas.configure(scrollregion=canvas.bbox("all"))
            )
            canvas.create_window((0, 0), window=self.check_frame, anchor="nw")
            canvas.configure(yscrollcommand=scrollbar.set)
            canvas.pack(side="left", fill="both", expand=True)
            scrollbar.pack(side="right", fill="y")
            for comp in self.components:
                var = tk.BooleanVar(value=True)
                self.selected[comp] = var
                ttk.Checkbutton(self.check_frame, text=comp.name, variable=var).pack(
                    anchor="w", padx=2, pady=2
                )
            return self.check_frame

        def apply(self):
            self.result = [c for c, var in self.selected.items() if var.get()]

    class SelectTraceDialog(simpledialog.Dialog):
        """Dialog to choose target elements for trace links."""

        def __init__(
            self,
            parent,
            repo: SysMLRepository,
            work_products: list[str],
            source_id: int | None,
            source_diag: str | None,
        ):
            self.repo = repo
            self.work_products = work_products
            self.source_id = source_id
            self.source_diag = source_diag
            self.selection: list[str] = []
            super().__init__(parent, title="Select Trace Targets")

        def body(self, master):  # pragma: no cover - requires tkinter
            ttk.Label(master, text="Select targets:").pack(anchor="w", padx=5, pady=5)
            self.lb = tk.Listbox(master, selectmode=tk.MULTIPLE, width=40)
            self._tokens: list[str] = []
            for diag in self.repo.diagrams.values():
                if not any(_diag_matches_wp(diag.diag_type, wp) for wp in self.work_products):
                    continue
                dname = diag.name or diag.diag_id
                for obj in getattr(diag, "objects", []):
                    if diag.diag_id == self.source_diag and obj.get("obj_id") == self.source_id:
                        continue
                    name = obj.get("properties", {}).get("name") or obj.get("obj_type", "")
                    token = f"{diag.diag_id}:{obj.get('obj_id')}"
                    self._tokens.append(token)
                    self.lb.insert(tk.END, f"{dname}:{name}")
            self.lb.pack(fill=tk.BOTH, expand=True, padx=5, pady=5)
            return self.lb

        def apply(self):  # pragma: no cover - requires tkinter
            sels = self.lb.curselection()
            self.selection = [self._tokens[i] for i in sels]

    class SelectNamesDialog(simpledialog.Dialog):
        """Dialog to choose which part names should be added."""

        def __init__(self, parent, names, title="Select Parts"):
            self.names = names
            self.selected = {}
            super().__init__(parent, title=title)

        def body(self, master):
            ttk.Label(master, text="Select parts:").pack(padx=5, pady=5)
            frame = ttk.Frame(master)
            frame.pack(fill=tk.BOTH, expand=True)
            canvas = tk.Canvas(frame, borderwidth=0)
            scrollbar = ttk.Scrollbar(frame, orient="vertical", command=canvas.yview)
            self.check_frame = ttk.Frame(canvas)
            self.check_frame.bind(
                "<Configure>", lambda e: canvas.configure(scrollregion=canvas.bbox("all"))
            )
            canvas.create_window((0, 0), window=self.check_frame, anchor="nw")
            canvas.configure(yscrollcommand=scrollbar.set)
            canvas.pack(side="left", fill="both", expand=True)
            scrollbar.pack(side="right", fill="y")
            for name in self.names:
                var = tk.BooleanVar(value=True)
                self.selected[name] = var
                ttk.Checkbutton(self.check_frame, text=name, variable=var).pack(
                    anchor="w", padx=2, pady=2
                )
            return self.check_frame

        def apply(self):
            self.result = [n for n, var in self.selected.items() if var.get()]

    class SelectElementDialog(simpledialog.Dialog):
        """Dialog to choose a single existing element."""

        def __init__(self, parent, names, title="Select Element"):
            self.names = names
            self.result = None
            super().__init__(parent, title=title)

        def body(self, master):
            ttk.Label(master, text="Select element:").pack(padx=5, pady=5)
            self.listbox = tk.Listbox(master)
            for name in self.names:
                self.listbox.insert(tk.END, name)
            self.listbox.pack(fill=tk.BOTH, expand=True, padx=5, pady=5)
            return self.listbox

        def apply(self):
            sel = self.listbox.curselection()
            if sel:
                self.result = self.names[sel[0]]

    class ManagePartsDialog(simpledialog.Dialog):
        """Dialog to toggle visibility of contained parts."""

        def __init__(self, parent, names, visible, hidden):
            self.names = names
            self.visible = visible
            self.hidden = hidden
            self.selected = {}
            super().__init__(parent, title="Add Contained Parts")

        def body(self, master):
            ttk.Label(master, text="Select parts to show:").pack(padx=5, pady=5)
            frame = ttk.Frame(master)
            frame.pack(fill=tk.BOTH, expand=True)
            canvas = tk.Canvas(frame, borderwidth=0)
            scrollbar = ttk.Scrollbar(frame, orient="vertical", command=canvas.yview)
            self.check_frame = ttk.Frame(canvas)
            self.check_frame.bind(
                "<Configure>", lambda e: canvas.configure(scrollregion=canvas.bbox("all"))
            )
            canvas.create_window((0, 0), window=self.check_frame, anchor="nw")
            canvas.configure(yscrollcommand=scrollbar.set)
            canvas.pack(side="left", fill="both", expand=True)
            scrollbar.pack(side="right", fill="y")
            for name in self.names:
                var = tk.BooleanVar(value=name in self.visible)
                self.selected[name] = var
                ttk.Checkbutton(self.check_frame, text=name, variable=var).pack(
                    anchor="w", padx=2, pady=2
                )
            return self.check_frame

        def apply(self):
            self.result = [n for n, var in self.selected.items() if var.get()]

    def body(self, master):
        # Disable window resizing so the layout remains consistent
        self.resizable(False, False)

        # Use a notebook to keep the dialog compact by grouping fields
        self.nb = ttk.Notebook(master)
        self.nb.grid(row=0, column=0, columnspan=3, sticky="nsew")

        gen_frame = ttk.Frame(self.nb)
        prop_frame = ttk.Frame(self.nb)
        rel_frame = ttk.Frame(self.nb)
        link_frame = ttk.Frame(self.nb)
        req_frame = ttk.Frame(self.nb)

        self.nb.add(gen_frame, text="General")
        self.nb.add(prop_frame, text="Properties")
        self.nb.add(rel_frame, text="Reliability")
        self.nb.add(link_frame, text="Links")
        self.nb.add(req_frame, text="Requirements")

        gen_row = 0
        ttk.Label(gen_frame, text="Name:").grid(row=gen_row, column=0, sticky="e", padx=4, pady=4)
        self.name_var = tk.StringVar(value=self.obj.properties.get("name", ""))
        name_state = "readonly" if self.obj.obj_type == "Work Product" else "normal"
        ttk.Entry(gen_frame, textvariable=self.name_var, state=name_state).grid(
            row=gen_row, column=1, padx=4, pady=4
        )
        gen_row += 1
        ttk.Label(gen_frame, text="Width:").grid(row=gen_row, column=0, sticky="e", padx=4, pady=2)
        self.width_var = tk.StringVar(value=str(self.obj.width))
        width_state = (
            "readonly"
            if self.obj.obj_type in ("Initial", "Final", "Actor", "Decision", "Merge")
            else "normal"
        )
        ttk.Entry(gen_frame, textvariable=self.width_var, state=width_state).grid(
            row=gen_row, column=1, padx=4, pady=2
        )
        gen_row += 1
        if self.obj.obj_type not in ("Fork", "Join"):
            ttk.Label(gen_frame, text="Height:").grid(
                row=gen_row, column=0, sticky="e", padx=4, pady=2
            )
            self.height_var = tk.StringVar(value=str(self.obj.height))
            height_state = (
                "readonly"
                if self.obj.obj_type
                in ("Initial", "Final", "Actor", "Decision", "Merge")
                else "normal"
            )
            ttk.Entry(gen_frame, textvariable=self.height_var, state=height_state).grid(
                row=gen_row, column=1, padx=4, pady=2
            )
            gen_row += 1
        else:
            self.height_var = tk.StringVar(value=str(self.obj.height))
        self.entries = {}
        self.listboxes = {}
        self._operations: List[OperationDefinition] = []
        self._behaviors: List[BehaviorAssignment] = []
        prop_row = 0
        rel_row = 0
        if self.obj.obj_type == "Part":
            self.obj.properties.setdefault("asil", calculate_allocated_asil(self.obj.requirements))
        key = f"{self.obj.obj_type.replace(' ', '')}Usage"
        if key not in SYSML_PROPERTIES and self.obj.obj_type == "Block Boundary":
            key = "BlockUsage"
        list_props = {
            "ports",
            "operations",
            "behaviors",
            "failureModes",
        }
        editable_list_props = {"ports"}
        if self.obj.obj_type != "Block":
            list_props.add("partProperties")
            editable_list_props.add("partProperties")
        reliability_props = {
            "analysis",
            "component",
            "fit",
            "qualification",
            "failureModes",
            "asil",
        }
        app = getattr(self.master, "app", None)
        props = SYSML_PROPERTIES.get(key, [])
        if self.obj.obj_type == "Block":
            props = [p for p in props if p != "partProperties"]
        for prop in props:
            frame = rel_frame if prop in reliability_props else prop_frame
            row = rel_row if prop in reliability_props else prop_row
            ttk.Label(frame, text=f"{prop}:").grid(row=row, column=0, sticky="e", padx=4, pady=2)
            if prop == "operations":
                lb = tk.Listbox(frame, height=4)
                self._operations = parse_operations(self.obj.properties.get(prop, ""))
                for op in self._operations:
                    lb.insert(tk.END, format_operation(op))
                lb.grid(row=row, column=1, padx=4, pady=2, sticky="we")
                btnf = ttk.Frame(frame)
                btnf.grid(row=row, column=2, padx=2)
                ttk.Button(btnf, text="Add", command=self.add_operation).pack(side=tk.TOP)
                ttk.Button(btnf, text="Edit", command=self.edit_operation).pack(side=tk.TOP)
                ttk.Button(btnf, text="Remove", command=self.remove_operation).pack(side=tk.TOP)
                self.listboxes[prop] = lb
            elif prop == "behaviors":
                lb = tk.Listbox(frame, height=4)
                self._behaviors = parse_behaviors(self.obj.properties.get(prop, ""))
                repo = SysMLRepository.get_instance()
                for beh in self._behaviors:
                    name = repo.diagrams.get(beh.diagram)
                    label = f"{beh.operation} -> {name.name if name else beh.diagram}"
                    lb.insert(tk.END, label)
                lb.grid(row=row, column=1, padx=4, pady=2, sticky="we")
                btnf = ttk.Frame(frame)
                btnf.grid(row=row, column=2, padx=2)
                ttk.Button(btnf, text="Add", command=self.add_behavior).pack(side=tk.TOP)
                ttk.Button(btnf, text="Edit", command=self.edit_behavior).pack(side=tk.TOP)
                ttk.Button(btnf, text="Remove", command=self.remove_behavior).pack(side=tk.TOP)
                self.listboxes[prop] = lb
            elif prop in list_props:
                lb = tk.Listbox(frame, height=4)
                items = [
                    p.strip() for p in self.obj.properties.get(prop, "").split(",") if p.strip()
                ]
                for it in items:
                    lb.insert(tk.END, it)
                lb.grid(row=row, column=1, padx=4, pady=2, sticky="we")
                btnf = ttk.Frame(frame)
                btnf.grid(row=row, column=2, padx=2)
                if prop == "ports":
                    ttk.Button(btnf, text="Add", command=self.add_port).pack(side=tk.TOP)
                else:
                    ttk.Button(
                        btnf, text="Add", command=lambda p=prop: self.add_list_item(p)
                    ).pack(side=tk.TOP)
                if prop in editable_list_props:
                    if prop == "ports":
                        ttk.Button(btnf, text="Edit", command=self.edit_port).pack(side=tk.TOP)
                    else:
                        ttk.Button(
                            btnf, text="Edit", command=lambda p=prop: self.edit_list_item(p)
                        ).pack(side=tk.TOP)
                ttk.Button(
                    btnf, text="Remove", command=lambda p=prop: self.remove_list_item(p)
                ).pack(side=tk.TOP)
                self.listboxes[prop] = lb
            elif prop == "direction":
                var = tk.StringVar(value=self.obj.properties.get(prop, "in"))
                conns = [
                    c
                    for c in self.master.connections
                    if c.conn_type == "Connector" and self.obj.obj_id in (c.src, c.dst)
                ]
                state = "readonly" if conns else "normal"
                ttk.Combobox(
                    frame,
                    textvariable=var,
                    values=["in", "out", "inout"],
                    state=state,
                ).grid(row=row, column=1, padx=4, pady=2)
                self.entries[prop] = var
            elif self.obj.obj_type == "Use Case" and prop == "useCaseDefinition":
                repo = SysMLRepository.get_instance()
                diags = [
                    d
                    for d in repo.diagrams.values()
                    if d.diag_type == "Use Case Diagram" and d.diag_id != self.master.diagram_id
                ]
                idmap = {d.name or d.diag_id: d.diag_id for d in diags}
                self.ucdef_map = idmap
                cur_id = self.obj.properties.get(prop, "")
                cur_name = next((n for n, i in idmap.items() if i == cur_id), "")
                var = tk.StringVar(value=cur_name)
                ttk.Combobox(frame, textvariable=var, values=list(idmap.keys())).grid(
                    row=row, column=1, padx=4, pady=2
                )
                self.entries[prop] = var
            elif self.obj.obj_type == "Use Case" and prop == "includedUseCase":
                repo = SysMLRepository.get_instance()
                targets = [
                    repo.elements[t].name or t
                    for rel in repo.relationships
                    if rel.rel_type == "Include" and rel.source == self.obj.element_id
                    if (t := rel.target) in repo.elements
                ]
                ttk.Label(frame, text=", ".join(targets)).grid(
                    row=row, column=1, sticky="w", padx=4, pady=2
                )
            elif prop == "analysis" and app:
                analyses = getattr(app, "reliability_analyses", [])
                names = [ra.name for ra in analyses]
                var = tk.StringVar(value=self.obj.properties.get(prop, ""))
                cb = ttk.Combobox(frame, textvariable=var, values=names, state="readonly")
                cb.grid(row=row, column=1, padx=4, pady=2)
                self.entries[prop] = var
                self._analysis_map = {ra.name: ra for ra in analyses}

                def sync_analysis(_):
                    name = var.get()
                    ra = self._analysis_map.get(name)
                    if not ra:
                        return
                    if "fit" in self.entries:
                        self.entries["fit"].set(f"{ra.total_fit:.2f}")
                    else:
                        self.obj.properties["fit"] = f"{ra.total_fit:.2f}"
                    # update part list preview from analysis BOM
                    names = [c.name for c in ra.components]
                    joined = ", ".join(names)
                    if "partProperties" in self.listboxes:
                        lb = self.listboxes["partProperties"]
                        lb.delete(0, tk.END)
                        for n in names:
                            lb.insert(tk.END, n)
                    else:
                        self.obj.properties["partProperties"] = joined

                cb.bind("<<ComboboxSelected>>", sync_analysis)
            elif prop == "component" and app:
                comps = [
                    c
                    for ra in getattr(app, "reliability_analyses", [])
                    for c in ra.components
                    if c.comp_type != "circuit"
                ]
                comps.extend(
                    c
                    for c in getattr(app, "reliability_components", [])
                    if c.comp_type != "circuit"
                )
                names = list({c.name for c in comps})
                var = tk.StringVar(value=self.obj.properties.get(prop, ""))
                cb = ttk.Combobox(frame, textvariable=var, values=names, state="readonly")
                cb.grid(row=row, column=1, padx=4, pady=2)
                self.entries[prop] = var
                self._comp_map = {c.name: c for c in comps}

                def sync_component(_):
                    name = var.get()
                    comp = self._comp_map.get(name)
                    if not comp:
                        return
                    if "fit" in self.entries:
                        self.entries["fit"].set(f"{comp.fit:.2f}")
                    else:
                        self.obj.properties["fit"] = f"{comp.fit:.2f}"
                    if "qualification" in self.entries:
                        self.entries["qualification"].set(comp.qualification)
                    else:
                        self.obj.properties["qualification"] = comp.qualification
                    modes = self._get_failure_modes(app, comp.name)
                    if "failureModes" in self.entries:
                        self.entries["failureModes"].set(modes)
                    else:
                        self.obj.properties["failureModes"] = modes

                cb.bind("<<ComboboxSelected>>", sync_component)
            else:
                var = tk.StringVar(value=self.obj.properties.get(prop, ""))
                state = "normal"
                if self.obj.obj_type == "Block" and prop in ("fit", "qualification"):
                    state = "readonly"
                if self.obj.obj_type == "Part" and prop == "asil":
                    state = "readonly"
                ttk.Entry(frame, textvariable=var, state=state).grid(
                    row=row, column=1, padx=4, pady=2
                )
                self.entries[prop] = var
            if prop in reliability_props:
                rel_row += 1
            else:
                prop_row += 1

        # Display inherited reliability values only for Blocks
        if self.obj.obj_type == "Block":
            for prop in ("fit", "qualification"):
                if prop not in self.entries and self.obj.properties.get(prop, ""):
                    ttk.Label(rel_frame, text=f"{prop}:").grid(
                        row=rel_row, column=0, sticky="e", padx=4, pady=2
                    )
                    var = tk.StringVar(value=self.obj.properties.get(prop, ""))
                    ttk.Entry(rel_frame, textvariable=var, state="readonly").grid(
                        row=rel_row, column=1, padx=4, pady=2
                    )
                    self.entries[prop] = var
                    rel_row += 1

        repo = SysMLRepository.get_instance()
        current_diagram = repo.diagrams.get(getattr(self.master, "diagram_id", ""))
        self.current_diagram = current_diagram
        toolbox = getattr(app, "safety_mgmt_toolbox", None)
        wp_map = {wp.analysis: wp for wp in toolbox.get_work_products()} if toolbox else {}
        diag_type = getattr(current_diagram, "diag_type", "")
        analysis_name = _work_product_name(diag_type)
        diagram_wp = wp_map.get(analysis_name)
        diag_trace_opts = sorted(getattr(diagram_wp, "traceable", [])) if diagram_wp else []
        self._target_work_product = (
            self.obj.properties.get("name", "")
            if self.obj.obj_type == "Work Product"
            else getattr(diagram_wp, "analysis", analysis_name)
        )
        link_row = 0
        trace_shown = False
        if self.obj.obj_type == "Block":
            diags = [d for d in repo.diagrams.values() if d.diag_type == "Internal Block Diagram"]
            ids = {d.name or d.diag_id: d.diag_id for d in diags}
            ttk.Label(link_frame, text="Internal Block Diagram:").grid(
                row=link_row, column=0, sticky="e", padx=4, pady=2
            )
            self.diag_map = ids
            cur_id = repo.get_linked_diagram(self.obj.element_id)
            cur_name = next((n for n, i in ids.items() if i == cur_id), "")
            self.diagram_var = tk.StringVar(value=cur_name)
            ttk.Combobox(link_frame, textvariable=self.diagram_var, values=list(ids.keys())).grid(
                row=link_row, column=1, padx=4, pady=2
            )
            link_row += 1
        elif self.obj.obj_type == "Work Product":
            name = self.obj.properties.get("name", "")
            targets = wp_map.get(name)
            trace_opts = sorted(getattr(targets, "traceable", [])) if targets else []
            if trace_opts:
                ttk.Label(link_frame, text="Trace To:").grid(
                    row=link_row, column=0, sticky="e", padx=4, pady=2
                )
                lb = tk.Listbox(link_frame, height=4, selectmode=tk.MULTIPLE)
                for opt in trace_opts:
                    lb.insert(tk.END, opt)
                current = [
                    s.strip()
                    for s in self.obj.properties.get("trace_to", "").split(",")
                    if s.strip()
                ]
                for idx, opt in enumerate(trace_opts):
                    if opt in current:
                        lb.selection_set(idx)
                lb.grid(row=link_row, column=1, padx=4, pady=2, sticky="we")
                self.trace_list = lb
                link_row += 1
                trace_shown = True
        elif self.obj.obj_type == "Use Case":
            diagrams = [d for d in repo.diagrams.values() if d.diag_type == "Governance Diagram"]
            self.behavior_map = {d.name or d.diag_id: d.diag_id for d in diagrams}
            ttk.Label(link_frame, text="Behavior Diagram:").grid(
                row=link_row, column=0, sticky="e", padx=4, pady=2
            )
            cur_id = repo.get_linked_diagram(self.obj.element_id)
            cur_name = next((n for n, i in self.behavior_map.items() if i == cur_id), "")
            self.behavior_var = tk.StringVar(value=cur_name)
            ttk.Combobox(
                link_frame, textvariable=self.behavior_var, values=list(self.behavior_map.keys())
            ).grid(row=link_row, column=1, padx=4, pady=2)
            link_row += 1
            if diag_trace_opts:
                ttk.Label(link_frame, text="Trace To:").grid(
                    row=link_row, column=0, sticky="e", padx=4, pady=2
                )
                lb = tk.Listbox(link_frame, height=4, selectmode=tk.MULTIPLE)
                for opt in diag_trace_opts:
                    lb.insert(tk.END, opt)
                current = [
                    s.strip()
                    for s in self.obj.properties.get("trace_to", "").split(",")
                    if s.strip()
                ]
                for idx, opt in enumerate(diag_trace_opts):
                    if opt in current:
                        lb.selection_set(idx)
                lb.grid(row=link_row, column=1, padx=4, pady=2, sticky="we")
                self.trace_list = lb
                link_row += 1
                trace_shown = True
        elif self.obj.obj_type in ("Action Usage", "Action"):
            if (
                self.obj.obj_type == "Action"
                and current_diagram
                and current_diagram.diag_type == "Governance Diagram"
            ):
                diagrams = [
                    d for d in repo.diagrams.values() if d.diag_type == "Governance Diagram"
                ]
            else:
                diagrams = [
                    d
                    for d in repo.diagrams.values()
                    if d.diag_type in ("Activity Diagram", "Governance Diagram")
                ]
            self.behavior_map = {d.name or d.diag_id: d.diag_id for d in diagrams}
            ttk.Label(link_frame, text="Behavior Diagram:").grid(
                row=link_row, column=0, sticky="e", padx=4, pady=2
            )
            cur_id = repo.get_linked_diagram(self.obj.element_id)
            cur_name = next((n for n, i in self.behavior_map.items() if i == cur_id), "")
            self.behavior_var = tk.StringVar(value=cur_name)
            ttk.Combobox(
                link_frame, textvariable=self.behavior_var, values=list(self.behavior_map.keys())
            ).grid(row=link_row, column=1, padx=4, pady=2)
            link_row += 1
        elif self.obj.obj_type == "CallBehaviorAction":
            bdiags = [
                d
                for d in repo.diagrams.values()
                if d.diag_type in ("Activity Diagram", "Governance Diagram")
            ]
            self.behavior_map = {d.name or d.diag_id: d.diag_id for d in bdiags}
            ttk.Label(link_frame, text="Behavior Diagram:").grid(
                row=link_row, column=0, sticky="e", padx=4, pady=2
            )
            cur_id = repo.get_linked_diagram(self.obj.element_id)
            cur_name = next((n for n, i in self.behavior_map.items() if i == cur_id), "")
            self.behavior_var = tk.StringVar(value=cur_name)
            ttk.Combobox(
                link_frame, textvariable=self.behavior_var, values=list(self.behavior_map.keys())
            ).grid(row=link_row, column=1, padx=4, pady=2)
            link_row += 1
            vdiags = [d for d in repo.diagrams.values() if d.diag_type == "Internal Block Diagram"]
            self.view_map = {d.name or d.diag_id: d.diag_id for d in vdiags}
            ttk.Label(link_frame, text="View:").grid(
                row=link_row, column=0, sticky="e", padx=4, pady=2
            )
            view_id = self.obj.properties.get("view", "")
            vname = next((n for n, i in self.view_map.items() if i == view_id), "")
            self.view_var = tk.StringVar(value=vname)
            ttk.Combobox(
                link_frame, textvariable=self.view_var, values=list(self.view_map.keys())
            ).grid(row=link_row, column=1, padx=4, pady=2)
            link_row += 1
        elif self.obj.obj_type == "Part":
            blocks = [e for e in repo.elements.values() if e.elem_type == "Block"]
            idmap = {b.name or b.elem_id: b.elem_id for b in blocks}
            ttk.Label(link_frame, text="Definition:").grid(
                row=link_row, column=0, sticky="e", padx=4, pady=2
            )
            self.def_map = idmap
            cur_id = self.obj.properties.get("definition", "")
            cur_name = next((n for n, i in idmap.items() if i == cur_id), "")
            self.def_var = tk.StringVar(value=cur_name)
            self.def_cb = ttk.Combobox(
                link_frame, textvariable=self.def_var, values=list(idmap.keys())
            )
            self.def_cb.grid(row=link_row, column=1, padx=4, pady=2)
            self.def_cb.bind("<<ComboboxSelected>>", self._on_def_selected)
            self._current_def_id = cur_id
            link_row += 1

        if diag_trace_opts and not trace_shown:
            ttk.Label(link_frame, text="Trace To:").grid(
                row=link_row, column=0, sticky="e", padx=4, pady=2
            )
            self.trace_list = tk.Listbox(link_frame, height=4)
            self.trace_list.grid(row=link_row, column=1, padx=4, pady=2, sticky="we")
            btnf = ttk.Frame(link_frame)
            btnf.grid(row=link_row, column=2, padx=2)
            ttk.Button(btnf, text="Add", command=lambda: self.add_trace(diag_trace_opts)).pack(side=tk.TOP)
            ttk.Button(btnf, text="Remove", command=self.remove_trace).pack(side=tk.TOP)
            self._trace_targets = []
            for token in [t.strip() for t in self.obj.properties.get("trace_to", "").split(",") if t.strip()]:
                self._trace_targets.append(token)
                self.trace_list.insert(tk.END, self._format_trace_label(token))
            link_row += 1
            trace_shown = True

        # Requirement allocation section
        req_row = 0
        ttk.Label(req_frame, text="Requirements:").grid(
            row=req_row, column=0, sticky="ne", padx=4, pady=2
        )
        can_trace_reqs = True
        if toolbox:
            diag_name = getattr(diagram_wp, "analysis", None)
            req_wp = next(iter(REQUIREMENT_WORK_PRODUCTS), None)
            if diag_name and req_wp:
                can_trace_reqs = toolbox.can_trace(diag_name, req_wp)
        state = "normal" if can_trace_reqs else "disabled"
        self.req_list = tk.Listbox(req_frame, height=4, state=state)
        self.req_list.grid(row=req_row, column=1, padx=4, pady=2, sticky="we")
        if can_trace_reqs:
            btnf = ttk.Frame(req_frame)
            btnf.grid(row=req_row, column=2, padx=2)
            ttk.Button(btnf, text="Add", command=self.add_requirement).pack(side=tk.TOP)
            ttk.Button(btnf, text="Remove", command=self.remove_requirement).pack(side=tk.TOP)
        else:
            if ToolTip:
                ToolTip(
                    self.req_list,
                    "Requirement allocation is disabled for this diagram due to governance restrictions.",
                )
        for r in self.obj.requirements:
            self.req_list.insert(tk.END, f"[{r.get('id')}] {r.get('text','')}")
        req_row += 1
        self._update_asil()

    def add_port(self):
        name = simpledialog.askstring("Port", "Name:", parent=self)
        if name:
            self.listboxes["ports"].insert(tk.END, name)

    def remove_port(self):
        sel = list(self.listboxes["ports"].curselection())
        for idx in reversed(sel):
            self.listboxes["ports"].delete(idx)

    def edit_port(self):
        lb = self.listboxes["ports"]
        sel = lb.curselection()
        if not sel:
            return
        idx = sel[0]
        cur = lb.get(idx)
        name = simpledialog.askstring("Port", "Name:", initialvalue=cur, parent=self)
        if name:
            lb.delete(idx)
            lb.insert(idx, name)

    def add_list_item(self, prop: str):
        val = simpledialog.askstring(prop, "Value:", parent=self)
        if val:
            self.listboxes[prop].insert(tk.END, val)

    def remove_list_item(self, prop: str):
        lb = self.listboxes[prop]
        sel = list(lb.curselection())
        for idx in reversed(sel):
            lb.delete(idx)

    def edit_list_item(self, prop: str):
        lb = self.listboxes[prop]
        sel = lb.curselection()
        if not sel:
            return
        idx = sel[0]
        cur = lb.get(idx)
        val = simpledialog.askstring(prop, "Value:", initialvalue=cur, parent=self)
        if val:
            lb.delete(idx)
            lb.insert(idx, val)

    def add_trace(self, trace_wps):
        repo = SysMLRepository.get_instance()
        dlg = self.SelectTraceDialog(
            self,
            repo,
            trace_wps,
            getattr(self.obj, "obj_id", None),
            getattr(self.master, "diagram_id", None),
        )
        for token in getattr(dlg, "selection", []):
            if token not in self._trace_targets:
                self._trace_targets.append(token)
                self.trace_list.insert(tk.END, self._format_trace_label(token))

    def remove_trace(self):
        sel = list(self.trace_list.curselection())
        for idx in reversed(sel):
            self.trace_list.delete(idx)
            del self._trace_targets[idx]

    def _format_trace_label(self, token: str) -> str:
        repo = SysMLRepository.get_instance()
        parts = token.split(":", 1)
        if len(parts) != 2:
            return token
        diag_id, obj_id = parts
        diag = repo.diagrams.get(diag_id)
        dname = getattr(diag, "name", diag_id) if diag else diag_id
        obj = None
        if diag:
            obj = next(
                (o for o in getattr(diag, "objects", []) if str(o.get("obj_id")) == obj_id),
                None,
            )
        oname = (
            obj.get("properties", {}).get("name") or obj.get("obj_type")
            if obj
            else obj_id
        )
        return f"{dname}:{oname}"

    class OperationDialog(simpledialog.Dialog):
        def __init__(self, parent, operation=None):
            self.operation = operation
            super().__init__(parent, title="Operation")

        def body(self, master):
            ttk.Label(master, text="Name:").grid(row=0, column=0, padx=4, pady=2, sticky="e")
            self.name_var = tk.StringVar(value=getattr(self.operation, "name", ""))
            ttk.Entry(master, textvariable=self.name_var).grid(row=0, column=1, padx=4, pady=2)
            ttk.Label(master, text="Parameters (name:type:dir)").grid(
                row=1, column=0, columnspan=2, padx=4, pady=2
            )
            self.param_text = tk.Text(master, height=4, width=30)
            if self.operation:
                lines = [f"{p.name}:{p.type}:{p.direction}" for p in self.operation.parameters]
                self.param_text.insert("1.0", "\n".join(lines))
            self.param_text.grid(row=2, column=0, columnspan=2, padx=4, pady=2)
            ttk.Label(master, text="Return type:").grid(row=3, column=0, padx=4, pady=2, sticky="e")
            self.ret_var = tk.StringVar(value=getattr(self.operation, "return_type", ""))
            ttk.Entry(master, textvariable=self.ret_var).grid(row=3, column=1, padx=4, pady=2)

        def apply(self):
            name = self.name_var.get().strip()
            params = []
            for line in self.param_text.get("1.0", tk.END).splitlines():
                line = line.strip()
                if not line:
                    continue
                parts = line.split(":")
                if len(parts) == 1:
                    params.append(OperationParameter(name=parts[0]))
                elif len(parts) == 2:
                    params.append(OperationParameter(name=parts[0], type=parts[1]))
                else:
                    params.append(
                        OperationParameter(name=parts[0], type=parts[1], direction=parts[2])
                    )
            self.result = OperationDefinition(name, params, self.ret_var.get().strip())

    class BehaviorDialog(simpledialog.Dialog):
        def __init__(self, parent, operations: list[str], diag_map: dict[str, str], assignment=None):
            self.operations = operations
            self.diag_map = diag_map
            self.assignment = assignment
            super().__init__(parent, title="Behavior")

        def body(self, master):
            ttk.Label(master, text="Operation:").grid(row=0, column=0, padx=4, pady=2, sticky="e")
            self.op_var = tk.StringVar(value=getattr(self.assignment, "operation", ""))
            ttk.Combobox(master, textvariable=self.op_var, values=self.operations, state="readonly").grid(
                row=0, column=1, padx=4, pady=2
            )
            ttk.Label(master, text="Diagram:").grid(row=1, column=0, padx=4, pady=2, sticky="e")
            cur_name = next((n for n, i in self.diag_map.items() if i == getattr(self.assignment, "diagram", "")), "")
            self.diag_var = tk.StringVar(value=cur_name)
            ttk.Combobox(master, textvariable=self.diag_var, values=list(self.diag_map.keys()), state="readonly").grid(
                row=1, column=1, padx=4, pady=2
            )

        def apply(self):
            op = self.op_var.get().strip()
            diag_id = self.diag_map.get(self.diag_var.get(), "")
            self.result = BehaviorAssignment(operation=op, diagram=diag_id)

    def add_operation(self):
        dlg = self.OperationDialog(self)
        if dlg.result:
            self._operations.append(dlg.result)
            self.listboxes["operations"].insert(tk.END, format_operation(dlg.result))

    def edit_operation(self):
        lb = self.listboxes["operations"]
        sel = lb.curselection()
        if not sel:
            return
        idx = sel[0]
        op = self._operations[idx]
        dlg = self.OperationDialog(self, op)
        if dlg.result:
            self._operations[idx] = dlg.result
            lb.delete(idx)
            lb.insert(idx, format_operation(dlg.result))

    def remove_operation(self):
        lb = self.listboxes["operations"]
        sel = list(lb.curselection())
        for idx in reversed(sel):
            lb.delete(idx)
            del self._operations[idx]

    def add_behavior(self):
        repo = SysMLRepository.get_instance()
        diagrams = [
            d
            for d in repo.diagrams.values()
            if d.diag_type in ("Activity Diagram", "Governance Diagram")
        ]
        diag_map = {d.name or d.diag_id: d.diag_id for d in diagrams}
        ops = [op.name for op in self._operations]
        dlg = self.BehaviorDialog(self, ops, diag_map)
        if dlg.result:
            self._behaviors.append(dlg.result)
            name = repo.diagrams.get(dlg.result.diagram)
            label = f"{dlg.result.operation} -> {name.name if name else dlg.result.diagram}"
            self.listboxes["behaviors"].insert(tk.END, label)

    def edit_behavior(self):
        lb = self.listboxes["behaviors"]
        sel = lb.curselection()
        if not sel:
            return
        idx = sel[0]
        repo = SysMLRepository.get_instance()
        diagrams = [
            d
            for d in repo.diagrams.values()
            if d.diag_type in ("Activity Diagram", "Governance Diagram")
        ]
        diag_map = {d.name or d.diag_id: d.diag_id for d in diagrams}
        ops = [op.name for op in self._operations]
        dlg = self.BehaviorDialog(self, ops, diag_map, self._behaviors[idx])
        if dlg.result:
            self._behaviors[idx] = dlg.result
            name = repo.diagrams.get(dlg.result.diagram)
            label = f"{dlg.result.operation} -> {name.name if name else dlg.result.diagram}"
            lb.delete(idx)
            lb.insert(idx, label)

    def remove_behavior(self):
        lb = self.listboxes["behaviors"]
        sel = list(lb.curselection())
        for idx in reversed(sel):
            lb.delete(idx)
            del self._behaviors[idx]

    def add_requirement(self):
        if not global_requirements:
            messagebox.showinfo("No Requirements", "No requirements defined.")
            return
        dialog = self.SelectRequirementsDialog(self)
        if dialog.result:
            diag_id = getattr(self.master, "diagram_id", None)
            for rid in dialog.result:
                req = global_requirements.get(rid)
                if not req:
                    continue
                toolbox = ACTIVE_TOOLBOX
                if toolbox:
                    req_wp = toolbox.requirement_work_product(req.get("req_type", ""))
                    target = self._target_work_product or ""
                    if not toolbox.can_trace(req_wp, target):
                        messagebox.showwarning(
                            "Invalid Trace",
                            f"Requirement {req['id']} cannot trace to {target}",
                        )
                        continue
                if not any(r.get("id") == rid for r in self.obj.requirements):
                    self.obj.requirements.append(req)
                    self.req_list.insert(tk.END, f"[{req['id']}] {req.get('text','')}")
                before = [r.get("id") for r in getattr(self.obj, "requirements", [])]
                link_requirement_to_object(self.obj, rid, diag_id)
                if rid not in before and self.obj.obj_type != "Work Product":
                    req = global_requirements.get(rid)
                    if req:
                        self.req_list.insert(tk.END, f"[{req['id']}] {req.get('text','')}")
                elif self.obj.obj_type == "Work Product":
                    # Always reflect selection for work products
                    req = global_requirements.get(rid)
                    if req and rid not in [self.req_list.get(i).split("]", 1)[0][1:] for i in range(self.req_list.size())]:
                        self.req_list.insert(tk.END, f"[{req['id']}] {req.get('text','')}")
        self._update_asil()

    def remove_requirement(self):
        sel = list(self.req_list.curselection())
        diag_id = getattr(self.master, "diagram_id", None)
        for idx in reversed(sel):
            if self.obj.obj_type == "Work Product":
                item = self.req_list.get(idx)
                rid = item.split("]", 1)[0][1:]
            else:
                rid = self.obj.requirements[idx].get("id")
            unlink_requirement_from_object(self.obj, rid, diag_id)
            self.req_list.delete(idx)
        self._update_asil()

    def _update_asil(self) -> None:
        """Recompute ASIL based on allocated requirements."""
        if self.obj.obj_type != "Part":
            return
        asil = calculate_allocated_asil(self.obj.requirements)
        self.obj.properties["asil"] = asil
        if "asil" in self.entries:
            self.entries["asil"].set(asil)
        repo = SysMLRepository.get_instance()
        if self.obj.element_id and self.obj.element_id in repo.elements:
            repo.elements[self.obj.element_id].properties["asil"] = asil

    def _get_failure_modes(self, app, comp_name: str) -> str:
        """Return comma separated failure modes for a component name."""
        modes = set()
        for e in getattr(app, "fmea_entries", []):
            if getattr(e, "fmea_component", "") == comp_name:
                label = getattr(e, "description", "") or getattr(e, "user_name", "")
                if label:
                    modes.add(label)
        for fmea in getattr(app, "fmeas", []):
            for e in fmea.get("entries", []):
                if getattr(e, "fmea_component", "") == comp_name:
                    label = getattr(e, "description", "") or getattr(e, "user_name", "")
                    if label:
                        modes.add(label)
        return ", ".join(sorted(modes))

    def _on_def_selected(self, event=None):
        """Callback when the definition combobox is changed."""
        repo = SysMLRepository.get_instance()
        name = self.def_var.get()
        def_id = self.def_map.get(name)
        if not def_id:
            self._current_def_id = ""
            return

        parent_id = None
        if hasattr(self.master, "diagram_id"):
            diag = repo.diagrams.get(self.master.diagram_id)
            if diag and diag.diag_type == "Internal Block Diagram":
                parent_id = getattr(diag, "father", None) or next(
                    (eid for eid, did in repo.element_diagrams.items() if did == diag.diag_id),
                    None,
                )

        if parent_id and _multiplicity_limit_exceeded(
            repo,
            parent_id,
            def_id,
            getattr(self.master, "objects", []),
            self.obj.element_id,
        ):
            messagebox.showinfo(
                "Add Part",
                "Maximum number of parts of that type has been reached",
            )
            prev_name = next(
                (n for n, i in self.def_map.items() if i == self._current_def_id),
                "",
            )
            self.def_var.set(prev_name)
            return

        self._current_def_id = def_id

    def apply(self):
        repo = SysMLRepository.get_instance()
        parent_id = None
        if self.obj.obj_type != "Work Product":
            new_name = self.name_var.get()
            if self.obj.obj_type == "Part" and hasattr(self.master, "diagram_id"):
                diag = repo.diagrams.get(self.master.diagram_id)
                if diag and diag.diag_type == "Internal Block Diagram":
                    parent_id = getattr(diag, "father", None) or next(
                        (eid for eid, did in repo.element_diagrams.items() if did == diag.diag_id),
                        None,
                    )
            if parent_id and _part_name_exists(repo, parent_id, new_name, self.obj.element_id):
                messagebox.showinfo("Add Part", "A part with that name already exists")
                new_name = self.obj.properties.get("name", "")
            new_name = repo.ensure_unique_element_name(new_name, self.obj.element_id)
            if self.obj.obj_type == "Port" and hasattr(self.master, "objects"):
                rename_port(repo, self.obj, self.master.objects, new_name)
            self.obj.properties["name"] = new_name
            if self.obj.element_id and self.obj.element_id in repo.elements:
                elem = repo.elements[self.obj.element_id]
                if self.obj.obj_type in ("Block", "Block Boundary") and elem.elem_type == "Block":
                    rename_block(repo, elem.elem_id, new_name)
                else:
                    elem.name = new_name
            if self.obj.obj_type == "Port" and hasattr(self.master, "objects"):
                rename_port(repo, self.obj, self.master.objects, new_name)
        else:
            new_name = self.obj.properties.get("name", "")
        for prop, var in self.entries.items():
            self.obj.properties[prop] = var.get()
            if self.obj.element_id and self.obj.element_id in repo.elements:
                repo.elements[self.obj.element_id].properties[prop] = var.get()
        removed_parts = []
        prev_parts = []
        if (
            self.obj.element_id
            and self.obj.element_id in repo.elements
            and "partProperties" in repo.elements[self.obj.element_id].properties
        ):
            prev_parts = [
                p.strip()
                for p in repo.elements[self.obj.element_id]
                .properties.get("partProperties", "")
                .split(",")
                if p.strip()
            ]

        for prop, lb in self.listboxes.items():
            if prop == "operations":
                self.obj.properties[prop] = operations_to_json(self._operations)
                if self.obj.element_id and self.obj.element_id in repo.elements:
                    repo.elements[self.obj.element_id].properties[prop] = self.obj.properties[prop]
            elif prop == "behaviors":
                self.obj.properties[prop] = behaviors_to_json(self._behaviors)
                if self.obj.element_id and self.obj.element_id in repo.elements:
                    repo.elements[self.obj.element_id].properties[prop] = self.obj.properties[prop]
            else:
                items = [lb.get(i) for i in range(lb.size())]
                joined = ", ".join(items)
                self.obj.properties[prop] = joined
                if self.obj.element_id and self.obj.element_id in repo.elements:
                    repo.elements[self.obj.element_id].properties[prop] = joined
                if prop == "partProperties" and prev_parts:
                    prev_keys = {_part_prop_key(p) for p in prev_parts}
                    new_keys = {_part_prop_key(i) for i in items}
                    removed_parts = [p for p in prev_parts if _part_prop_key(p) not in new_keys]

        trace_lb = getattr(self, "trace_list", None)
        if trace_lb:
            targets = getattr(self, "_trace_targets", None)
            if targets is None:
                targets = [trace_lb.get(i) for i in getattr(trace_lb, "curselection", lambda: [])()]

            current_diag = getattr(self.master, "diagram_id", None)
            # Remove existing trace connections involving this object
            if current_diag and hasattr(self.master, "connections"):
                self.master.connections = [
                    c
                    for c in self.master.connections
                    if not (
                        c.conn_type == "Trace"
                        and (c.src == self.obj.obj_id or c.dst == self.obj.obj_id)
                    )
                ]
                diag_ref = repo.diagrams.get(current_diag)
                if diag_ref:
                    diag_ref.connections = [
                        c
                        for c in getattr(diag_ref, "connections", [])
                        if not (
                            c.get("conn_type") == "Trace"
                            and (
                                c.get("src") == self.obj.obj_id
                                or c.get("dst") == self.obj.obj_id
                            )
                        )
                    ]

            removed = {
                r.rel_id
                for r in repo.relationships
                if r.rel_type == "Trace"
                and (r.source == self.obj.element_id or r.target == self.obj.element_id)
            }
            if removed:
                repo.relationships = [r for r in repo.relationships if r.rel_id not in removed]
                for diag in repo.diagrams.values():
                    diag.relationships = [rid for rid in diag.relationships if rid not in removed]

            stored_tokens: list[str] = []
            for token in targets:
                parts = token.split(":", 1)
                if len(parts) != 2:
                    stored_tokens.append(token)
                    target_elem = next(
                        (e for e in repo.elements.values() if e.name == token),
                        None,
                    )
                    if target_elem and self.obj.element_id:
                        repo.create_relationship("Trace", self.obj.element_id, target_elem.elem_id)
                        repo.create_relationship("Trace", target_elem.elem_id, self.obj.element_id)
                    continue
                diag_id, obj_id = parts
                diag = repo.diagrams.get(diag_id)
                if not diag:
                    continue
                obj = next(
                    (o for o in getattr(diag, "objects", []) if str(o.get("obj_id")) == obj_id),
                    None,
                )
                if not obj:
                    continue
                if diag_id == current_diag:
                    link_trace_between_objects(self.obj, obj, current_diag)
                else:
                    stored_tokens.append(token)
                    target_elem = obj.get("element_id")
                    if target_elem and self.obj.element_id:
                        repo.create_relationship("Trace", self.obj.element_id, target_elem)
                        repo.create_relationship("Trace", target_elem, self.obj.element_id)

            joined = ", ".join(stored_tokens)
            if joined:
                self.obj.properties["trace_to"] = joined
            else:
                self.obj.properties.pop("trace_to", None)
            if self.obj.element_id and self.obj.element_id in repo.elements:
                elem_props = repo.elements[self.obj.element_id].properties
                if joined:
                    elem_props["trace_to"] = joined
                else:
                    elem_props.pop("trace_to", None)

        if self.obj.element_id and self.obj.element_id in repo.elements:
            elem_type = repo.elements[self.obj.element_id].elem_type
            if elem_type == "Block" and self.obj.obj_type in ("Block", "Block Boundary"):
                propagate_block_port_changes(repo, self.obj.element_id)
                propagate_block_part_changes(repo, self.obj.element_id)
                propagate_block_changes(repo, self.obj.element_id)
                app_ref = getattr(self.master, "app", None)
                added = _sync_ibd_partproperty_parts(
                    repo,
                    self.obj.element_id,
                    app=app_ref,
                    visible=True,
                )
                for data in added:
                    data["hidden"] = False
                _propagate_boundary_parts(repo, self.obj.element_id, added, app=app_ref)
                father_diag_id = repo.get_linked_diagram(self.obj.element_id)
                for diag in repo.diagrams.values():
                    if (
                        diag.diag_type == "Internal Block Diagram"
                        and getattr(diag, "father", None) == self.obj.element_id
                        and diag.diag_id != father_diag_id
                    ):
                        added_child = inherit_father_parts(repo, diag)
                        for obj in added_child:
                            if obj.get("obj_type") == "Part":
                                obj["hidden"] = False
                        if app_ref:
                            for win in getattr(app_ref, "ibd_windows", []):
                                if getattr(win, "diagram_id", None) == diag.diag_id:
                                    for obj in added_child:
                                        win.objects.append(SysMLObject(**obj))
                                    win.redraw()
                                    win._sync_to_repository()
        try:
            if self.obj.obj_type not in (
                "Initial",
                "Final",
                "Decision",
                "Merge",
            ):
                self.obj.width = float(self.width_var.get())
                self.obj.height = float(self.height_var.get())
        except ValueError:
            pass

        if hasattr(self.master, "ensure_text_fits"):
            self.master.ensure_text_fits(self.obj)

        self._update_asil()

        # ensure block shows BOM components as part names when an analysis is set
        if (
            self.obj.obj_type == "Block"
            and "analysis" in self.obj.properties
            and hasattr(self, "_analysis_map")
        ):
            ra = self._analysis_map.get(self.obj.properties["analysis"], None)
            if ra:
                cur = [
                    p.strip()
                    for p in self.obj.properties.get("partProperties", "").split(",")
                    if p.strip()
                ]
                names = [c.name for c in ra.components]
                for n in names:
                    if n not in cur:
                        cur.append(n)
                joined = ", ".join(cur)
                self.obj.properties["partProperties"] = joined
                if self.obj.element_id and self.obj.element_id in repo.elements:
                    repo.elements[self.obj.element_id].properties["partProperties"] = joined
                if self.obj.element_id:
                    inherit_block_properties(repo, self.obj.element_id)
                    self.obj.properties["partProperties"] = repo.elements[
                        self.obj.element_id
                    ].properties["partProperties"]

        # Update linked diagram if applicable
        link_id = None
        if hasattr(self, "behavior_var") and self.behavior_var.get():
            link_id = self.behavior_map.get(self.behavior_var.get())
        elif hasattr(self, "diagram_var"):
            link_id = self.diag_map.get(self.diagram_var.get())
        if hasattr(self, "behavior_var") or hasattr(self, "diagram_var"):
            if (
                self.obj.obj_type == "Block"
                and hasattr(self, "diagram_var")
                and link_id
                and link_id in repo.diagrams
                and repo.diagrams[link_id].diag_type == "Internal Block Diagram"
            ):
                link_block_to_ibd(
                    repo,
                    self.obj.element_id,
                    link_id,
                    app=getattr(self.master, "app", None),
                )
            else:
                repo.link_diagram(self.obj.element_id, link_id)
        if hasattr(self, "view_var"):
            view_id = self.view_map.get(self.view_var.get())
            if view_id:
                self.obj.properties["view"] = view_id
                if self.obj.element_id and self.obj.element_id in repo.elements:
                    repo.elements[self.obj.element_id].properties["view"] = view_id
            else:
                self.obj.properties.pop("view", None)
                if self.obj.element_id and self.obj.element_id in repo.elements:
                    repo.elements[self.obj.element_id].properties.pop("view", None)
        if hasattr(self, "def_var"):
            name = self.def_var.get()
            def_id = self.def_map.get(name)
            if def_id:
                parent_id = None
                if hasattr(self.master, "diagram_id"):
                    diag = repo.diagrams.get(self.master.diagram_id)
                    if diag and diag.diag_type == "Internal Block Diagram":
                        parent_id = getattr(diag, "father", None) or next(
                            (eid for eid, did in repo.element_diagrams.items() if did == diag.diag_id),
                            None,
                        )
                if parent_id:
                    rel = next(
                        (
                            r
                            for r in repo.relationships
                            if r.source == parent_id
                            and r.target == def_id
                            and r.rel_type in ("Aggregation", "Composite Aggregation")
                        ),
                        None,
                    )
                    limit_exceeded = _multiplicity_limit_exceeded(
                        repo,
                        parent_id,
                        def_id,
                        getattr(self.master, "objects", []),
                        self.obj.element_id,
                    )
                    if limit_exceeded:
                        messagebox.showinfo(
                            "Add Part",
                            "Maximum number of parts of that type has been reached",
                        )
                        def_id = None
                if def_id:
                    self.obj.properties["definition"] = def_id
                    if self.obj.element_id and self.obj.element_id in repo.elements:
                        repo.elements[self.obj.element_id].properties["definition"] = def_id
        if hasattr(self, "ucdef_var"):
            name = self.ucdef_var.get()
            def_id = self.ucdef_map.get(name)
            if def_id:
                self.obj.properties["useCaseDefinition"] = def_id
                if self.obj.element_id and self.obj.element_id in repo.elements:
                    repo.elements[self.obj.element_id].properties["useCaseDefinition"] = def_id

        # ------------------------------------------------------------
        # Add parts from selected analysis BOM
        # ------------------------------------------------------------
        if (
            self.obj.obj_type == "Block"
            and "analysis" in self.obj.properties
            and hasattr(self, "diag_map")
        ):
            diag_id = repo.get_linked_diagram(self.obj.element_id)
            if diag_id:
                ra_name = self.obj.properties.get("analysis", "")
                ra = getattr(self, "_analysis_map", {}).get(ra_name)
                if ra and ra.components:
                    comps = list(ra.components)
                    dlg = self.SelectComponentsDialog(self, comps)
                    selected = dlg.result or []
                    if selected:
                        diag = repo.diagrams.get(diag_id)
                        if diag is not None:
                            diag.objects = getattr(diag, "objects", [])
                            existing = {
                                o.get("properties", {}).get("component")
                                for o in diag.objects
                                if o.get("obj_type") == "Part"
                            }
                            base_x = 50.0
                            base_y = 50.0
                            offset = 60.0
                            for idx, c in enumerate(selected):
                                if c.name in existing:
                                    continue
                                elem = repo.create_element(
                                    "Part",
                                    name=c.name,
                                    properties={
                                        "component": c.name,
                                        "fit": f"{c.fit:.2f}",
                                        "qualification": c.qualification,
                                        "failureModes": self._get_failure_modes(
                                            getattr(self.master, "app", None), c.name
                                        ),
                                    },
                                    owner=repo.root_package.elem_id,
                                )
                                repo.add_element_to_diagram(diag_id, elem.elem_id)
                                obj = SysMLObject(
                                    _get_next_id(),
                                    "Part",
                                    base_x,
                                    base_y + offset * idx,
                                    element_id=elem.elem_id,
                                    properties=elem.properties.copy(),
                                )
                                diag.objects.append(obj.__dict__)
                                # update any open windows for this diagram
                                app = getattr(self.master, "app", None)
                                if app:
                                    for win in getattr(app, "ibd_windows", []):
                                        if win.diagram_id == diag_id:
                                            win.objects.append(obj)
                                            win.redraw()
                                            win._sync_to_repository()
                            # update block partProperties with newly added components
                            new_names = [c.name for c in selected if c.name not in existing]
                            if new_names:
                                cur = self.obj.properties.get("partProperties", "")
                                names = [n.strip() for n in cur.split(",") if n.strip()]
                                for name in new_names:
                                    if name not in names:
                                        names.append(name)
                                joined = ", ".join(names)
                                self.obj.properties["partProperties"] = joined
                                if self.obj.element_id and self.obj.element_id in repo.elements:
                                    repo.elements[self.obj.element_id].properties[
                                        "partProperties"
                                    ] = joined
                                # update all diagram objects referencing this block element
                                for d in repo.diagrams.values():
                                    for o in getattr(d, "objects", []):
                                        if o.get("element_id") == self.obj.element_id:
                                            o.setdefault("properties", {})[
                                                "partProperties"
                                            ] = joined
                                # include parent block parts
                                if self.obj.element_id:
                                    inherit_block_properties(repo, self.obj.element_id)
                                    joined = repo.elements[self.obj.element_id].properties[
                                        "partProperties"
                                    ]
                                    self.obj.properties["partProperties"] = joined
                            repo.diagrams[diag_id] = diag
                            repo.touch_diagram(diag_id)
                            if self.obj.element_id:
                                repo.touch_element(self.obj.element_id)
                            if hasattr(self.master, "_sync_to_repository"):
                                self.master._sync_to_repository()


class ConnectionDialog(simpledialog.Dialog):
    """Edit connection style and custom routing points."""

    def __init__(self, master, connection: DiagramConnection):
        self.connection = connection
        super().__init__(master, title="Connection Properties")

    def body(self, master):
        # Disable window resizing so the property layout stays consistent
        self.resizable(False, False)
        ttk.Label(master, text="Name:").grid(row=0, column=0, sticky="e", padx=4, pady=4)
        self.name_var = tk.StringVar(value=self.connection.name)
        ttk.Entry(master, textvariable=self.name_var).grid(row=0, column=1, columnspan=2, padx=4, pady=4, sticky="we")

        ttk.Label(master, text="Style:").grid(row=1, column=0, sticky="e", padx=4, pady=4)
        self.style_var = tk.StringVar(value=self.connection.style)
        ttk.Combobox(master, textvariable=self.style_var,
                     values=["Straight", "Squared", "Custom"]).grid(row=1, column=1, padx=4, pady=4)

        ttk.Label(master, text="Points:").grid(row=2, column=0, sticky="ne", padx=4, pady=4)
        self.point_list = tk.Listbox(master, height=4)
        for px, py in self.connection.points:
            self.point_list.insert(tk.END, f"{px:.1f},{py:.1f}")
        self.point_list.grid(row=2, column=1, padx=4, pady=4, sticky="we")
        btnf = ttk.Frame(master)
        btnf.grid(row=2, column=2, padx=2)
        ttk.Button(btnf, text="Add", command=self.add_point).pack(side=tk.TOP)
        ttk.Button(btnf, text="Remove", command=self.remove_point).pack(side=tk.TOP)

        ttk.Label(master, text="Arrows:").grid(row=3, column=0, sticky="e", padx=4, pady=4)
        self.arrow_var = tk.StringVar(value=self.connection.arrow)
        self.arrow_cb = ttk.Combobox(
            master,
            textvariable=self.arrow_var,
            values=["none", "forward", "backward", "both"],
        )
        self.arrow_cb.grid(row=3, column=1, padx=4, pady=4)
        self.mid_var = tk.BooleanVar(value=self.connection.mid_arrow)
        self.mid_check = ttk.Checkbutton(
            master, text="Arrow", variable=self.mid_var
        )
        self.mid_check.grid(row=3, column=2, padx=4, pady=4)
        if self.connection.conn_type in (
            "Flow",
            "Generalize",
            "Generalization",
            "Include",
            "Extend",
        ):
            self.arrow_cb.configure(state="disabled")
            self.mid_check.configure(state="disabled")
        row = 4
        if self.connection.conn_type == "Control Action":
            repo = SysMLRepository.get_instance()
            src_obj = self.master.get_object(self.connection.src)
            beh_elems = get_block_behavior_elements(repo, getattr(src_obj, "element_id", ""))
            self.elem_map = {e.name or e.elem_id: e.elem_id for e in beh_elems}
            ttk.Label(master, text="Element:").grid(row=row, column=0, sticky="e", padx=4, pady=4)
            cur_name = next(
                (n for n, i in self.elem_map.items() if i == self.connection.element_id),
                "",
            )
            self.elem_var = tk.StringVar(value=cur_name)
            ttk.Combobox(
                master,
                textvariable=self.elem_var,
                values=list(self.elem_map.keys()),
            ).grid(row=row, column=1, padx=4, pady=4, sticky="we")
            row += 1
            ttk.Label(master, text="Guard:").grid(row=row, column=0, sticky="ne", padx=4, pady=4)
            self.guard_list = tk.Listbox(master, height=4)
            for g in self.connection.guard:
                self.guard_list.insert(tk.END, g)
            self.guard_list.grid(row=row, column=1, padx=4, pady=4, sticky="we")
            gbtn = ttk.Frame(master)
            gbtn.grid(row=row, column=2, padx=2)
            ttk.Button(gbtn, text="Add", command=self.add_guard).pack(side=tk.TOP)
            ttk.Button(gbtn, text="Remove", command=self.remove_guard).pack(side=tk.TOP)
            row += 1
            ttk.Label(master, text="Guard Ops:").grid(row=row, column=0, sticky="ne", padx=4, pady=4)
            self.guard_ops_list = tk.Listbox(master, height=4)
            for op in self.connection.guard_ops:
                self.guard_ops_list.insert(tk.END, op)
            self.guard_ops_list.grid(row=row, column=1, padx=4, pady=4, sticky="we")
            opbtn = ttk.Frame(master)
            opbtn.grid(row=row, column=2, padx=2)
            self.guard_op_choice = tk.StringVar(value="AND")
            ttk.Combobox(opbtn, textvariable=self.guard_op_choice, values=["AND", "OR"], state="readonly").pack(side=tk.TOP)
            ttk.Button(opbtn, text="Add", command=self.add_guard_op).pack(side=tk.TOP)
            ttk.Button(opbtn, text="Remove", command=self.remove_guard_op).pack(side=tk.TOP)
            row += 1

        if self.connection.conn_type in ("Aggregation", "Composite Aggregation"):
            ttk.Label(master, text="Multiplicity:").grid(row=row, column=0, sticky="e", padx=4, pady=4)
            self.mult_var = tk.StringVar(value=self.connection.multiplicity)
            ttk.Combobox(
                master,
                textvariable=self.mult_var,
                values=["1", "0..1", "1..*", "0..*", "2", "3", "4", "5"],
            ).grid(row=row, column=1, padx=4, pady=4, sticky="we")

    def add_point(self):
        x = simpledialog.askfloat("Point", "X:", parent=self)
        y = simpledialog.askfloat("Point", "Y:", parent=self)
        if x is not None and y is not None:
            self.point_list.insert(tk.END, f"{x},{y}")

    def remove_point(self):
        sel = list(self.point_list.curselection())
        for idx in reversed(sel):
            self.point_list.delete(idx)

    def add_guard(self):
        txt = simpledialog.askstring("Guard", "Condition:", parent=self)
        if txt:
            self.guard_list.insert(tk.END, txt)

    def remove_guard(self):
        sel = list(self.guard_list.curselection())
        for idx in reversed(sel):
            self.guard_list.delete(idx)

    def add_guard_op(self):
        op = self.guard_op_choice.get()
        self.guard_ops_list.insert(tk.END, op)

    def remove_guard_op(self):
        sel = list(self.guard_ops_list.curselection())
        for idx in reversed(sel):
            self.guard_ops_list.delete(idx)

    def apply(self):
        self.connection.name = self.name_var.get()
        self.connection.style = self.style_var.get()
        pts = []
        for i in range(self.point_list.size()):
            txt = self.point_list.get(i)
            try:
                x_str, y_str = txt.split(",")
                pts.append((float(x_str), float(y_str)))
            except ValueError:
                continue
        self.connection.points = pts
        self.connection.arrow = self.arrow_var.get()
        self.connection.mid_arrow = self.mid_var.get()
        if hasattr(self, "mult_var"):
            self.connection.multiplicity = self.mult_var.get()
        if hasattr(self, "guard_list"):
            self.connection.guard = [self.guard_list.get(i) for i in range(self.guard_list.size())]
        if hasattr(self, "guard_ops_list"):
            self.connection.guard_ops = [
                self.guard_ops_list.get(i) for i in range(self.guard_ops_list.size())
            ]
        if hasattr(self, "elem_var"):
            sel = self.elem_var.get()
            self.connection.element_id = self.elem_map.get(sel, "")
            if self.connection.element_id:
                repo = SysMLRepository.get_instance()
                elem = repo.elements.get(self.connection.element_id)
                if elem and not self.connection.name:
                    self.connection.name = elem.name
                if hasattr(self.master, "repo"):
                    self.master.repo.add_element_to_diagram(
                        self.master.diagram_id, self.connection.element_id
                    )
        if hasattr(self.master, "_sync_to_repository"):
            self.master._sync_to_repository()
        if self.connection.conn_type in ("Aggregation", "Composite Aggregation"):
            if hasattr(self.master, "repo"):
                whole = self.master.get_object(self.connection.src).element_id
                part = self.master.get_object(self.connection.dst).element_id
                if self.connection.conn_type == "Composite Aggregation":
                    add_composite_aggregation_part(
                        self.master.repo,
                        whole,
                        part,
                        self.connection.multiplicity,
                        app=getattr(self.master, "app", None),
                    )
                else:
                    add_aggregation_part(
                        self.master.repo,
                        whole,
                        part,
                        self.connection.multiplicity,
                        app=getattr(self.master, "app", None),
                    )
                if hasattr(self.master, "_sync_to_repository"):
                    self.master._sync_to_repository()


class UseCaseDiagramWindow(SysMLDiagramWindow):
    def __init__(self, master, app, diagram_id: str | None = None, history=None):
        tools = ["Actor", "Use Case", "System Boundary"]
        rel_tools = [
            "Association",
            "Communication Path",
            "Generalize",
            "Include",
            "Extend",
        ]
        try:
            super().__init__(
                master,
                "Use Case Diagram",
                tools,
                diagram_id,
                app=app,
                history=history,
                relation_tools=rel_tools,
            )
        except TypeError:
            super().__init__(
                master,
                "Use Case Diagram",
                tools + rel_tools,
                diagram_id,
                app=app,
                history=history,
            )
        if not hasattr(self, "tools_frame"):
            self.tools_frame = self.toolbox


class ActivityDiagramWindow(SysMLDiagramWindow):
    def __init__(self, master, app, diagram_id: str | None = None, history=None):
        tools = [
            "Action",
            "CallBehaviorAction",
            "Initial",
            "Final",
            "Decision",
            "Merge",
            "Fork",
            "Join",
            "System Boundary",
        ]
        rel_tools = ["Flow"]
        try:
            super().__init__(
                master,
                "Activity Diagram",
                tools,
                diagram_id,
                app=app,
                history=history,
                relation_tools=rel_tools,
            )
        except TypeError:
            super().__init__(
                master,
                "Activity Diagram",
                tools + rel_tools,
                diagram_id,
                app=app,
                history=history,
            )
        if not hasattr(self, "tools_frame"):
            self.tools_frame = self.toolbox
        ttk.Button(
            self.toolbox,
            text="Add Block Operations",
            command=self.add_block_operations,
        ).pack(fill=tk.X, padx=2, pady=2)

    class SelectOperationsDialog(simpledialog.Dialog):
        def __init__(self, parent, operations):
            self.operations = operations
            self.selected = {}
            super().__init__(parent, title="Select Operations")

        def body(self, master):
            ttk.Label(master, text="Select operations:").pack(padx=5, pady=5)
            frame = ttk.Frame(master)
            frame.pack(fill=tk.BOTH, expand=True)
            canvas = tk.Canvas(frame, borderwidth=0)
            scrollbar = ttk.Scrollbar(frame, orient="vertical", command=canvas.yview)
            self.check_frame = ttk.Frame(canvas)
            self.check_frame.bind("<Configure>", lambda e: canvas.configure(scrollregion=canvas.bbox("all")))
            canvas.create_window((0, 0), window=self.check_frame, anchor="nw")
            canvas.configure(yscrollcommand=scrollbar.set)
            canvas.pack(side="left", fill="both", expand=True)
            scrollbar.pack(side="right", fill="y")
            for label, op, diag in self.operations:
                var = tk.BooleanVar(value=True)
                self.selected[(op, diag)] = var
                ttk.Checkbutton(self.check_frame, text=label, variable=var).pack(anchor="w", padx=2, pady=2)
            return self.check_frame

        def apply(self):
            self.result = [(op, diag) for (op, diag), var in self.selected.items() if var.get()]

    def add_block_operations(self):
        repo = self.repo
        blocks = []
        for elem in repo.elements.values():
            if elem.elem_type != "Block":
                continue
            for beh in parse_behaviors(elem.properties.get("behaviors", "")):
                if beh.diagram == self.diagram_id:
                    blocks.append(elem)
                    break
        operations = []
        for blk in blocks:
            ops = parse_operations(blk.properties.get("operations", ""))
            behs = {b.operation: b.diagram for b in parse_behaviors(blk.properties.get("behaviors", ""))}
            for op in ops:
                diag_id = behs.get(op.name)
                if diag_id:
                    label = f"{blk.name}.{format_operation(op)}"
                    operations.append((label, op.name, diag_id))
        if not operations:
            messagebox.showinfo("Add Block Operations", "No operations available")
            return
        dlg = self.SelectOperationsDialog(self, operations)
        selected = dlg.result or []
        if not selected:
            return
        diag = repo.diagrams.get(self.diagram_id)
        base_x = 50.0
        base_y = 50.0
        offset = 60.0
        for idx, (op_name, d_id) in enumerate(selected):
            elem = repo.create_element("CallBehaviorAction", name=op_name, owner=diag.package)
            repo.add_element_to_diagram(self.diagram_id, elem.elem_id)
            repo.link_diagram(elem.elem_id, d_id)
            obj = SysMLObject(
                _get_next_id(),
                "CallBehaviorAction",
                base_x,
                base_y + offset * idx,
                element_id=elem.elem_id,
                properties={"name": op_name},
            )
            diag.objects.append(obj.__dict__)
            self.objects.append(obj)
        self.redraw()
        self._sync_to_repository()


class GovernanceDiagramWindow(SysMLDiagramWindow):
    def __init__(self, master, app, diagram_id: str | None = None, history=None):
        tools = ["Action", "Initial", "Final", "Decision", "Merge", "System Boundary"]
        rel_tools = ["Flow"]
        try:
            super().__init__(
                master,
                "Governance Diagram",
                tools,
                diagram_id,
                app=app,
                history=history,
                relation_tools=rel_tools,
            )
        except TypeError:
            super().__init__(
                master,
                "Governance Diagram",
                tools + rel_tools,
                diagram_id,
                app=app,
                history=history,
            )
        if not hasattr(self, "tools_frame"):
            self.tools_frame = self.toolbox
        for child in self.tools_frame.winfo_children():
            if isinstance(child, ttk.Button) and child.cget("text") == "Action":
                child.configure(text="Task")

        canvas_frame = self.canvas.master
        canvas_frame.pack_forget()

        governance_panel = ttk.LabelFrame(self, text="Governance")
        governance_panel.pack(side=tk.RIGHT, fill=tk.Y, padx=2, pady=2)

        rel_names = [
            "Propagate",
            "Propagate by Review",
            "Propagate by Approval",
            "Used By",
            "Used after Review",
            "Used after Approval",
            "Re-use",
            "Trace",
            "Satisfied by",
            "Derived from",
        ]
        rel_frame = ttk.LabelFrame(governance_panel, text="Relationships")
        rel_frame.pack(fill=tk.X, padx=2, pady=2)
        for name in rel_names:
            ttk.Button(
                rel_frame,
                text=name,
                command=lambda t=name: self.select_tool(t),
            ).pack(fill=tk.X, padx=2, pady=2)

        node_cmds = [
            ("Add Work Product", self.add_work_product),
            ("Add Process Area", self.add_process_area),
            ("Add Lifecycle Phase", self.add_lifecycle_phase),
        ]
        for name, cmd in node_cmds:
            ttk.Button(governance_panel, text=name, command=cmd).pack(
                fill=tk.X, padx=2, pady=2
            )

        canvas_frame.pack(side=tk.RIGHT, fill=tk.BOTH, expand=True)
        self._activate_parent_phase()
        self.refresh_from_repository()
        self._pending_wp_name: str | None = None
        self._pending_area_name: str | None = None

    def _activate_parent_phase(self) -> None:
        """Activate the lifecycle phase containing this diagram.

        When a Governance diagram window is opened, switch the application's active
        lifecycle phase to the module that owns the diagram. Any tooling not
        enabled for that phase is hidden via ``on_lifecycle_selected`` or
        ``refresh_tool_enablement``.
        """

        app = getattr(self, "app", None)
        if not app or not getattr(app, "safety_mgmt_toolbox", None):
            return
        toolbox = app.safety_mgmt_toolbox
        diag = self.repo.diagrams.get(self.diagram_id)
        if not diag:
            return
        name = diag.name or ""
        phase = toolbox.module_for_diagram(name)
        if not phase:
            return
        toolbox.activate_phase(phase, app)

    class _SelectDialog(simpledialog.Dialog):  # pragma: no cover - requires tkinter
        def __init__(self, parent, title: str, options: list[str]):
            self.options = options
            self.selection = ""
            super().__init__(parent, title)

        def body(self, master):  # pragma: no cover - requires tkinter
            ttk.Label(master, text="Select:").pack(padx=5, pady=5)
            self.var = tk.StringVar(value=self.options[0] if self.options else "")
            combo = ttk.Combobox(
                master,
                textvariable=self.var,
                values=self.options,
                state="readonly",
            )
            combo.pack(padx=5, pady=5)
            return combo

        def apply(self):  # pragma: no cover - requires tkinter
            self.selection = self.var.get()

    def add_work_product(self):  # pragma: no cover - requires tkinter
        def _fmt(req: str) -> str:
            return " ".join(
                word.upper() if word.isupper() else word.capitalize()
                for word in req.split()
            )

        options = [
            "Architecture Diagram",
            "Safety & Security Concept",
            "Mission Profile",
            "Reliability Analysis",
            "Safety & Security Case",
            "GSN Argumentation",
            *REQUIREMENT_WORK_PRODUCTS,
            "HAZOP",
            "STPA",
            "Threat Analysis",
            "FI2TC",
            "TC2FI",
            "Risk Assessment",
            "Product Goal Specification",
            "FTA",
            "FMEA",
            "FMEDA",
            "Scenario Library",
            "ODD",
        ]
        options = list(dict.fromkeys(options))
        area_map = {
            "Architecture Diagram": "System Design (Item Definition)",
            "Safety & Security Concept": "System Design (Item Definition)",
            "Mission Profile": "Safety Analysis",
            "Reliability Analysis": "Safety Analysis",
            "Safety & Security Case": "Safety Analysis",
            "GSN Argumentation": "Safety Analysis",
            "Product Goal Specification": "System Design (Item Definition)",
            **{wp: "System Design (Item Definition)" for wp in REQUIREMENT_WORK_PRODUCTS},
            "HAZOP": "Hazard & Threat Analysis",
            "STPA": "Hazard & Threat Analysis",
            "Threat Analysis": "Hazard & Threat Analysis",
            "FI2TC": "Hazard & Threat Analysis",
            "TC2FI": "Hazard & Threat Analysis",
            "Risk Assessment": "Risk Assessment",
            "FTA": "Safety Analysis",
            "FMEA": "Safety Analysis",
            "FMEDA": "Safety Analysis",
            "Scenario Library": "Scenario",
            "ODD": "Scenario",
        }
        areas = {
            o.properties.get("name")
            for o in self.objects
            if o.obj_type == "System Boundary"
        }
        options = [
            opt for opt in options if not area_map.get(opt) or area_map[opt] in areas
        ]
        dlg = self._SelectDialog(self, "Add Work Product", options)
        name = getattr(dlg, "selection", "")
        if not name:
            return
        required = area_map.get(name)
        if required and required not in areas:
            messagebox.showerror(
                "Missing Process Area",
                f"Add process area '{required}' before adding this work product.",
            )
            return
        if not getattr(self, "canvas", None):
            self._place_work_product(name, 100.0, 100.0)
        else:
            self._pending_wp_name = name
            try:
                self.canvas.configure(cursor="crosshair")
            except Exception:
                pass

    def add_process_area(self):  # pragma: no cover - requires tkinter
        options = [
            "System Design (Item Definition)",
            "Hazard & Threat Analysis",
            "Risk Assessment",
            "Safety Analysis",
            "Scenario",
        ]
        dlg = self._SelectDialog(self, "Add Process Area", options)
        name = getattr(dlg, "selection", "")
        if not name:
            return
        if not getattr(self, "canvas", None):
            self._place_process_area(name, 100.0, 100.0)
        else:
            self._pending_area_name = name
            try:
                self.canvas.configure(cursor="crosshair")
            except Exception:
                pass

    def _place_work_product(self, name: str, x: float, y: float) -> None:
        obj = SysMLObject(
            _get_next_id(),
            "Work Product",
            x,
            y,
            width=60.0,
            height=80.0,
            properties={"name": name},
        )
        self.objects.append(obj)
        self.sort_objects()
        self._sync_to_repository()
        self.redraw()
        toolbox = getattr(self.app, "safety_mgmt_toolbox", None)
        if toolbox:
            diag = self.repo.diagrams.get(self.diagram_id)
            diagram_name = diag.name if diag else ""
            toolbox.add_work_product(diagram_name, name, "")
        if getattr(self.app, "enable_work_product", None):
            self.app.enable_work_product(name)
        if getattr(self.app, "refresh_tool_enablement", None):
            self.app.refresh_tool_enablement()

    def _place_process_area(self, name: str, x: float, y: float) -> None:
        obj = SysMLObject(
            _get_next_id(),
            "System Boundary",
            x,
            y,
            width=200.0,
            height=150.0,
            properties={"name": name},
        )
        self.objects.insert(0, obj)
        self.sort_objects()
        self._sync_to_repository()
        self.redraw()
        if getattr(self.app, "enable_process_area", None):
            self.app.enable_process_area(name)

    def on_left_press(self, event):  # pragma: no cover - requires tkinter
        pending_wp = getattr(self, "_pending_wp_name", None)
        pending_area = getattr(self, "_pending_area_name", None)
        if pending_wp or pending_area:
            x = self.canvas.canvasx(event.x) / self.zoom
            y = self.canvas.canvasy(event.y) / self.zoom
            if pending_wp:
                self._pending_wp_name = None
                self._place_work_product(pending_wp, x, y)
            else:
                self._pending_area_name = None
                self._place_process_area(pending_area, x, y)
            try:
                self.canvas.configure(cursor="arrow")
            except Exception:
                pass
            return
        super().on_left_press(event)

    def add_lifecycle_phase(self):  # pragma: no cover - requires tkinter
        toolbox = getattr(self.app, "safety_mgmt_toolbox", None)
        if not toolbox:
            return

        def _collect(mod, prefix=""):
            path = f"{prefix}{mod.name}" if prefix else mod.name
            names.append(path)
            for sub in mod.modules:
                _collect(sub, path + "/")

        names: List[str] = []
        for mod in getattr(toolbox, "modules", []):
            _collect(mod)
        if not names:
            return

        dlg = self._SelectDialog(self, "Add Lifecycle Phase", names)
        name = getattr(dlg, "selection", "")
        if not name:
            return
        obj = SysMLObject(
            _get_next_id(),
            "Lifecycle Phase",
            100.0,
            100.0,
            width=120.0,
            height=80.0,
            properties={"name": name},
        )
        self.objects.append(obj)
        self.sort_objects()
        self._sync_to_repository()
        self.redraw()


class BlockDiagramWindow(SysMLDiagramWindow):
    def __init__(self, master, app, diagram_id: str | None = None, history=None):
        tools = ["Block"]
        rel_tools = [
            "Association",
            "Generalization",
            "Aggregation",
            "Composite Aggregation",
        ]
        try:
            super().__init__(
                master,
                "Block Diagram",
                tools,
                diagram_id,
                app=app,
                history=history,
                relation_tools=rel_tools,
            )
        except TypeError:
            super().__init__(
                master,
                "Block Diagram",
                tools + rel_tools,
                diagram_id,
                app=app,
                history=history,
            )
        if not hasattr(self, "tools_frame"):
            self.tools_frame = self.toolbox
        ttk.Button(
            self.toolbox,
            text="Add Blocks",
            command=self.add_blocks,
        ).pack(fill=tk.X, padx=2, pady=2)

    def _add_block_relationships(self) -> None:
        """Add connections for any existing relationships between blocks."""
        repo = self.repo
        diag = repo.diagrams.get(self.diagram_id)
        if not diag:
            return
        obj_map = {
            o.element_id: o.obj_id
            for o in self.objects
            if o.obj_type == "Block" and o.element_id
        }
        existing = {
            (c.src, c.dst, c.conn_type)
            for c in self.connections
        } | {
            (c.dst, c.src, c.conn_type)
            for c in self.connections
        }
        for rel in repo.relationships:
            if rel.rel_type not in (
                "Association",
                "Generalization",
                "Aggregation",
                "Composite Aggregation",
            ):
                continue
            if rel.source in obj_map and rel.target in obj_map:
                src_id = obj_map[rel.source]
                dst_id = obj_map[rel.target]
                if (src_id, dst_id, rel.rel_type) in existing:
                    continue
                if (dst_id, src_id, rel.rel_type) in existing:
                    continue
                conn = DiagramConnection(
                    src_id,
                    dst_id,
                    rel.rel_type,
                    arrow="forward" if rel.rel_type == "Generalization" else "none",
                    stereotype=rel.stereotype or "",
                )
                self.connections.append(conn)
                diag.connections.append(conn.__dict__)
                repo.add_relationship_to_diagram(self.diagram_id, rel.rel_id)

    def add_blocks(self) -> None:
        repo = self.repo
        diag = repo.diagrams.get(self.diagram_id)
        if not diag:
            return
        existing = {
            o.element_id
            for o in self.objects
            if o.obj_type == "Block" and o.element_id
        }
        candidates = set()
        for d in repo.diagrams.values():
            if d.diag_type != "Block Diagram" or d.diag_id == self.diagram_id:
                continue
            for obj in getattr(d, "objects", []):
                if obj.get("obj_type") == "Block" and obj.get("element_id"):
                    candidates.add(obj["element_id"])
        names = []
        id_map = {}
        for bid in candidates:
            if bid in existing or bid not in repo.elements:
                continue
            name = repo.elements[bid].name or bid
            names.append(name)
            id_map[name] = bid
        if not names:
            messagebox.showinfo("Add Blocks", "No blocks available")
            return
        dlg = SysMLObjectDialog.SelectNamesDialog(self, names, title="Add Blocks")
        selected = dlg.result or []
        if not selected:
            return
        base_x = 50.0
        base_y = 50.0
        offset = 180.0
        for idx, name in enumerate(selected):
            blk_id = id_map.get(name)
            if not blk_id:
                continue
            repo.add_element_to_diagram(self.diagram_id, blk_id)
            elem = repo.elements.get(blk_id)
            props = elem.properties.copy() if elem else {}
            props["name"] = elem.name if elem else blk_id
            obj = SysMLObject(
                _get_next_id(),
                "Block",
                base_x,
                base_y + offset * idx,
                element_id=blk_id,
                width=160.0,
                height=140.0,
                properties=props,
            )
            diag.objects.append(obj.__dict__)
            self.objects.append(obj)
        if hasattr(self, "_add_block_relationships"):
            self._add_block_relationships()
        self.redraw()
        self._sync_to_repository()


class InternalBlockDiagramWindow(SysMLDiagramWindow):
    def __init__(self, master, app, diagram_id: str | None = None, history=None):
        tools = ["Part", "Port"]
        rel_tools = ["Connector"]
        try:
            super().__init__(
                master,
                "Internal Block Diagram",
                tools,
                diagram_id,
                app=app,
                history=history,
                relation_tools=rel_tools,
            )
        except TypeError:
            super().__init__(
                master,
                "Internal Block Diagram",
                tools + rel_tools,
                diagram_id,
                app=app,
                history=history,
            )
        if not hasattr(self, "tools_frame"):
            self.tools_frame = self.toolbox
        ttk.Button(
            self.toolbox,
            text="Add Contained Parts",
            command=self.add_contained_parts,
        ).pack(fill=tk.X, padx=2, pady=2)

    def _get_failure_modes(self, comp_name: str) -> str:
        """Return comma separated failure modes for a component name."""
        app = getattr(self, "app", None)
        modes = set()
        for e in getattr(app, "fmea_entries", []):
            if getattr(e, "fmea_component", "") == comp_name:
                label = getattr(e, "description", "") or getattr(e, "user_name", "")
                if label:
                    modes.add(label)
        for fmea in getattr(app, "fmeas", []):
            for entry in fmea.get("entries", []):
                if getattr(entry, "fmea_component", "") == comp_name:
                    label = getattr(entry, "description", "") or getattr(entry, "user_name", "")
                    if label:
                        modes.add(label)
        return ", ".join(sorted(modes))

    def _get_part_name(self, obj: SysMLObject) -> str:
        repo = self.repo
        name = ""
        has_name = False
        def_id = obj.properties.get("definition")
        if obj.element_id and obj.element_id in repo.elements:
            elem = repo.elements[obj.element_id]
            name = elem.name or elem.properties.get("component", "")
            def_id = def_id or elem.properties.get("definition")
            def_name = ""
            if def_id and def_id in repo.elements:
                def_name = repo.elements[def_id].name or def_id
            has_name = bool(name) and not _is_default_part_name(def_name, name)
        if not has_name:
            name = obj.properties.get("component", "")

        def_id = obj.properties.get("definition")
        def_name = ""
        mult = ""
        comp = obj.properties.get("component", "")
        if def_id and def_id in repo.elements:
            def_name = repo.elements[def_id].name or def_id
            diag = repo.diagrams.get(self.diagram_id)
            block_id = (
                getattr(diag, "father", None)
                or next(
                    (eid for eid, did in repo.element_diagrams.items() if did == self.diagram_id),
                    None,
                )
            )
            if block_id:
                for rel in repo.relationships:
                    if (
                        rel.rel_type in ("Aggregation", "Composite Aggregation")
                        and rel.source == block_id
                        and rel.target == def_id
                    ):
                        mult = rel.properties.get("multiplicity", "1")
                        if mult in ("", "1"):
                            mult = ""
                        break

        if obj.element_id and obj.element_id in repo.elements and not comp:
            comp = repo.elements[obj.element_id].properties.get("component", "")
        if comp and comp == def_name:
            comp = ""

        base = name
        index = None
        m = re.match(r"^(.*)\[(\d+)\]$", name)
        if m:
            base = m.group(1)
            index = int(m.group(2))
            base = f"{base} {index}"

        label = base
        if def_name:
            if mult:
                if ".." in mult:
                    upper = mult.split("..", 1)[1] or "*"
                    disp = f"{index or 1}..{upper}"
                elif mult == "*":
                    disp = f"{index or 1}..*"
                else:
                    disp = f"{index or 1}..{mult}"
                def_part = f"{def_name} [{disp}]"
            else:
                def_part = def_name
            if comp:
                def_part = f"{comp} / {def_part}"
            if label and def_part != label:
                label = f"{label} : {def_part}"
            elif not label:
                label = f" : {def_part}"

        return label

    def _get_part_key(self, obj: SysMLObject) -> str:
        """Return canonical key for identifying ``obj`` regardless of renaming."""
        repo = self.repo
        def_id = obj.properties.get("definition")
        if not def_id and obj.element_id and obj.element_id in repo.elements:
            def_id = repo.elements[obj.element_id].properties.get("definition")
        name = ""
        if def_id and def_id in repo.elements:
            name = repo.elements[def_id].name or def_id
        else:
            name = self._get_part_name(obj)
        return _part_prop_key(name)

    def add_contained_parts(self) -> None:
        repo = self.repo
        block_id = next((eid for eid, did in repo.element_diagrams.items() if did == self.diagram_id), None)
        if not block_id or block_id not in repo.elements:
            messagebox.showinfo("Add Contained Parts", "No block is linked to this diagram")
            return
        block = repo.elements[block_id]
        diag = repo.diagrams.get(self.diagram_id)

        # inherit and sync aggregation/composite parts
        added_parent = inherit_father_parts(repo, diag) if diag else []
        for data in added_parent:
            self.objects.append(SysMLObject(**data))
        added_agg = _sync_ibd_aggregation_parts(repo, block_id, app=getattr(self, "app", None))
        added_comp = _sync_ibd_composite_parts(repo, block_id, app=getattr(self, "app", None))
        for data in added_agg + added_comp:
            self.objects.append(SysMLObject(**data))

        ra_name = block.properties.get("analysis", "")
        analyses = getattr(self.app, "reliability_analyses", [])
        ra_map = {ra.name: ra for ra in analyses}
        ra = ra_map.get(ra_name)
        if ra_name and (not ra or not ra.components):
            messagebox.showinfo("Add Contained Parts", "Analysis has no components")
            return
        comps = list(ra.components) if ra_name and ra and ra.components else []

        # existing parts on the diagram
        visible: dict[str, list[SysMLObject]] = {}
        hidden: dict[str, list[SysMLObject]] = {}
        def_objs: dict[str, list[SysMLObject]] = {}
        for obj in self.objects:
            if obj.obj_type != "Part":
                continue
            key = getattr(self, "_get_part_key", self._get_part_name)(obj)
            def_id = obj.properties.get("definition")
            def_objs.setdefault(def_id or "", []).append(obj)
            if getattr(obj, "hidden", False):
                hidden.setdefault(key, []).append(obj)
            else:
                visible.setdefault(key, []).append(obj)

        part_names = [n.strip() for n in block.properties.get("partProperties", "").split(",") if n.strip()]
        comp_names = [c.name for c in comps]
        prop_map = { _part_prop_key(n): n for n in part_names }
        all_keys = set(prop_map) | set(visible) | set(hidden) | { _part_prop_key(n) for n in comp_names }
        display_map: dict[str, str] = {}
        for key in all_keys:
            if key in prop_map:
                display_map[key] = prop_map[key]
            elif key in visible:
                display_map[key] = self._get_part_name(visible[key][0])
            elif key in hidden:
                display_map[key] = self._get_part_name(hidden[key][0])
            else:
                comp = next((c for c in comps if _part_prop_key(c.name) == key), None)
                display_map[key] = comp.name if comp else key

        names_list = [display_map[k] for k in sorted(display_map)]
        visible_names = {display_map[k] for k in visible}
        hidden_names = {display_map[k] for k in hidden}

        placeholder_map: dict[str, tuple[str, str]] = {}
        for rel in repo.relationships:
            if rel.rel_type in ("Aggregation", "Composite Aggregation") and rel.source == block_id:
                mult = rel.properties.get("multiplicity", "")
                if not mult:
                    continue
                target = rel.target
                low, high = _parse_multiplicity_range(mult)
                expected = high if high is not None else low
                existing = def_objs.get(target, [])
                for i in range(len(existing), expected):
                    def_name = repo.elements[target].name or target
                    if ".." in mult:
                        upper = mult.split("..", 1)[1] or "*"
                        disp = f"{i+1}..{upper}"
                    elif mult == "*":
                        disp = f"{i+1}..*"
                    elif mult.isdigit() and mult == str(expected):
                        disp = mult
                    else:
                        disp = f"{i+1}..{mult}"
                    label = f" : {def_name} [{disp}]"
                    placeholder_map[label] = (target, mult)
                    names_list.append(label)

        dlg = SysMLObjectDialog.ManagePartsDialog(
            self, names_list, visible_names, hidden_names
        )
        selected = dlg.result
        if selected is None:
            # User cancelled the dialog -> keep current visibility unchanged
            return
        selected_keys = { _part_prop_key(n) for n in selected if n not in placeholder_map }
        selected_placeholders = [placeholder_map[n] for n in selected if n in placeholder_map]

        to_add_comps = [c for c in comps if _part_prop_key(c.name) in selected_keys and _part_prop_key(c.name) not in visible and _part_prop_key(c.name) not in hidden]
        to_add_names = [n for n in part_names if _part_prop_key(n) in selected_keys and _part_prop_key(n) not in visible and _part_prop_key(n) not in hidden]
        added_ph: list[dict] = []
        for def_id, mult in selected_placeholders:
            added_ph.extend(
                add_multiplicity_parts(
                    repo, block_id, def_id, mult, count=1, app=getattr(self, "app", None)
                )
            )
        if added_ph and not self.app:
            for data in added_ph:
                if not any(o.obj_id == data["obj_id"] for o in self.objects):
                    self.objects.append(SysMLObject(**data))

        for key, objs in visible.items():
            if key not in selected_keys:
                for obj in objs:
                    obj.hidden = True
        for key, objs in hidden.items():
            if key in selected_keys:
                for obj in objs:
                    obj.hidden = False

        base_x = 50.0
        base_y = 50.0
        offset = 60.0
        added = []
        for idx, comp in enumerate(to_add_comps):
            elem = repo.create_element(
                "Part",
                name=comp.name,
                properties={
                    "component": comp.name,
                    "fit": f"{comp.fit:.2f}",
                    "qualification": comp.qualification,
                    "failureModes": self._get_failure_modes(comp.name),
                },
                owner=repo.root_package.elem_id,
            )
            repo.add_element_to_diagram(self.diagram_id, elem.elem_id)
            obj = SysMLObject(
                _get_next_id(),
                "Part",
                base_x,
                base_y + offset * idx,
                element_id=elem.elem_id,
                properties=elem.properties.copy(),
            )
            diag.objects.append(obj.__dict__)
            self.objects.append(obj)
            added.append(comp.name)

        if to_add_names:
            # Directly sync new part property parts to the repository without
            # updating windows. We then insert the returned objects ourselves so
            # we can ensure they are visible immediately.
            added_props = _sync_ibd_partproperty_parts(
                repo, block_id, names=to_add_names, app=None, hidden=True
            )
            for data in added_props:
                data["hidden"] = False
                # Avoid duplicates if the sync function already populated this
                # window via the application.
                if not any(o.obj_id == data["obj_id"] for o in self.objects):
                    self.objects.append(SysMLObject(**data))

        if added:
            names = [
                n.strip()
                for n in block.properties.get("partProperties", "").split(",")
                if n.strip()
            ]
            for name in added:
                if name not in names:
                    names.append(name)
            joined = ", ".join(names)
            block.properties["partProperties"] = joined
            inherit_block_properties(repo, block_id)
            joined = repo.elements[block_id].properties["partProperties"]
            for d in repo.diagrams.values():
                for o in getattr(d, "objects", []):
                    if o.get("element_id") == block_id:
                        o.setdefault("properties", {})["partProperties"] = joined

        # enforce multiplicity for aggregated parts
        added_mult = _enforce_ibd_multiplicity(
            repo, block_id, app=getattr(self, "app", None)
        )
        if added_mult and not self.app:
            for data in added_mult:
                if not any(o.obj_id == data["obj_id"] for o in self.objects):
                    self.objects.append(SysMLObject(**data))

        boundary = getattr(self, "get_ibd_boundary", lambda: None)()
        if boundary:
            ensure_boundary_contains_parts(boundary, self.objects)

        self.redraw()
        self._sync_to_repository()
        if self.app:
            self.app.update_views()


class ControlFlowDiagramWindow(SysMLDiagramWindow):
    def __init__(self, master, app, diagram_id: str | None = None, history=None):
        tools = ["Existing Element", "STPA Analysis"]
        rel_tools = ["Control Action", "Feedback"]
        try:
            super().__init__(
                master,
                "Control Flow Diagram",
                tools,
                diagram_id,
                app=app,
                history=history,
                relation_tools=rel_tools,
            )
        except TypeError:
            super().__init__(
                master,
                "Control Flow Diagram",
                tools + rel_tools,
                diagram_id,
                app=app,
                history=history,
            )
        if not hasattr(self, "tools_frame"):
            self.tools_frame = self.toolbox

    def select_tool(self, tool):
        if tool == "STPA Analysis":
            repo = SysMLRepository.get_instance()
            self.app.open_stpa_window()
            diag_id = self.diagram_id
            doc = next((d for d in self.app.stpa_docs if d.diagram == diag_id), None)
            if not doc:
                diag = repo.diagrams.get(diag_id)
                name = diag.name or diag.diag_id if diag else f"STPA {len(self.app.stpa_docs)+1}"
                doc = StpaDoc(name, diag_id, [])
                self.app.stpa_docs.append(doc)
            self.app.active_stpa = doc
            self.app.stpa_entries = doc.entries
            if hasattr(self.app, "_stpa_window"):
                self.app._stpa_window.refresh_docs()
                self.app._stpa_window.doc_var.set(doc.name)
                self.app._stpa_window.select_doc()
            return
        super().select_tool(tool)


class NewDiagramDialog(simpledialog.Dialog):
    """Dialog to create a new diagram and assign a name and type."""

    def __init__(self, master):
        self.name = ""
        self.diag_type = "Use Case Diagram"
        super().__init__(master, title="New Diagram")

    def body(self, master):
        ttk.Label(master, text="Name:").grid(row=0, column=0, padx=4, pady=4, sticky="e")
        self.name_var = tk.StringVar()
        ttk.Entry(master, textvariable=self.name_var).grid(row=0, column=1, padx=4, pady=4)
        ttk.Label(master, text="Type:").grid(row=1, column=0, padx=4, pady=4, sticky="e")
        self.type_var = tk.StringVar(value=self.diag_type)
        ttk.Combobox(
            master,
            textvariable=self.type_var,
                values=[
                    "Use Case Diagram",
                    "Activity Diagram",
                    "Governance Diagram",
                    "Block Diagram",
                    "Internal Block Diagram",
                    "Control Flow Diagram",
                ],
        ).grid(row=1, column=1, padx=4, pady=4)

    def apply(self):
        self.name = self.name_var.get()
        self.diag_type = self.type_var.get()


class DiagramPropertiesDialog(simpledialog.Dialog):
    """Dialog to edit a diagram's metadata."""

    def __init__(self, master, diagram: SysMLDiagram):
        self.diagram = diagram
        self.added_parts: list[dict] = []
        super().__init__(master, title="Diagram Properties")

    def body(self, master):
        ttk.Label(master, text="Name:").grid(row=0, column=0, sticky="e", padx=4, pady=2)
        self.name_var = tk.StringVar(value=self.diagram.name)
        ttk.Entry(master, textvariable=self.name_var).grid(row=0, column=1, padx=4, pady=2)
        ttk.Label(master, text="Description:").grid(row=1, column=0, sticky="e", padx=4, pady=2)
        self.desc_var = tk.StringVar(value=getattr(self.diagram, "description", ""))
        ttk.Entry(master, textvariable=self.desc_var).grid(row=1, column=1, padx=4, pady=2)
        ttk.Label(master, text="Color:").grid(row=2, column=0, sticky="e", padx=4, pady=2)
        self.color_var = tk.StringVar(value=getattr(self.diagram, "color", "#FFFFFF"))
        ttk.Entry(master, textvariable=self.color_var).grid(row=2, column=1, padx=4, pady=2)
        if self.diagram.diag_type == "Internal Block Diagram":
            repo = SysMLRepository.get_instance()
            blocks = [e for e in repo.elements.values() if e.elem_type == "Block"]
            idmap = {b.name or b.elem_id: b.elem_id for b in blocks}
            ttk.Label(master, text="Father:").grid(row=3, column=0, sticky="e", padx=4, pady=2)
            self.father_map = idmap
            cur_id = getattr(self.diagram, "father", "")
            cur_name = next((n for n, i in idmap.items() if i == cur_id), "")
            self.father_var = tk.StringVar(value=cur_name)
            ttk.Combobox(master, textvariable=self.father_var, values=list(idmap.keys())).grid(
                row=3, column=1, padx=4, pady=2
            )
        else:
            self.father_map = {}
            self.father_var = tk.StringVar()

    def apply(self):
        self.diagram.name = self.name_var.get()
        self.diagram.description = self.desc_var.get()
        self.diagram.color = self.color_var.get()
        if self.diagram.diag_type == "Internal Block Diagram":
            father_id = self.father_map.get(self.father_var.get())
            repo = SysMLRepository.get_instance()
            self.added_parts = set_ibd_father(
                repo, self.diagram, father_id, app=getattr(self.master, "app", None)
            )
            self.added_parts.extend(inherit_father_parts(repo, self.diagram))


class PackagePropertiesDialog(simpledialog.Dialog):
    """Dialog to edit a package's name."""

    def __init__(self, master, package: SysMLElement):
        self.package = package
        super().__init__(master, title="Package Properties")

    def body(self, master):
        ttk.Label(master, text="Name:").grid(row=0, column=0, sticky="e", padx=4, pady=2)
        self.name_var = tk.StringVar(value=self.package.name)
        ttk.Entry(master, textvariable=self.name_var).grid(row=0, column=1, padx=4, pady=2)

    def apply(self):
        self.package.name = self.name_var.get()


class ElementPropertiesDialog(simpledialog.Dialog):
    """Dialog to edit a generic element's name and properties."""

    def __init__(self, master, element: SysMLElement):
        self.element = element
        super().__init__(master, title=f"{element.elem_type} Properties")

    def body(self, master):
        ttk.Label(master, text="Name:").grid(row=0, column=0, sticky="e", padx=4, pady=2)
        self.name_var = tk.StringVar(value=self.element.name)
        ttk.Entry(master, textvariable=self.name_var).grid(row=0, column=1, padx=4, pady=2)
        self.entries = {}
        key = f"{self.element.elem_type.replace(' ', '')}Usage"
        row = 1
        for prop in SYSML_PROPERTIES.get(key, []):
            if prop == "partProperties":
                # Part properties are configured through dedicated dialogs.
                # Skip them in the generic properties window.
                continue
            ttk.Label(master, text=f"{prop}:").grid(row=row, column=0, sticky="e", padx=4, pady=2)
            var = tk.StringVar(value=self.element.properties.get(prop, ""))
            ttk.Entry(master, textvariable=var).grid(row=row, column=1, padx=4, pady=2)
            self.entries[prop] = var
            row += 1

    def apply(self):
        repo = SysMLRepository.get_instance()
        new_name = self.name_var.get()
        if self.element.elem_type == "Block":
            rename_block(repo, self.element.elem_id, new_name)
        else:
            self.element.name = new_name
        for prop, var in self.entries.items():
            self.element.properties[prop] = var.get()


class ArchitectureManagerDialog(tk.Frame):
    """Manage packages and diagrams in a hierarchical tree."""

    def __init__(self, master, app=None):
        if isinstance(master, tk.Toplevel):
            container = master
        else:
            container = master
        super().__init__(container)
        self.app = app
        if isinstance(master, tk.Toplevel):
            master.title("AutoML Explorer")
            master.geometry("350x400")
            self.pack(fill=tk.BOTH, expand=True)
        self.repo = SysMLRepository.get_instance()

        tree_frame = ttk.Frame(self)
        tree_frame.pack(fill=tk.BOTH, expand=True, padx=4, pady=4)
        self.tree = ttk.Treeview(tree_frame)
        vsb = ttk.Scrollbar(tree_frame, orient="vertical", command=self.tree.yview)
        hsb = ttk.Scrollbar(tree_frame, orient="horizontal", command=self.tree.xview)
        self.tree.configure(yscrollcommand=vsb.set, xscrollcommand=hsb.set)
        self.tree.grid(row=0, column=0, sticky="nsew")
        vsb.grid(row=0, column=1, sticky="ns")
        hsb.grid(row=1, column=0, sticky="ew")
        tree_frame.rowconfigure(0, weight=1)
        tree_frame.columnconfigure(0, weight=1)

        # simple icons to visually distinguish packages, diagrams and objects
        self.pkg_icon = self._create_icon("folder", "#b8860b")
        self.diagram_icons = {
            "Use Case Diagram": self._create_icon("circle", "blue"),
            "Activity Diagram": self._create_icon("arrow", "green"),
            "Governance Diagram": self._create_icon("arrow", "green"),
            "Block Diagram": self._create_icon("rect", "orange"),
            "Internal Block Diagram": self._create_icon("nested", "purple"),
        }
        self.elem_icons = {
            "Actor": self._create_icon("circle"),
            "Use Case": self._create_icon("circle"),
            "Block": self._create_icon("rect"),
            "Part": self._create_icon("rect"),
            "Port": self._create_icon("circle"),
        }
        self.default_diag_icon = self._create_icon("rect")
        self.default_elem_icon = self._create_icon("rect")
        btns = ttk.Frame(self)
        btns.pack(fill=tk.X, padx=4, pady=4)
        ttk.Button(btns, text="Open", command=self.open).pack(side=tk.LEFT, padx=2)
        ttk.Button(btns, text="Properties", command=self.properties).pack(side=tk.LEFT, padx=2)
        ttk.Button(btns, text="New Package", command=self.new_package).pack(side=tk.LEFT, padx=2)
        ttk.Button(btns, text="New Diagram", command=self.new_diagram).pack(side=tk.LEFT, padx=2)
        ttk.Button(btns, text="Cut", command=self.cut).pack(side=tk.LEFT, padx=2)
        ttk.Button(btns, text="Paste", command=self.paste).pack(side=tk.LEFT, padx=2)
        ttk.Button(btns, text="Delete", command=self.delete).pack(side=tk.LEFT, padx=2)
        ttk.Button(btns, text="Close", command=self.destroy).pack(side=tk.RIGHT, padx=2)
        self.populate()
        self.tree.bind("<Button-3>", self.on_right_click)
        self.tree.bind("<Double-1>", self.on_double)
        self.tree.bind("<ButtonPress-1>", self.on_drag_start)
        self.tree.bind("<B1-Motion>", self.on_drag_motion)
        self.tree.bind("<ButtonRelease-1>", self.on_drag_release)
        self.bind("<FocusIn>", lambda _e: self.populate())
        self.drag_item = None
        self.cut_item = None

    def populate(self):
        """Populate the tree view with packages, diagrams and elements."""
        self.tree.delete(*self.tree.get_children())
        from collections import defaultdict

        rel_children = defaultdict(list)
        for rel in self.repo.relationships:
            rel_children[rel.source].append((rel.rel_id, rel.target, rel.rel_type))

        visited: set[str] = set()

        # collect all elements that already appear on a diagram so they don't
        # show up twice in the hierarchy
        diagram_elems = {
            elem_id
            for diag in self.repo.diagrams.values()
            for elem_id in (
                list(getattr(diag, "elements", []))
                + [
                    getattr(o, "element_id", o.get("element_id"))
                    for o in getattr(diag, "objects", [])
                    if getattr(o, "element_id", o.get("element_id"))
                ]
            )
        }

        def add_elem(elem_id: str, parent: str):
            if elem_id in visited:
                return
            visited.add(elem_id)
            elem = self.repo.elements[elem_id]
            icon = self.elem_icons.get(elem.elem_type, self.default_elem_icon)
            if self.tree.exists(elem_id):
                node = elem_id
            else:
                node = self.tree.insert(
                    parent,
                    "end",
                    iid=elem_id,
                    text=format_name_with_phase(elem.name or elem_id, elem.phase),
                    values=(elem.elem_type,),
                    image=icon,
                )
            for rel_id, tgt_id, rtype in rel_children.get(elem_id, []):
                if tgt_id in self.repo.elements:
                    rel_iid = f"rel_{rel_id}"
                    if self.tree.exists(rel_iid):
                        rel_node = rel_iid
                    else:
                        rel_node = self.tree.insert(
                            node, "end", iid=rel_iid, text=rtype, values=("Relationship",)
                        )
                    add_elem(tgt_id, rel_node)
            visited.remove(elem_id)

        root_pkg = getattr(self.repo, "root_package", None)
        if not root_pkg or root_pkg.elem_id not in self.repo.elements:
            # ensure a valid root package exists
            self.repo.root_package = self.repo.create_element("Package", name="Root")
            root_pkg = self.repo.root_package

        def add_pkg(pkg_id, parent=""):
            pkg = self.repo.elements[pkg_id]
            if self.tree.exists(pkg_id):
                node = pkg_id
            else:
                node = self.tree.insert(
                    parent,
                    "end",
                    iid=pkg_id,
                    text=format_name_with_phase(pkg.name or pkg_id, pkg.phase),
                    open=True,
                    image=self.pkg_icon,
                )
            for p in self.repo.elements.values():
                if p.elem_type == "Package" and p.owner == pkg_id:
                    add_pkg(p.elem_id, node)
            for e in self.repo.elements.values():
                if (
                    e.owner == pkg_id
                    and e.elem_type not in ("Package", "Part")
                    and e.name
                    and e.elem_id not in diagram_elems
                ):
                    add_elem(e.elem_id, node)
            for d in self.repo.diagrams.values():
                if d.package == pkg_id and "safety-management" not in getattr(d, "tags", []):
                    label = format_name_with_phase(d.name or d.diag_id, d.phase)
                    icon = self.diagram_icons.get(d.diag_type, self.default_diag_icon)
                    diag_iid = f"diag_{d.diag_id}"
                    if self.tree.exists(diag_iid):
                        diag_node = diag_iid
                    else:
                        diag_node = self.tree.insert(
                            node,
                            "end",
                            iid=diag_iid,
                            text=label,
                            values=(d.diag_type,),
                            image=icon,
                        )
                    objs = sorted(
                        d.objects,
                        key=lambda o: (
                            1 if getattr(o, "obj_type", o.get("obj_type")) == "Port" else 0
                        ),
                    )
                    for obj in objs:
                        props = getattr(obj, "properties", obj.get("properties", {}))
                        name = format_name_with_phase(
                            props.get("name", getattr(obj, "obj_type", obj.get("obj_type"))),
                            getattr(obj, "phase", obj.get("phase")),
                        )
                        oid = getattr(obj, "obj_id", obj.get("obj_id"))
                        otype = getattr(obj, "obj_type", obj.get("obj_type"))
                        icon = self.elem_icons.get(otype, self.default_elem_icon)
                        parent_node = diag_node
                        if (
                            otype == "Port"
                            and props.get("parent")
                            and self.tree.exists(f"obj_{d.diag_id}_{props.get('parent')}")
                        ):
                            parent_node = f"obj_{d.diag_id}_{props.get('parent')}"
                        obj_iid = f"obj_{d.diag_id}_{oid}"
                        if self.tree.exists(obj_iid):
                            continue
                        self.tree.insert(
                            parent_node,
                            "end",
                            iid=obj_iid,
                            text=name,
                            values=(obj.get("obj_type"),),
                            image=icon,
                        )

        add_pkg(root_pkg.elem_id)
        if self.app:
            self.app.update_views()

    def selected(self):
        sel = self.tree.selection()
        if sel:
            return sel[0]
        item = self.tree.focus()
        return item if item else None

    def open(self):
        item = self.selected()
        if not item:
            return
        if item.startswith("diag_"):
            self.open_diagram(item[5:])
        elif item.startswith("obj_"):
            diag_id, oid = item[4:].split("_", 1)
            win = self.open_diagram(diag_id)
            if win:
                for o in win.objects:
                    if o.obj_id == int(oid):
                        win.selected_obj = o
                        win.redraw()
                        break

    def on_double(self, event):
        item = self.tree.identify_row(event.y)
        if item:
            self.tree.selection_set(item)
            if item.startswith("diag_"):
                self.open_diagram(item[5:])
            elif item.startswith("obj_"):
                self.open()

    def open_diagram(self, diag_id: str):
        diag = self.repo.diagrams.get(diag_id)
        if not diag:
            return None

        # If an application instance is available, open the diagram using
        # the main document notebook so duplicate tabs are avoided.
        if self.app and hasattr(self.app, "diagram_tabs"):
            idx = next(
                (i for i, d in enumerate(self.app.arch_diagrams) if d.diag_id == diag_id),
                -1,
            )
            if idx != -1:
                self.app.open_arch_window(idx)
                tab = self.app.diagram_tabs.get(diag_id)
                if tab and tab.winfo_exists():
                    for child in tab.winfo_children():
                        if isinstance(child, SysMLDiagramWindow):
                            return child
                return None

        master = self.master if self.master else self
        win = None
        if diag.diag_type == "Use Case Diagram":
            win = UseCaseDiagramWindow(master, self.app, diagram_id=diag_id)
        elif diag.diag_type == "Activity Diagram":
            win = ActivityDiagramWindow(master, self.app, diagram_id=diag_id)
        elif diag.diag_type == "Governance Diagram":
            win = GovernanceDiagramWindow(master, self.app, diagram_id=diag_id)
        elif diag.diag_type == "Block Diagram":
            win = BlockDiagramWindow(master, self.app, diagram_id=diag_id)
        elif diag.diag_type == "Internal Block Diagram":
            win = InternalBlockDiagramWindow(master, self.app, diagram_id=diag_id)
        return win

    def new_package(self):
        item = self.selected() or self.repo.root_package.elem_id
        if item.startswith("diag_"):
            item = self.repo.diagrams[item[5:]].package
        name = simpledialog.askstring("New Package", "Name:")
        if name:
            self.repo.create_package(name, parent=item)
            self.populate()

    def new_diagram(self):
        item = self.selected() or self.repo.root_package.elem_id
        if item.startswith("diag_"):
            item = self.repo.diagrams[item[5:]].package
        dlg = NewDiagramDialog(self)
        if dlg.name:
            self.repo.create_diagram(dlg.diag_type, name=dlg.name, package=item)
            self.populate()

    def delete(self):
        item = self.selected()
        if not item:
            return
        if item.startswith("diag_"):
            self.repo.delete_diagram(item[5:])
        elif item.startswith("obj_"):
            diag_id, oid = item[4:].split("_", 1)
            diag = self.repo.diagrams.get(diag_id)
            if diag:
                diag.objects = [o for o in diag.objects if str(o.get("obj_id")) != oid]
        else:
            if item == self.repo.root_package.elem_id:
                messagebox.showerror("Delete", "Cannot delete the root package.")
            else:
                self.repo.delete_package(item)
        self.populate()

    def properties(self):
        item = self.selected()
        if not item:
            return
        if item.startswith("diag_"):
            diag = self.repo.diagrams.get(item[5:])
            if diag:
                DiagramPropertiesDialog(self, diag)
                self.populate()
        elif item.startswith("obj_"):
            diag_id, oid = item[4:].split("_", 1)
            diag = self.repo.diagrams.get(diag_id)
            if diag:
                obj_data = next(
                    (o for o in diag.objects if str(o.get("obj_id")) == oid),
                    None,
                )
                if obj_data:
                    obj = SysMLObject(**obj_data)
                    SysMLObjectDialog(self, obj)
                    diag.objects = [
                        obj.__dict__ if str(o.get("obj_id")) == oid else o for o in diag.objects
                    ]
                self.populate()
        else:
            elem = self.repo.elements.get(item)
            if elem:
                if elem.elem_type == "Package":
                    PackagePropertiesDialog(self, elem)
                else:
                    ElementPropertiesDialog(self, elem)
                self.populate()

    def on_right_click(self, event):
        item = self.tree.identify_row(event.y)
        if not item:
            return
        self.tree.selection_set(item)
        menu = tk.Menu(self.tree, tearoff=0)
        menu.add_command(label="Rename", command=lambda: self.rename_item(item))
        menu.tk_popup(event.x_root, event.y_root)

    def rename_item(self, item=None):
        item = item or self.selected()
        if not item:
            return
        if item.startswith("diag_"):
            diag = self.repo.diagrams.get(item[5:])
            if diag and "safety-management" in getattr(diag, "tags", []):
                return
            if diag:
                name = simpledialog.askstring("Rename Diagram", "Name:", initialvalue=diag.name)
                if name:
                    diag.name = name
                    self.populate()
        elif item.startswith("obj_"):
            return
        else:
            elem = self.repo.elements.get(item)
            if elem:
                name = simpledialog.askstring("Rename", "Name:", initialvalue=elem.name)
                if name:
                    name = self.repo.ensure_unique_element_name(name, elem.elem_id)
                    if elem.elem_type == "Block":
                        rename_block(self.repo, elem.elem_id, name)
                    else:
                        elem.name = name
                    self.populate()

    # ------------------------------------------------------------------
    # Cut/Paste and Drag & Drop Handling
    # ------------------------------------------------------------------
    def cut(self):
        item = self.selected()
        if item:
            self.cut_item = item

    def paste(self):
        if not self.cut_item:
            return
        target = self.selected() or self.repo.root_package.elem_id
        if target.startswith("diag_"):
            target = self.repo.diagrams[target[5:]].package
        self._move_item(self.cut_item, target)
        self.cut_item = None
        self.populate()

    def on_drag_start(self, event):
        self.drag_item = self.tree.identify_row(event.y)
        if self.drag_item:
            self.tree.selection_set(self.drag_item)

    def on_drag_motion(self, _event):
        pass

    def on_drag_release(self, event):
        if not self.drag_item:
            return
        target = self.tree.identify_row(event.y)
        if not target:
            self.drag_item = None
            return
        if target == self.drag_item:
            self.drag_item = None
            return
        if self.drag_item.startswith("obj_"):
            messagebox.showerror("Drop Error", "Objects cannot be moved in the explorer.")
            self.drag_item = None
            return
        if target.startswith("obj_"):
            messagebox.showerror("Drop Error", "Cannot drop items on an object.")
            self.drag_item = None
            return
        region = self.tree.identify_region(event.x, event.y)
        if region in ("separator", "nothing"):
            parent = self.tree.parent(target)
            index = self.tree.index(target)
            self.tree.move(self.drag_item, parent, index)
            self._move_item(self.drag_item, parent)
        else:
            if target.startswith("diag_"):
                diag = self.repo.diagrams.get(target[5:])
                self._drop_on_diagram(self.drag_item, diag)
            else:
                self.tree.move(self.drag_item, target, "end")
                self._move_item(self.drag_item, target)
        self.drag_item = None
        self.populate()

    def _move_item(self, item, new_parent):
        if item.startswith("obj_") or new_parent.startswith("obj_"):
            messagebox.showerror("Drop Error", "Cannot drop items on an object.")
            return
        if new_parent == "":
            new_parent = self.repo.root_package.elem_id
        if item.startswith("diag_"):
            self.repo.diagrams[item[5:]].package = new_parent
        else:
            elem = self.repo.elements.get(item)
            if elem:
                elem.owner = new_parent

    def _drop_on_diagram(self, elem_id, diagram):
        repo = self.repo
        if elem_id.startswith("obj_"):
            messagebox.showerror("Drop Error", "Objects cannot be dropped on a diagram.")
            return
        # Dropping a diagram onto an Activity or Governance Diagram creates a behavior reference
        if elem_id.startswith("diag_"):
            src_diag = repo.diagrams.get(elem_id[5:])
            if src_diag and diagram.diag_type == "Activity Diagram" and src_diag.diag_type in (
                "Activity Diagram",
                "Internal Block Diagram",
                "Governance Diagram",
            ):
                elem_type = "Action" if diagram.diag_type == "Governance Diagram" else "CallBehaviorAction"
                act = repo.create_element(
                    elem_type, name=src_diag.name, owner=diagram.package
                )
                repo.add_element_to_diagram(diagram.diag_id, act.elem_id)
                props = {"name": src_diag.name}
                if src_diag.diag_type == "Internal Block Diagram":
                    props["view"] = src_diag.diag_id
                    repo.link_diagram(act.elem_id, None)
                else:
                    repo.link_diagram(act.elem_id, src_diag.diag_id)
                obj = SysMLObject(
                    _get_next_id(),
                    elem_type,
                    50.0,
                    50.0,
                    element_id=act.elem_id,
                    properties=props,
                )
                diagram.objects.append(obj.__dict__)
                return
            if (
                src_diag
                and diagram.diag_type == "Governance Diagram"
                and src_diag.diag_type == "Governance Diagram"
            ):
                act = repo.create_element("Action", name=src_diag.name, owner=diagram.package)
                repo.add_element_to_diagram(diagram.diag_id, act.elem_id)
                props = {"name": src_diag.name}
                repo.link_diagram(act.elem_id, src_diag.diag_id)
                obj = SysMLObject(
                    _get_next_id(),
                    "Action",
                    50.0,
                    50.0,
                    element_id=act.elem_id,
                    properties=props,
                )
                diagram.objects.append(obj.__dict__)
                return
            messagebox.showerror("Drop Error", "This item cannot be dropped on that diagram.")
            return

        allowed = diagram.diag_type == "Block Diagram"
        if allowed and repo.elements[elem_id].elem_type == "Package":
            block = repo.create_element("Block", name=repo.elements[elem_id].name, owner=elem_id)
            repo.add_element_to_diagram(diagram.diag_id, block.elem_id)
            obj = SysMLObject(_get_next_id(), "Block", 50.0, 50.0, element_id=block.elem_id)
            diagram.objects.append(obj.__dict__)
        else:
            messagebox.showerror("Drop Error", "This item cannot be dropped on that diagram.")

    def _create_icon(self, shape: str, color: str = "black") -> tk.PhotoImage:
        """Return a simple 16x16 PhotoImage representing the given shape."""
        size = 16
        img = tk.PhotoImage(width=size, height=size)
        img.put("white", to=(0, 0, size - 1, size - 1))
        c = color
        if shape == "circle":
            r = size // 2 - 2
            cx = cy = size // 2
            for y in range(size):
                for x in range(size):
                    if (x - cx) ** 2 + (y - cy) ** 2 <= r * r:
                        img.put(c, (x, y))
        elif shape == "arrow":
            mid = size // 2
            for x in range(2, mid + 1):
                img.put(c, to=(x, mid - 1, x + 1, mid + 1))
            for i in range(4):
                img.put(c, to=(mid + i, mid - 2 - i, mid + i + 1, mid - i))
                img.put(c, to=(mid + i, mid + i, mid + i + 1, mid + 2 + i))
        elif shape == "rect":
            for x in range(3, size - 3):
                img.put(c, (x, 3))
                img.put(c, (x, size - 4))
            for y in range(3, size - 3):
                img.put(c, (3, y))
                img.put(c, (size - 4, y))
        elif shape == "nested":
            for x in range(1, size - 1):
                img.put(c, (x, 1))
                img.put(c, (x, size - 2))
            for y in range(1, size - 1):
                img.put(c, (1, y))
                img.put(c, (size - 2, y))
            for x in range(5, size - 5):
                img.put(c, (x, 5))
                img.put(c, (x, size - 6))
            for y in range(5, size - 5):
                img.put(c, (5, y))
                img.put(c, (size - 6, y))
        elif shape == "folder":
            for x in range(1, size - 1):
                img.put(c, (x, 4))
                img.put(c, (x, size - 2))
            for y in range(4, size - 1):
                img.put(c, (1, y))
                img.put(c, (size - 2, y))
            for x in range(3, size - 3):
                img.put(c, (x, 2))
            img.put(c, to=(1, 3, size - 2, 4))
        else:
            img.put(c, to=(2, 2, size - 2, size - 2))
        return img<|MERGE_RESOLUTION|>--- conflicted
+++ resolved
@@ -3226,7 +3226,6 @@
                 if (
                     sname in SAFETY_ANALYSIS_WORK_PRODUCTS
                     and dname in SAFETY_ANALYSIS_WORK_PRODUCTS
-<<<<<<< HEAD
                 ):
                     if sname != "Mission Profile":
                         if (sname, dname) in ALLOWED_PROPAGATIONS:
@@ -3234,11 +3233,6 @@
                         return False, (
                             f"{conn_type} links cannot connect two safety analysis work products"
                         )
-=======
-                    and (sname, dname) in ALLOWED_PROPAGATIONS
-                ):
-                    return False, "Use a Propagate relationship between safety analysis work products"
->>>>>>> ce7440f4
                 # Prevent multiple 'Used' relationships between the same
                 # work products within the active lifecycle phase. Only one
                 # of "Used By", "Used after Review" or "Used after Approval"
