--- conflicted
+++ resolved
@@ -9186,13 +9186,8 @@
             "FTA",
             "FMEA",
             "FMEDA",
-<<<<<<< HEAD
             "Scenario",
             "ODD",
-=======
-            "Scenario Library",
-            "ODD Library",
->>>>>>> f855da13
         ]
         options = list(dict.fromkeys(options))
         area_map = {
@@ -9213,13 +9208,8 @@
             "FTA": "Safety Analysis",
             "FMEA": "Safety Analysis",
             "FMEDA": "Safety Analysis",
-<<<<<<< HEAD
             "Scenario": "Scenario",
             "ODD": "Scenario",
-=======
-            "Scenario Library": "Scenario",
-            "ODD Library": "Scenario",
->>>>>>> f855da13
         }
         areas = {
             o.properties.get("name")
