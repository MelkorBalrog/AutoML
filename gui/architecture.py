--- conflicted
+++ resolved
@@ -129,16 +129,12 @@
                 o.setdefault("properties", {})["partProperties"] = joined
 
 
-<<<<<<< HEAD
 def add_aggregation_part(
     repo: SysMLRepository,
     whole_id: str,
     part_id: str,
     multiplicity: str = "",
 ) -> None:
-=======
-def add_aggregation_part(repo: SysMLRepository, whole_id: str, part_id: str, multiplicity: str = "") -> None:
->>>>>>> 570f9f2a
     """Add *part_id* as a part of *whole_id* block."""
     whole = repo.elements.get(whole_id)
     part = repo.elements.get(part_id)
@@ -162,7 +158,6 @@
                 o.setdefault("properties", {})["partProperties"] = ", ".join(parts)
 
 
-<<<<<<< HEAD
 def add_composite_aggregation_part(
     repo: SysMLRepository,
     whole_id: str,
@@ -222,10 +217,6 @@
     If *remove_object* is True, also delete any part object representing
     *part_id* in the Internal Block Diagram linked to *whole_id*.
     """
-=======
-def remove_aggregation_part(repo: SysMLRepository, whole_id: str, part_id: str) -> None:
-    """Remove *part_id* from *whole_id* block's part list."""
->>>>>>> 570f9f2a
     whole = repo.elements.get(whole_id)
     part = repo.elements.get(part_id)
     if not whole or not part:
@@ -245,7 +236,6 @@
                         o.setdefault("properties", {})["partProperties"] = ", ".join(new_parts)
                     else:
                         o.setdefault("properties", {}).pop("partProperties", None)
-<<<<<<< HEAD
     if remove_object:
         diag_id = repo.get_linked_diagram(whole_id)
         diag = repo.diagrams.get(diag_id)
@@ -273,8 +263,6 @@
                         ]
                         win.redraw()
                         win._sync_to_repository()
-=======
->>>>>>> 570f9f2a
 
 
 def inherit_block_properties(repo: SysMLRepository, block_id: str) -> None:
@@ -2145,28 +2133,19 @@
             width=width,
         )
 
-<<<<<<< HEAD
     def _draw_open_diamond(
-=======
-    def _draw_center_triangle(
->>>>>>> 570f9f2a
         self,
         start: Tuple[float, float],
         end: Tuple[float, float],
         color: str = "black",
         width: int = 1,
     ) -> None:
-<<<<<<< HEAD
         """Draw an open diamond from *start* to *end*."""
-=======
-        """Draw a filled triangular indicator at the midpoint from *start* to *end*."""
->>>>>>> 570f9f2a
         dx = end[0] - start[0]
         dy = end[1] - start[1]
         length = math.hypot(dx, dy)
         if length == 0:
             return
-<<<<<<< HEAD
         size = 10 * self.zoom
         angle = math.atan2(dy, dx)
         p1 = (
@@ -2231,24 +2210,6 @@
             p2,
             p3,
             p4,
-=======
-        mx = (start[0] + end[0]) / 2
-        my = (start[1] + end[1]) / 2
-        ux = dx / length
-        uy = dy / length
-        size = 10 * self.zoom
-        tip = (mx + ux * size / 2, my + uy * size / 2)
-        base_cx = mx - ux * size / 2
-        base_cy = my - uy * size / 2
-        px = -uy
-        py = ux
-        base1 = (base_cx + px * size / 2, base_cy + py * size / 2)
-        base2 = (base_cx - px * size / 2, base_cy - py * size / 2)
-        self.canvas.create_polygon(
-            tip,
-            base1,
-            base2,
->>>>>>> 570f9f2a
             fill=color,
             outline=color,
             width=width,
@@ -2883,11 +2844,8 @@
                                     self.repo,
                                     src_elem.element_id,
                                     dst_elem.element_id,
-<<<<<<< HEAD
                                     remove_object=self.selected_conn.conn_type == "Composite Aggregation",
                                     app=getattr(self, "app", None),
-=======
->>>>>>> 570f9f2a
                                 )
                             break
                 self.selected_conn = None
@@ -3749,7 +3707,6 @@
             self.master._sync_to_repository()
         if self.connection.conn_type in ("Aggregation", "Composite Aggregation"):
             if hasattr(self.master, "repo"):
-<<<<<<< HEAD
                 whole = self.master.get_object(self.connection.src).element_id
                 part = self.master.get_object(self.connection.dst).element_id
                 if self.connection.conn_type == "Composite Aggregation":
@@ -3767,14 +3724,6 @@
                         part,
                         self.connection.multiplicity,
                     )
-=======
-                add_aggregation_part(
-                    self.master.repo,
-                    self.master.get_object(self.connection.src).element_id,
-                    self.master.get_object(self.connection.dst).element_id,
-                    self.connection.multiplicity,
-                )
->>>>>>> 570f9f2a
                 if hasattr(self.master, "_sync_to_repository"):
                     self.master._sync_to_repository()
 
