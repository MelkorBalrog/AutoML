# Author: Miguel Marina <karel.capek.robotics@gmail.com>
import tkinter as tk
import tkinter.font as tkFont
import textwrap
from tkinter import ttk, simpledialog
from gui import messagebox
import json
import math
import re
from dataclasses import dataclass, field, asdict, replace
from typing import Dict, List, Tuple

from sysml.sysml_repository import SysMLRepository, SysMLDiagram, SysMLElement
from gui.style_manager import StyleManager

from sysml.sysml_spec import SYSML_PROPERTIES
from analysis.models import global_requirements, ASIL_ORDER, StpaDoc
from analysis.safety_management import ALLOWED_PROPAGATIONS

# ---------------------------------------------------------------------------
# Appearance customization
# ---------------------------------------------------------------------------
# Colors for AutoML object types come from the global StyleManager so diagrams
# can be easily re-themed.
OBJECT_COLORS = StyleManager.get_instance().styles


_next_obj_id = 1
# Pixel distance used when detecting clicks on connection lines
CONNECTION_SELECT_RADIUS = 15


def _get_next_id() -> int:
    global _next_obj_id
    val = _next_obj_id
    _next_obj_id += 1
    return val


def _parse_float(val: str | None, default: float) -> float:
    """Convert *val* to ``float`` or return ``default`` if conversion fails."""
    try:
        return float(val)
    except (TypeError, ValueError):
        return default


def _part_prop_key(raw: str) -> str:
    """Return canonical property name for a raw part property entry."""
    if not raw:
        return ""
    part = raw.split(":", 1)[0]
    part = part.split("[", 1)[0]
    return part.strip()


def _part_elem_keys(elem) -> set[str]:
    """Return canonical keys for a Part element."""
    if not elem:
        return set()
    name = elem.name or ""
    comp = elem.properties.get("component", "")
    if comp and (not name or name.startswith("Part")):
        name = comp
    if "_" in name and name.rsplit("_", 1)[1].isdigit():
        name = name.rsplit("_", 1)[0]
    base = _part_prop_key(name)
    keys = {base}
    definition = elem.properties.get("definition")
    if definition:
        keys.add(f"{base}:{definition}")
    return keys

def _part_elem_key(elem) -> str:
    """Return a single canonical key (for backward compatibility)."""
    keys = _part_elem_keys(elem)
    return next(iter(keys), "")


def parse_part_property(raw: str) -> tuple[str, str]:
    """Return (property name, block name) parsed from a part property entry."""
    raw = raw.strip()
    prop = raw
    block = raw
    if ":" in raw:
        prop, block = raw.split(":", 1)
    prop = prop.split("[", 1)[0].strip()
    block = block.split("[", 1)[0].strip()
    return (prop or block, block)


def _find_parent_blocks(repo: SysMLRepository, block_id: str) -> set[str]:
    """Return all blocks that directly use ``block_id`` as a part or are
    associated with it."""
    parents: set[str] = set()
    # check IBDs for parts referencing this block
    for parent_id, diag_id in repo.element_diagrams.items():
        diag = repo.diagrams.get(diag_id)
        if not diag:
            continue
        for obj in getattr(diag, "objects", []):
            if obj.get("obj_type") != "Part":
                continue
            if obj.get("properties", {}).get("definition") == block_id:
                parents.add(parent_id)
                break
    # also follow Association and Generalization relationships
    for rel in repo.relationships:
        if rel.rel_type not in ("Association", "Generalization"):
            continue
        if rel.rel_type == "Generalization":
            if rel.source == block_id and rel.target in repo.elements:
                parents.add(rel.target)
            continue
        if rel.source == block_id and rel.target in repo.elements:
            parents.add(rel.target)
        elif rel.target == block_id and rel.source in repo.elements:
            parents.add(rel.source)
    # include father block from internal block diagram linkage
    diag_id = repo.get_linked_diagram(block_id)
    diag = repo.diagrams.get(diag_id)
    if diag and getattr(diag, "father", None) in repo.elements:
        parents.add(diag.father)
    return parents


def _collect_parent_parts(repo: SysMLRepository, block_id: str, visited=None) -> list[str]:
    """Recursively gather parts from all parent blocks of ``block_id``."""
    if visited is None:
        visited = set()
    parts: list[str] = []
    for parent in _find_parent_blocks(repo, block_id):
        if parent in visited:
            continue
        visited.add(parent)
        elem = repo.elements.get(parent)
        if elem:
            parts.extend(
                [
                    p.strip()
                    for p in elem.properties.get("partProperties", "").split(",")
                    if p.strip()
                ]
            )
        parts.extend(_collect_parent_parts(repo, parent, visited))
    seen = []
    for p in parts:
        if p not in seen:
            seen.append(p)
    return seen


def extend_block_parts_with_parents(repo: SysMLRepository, block_id: str) -> None:
    """Merge parts from generalization parents into ``block_id``."""

    block = repo.elements.get(block_id)
    if not block:
        return

    def _parent_parts() -> list[str]:
        return _collect_parent_parts(repo, block_id)

    names = [p.strip() for p in block.properties.get("partProperties", "").split(",") if p.strip()]
    for p in _parent_parts():
        if p not in names:
            names.append(p)

    joined = ", ".join(names)
    block.properties["partProperties"] = joined
    for d in repo.diagrams.values():
        for o in getattr(d, "objects", []):
            if o.get("element_id") == block_id:
                o.setdefault("properties", {})["partProperties"] = joined


def _find_blocks_with_part(repo: SysMLRepository, part_id: str) -> set[str]:
    """Return all blocks that directly include ``part_id`` as a part."""
    blocks: set[str] = set()
    for blk_id, diag_id in repo.element_diagrams.items():
        diag = repo.diagrams.get(diag_id)
        if not diag:
            continue
        for obj in getattr(diag, "objects", []):
            if obj.get("obj_type") != "Part":
                continue
            if obj.get("properties", {}).get("definition") == part_id:
                blocks.add(blk_id)
                break
    return blocks


def _find_blocks_with_aggregation(repo: SysMLRepository, part_id: str) -> set[str]:
    """Return blocks that have an aggregation relationship to ``part_id``."""
    blocks: set[str] = set()
    for rel in repo.relationships:
        if (
            rel.rel_type in ("Aggregation", "Composite Aggregation")
            and rel.target == part_id
        ):
            blocks.add(rel.source)
    return blocks


def _aggregation_exists(repo: SysMLRepository, whole_id: str, part_id: str) -> bool:
    """Return ``True`` if ``whole_id`` or its ancestors already aggregate ``part_id``."""

    src_ids = [whole_id] + _collect_generalization_parents(repo, whole_id)
    diag_id = repo.get_linked_diagram(whole_id)
    diag = repo.diagrams.get(diag_id)
    father = getattr(diag, "father", None) if diag else None
    if father:
        src_ids.append(father)
        src_ids.extend(_collect_generalization_parents(repo, father))

    for rel in repo.relationships:
        if (
            rel.rel_type in ("Aggregation", "Composite Aggregation")
            and rel.source in src_ids
            and rel.target == part_id
        ):
            return True

    for sid in src_ids[1:]:
        diag_id = repo.get_linked_diagram(sid)
        diag = repo.diagrams.get(diag_id)
        if not diag:
            continue
        for obj in getattr(diag, "objects", []):
            if (
                obj.get("obj_type") == "Part"
                and obj.get("properties", {}).get("definition") == part_id
            ):
                return True
    return False


def _reverse_aggregation_exists(
    repo: SysMLRepository, whole_id: str, part_id: str
) -> bool:
    """Return ``True`` if ``part_id`` or its ancestors aggregate ``whole_id``."""

    src_ids = [part_id] + _collect_generalization_parents(repo, part_id)
    for rel in repo.relationships:
        if (
            rel.rel_type in ("Aggregation", "Composite Aggregation")
            and rel.source in src_ids
            and rel.target == whole_id
        ):
            return True
    return False


def _parse_multiplicity_range(mult: str) -> tuple[int, int | None]:
    """Return (lower, upper) bounds parsed from *mult*."""

    mult = mult.strip()
    if not mult:
        return 1, 1
    if ".." in mult:
        low, high = mult.split("..", 1)
        low_val = int(low) if low.isdigit() else 0
        if high == "*" or not high:
            return low_val, None
        return low_val, int(high)
    if mult == "*":
        return 0, None
    if mult.isdigit():
        val = int(mult)
        return val, val
    return 1, None


def _is_default_part_name(def_name: str, part_name: str) -> bool:
    """Return ``True`` if *part_name* is derived from ``def_name``."""

    if not part_name:
        return True
    if part_name == def_name:
        return True
    pattern = re.escape(def_name) + r"\[\d+\]$"
    return re.fullmatch(pattern, part_name) is not None

def _multiplicity_limit_exceeded(
    repo: SysMLRepository,
    parent_id: str,
    def_id: str,
    diagram_objects: list,
    self_elem_id: str | None = None,
) -> bool:
    """Return ``True`` if assigning *def_id* would exceed multiplicity."""

    rels = [
        r
        for r in repo.relationships
        if r.source == parent_id
        and r.target == def_id
        and r.rel_type in ("Aggregation", "Composite Aggregation")
    ]
    if not rels:
        return False

    limit: int | None = 0
    for rel in rels:
        mult = rel.properties.get("multiplicity", "1")

        low, high = _parse_multiplicity_range(mult)
        if high is None:
            limit = None
            break
        limit += high

    if limit is None:
        return False

    # gather all diagrams containing parts for this block
    diag_ids: set[str] = set()
    linked = repo.get_linked_diagram(parent_id)
    if linked:
        diag_ids.add(linked)
    for d in repo.diagrams.values():
        if d.diag_type != "Internal Block Diagram":
            continue
        for o in getattr(d, "objects", []):
            if o.get("obj_type") == "Block Boundary" and o.get("element_id") == parent_id:
                diag_ids.add(d.diag_id)
                break

    seen: set[str] = set()
    count = 0
    for did in diag_ids:
        diag = repo.diagrams.get(did)
        if not diag:
            continue
        for o in getattr(diag, "objects", []):
            if (
                o.get("obj_type") == "Part"
                and o.get("properties", {}).get("definition") == def_id
            ):
                elem_id = o.get("element_id")
                if elem_id != self_elem_id and elem_id not in seen:
                    seen.add(elem_id)
                    count += 1

    for obj in diagram_objects:
        data = obj.__dict__ if hasattr(obj, "__dict__") else obj
        if (
            data.get("obj_type") == "Part"
            and data.get("properties", {}).get("definition") == def_id
        ):
            elem_id = data.get("element_id")
            if elem_id != self_elem_id and elem_id not in seen:
                seen.add(elem_id)
                count += 1

    return count >= limit


def _part_name_exists(
    repo: SysMLRepository,
    parent_id: str,
    name: str,
    self_elem_id: str | None = None,
) -> bool:
    """Return ``True`` if another part with ``name`` already exists."""

    if not name:
        return False

    diag_ids: set[str] = set()
    linked = repo.get_linked_diagram(parent_id)
    if linked:
        diag_ids.add(linked)
    for d in repo.diagrams.values():
        if d.diag_type != "Internal Block Diagram":
            continue
        for o in getattr(d, "objects", []):
            if o.get("obj_type") == "Block Boundary" and o.get("element_id") == parent_id:
                diag_ids.add(d.diag_id)
                break

    for did in diag_ids:
        diag = repo.diagrams.get(did)
        if not diag:
            continue
        for obj in getattr(diag, "objects", []):
            if obj.get("obj_type") != "Part":
                continue
            if obj.get("element_id") == self_elem_id:
                continue
            elem_id = obj.get("element_id")
            if elem_id in repo.elements and repo.elements[elem_id].name == name:
                return True

    return False

def _find_generalization_children(repo: SysMLRepository, parent_id: str) -> set[str]:
    """Return all blocks that generalize ``parent_id``."""
    children: set[str] = set()
    for rel in repo.relationships:
        if rel.rel_type == "Generalization" and rel.target == parent_id:
            children.add(rel.source)
    return children


def _collect_generalization_parents(
    repo: SysMLRepository, block_id: str, visited: set[str] | None = None
) -> list[str]:
    """Return all parent blocks of ``block_id`` reachable through generalizations."""

    if visited is None:
        visited = set()
    parents: list[str] = []
    for rel in repo.relationships:
        if rel.rel_type == "Generalization" and rel.source == block_id:
            target = rel.target
            if target in visited:
                continue
            visited.add(target)
            parents.append(target)
            parents.extend(_collect_generalization_parents(repo, target, visited))
    return parents


def _shared_generalization_parent(
    repo: SysMLRepository, a_id: str, b_id: str
) -> bool:
    """Return ``True`` if *a_id* and *b_id* share a common direct parent."""

    a_parents = {
        rel.target
        for rel in repo.relationships
        if rel.rel_type == "Generalization" and rel.source == a_id
    }
    if not a_parents:
        return False
    b_parents = {
        rel.target
        for rel in repo.relationships
        if rel.rel_type == "Generalization" and rel.source == b_id
    }
    return bool(a_parents & b_parents)


def rename_block(repo: SysMLRepository, block_id: str, new_name: str) -> None:
    """Rename ``block_id`` and propagate changes to related blocks."""
    repo.push_undo_state()
    block = repo.elements.get(block_id)
    if not block or block.elem_type != "Block":
        return
    old_name = block.name
    new_name = repo.ensure_unique_element_name(new_name, block_id)
    if old_name == new_name:
        return
    block.name = new_name
    # update part elements referencing this block
    for elem in repo.elements.values():
        if elem.elem_type != "Part":
            continue
        def_val = elem.properties.get("definition")
        if def_val == block_id or def_val == old_name:
            elem.name = new_name
            elem.properties["definition"] = block_id
    for diag in repo.diagrams.values():
        for obj in getattr(diag, "objects", []):
            if obj.get("obj_type") != "Part":
                continue
            def_val = obj.get("properties", {}).get("definition")
            if def_val == old_name:
                obj.setdefault("properties", {})["definition"] = block_id
    # update blocks that include this block as a part
    related = _find_blocks_with_part(repo, block_id) | _find_blocks_with_aggregation(repo, block_id)
    for parent_id in related:
        parent = repo.elements.get(parent_id)
        if not parent:
            continue
        parts = [p.strip() for p in parent.properties.get("partProperties", "").split(",") if p.strip()]
        changed = False
        for idx, val in enumerate(parts):
            base = val.split("[")[0].strip()
            suffix = val[len(base):]
            if base == old_name or base == block_id:
                parts[idx] = new_name + suffix
                changed = True
        if changed:
            for child_id in _find_generalization_children(repo, parent_id):
                remove_inherited_block_properties(repo, child_id, parent_id)
            parent.properties["partProperties"] = ", ".join(parts)
            for d in repo.diagrams.values():
                for o in getattr(d, "objects", []):
                    if o.get("element_id") == parent_id:
                        o.setdefault("properties", {})["partProperties"] = parent.properties["partProperties"]
            for child_id in _find_generalization_children(repo, parent_id):
                inherit_block_properties(repo, child_id)
    # propagate property inheritance to children blocks
    for child_id in _find_generalization_children(repo, block_id):
        inherit_block_properties(repo, child_id)

    # update any Block Boundary objects referencing this block
    for diag in repo.diagrams.values():
        updated = False
        for obj in getattr(diag, "objects", []):
            if obj.get("element_id") == block_id:
                if obj.get("obj_type") == "Block Boundary" or obj.get("obj_type") == "Block":
                    obj.setdefault("properties", {})["name"] = new_name
                    updated = True
        if updated:
            repo.touch_diagram(diag.diag_id)

    # update Block objects referencing this block
    for diag in repo.diagrams.values():
        updated = False
        for obj in getattr(diag, "objects", []):
            if obj.get("obj_type") == "Block" and obj.get("element_id") == block_id:
                obj.setdefault("properties", {})["name"] = new_name
                updated = True
        if updated:
            repo.touch_diagram(diag.diag_id)


def add_aggregation_part(
    repo: SysMLRepository,
    whole_id: str,
    part_id: str,
    multiplicity: str = "",
    app=None,
) -> None:
    """Add *part_id* as a part of *whole_id* block."""
    repo.push_undo_state()
    whole = repo.elements.get(whole_id)
    part = repo.elements.get(part_id)
    if not whole or not part:
        return
    if part_id == whole_id:
        return
    if part_id in _collect_generalization_parents(repo, whole_id):
        return
    if _reverse_aggregation_exists(repo, whole_id, part_id):
        return
    name = part.name or part_id
    entry = f"{name}[{multiplicity}]" if multiplicity else name
    parts = [p.strip() for p in whole.properties.get("partProperties", "").split(",") if p.strip()]
    base = [p.split("[")[0].strip() for p in parts]
    if name in base:
        for idx, b in enumerate(base):
            if b == name:
                parts[idx] = entry
                break
    else:
        parts.append(entry)
    whole.properties["partProperties"] = ", ".join(parts)
    for d in repo.diagrams.values():
        for o in getattr(d, "objects", []):
            if o.get("element_id") == whole_id:
                o.setdefault("properties", {})["partProperties"] = ", ".join(parts)

    # ensure a Part element exists representing the aggregation
    rel = next(
        (
            r
            for r in repo.relationships
            if r.rel_type == "Aggregation"
            and r.source == whole_id
            and r.target == part_id
        ),
        None,
    )
    if not rel:
        rel = next(
            (
                r
                for r in repo.relationships
                if r.rel_type == "Composite Aggregation"
                and r.source == whole_id
                and r.target == part_id
            ),
            None,
        )
    if not rel:
        rel = repo.create_relationship("Aggregation", whole_id, part_id, record_undo=False)
    if multiplicity:
        rel.properties["multiplicity"] = multiplicity
    else:
        rel.properties.pop("multiplicity", None)
    if not rel.properties.get("part_elem"):
        part_elem = repo.create_element(
            "Part",
            name=repo.elements.get(part_id).name or part_id,
            properties={"definition": part_id},
            owner=repo.root_package.elem_id,
        )
        repo._undo_stack.pop()
        rel.properties["part_elem"] = part_elem.elem_id

    # propagate changes to any generalization children
    for child_id in _find_generalization_children(repo, whole_id):
        remove_inherited_block_properties(repo, child_id, whole_id)
        inherit_block_properties(repo, child_id)
    # ensure multiplicity instances if composite diagram exists
    add_multiplicity_parts(repo, whole_id, part_id, multiplicity, app=app)


def add_composite_aggregation_part(
    repo: SysMLRepository,
    whole_id: str,
    part_id: str,
    multiplicity: str = "",
    app=None,
) -> None:
    """Add *part_id* as a composite part of *whole_id* block and create the
    part object in the whole's Internal Block Diagram if present."""
    repo.push_undo_state()

    add_aggregation_part(repo, whole_id, part_id, multiplicity, app=app)
    diag_id = repo.get_linked_diagram(whole_id)
    diag = repo.diagrams.get(diag_id)
    # locate the relationship for future reference
    rel = next(
        (
            r
            for r in repo.relationships
            if r.rel_type == "Composite Aggregation"
            and r.source == whole_id
            and r.target == part_id
        ),
        None,
    )
    if not rel:
        rel = repo.create_relationship("Composite Aggregation", whole_id, part_id, record_undo=False)
    if multiplicity:
        rel.properties["multiplicity"] = multiplicity
    else:
        rel.properties.pop("multiplicity", None)
    if not diag or diag.diag_type != "Internal Block Diagram":
        if rel and not rel.properties.get("part_elem"):
            part_elem = repo.create_element(
                "Part",
                name=repo.elements.get(part_id).name or part_id,
                properties={"definition": part_id, "force_ibd": "true"},
                owner=repo.root_package.elem_id,
            )
            repo._undo_stack.pop()
            rel.properties["part_elem"] = part_elem.elem_id
        elif rel and rel.properties.get("part_elem"):
            pid = rel.properties["part_elem"]
            elem = repo.elements.get(pid)
            if elem:
                elem.properties["force_ibd"] = "true"
        return
    diag.objects = getattr(diag, "objects", [])
    existing_defs = {
        o.get("properties", {}).get("definition")
        for o in diag.objects
        if o.get("obj_type") == "Part"
    }
    if part_id in existing_defs:
        return
    if rel and rel.properties.get("part_elem") and rel.properties["part_elem"] in repo.elements:
        part_elem = repo.elements[rel.properties["part_elem"]]
        part_elem.properties["force_ibd"] = "true"
    else:
        part_elem = repo.create_element(
            "Part",
            name=repo.elements.get(part_id).name or part_id,
            properties={"definition": part_id, "force_ibd": "true"},
            owner=repo.root_package.elem_id,
        )
        if rel:
            rel.properties["part_elem"] = part_elem.elem_id
    repo.add_element_to_diagram(diag.diag_id, part_elem.elem_id)
    obj_dict = {
        "obj_id": _get_next_id(),
        "obj_type": "Part",
        "x": 50.0,
        "y": 50.0 + 60.0 * len(existing_defs),
        "element_id": part_elem.elem_id,
        "properties": {"definition": part_id},
        "locked": True,
    }
    diag.objects.append(obj_dict)
    _add_ports_for_part(repo, diag, obj_dict, app=app)
    if app:
        for win in getattr(app, "ibd_windows", []):
            if getattr(win, "diagram_id", None) == diag.diag_id:
                win.objects.append(SysMLObject(**obj_dict))
                win.redraw()
                win._sync_to_repository()

    # ensure additional instances per multiplicity
    add_multiplicity_parts(repo, whole_id, part_id, multiplicity, app=app)

    # propagate composite part addition to any generalization children
    for child_id in _find_generalization_children(repo, whole_id):
        inherit_block_properties(repo, child_id)


def add_multiplicity_parts(
    repo: SysMLRepository,
    whole_id: str,
    part_id: str,
    multiplicity: str,
    count: int | None = None,
    app=None,
) -> list[dict]:
    """Ensure ``count`` part instances exist according to ``multiplicity``."""

    low, high = _parse_multiplicity_range(multiplicity)

    diag_id = repo.get_linked_diagram(whole_id)
    diag = repo.diagrams.get(diag_id)
    if not diag or diag.diag_type != "Internal Block Diagram":
        return []
    diag.objects = getattr(diag, "objects", [])
    existing = [
        o
        for o in diag.objects
        if o.get("obj_type") == "Part"
        and o.get("properties", {}).get("definition") == part_id
    ]
    total = len(existing)

    desired = count if count is not None else low
    if high is not None:
        desired = min(desired, high)
    if count is not None:
        target_total = total + desired
        if high is not None:
            target_total = min(target_total, high)
    else:
        target_total = total
        if total < low:
            target_total = low
        if high is not None and target_total > high:
            target_total = high


    added: list[dict] = []
    base_name = repo.elements.get(part_id).name or part_id

    # remove extra part objects if multiplicity decreased
    if total > target_total:
        to_remove = existing[target_total:]
        remove_ids = {o["obj_id"] for o in to_remove}
        for obj in to_remove:
            diag.objects.remove(obj)
            repo.delete_element(obj.get("element_id"))
            repo._undo_stack.pop()
        diag.objects = [
            o
            for o in diag.objects
            if not (
                o.get("obj_type") == "Port"
                and o.get("properties", {}).get("parent") in {str(rid) for rid in remove_ids}
            )
        ]
        existing = existing[:target_total]
        total = target_total
        if app:
            for win in getattr(app, "ibd_windows", []):
                if getattr(win, "diagram_id", None) == diag.diag_id:
                    win.objects = [
                        o
                        for o in win.objects
                        if getattr(o, "obj_id", None) not in remove_ids
                    ]
                    win.redraw()
                    win._sync_to_repository()

    # rename remaining part elements if they still have default names
    for idx, obj in enumerate(existing):
        elem = repo.elements.get(obj.get("element_id"))
        if elem:
            expected = repo.ensure_unique_element_name(
                f"{base_name}[{idx + 1}]", elem.elem_id
            )
            if _is_default_part_name(base_name, elem.name) and elem.name != expected:
                elem.name = expected

    base_x = 50.0
    base_y = 50.0 + 60.0 * len(diag.objects)
    for i in range(total, target_total):
        part_elem = repo.create_element(
            "Part",
            name=f"{base_name}[{i + 1}]",
            properties={"definition": part_id, "force_ibd": "true"},
            owner=repo.root_package.elem_id,
        )
        repo.add_element_to_diagram(diag.diag_id, part_elem.elem_id)
        obj_dict = {
            "obj_id": _get_next_id(),
            "obj_type": "Part",
            "x": base_x,
            "y": base_y,
            "element_id": part_elem.elem_id,
            "properties": {"definition": part_id},
            "locked": True,
        }
        base_y += 60.0
        diag.objects.append(obj_dict)
        _add_ports_for_part(repo, diag, obj_dict, app=app)
        if app:
            for win in getattr(app, "ibd_windows", []):
                if getattr(win, "diagram_id", None) == diag.diag_id:
                    win.objects.append(SysMLObject(**obj_dict))
                    win.redraw()
                    win._sync_to_repository()
        added.append(obj_dict)
    # rename all part elements to ensure sequential numbering
    all_objs = [
        o
        for o in diag.objects
        if o.get("obj_type") == "Part"
        and o.get("properties", {}).get("definition") == part_id
    ]
    for idx, obj in enumerate(all_objs):
        elem = repo.elements.get(obj.get("element_id"))
        if elem:
            expected = repo.ensure_unique_element_name(
                f"{base_name}[{idx + 1}]", elem.elem_id
            )
            if _is_default_part_name(base_name, elem.name) and elem.name != expected:
                elem.name = expected

    return added


def _enforce_ibd_multiplicity(
    repo: SysMLRepository, block_id: str, app=None
) -> list[dict]:
    """Ensure ``block_id``'s IBD obeys aggregation multiplicities.

    Returns a list of added part object dictionaries."""

    added: list[dict] = []
    src_ids = [block_id] + _collect_generalization_parents(repo, block_id)
    for rel in repo.relationships:
        if (
            rel.rel_type in ("Aggregation", "Composite Aggregation")
            and rel.source in src_ids
        ):
            mult = rel.properties.get("multiplicity", "")
            if mult:
                added.extend(
                    add_multiplicity_parts(repo, block_id, rel.target, mult, app=app)
                )
    return added


def _sync_ibd_composite_parts(
    repo: SysMLRepository, block_id: str, app=None
) -> list[dict]:
    """Ensure *block_id*'s IBD includes parts for existing composite aggregations.

    Returns the list of added part object dictionaries."""

    diag_id = repo.get_linked_diagram(block_id)
    diag = repo.diagrams.get(diag_id)
    if not diag or diag.diag_type != "Internal Block Diagram":
        return []
    diag.objects = getattr(diag, "objects", [])
    existing_defs = {
        o.get("properties", {}).get("definition")
        for o in diag.objects
        if o.get("obj_type") == "Part"
    }
    src_ids = [block_id] + _collect_generalization_parents(repo, block_id)
    rels = [
        rel
        for rel in repo.relationships
        if rel.rel_type == "Composite Aggregation" and rel.source in src_ids
    ]
    added: list[dict] = []
    base_x = 50.0
    base_y = 50.0 + 60.0 * len(existing_defs)
    for rel in rels:
        pid = rel.target
        if pid in existing_defs:
            continue
        if rel.properties.get("part_elem") and rel.properties["part_elem"] in repo.elements:
            part_elem = repo.elements[rel.properties["part_elem"]]
            part_elem.properties["force_ibd"] = "true"
        else:
            part_elem = repo.create_element(
                "Part",
                name=repo.elements.get(pid).name or pid,
                properties={"definition": pid, "force_ibd": "true"},
                owner=repo.root_package.elem_id,
            )
            rel.properties["part_elem"] = part_elem.elem_id
        repo.add_element_to_diagram(diag.diag_id, part_elem.elem_id)
        obj_dict = {
            "obj_id": _get_next_id(),
            "obj_type": "Part",
            "x": base_x,
            "y": base_y,
            "element_id": part_elem.elem_id,
            "properties": {"definition": pid},
            "locked": True,
        }
        base_y += 60.0
        diag.objects.append(obj_dict)
        added.append(obj_dict)
        added += _add_ports_for_part(repo, diag, obj_dict, app=app)
        if app:
            for win in getattr(app, "ibd_windows", []):
                if getattr(win, "diagram_id", None) == diag.diag_id:
                    win.objects.append(SysMLObject(**obj_dict))
                    win.redraw()
                    win._sync_to_repository()
    return added


def _sync_ibd_aggregation_parts(
    repo: SysMLRepository, block_id: str, app=None
) -> list[dict]:
    """Ensure ``block_id``'s IBD includes parts for regular aggregations.

    Returns the list of added part object dictionaries."""

    diag_id = repo.get_linked_diagram(block_id)
    diag = repo.diagrams.get(diag_id)
    if not diag or diag.diag_type != "Internal Block Diagram":
        return []
    diag.objects = getattr(diag, "objects", [])
    existing_defs = {
        o.get("properties", {}).get("definition")
        for o in diag.objects
        if o.get("obj_type") == "Part"
    }
    src_ids = [block_id] + _collect_generalization_parents(repo, block_id)
    rels = [
        rel
        for rel in repo.relationships
        if rel.rel_type == "Aggregation" and rel.source in src_ids
    ]
    added: list[dict] = []
    base_x = 50.0
    base_y = 50.0 + 60.0 * len(existing_defs)
    for rel in rels:
        pid = rel.target
        if pid in existing_defs:
            continue
        if rel.properties.get("part_elem") and rel.properties["part_elem"] in repo.elements:
            part_elem = repo.elements[rel.properties["part_elem"]]
        else:
            part_elem = repo.create_element(
                "Part",
                name=repo.elements.get(pid).name or pid,
                properties={"definition": pid},
                owner=repo.root_package.elem_id,
            )
            rel.properties["part_elem"] = part_elem.elem_id
        repo.add_element_to_diagram(diag.diag_id, part_elem.elem_id)
        obj_dict = {
            "obj_id": _get_next_id(),
            "obj_type": "Part",
            "x": base_x,
            "y": base_y,
            "element_id": part_elem.elem_id,
            "properties": {"definition": pid},
        }
        base_y += 60.0
        diag.objects.append(obj_dict)
        added.append(obj_dict)
        added += _add_ports_for_part(repo, diag, obj_dict, app=app)
        if app:
            for win in getattr(app, "ibd_windows", []):
                if getattr(win, "diagram_id", None) == diag.diag_id:
                    win.objects.append(SysMLObject(**obj_dict))
                    win.redraw()
                    win._sync_to_repository()
    return added


def _sync_ibd_partproperty_parts(
    repo: SysMLRepository,
    block_id: str,
    names: list[str] | None = None,
    app=None,
    visible: bool = False,
    hidden: bool | None = None,
) -> list[dict]:
    """Ensure ``block_id``'s IBD includes parts for given ``names``.

    If *names* is ``None``, the block's ``partProperties`` attribute is parsed.
    Returns the list of added part object dictionaries.

    ``hidden`` is provided for backwards compatibility and overrides the
    ``visible`` flag when specified."""

    if hidden is not None:
        visible = not hidden

    diag_id = repo.get_linked_diagram(block_id)
    diag = repo.diagrams.get(diag_id)
    if not diag or diag.diag_type != "Internal Block Diagram":
        return []
    block = repo.elements.get(block_id)
    if not block:
        return []

    diag.objects = getattr(diag, "objects", [])
    existing_defs = {
        o.get("properties", {}).get("definition")
        for o in diag.objects
        if o.get("obj_type") == "Part"
    }
    existing_keys: set[str] = set()
    for o in diag.objects:
        if o.get("obj_type") == "Part" and o.get("element_id") in repo.elements:
            existing_keys.update(_part_elem_keys(repo.elements[o.get("element_id")]))
    if names is None:
        entries = [p for p in block.properties.get("partProperties", "").split(",") if p.strip()]
    else:
        entries = [n for n in names if n.strip()]
    parsed_raw = [parse_part_property(e) for e in entries]
    seen_keys = set()
    parsed = []
    for prop_name, block_name in parsed_raw:
        key = _part_prop_key(prop_name)
        if key in seen_keys:
            continue
        seen_keys.add(key)
        parsed.append((prop_name, block_name))
    added: list[dict] = []
    boundary = next((o for o in diag.objects if o.get("obj_type") == "Block Boundary"), None)
    existing_count = sum(1 for o in diag.objects if o.get("obj_type") == "Part")
    if boundary:
        base_x = boundary["x"] - boundary["width"] / 2 + 30.0
        base_y = boundary["y"] - boundary["height"] / 2 + 30.0 + 60.0 * existing_count
    else:
        base_x = 50.0
        base_y = 50.0 + 60.0 * existing_count
    for prop_name, block_name in parsed:
        target_id = next(
            (
                eid
                for eid, elem in repo.elements.items()
                if elem.elem_type == "Block" and elem.name == block_name
            ),
            None,
        )
        if not target_id:
            continue
        base = _part_prop_key(prop_name)
        cand_key = f"{base}:{target_id}"
        if cand_key in existing_keys or base in existing_keys:
            continue
        # enforce multiplicity based on aggregation relationships
        limit = None
        for rel in repo.relationships:
            if (
                rel.source == block_id
                and rel.target == target_id
                and rel.rel_type in ("Aggregation", "Composite Aggregation")
            ):
                mult = rel.properties.get("multiplicity", "")
                low, high = _parse_multiplicity_range(mult)
                if high is not None:
                    limit = high
                break
        if limit is not None:
            current = sum(
                1
                for o in diag.objects
                if o.get("obj_type") == "Part"
                and o.get("properties", {}).get("definition") == target_id
            )
            if current >= limit:
                continue
        part_elem = repo.create_element(
            "Part",
            name=prop_name,
            properties={"definition": target_id, "force_ibd": "true"},
            owner=repo.root_package.elem_id,
        )
        repo.add_element_to_diagram(diag.diag_id, part_elem.elem_id)
        obj_dict = {
            "obj_id": _get_next_id(),
            "obj_type": "Part",
            "x": base_x,
            "y": base_y,
            "width": 80.0,
            "height": 40.0,
            "element_id": part_elem.elem_id,
            "properties": {"definition": target_id},
            "hidden": not visible,
        }
        base_y += 60.0
        diag.objects.append(obj_dict)
        added.append(obj_dict)
        existing_keys.update(_part_elem_keys(part_elem))
        existing_defs.add(target_id)
        if app:
            for win in getattr(app, "ibd_windows", []):
                if getattr(win, "diagram_id", None) == diag.diag_id:
                    win.objects.append(SysMLObject(**obj_dict))
                    win.redraw()
                    win._sync_to_repository()

    boundary = next(
        (o for o in diag.objects if o.get("obj_type") == "Block Boundary"), None
    )
    if boundary and any(not a.get("hidden", False) for a in added):
        b_obj = SysMLObject(**boundary)
        objs = [SysMLObject(**o) for o in diag.objects]
        ensure_boundary_contains_parts(b_obj, objs)
        boundary["width"] = b_obj.width
        boundary["height"] = b_obj.height
        boundary["x"] = b_obj.x
        boundary["y"] = b_obj.y
        if app:
            for win in getattr(app, "ibd_windows", []):
                if getattr(win, "diagram_id", None) == diag.diag_id:
                    for obj in win.objects:
                        if obj.obj_type == "Block Boundary":
                            obj.width = b_obj.width
                            obj.height = b_obj.height
                            obj.x = b_obj.x
                            obj.y = b_obj.y
                            win.redraw()
                            win._sync_to_repository()

    return added


def _propagate_boundary_parts(
    repo: SysMLRepository, block_id: str, parts: list[dict], app=None
) -> None:
    """Insert *parts* into diagrams containing boundaries for ``block_id``."""

    for diag in repo.diagrams.values():
        if diag.diag_type != "Internal Block Diagram":
            continue
        boundary = next(
            (
                o
                for o in getattr(diag, "objects", [])
                if o.get("obj_type") == "Block Boundary" and o.get("element_id") == block_id
            ),
            None,
        )
        if not boundary:
            continue
        diag.objects = getattr(diag, "objects", [])
        existing = {o.get("element_id") for o in diag.objects if o.get("obj_type") == "Part"}
        base_x = boundary["x"] - boundary["width"] / 2 + 30.0
        base_y = boundary["y"] - boundary["height"] / 2 + 30.0
        for obj in parts:
            if obj.get("element_id") in existing:
                continue
            new_obj = obj.copy()
            new_obj["obj_id"] = _get_next_id()
            new_obj["x"] = base_x
            new_obj["y"] = base_y
            new_obj["hidden"] = False
            diag.objects.append(new_obj)
            repo.add_element_to_diagram(diag.diag_id, new_obj["element_id"])
            base_y += 60.0
            if app:
                for win in getattr(app, "ibd_windows", []):
                    if getattr(win, "diagram_id", None) == diag.diag_id:
                        win.objects.append(SysMLObject(**new_obj))
                        win.redraw()
                        win._sync_to_repository()



def _sync_block_parts_from_ibd(repo: SysMLRepository, diag_id: str) -> None:
    """Ensure the block linked to ``diag_id`` lists all part definitions."""

    diag = repo.diagrams.get(diag_id)
    if not diag or diag.diag_type != "Internal Block Diagram":
        return
    block_id = (
        getattr(diag, "father", None)
        or next((eid for eid, did in repo.element_diagrams.items() if did == diag_id), None)
    )
    if not block_id or block_id not in repo.elements:
        return
    block = repo.elements[block_id]
    names = [
        p.strip()
        for p in block.properties.get("partProperties", "").split(",")
        if p.strip()
    ]
    bases = {n.split("[")[0].strip() for n in names}
    for obj in getattr(diag, "objects", []):
        if obj.get("obj_type") != "Part":
            continue
        def_id = obj.get("properties", {}).get("definition")
        if def_id and def_id in repo.elements:
            pname = repo.elements[def_id].name or def_id
            if pname not in bases:
                names.append(pname)
                bases.add(pname)
    if names:
        joined = ", ".join(names)
        block.properties["partProperties"] = joined
        for d in repo.diagrams.values():
            for o in getattr(d, "objects", []):
                if o.get("element_id") == block_id:
                    o.setdefault("properties", {})["partProperties"] = joined
        for child_id in _find_generalization_children(repo, block_id):
            inherit_block_properties(repo, child_id)


def _ensure_ibd_boundary(repo: SysMLRepository, diagram: SysMLDiagram, block_id: str, app=None) -> list[dict]:
    """Create a boundary object for the IBD father block if needed."""

    diagram.objects = getattr(diagram, "objects", [])
    boundary = next((o for o in diagram.objects if o.get("obj_type") == "Block Boundary"), None)
    added: list[dict] = []
    if not boundary:
        obj_dict = {
            "obj_id": _get_next_id(),
            "obj_type": "Block Boundary",
            "x": 100.0,
            "y": 80.0,
            "width": 200.0,
            "height": 120.0,
            "element_id": block_id,
            "properties": {"name": repo.elements.get(block_id).name or block_id},
        }
        diagram.objects.insert(0, obj_dict)
        added.append(obj_dict)
        added += _add_ports_for_boundary(repo, diagram, obj_dict, app=app)
    else:
        if boundary.get("element_id") != block_id:
            boundary["element_id"] = block_id
        added += _add_ports_for_boundary(repo, diagram, boundary, app=app)
    # propagate parts for the boundary from the block's own IBD or definition
    diag_id = repo.get_linked_diagram(block_id)
    src = repo.diagrams.get(diag_id)
    parts: list[dict] = []
    if src and src.diag_type == "Internal Block Diagram":
        parts = [o for o in getattr(src, "objects", []) if o.get("obj_type") == "Part"]
    else:
        block = repo.elements.get(block_id)
        if block:
            entries = [p for p in block.properties.get("partProperties", "").split(",") if p.strip()]
            base_x = boundary["x"] - boundary["width"] / 2 + 30.0
            base_y = boundary["y"] - boundary["height"] / 2 + 30.0
            for prop_name, blk_name in [parse_part_property(e) for e in entries]:
                target_id = next(
                    (eid for eid, elem in repo.elements.items() if elem.elem_type == "Block" and elem.name == blk_name),
                    None,
                )
                if not target_id:
                    continue
                part_elem = repo.create_element(
                    "Part",
                    name=prop_name,
                    properties={"definition": target_id, "force_ibd": "true"},
                    owner=repo.root_package.elem_id,
                )
                obj = {
                    "obj_id": _get_next_id(),
                    "obj_type": "Part",
                    "x": base_x,
                    "y": base_y,
                    "width": 80.0,
                    "height": 40.0,
                    "element_id": part_elem.elem_id,
                    "properties": {"definition": target_id},
                    "hidden": False,
                }
                base_y += 60.0
                parts.append(obj)
    if parts:
        _propagate_boundary_parts(repo, block_id, parts, app=app)
    return added


def _remove_ibd_boundary(repo: SysMLRepository, diagram: SysMLDiagram) -> None:
    """Remove boundary object and ports from the diagram."""

    diagram.objects = getattr(diagram, "objects", [])
    boundary = next((o for o in diagram.objects if o.get("obj_type") == "Block Boundary"), None)
    if not boundary:
        return
    bid = boundary.get("obj_id")
    diagram.objects = [o for o in diagram.objects if not (o.get("obj_type") == "Port" and o.get("properties", {}).get("parent") == str(bid))]
    diagram.objects.remove(boundary)


def set_ibd_father(
    repo: SysMLRepository, diagram: SysMLDiagram, father_id: str | None, app=None
) -> list[dict]:
    """Assign *father_id* as the block represented by *diagram*.

    Links the diagram to the block and syncs composite parts. Returns any added
    part object dictionaries."""

    prev = getattr(diagram, "father", None)
    diagram.father = father_id
    if prev and prev != father_id:
        repo.link_diagram(prev, None)
    if father_id:
        repo.link_diagram(father_id, diagram.diag_id)
    added = _sync_ibd_composite_parts(repo, father_id, app=app) if father_id else []
    if father_id:
        added += _ensure_ibd_boundary(repo, diagram, father_id, app=app)
        added += _sync_ibd_partproperty_parts(repo, father_id, app=app, visible=True)
        parts = [o for o in getattr(diagram, "objects", []) if o.get("obj_type") == "Part"]
        _propagate_boundary_parts(repo, father_id, parts, app=app)
    else:
        _remove_ibd_boundary(repo, diagram)
    return added


def link_block_to_ibd(
    repo: SysMLRepository, block_id: str, diag_id: str | None, app=None
) -> list[dict]:
    """Link *block_id* to *diag_id* and ensure the IBD boundary is created."""

    if diag_id and diag_id in repo.diagrams:
        diagram = repo.diagrams[diag_id]
        if diagram.diag_type == "Internal Block Diagram":
            return set_ibd_father(repo, diagram, block_id, app=app)
    repo.link_diagram(block_id, diag_id)
    return []


def update_block_parts_from_ibd(repo: SysMLRepository, diagram: SysMLDiagram) -> None:
    """Sync the father block's ``partProperties`` from diagram part objects."""

    if diagram.diag_type != "Internal Block Diagram":
        return
    block_id = getattr(diagram, "father", None)
    if not block_id:
        block_id = next((eid for eid, did in repo.element_diagrams.items() if did == diagram.diag_id), None)
    if not block_id or block_id not in repo.elements:
        return
    block = repo.elements[block_id]
    existing = [p.strip() for p in block.properties.get("partProperties", "").split(",") if p.strip()]
    diag_entries: list[tuple[str, str]] = []
    diag_bases: set[str] = set()
    for obj in getattr(diagram, "objects", []):
        if obj.get("obj_type") != "Part":
            continue
        name = ""
        elem_id = obj.get("element_id")
        if elem_id and elem_id in repo.elements:
            elem = repo.elements[elem_id]
            name = elem.name or elem.properties.get("component", "")
        if not name:
            def_id = obj.get("properties", {}).get("definition")
            if def_id and def_id in repo.elements:
                name = repo.elements[def_id].name or def_id
        if not name:
            name = obj.get("properties", {}).get("component", "")
        base = name.split("[")[0].strip() if name else ""
        def_id = obj.get("properties", {}).get("definition")
        base_def = ""
        if def_id and def_id in repo.elements:
            base_def = (repo.elements[def_id].name or def_id).split("[")[0].strip()
        key = base_def or base
        if key and key not in diag_bases:
            diag_entries.append((key, name or key))
            diag_bases.add(key)

    merged_names = list(existing)
    bases = {n.split("[")[0].strip() for n in merged_names}
    for base, name in diag_entries:
        if base not in bases:
            merged_names.append(name)
            bases.add(base)

    if merged_names != existing:
        joined = ", ".join(merged_names)
        block.properties["partProperties"] = joined
        for d in repo.diagrams.values():
            for o in getattr(d, "objects", []):
                if o.get("element_id") == block_id:
                    o.setdefault("properties", {})["partProperties"] = joined
        for child_id in _find_generalization_children(repo, block_id):
            inherit_block_properties(repo, child_id)
        repo.touch_element(block_id)


def remove_aggregation_part(
    repo: SysMLRepository,
    whole_id: str,
    part_id: str,
    remove_object: bool = False,
    app=None,
) -> None:
    """Remove *part_id* from *whole_id* block's part list.

    If *remove_object* is True, also delete any part object representing
    *part_id* in the Internal Block Diagram linked to *whole_id*.
    """
    repo.push_undo_state()
    whole = repo.elements.get(whole_id)
    part = repo.elements.get(part_id)
    if not whole or not part:
        return
    name = part.name or part_id
    parts = [p.strip() for p in whole.properties.get("partProperties", "").split(",") if p.strip()]
    new_parts = [p for p in parts if p.split("[")[0].strip() != name]
    if len(new_parts) != len(parts):
        if new_parts:
            whole.properties["partProperties"] = ", ".join(new_parts)
        else:
            whole.properties.pop("partProperties", None)
        for d in repo.diagrams.values():
            for o in getattr(d, "objects", []):
                if o.get("element_id") == whole_id:
                    if new_parts:
                        o.setdefault("properties", {})["partProperties"] = ", ".join(new_parts)
                    else:
                        o.setdefault("properties", {}).pop("partProperties", None)

    # propagate removals to any generalization children
    for child_id in _find_generalization_children(repo, whole_id):
        child = repo.elements.get(child_id)
        if not child:
            continue
        child_parts = [
            p.strip() for p in child.properties.get("partProperties", "").split(",") if p.strip()
        ]
        child_parts = [p for p in child_parts if p.split("[")[0].strip() != name]
        if child_parts:
            child.properties["partProperties"] = ", ".join(child_parts)
        else:
            child.properties.pop("partProperties", None)
        for d in repo.diagrams.values():
            for o in getattr(d, "objects", []):
                if o.get("element_id") == child_id:
                    if child_parts:
                        o.setdefault("properties", {})["partProperties"] = ", ".join(child_parts)
                    else:
                        o.setdefault("properties", {}).pop("partProperties", None)
    if remove_object:
        diag_id = repo.get_linked_diagram(whole_id)
        diag = repo.diagrams.get(diag_id)
        if diag and diag.diag_type == "Internal Block Diagram":
            diag.objects = getattr(diag, "objects", [])
            before = len(diag.objects)
            diag.objects = [
                o
                for o in diag.objects
                if not (
                    o.get("obj_type") == "Part"
                    and o.get("properties", {}).get("definition") == part_id
                )
            ]
            if len(diag.objects) != before and app:
                for win in getattr(app, "ibd_windows", []):
                    if getattr(win, "diagram_id", None) == diag_id:
                        win.objects = [
                            o
                            for o in win.objects
                            if not (
                                o.obj_type == "Part"
                                and o.properties.get("definition") == part_id
                            )
                        ]
                        win.redraw()
                        win._sync_to_repository()
        # remove stored part element if any
        rel = next(
            (
                r
                for r in repo.relationships
                if r.rel_type in ("Composite Aggregation", "Aggregation")
                and r.source == whole_id
                and r.target == part_id
            ),
            None,
        )
        if rel:
            pid = rel.properties.pop("part_elem", None)
            if pid and pid in repo.elements:
                repo.delete_element(pid)
                repo._undo_stack.pop()


def _propagate_part_removal(
    repo: SysMLRepository,
    block_id: str,
    prop_name: str,
    target_id: str,
    remove_object: bool = False,
    app=None,
) -> None:
    """Helper used by :func:`remove_partproperty_entry` to drop a part.

    This delegates to :func:`remove_aggregation_part` which already handles
    updating descendant blocks and any diagrams linked to ``block_id`` when
    ``remove_object`` is ``True``.
    """

    remove_aggregation_part(
        repo,
        block_id,
        target_id,
        remove_object=remove_object,
        app=app,
    )


def _remove_parts_from_ibd(
    repo: SysMLRepository, block_id: str, target_id: str, app=None
) -> None:
    """Remove part objects referencing ``target_id`` from ``block_id``'s IBD."""

    diag_id = repo.get_linked_diagram(block_id)
    diag = repo.diagrams.get(diag_id)
    if not diag or diag.diag_type != "Internal Block Diagram":
        return
    diag.objects = getattr(diag, "objects", [])
    before = len(diag.objects)
    diag.objects = [
        o
        for o in diag.objects
        if not (
            o.get("obj_type") == "Part"
            and o.get("properties", {}).get("definition") == target_id
        )
    ]
    if len(diag.objects) != before and app:
        for win in getattr(app, "ibd_windows", []):
            if getattr(win, "diagram_id", None) == diag_id:
                win.objects = [
                    o
                    for o in win.objects
                    if not (
                        o.obj_type == "Part"
                        and o.properties.get("definition") == target_id
                    )
                ]
                win.redraw()
                win._sync_to_repository()


def _propagate_ibd_part_removal(
    repo: SysMLRepository, block_id: str, target_id: str, app=None
) -> None:
    """Recursively remove part objects from descendants of ``block_id``."""

    for child_id in _find_generalization_children(repo, block_id):
        _remove_parts_from_ibd(repo, child_id, target_id, app=app)
        _propagate_ibd_part_removal(repo, child_id, target_id, app=app)


def remove_partproperty_entry(
    repo: SysMLRepository, block_id: str, entry: str, app=None
) -> None:
    """Remove a part property entry and update descendant diagrams."""
    repo.push_undo_state()

    block = repo.elements.get(block_id)
    if not block:
        return
    prop_name, blk_name = parse_part_property(entry)
    target_id = next(
        (
            eid
            for eid, elem in repo.elements.items()
            if elem.elem_type == "Block" and elem.name == blk_name
        ),
        None,
    )
    if not target_id:
        return

    parts = [p.strip() for p in block.properties.get("partProperties", "").split(",") if p.strip()]
    parts = [p for p in parts if _part_prop_key(p) != _part_prop_key(entry)]
    if parts:
        block.properties["partProperties"] = ", ".join(parts)
    else:
        block.properties.pop("partProperties", None)
    for d in repo.diagrams.values():
        for o in getattr(d, "objects", []):
            if o.get("element_id") == block_id:
                if parts:
                    o.setdefault("properties", {})["partProperties"] = ", ".join(parts)
                else:
                    o.setdefault("properties", {}).pop("partProperties", None)

    _propagate_part_removal(
        repo,
        block_id,
        prop_name,
        target_id,
        remove_object=True,
        app=app,
    )
    _remove_parts_from_ibd(repo, block_id, target_id, app=app)
    _propagate_ibd_part_removal(repo, block_id, target_id, app=app)


def inherit_block_properties(repo: SysMLRepository, block_id: str) -> None:
    """Merge parent block properties into the given block."""
    extend_block_parts_with_parents(repo, block_id)
    block = repo.elements.get(block_id)
    if not block:
        return
    for parent_id in _find_parent_blocks(repo, block_id):
        parent = repo.elements.get(parent_id)
        if not parent:
            continue
        for prop in SYSML_PROPERTIES.get("BlockUsage", []):
            if prop == "partProperties":
                continue
            if prop == "operations":
                child_ops = parse_operations(block.properties.get(prop, ""))
                child_names = {o.name for o in child_ops}
                for op in parse_operations(parent.properties.get(prop, "")):
                    if op.name not in child_names:
                        child_ops.append(op)
                        child_names.add(op.name)
                block.properties[prop] = operations_to_json(child_ops)
            else:
                child_vals = [
                    v.strip() for v in block.properties.get(prop, "").split(",") if v.strip()
                ]
                parent_vals = [
                    v.strip() for v in parent.properties.get(prop, "").split(",") if v.strip()
                ]
                for v in parent_vals:
                    if v not in child_vals:
                        child_vals.append(v)
                if child_vals:
                    block.properties[prop] = ", ".join(child_vals)
    for d in repo.diagrams.values():
        for o in getattr(d, "objects", []):
            if o.get("element_id") == block_id:
                o.setdefault("properties", {}).update(block.properties)


def remove_inherited_block_properties(repo: SysMLRepository, child_id: str, parent_id: str) -> None:
    """Remove properties of *parent_id* from *child_id* block."""
    child = repo.elements.get(child_id)
    parent = repo.elements.get(parent_id)
    if not child or not parent:
        return

    # handle partProperties separately
    child_parts = [
        v.strip() for v in child.properties.get("partProperties", "").split(",") if v.strip()
    ]
    parent_parts = [
        v.strip() for v in parent.properties.get("partProperties", "").split(",") if v.strip()
    ]
    parent_bases = {p.split("[")[0].strip() for p in parent_parts}

    removed_parts = [
        v for v in child_parts if v.split("[")[0].strip() in parent_bases
    ]

    child_parts = [
        v for v in child_parts if v.split("[")[0].strip() not in parent_bases
    ]

    if child_parts:
        child.properties["partProperties"] = ", ".join(child_parts)
    else:
        child.properties.pop("partProperties", None)

    # remove inherited part objects from child IBDs
    for entry in removed_parts:
        _pname, blk_name = parse_part_property(entry)
        target_id = next(
            (
                eid
                for eid, elem in repo.elements.items()
                if elem.elem_type == "Block" and elem.name == blk_name
            ),
            None,
        )
        if target_id:
            _remove_parts_from_ibd(repo, child_id, target_id)
            _propagate_ibd_part_removal(repo, child_id, target_id)

    for prop in SYSML_PROPERTIES.get("BlockUsage", []):
        if prop == "partProperties":
            continue
        if prop == "operations":
            child_ops = parse_operations(child.properties.get(prop, ""))
            parent_ops = parse_operations(parent.properties.get(prop, ""))
            parent_names = {o.name for o in parent_ops}
            child_ops = [op for op in child_ops if op.name not in parent_names]
            if child_ops:
                child.properties[prop] = operations_to_json(child_ops)
            else:
                child.properties.pop(prop, None)
        else:
            child_vals = [v.strip() for v in child.properties.get(prop, "").split(",") if v.strip()]
            parent_vals = [
                v.strip() for v in parent.properties.get(prop, "").split(",") if v.strip()
            ]
            child_vals = [v for v in child_vals if v not in parent_vals]
            if child_vals:
                child.properties[prop] = ", ".join(child_vals)
            else:
                child.properties.pop(prop, None)

    # propagate changes to diagrams referencing the child block
    for d in repo.diagrams.values():
        for o in getattr(d, "objects", []):
            if o.get("element_id") == child_id:
                o.setdefault("properties", {}).update(child.properties)

    # ensure child's internal block diagram matches updated parts
    _sync_ibd_partproperty_parts(repo, child_id, hidden=False)


def inherit_father_parts(repo: SysMLRepository, diagram: SysMLDiagram) -> list[dict]:
    """Copy parts from the diagram's father block into the diagram.

    Returns a list with the inherited object dictionaries (parts and ports)."""
    father = getattr(diagram, "father", None)
    if not father:
        return []
    father_diag_id = repo.get_linked_diagram(father)
    father_diag = repo.diagrams.get(father_diag_id)
    if not father_diag:
        return []
    diagram.objects = getattr(diagram, "objects", [])
    added: list[dict] = []
    # Track existing parts by element id and canonical name to avoid duplicates
    existing = {o.get("element_id") for o in diagram.objects if o.get("obj_type") == "Part"}
    existing_keys: set[str] = set()
    for eid in existing:
        if eid in repo.elements:
            existing_keys.update(_part_elem_keys(repo.elements[eid]))

    # Map of source part obj_id -> new obj_id so ports can be updated
    part_map: dict[int, int] = {}

    # Pre-filter father diagram objects so the logic matches older releases
    father_parts = [
        o for o in getattr(father_diag, "objects", []) if o.get("obj_type") == "Part"
    ]

    # ------------------------------------------------------------------
    # Copy parts from the father diagram
    # ------------------------------------------------------------------
    for obj in father_parts:
        if obj.get("obj_type") != "Part":
            continue
        if obj.get("element_id") in existing:
            continue
        key_set: set[str] = set()
        if obj.get("element_id") in repo.elements:
            key_set = _part_elem_keys(repo.elements[obj.get("element_id")])
        if any(k in existing_keys for k in key_set):
            continue
        new_obj = obj.copy()
        new_obj["obj_id"] = _get_next_id()
        diagram.objects.append(new_obj)
        repo.add_element_to_diagram(diagram.diag_id, obj.get("element_id"))
        added.append(new_obj)
        part_map[obj.get("obj_id")] = new_obj["obj_id"]
        existing.add(obj.get("element_id"))
        if key_set:
            existing_keys.update(key_set)

    # ------------------------------------------------------------------
    # Copy ports belonging to the inherited parts so orientation and other
    # attributes are preserved. Only ports referencing a copied part are
    # considered.
    # ------------------------------------------------------------------
    for obj in getattr(father_diag, "objects", []):
        if obj.get("obj_type") != "Port":
            continue
        parent_id = obj.get("properties", {}).get("parent")
        if not parent_id:
            continue
        try:
            parent_id_int = int(parent_id)
        except Exception:
            continue
        new_parent = part_map.get(parent_id_int)
        if not new_parent:
            continue
        new_obj = obj.copy()
        new_obj["obj_id"] = _get_next_id()
        new_obj.setdefault("properties", {})["parent"] = str(new_parent)
        diagram.objects.append(new_obj)
        added.append(new_obj)
    # update child block partProperties with inherited names
    child_id = next(
        (eid for eid, did in repo.element_diagrams.items() if did == diagram.diag_id),
        None,
    )
    if child_id and father in repo.elements:
        child = repo.elements[child_id]
        father_elem = repo.elements[father]
        names = [
            p.strip() for p in child.properties.get("partProperties", "").split(",") if p.strip()
        ]
        father_names = [
            p.strip()
            for p in father_elem.properties.get("partProperties", "").split(",")
            if p.strip()
        ]
        for n in father_names:
            if n not in names:
                names.append(n)
        joined = ", ".join(names)
        child.properties["partProperties"] = joined
        for d in repo.diagrams.values():
            for o in getattr(d, "objects", []):
                if o.get("element_id") == child_id:
                    o.setdefault("properties", {})["partProperties"] = joined
        inherit_block_properties(repo, child_id)
    return added


@dataclass
class SysMLObject:
    obj_id: int
    obj_type: str
    x: float
    y: float
    element_id: str | None = None
    width: float = 80.0
    height: float = 40.0
    properties: Dict[str, str] = field(default_factory=dict)
    requirements: List[dict] = field(default_factory=list)
    locked: bool = False
    hidden: bool = False
    collapsed: Dict[str, bool] = field(default_factory=dict)


@dataclass
class OperationParameter:
    """Representation of a SysML parameter."""

    name: str
    type: str = ""
    direction: str = "in"


@dataclass
class OperationDefinition:
    """Operation with a list of parameters and an optional return type."""

    name: str
    parameters: List[OperationParameter] = field(default_factory=list)
    return_type: str = ""


def calculate_allocated_asil(requirements: List[dict]) -> str:
    """Return highest ASIL level from the given requirement list."""
    asil = "QM"
    for req in requirements:
        level = req.get("asil") or global_requirements.get(req.get("id"), {}).get("asil", "QM")
        if ASIL_ORDER.get(level, 0) > ASIL_ORDER.get(asil, 0):
            asil = level
    return asil


def remove_orphan_ports(objs: List[SysMLObject]) -> None:
    """Delete ports that don't reference an existing parent part."""
    part_ids = {o.obj_id for o in objs if o.obj_type in ("Part", "Block Boundary")}
    filtered: List[SysMLObject] = []
    for o in objs:
        if o.obj_type == "Port":
            pid = o.properties.get("parent")
            if not pid or int(pid) not in part_ids:
                continue
        filtered.append(o)
    objs[:] = filtered


def rename_port(
    repo: SysMLRepository, port: SysMLObject, objs: List[SysMLObject], new_name: str
) -> None:
    """Rename *port* and update its parent's port list."""

    old_name = port.properties.get("name", "")
    if old_name == new_name:
        return
    port.properties["name"] = new_name
    if port.element_id and port.element_id in repo.elements:
        repo.elements[port.element_id].name = new_name
        repo.elements[port.element_id].properties["name"] = new_name
    parent_id = port.properties.get("parent")
    if not parent_id:
        return
    try:
        pid = int(parent_id)
    except (TypeError, ValueError):
        return
    parent = next((o for o in objs if o.obj_id == pid), None)
    if not parent:
        return
    ports = [p.strip() for p in parent.properties.get("ports", "").split(",") if p.strip()]
    if old_name in ports:
        ports[ports.index(old_name)] = new_name
    elif new_name not in ports:
        ports.append(new_name)
    joined = ", ".join(ports)
    parent.properties["ports"] = joined
    if parent.element_id and parent.element_id in repo.elements:
        repo.elements[parent.element_id].properties["ports"] = joined


def remove_port(
    repo: SysMLRepository, port: SysMLObject, objs: List[SysMLObject]
) -> None:
    """Remove *port* from *objs* and update the parent's port list."""

    parent_id = port.properties.get("parent")
    if parent_id:
        try:
            pid = int(parent_id)
        except (TypeError, ValueError):
            pid = None
        if pid is not None:
            parent = next((o for o in objs if o.obj_id == pid), None)
            if parent:
                ports = [p.strip() for p in parent.properties.get("ports", "").split(",") if p.strip()]
                if port.properties.get("name") in ports:
                    ports.remove(port.properties.get("name"))
                    joined = ", ".join(ports)
                    parent.properties["ports"] = joined
                    if parent.element_id and parent.element_id in repo.elements:
                        repo.elements[parent.element_id].properties["ports"] = joined


def snap_port_to_parent_obj(port: SysMLObject, parent: SysMLObject) -> None:
    """Position *port* along the closest edge of *parent*."""
    px = port.x
    py = port.y
    left = parent.x - parent.width / 2
    right = parent.x + parent.width / 2
    top = parent.y - parent.height / 2
    bottom = parent.y + parent.height / 2
    d_left = abs(px - left)
    d_right = abs(px - right)
    d_top = abs(py - top)
    d_bottom = abs(py - bottom)
    min_d = min(d_left, d_right, d_top, d_bottom)
    if min_d == d_left:
        port.x = left
        port.y = min(max(py, top), bottom)
        port.properties["side"] = "W"
    elif min_d == d_right:
        port.x = right
        port.y = min(max(py, top), bottom)
        port.properties["side"] = "E"
    elif min_d == d_top:
        port.y = top
        port.x = min(max(px, left), right)
        port.properties["side"] = "N"
    else:
        port.y = bottom
        port.x = min(max(px, left), right)
        port.properties["side"] = "S"


def update_ports_for_part(part: SysMLObject, objs: List[SysMLObject]) -> None:
    """Snap all ports referencing *part* to its border."""
    for o in objs:
        if o.obj_type == "Port" and o.properties.get("parent") == str(part.obj_id):
            snap_port_to_parent_obj(o, part)


def update_ports_for_boundary(boundary: SysMLObject, objs: List[SysMLObject]) -> None:
    """Snap all ports referencing *boundary* to its border."""
    for o in objs:
        if o.obj_type == "Port" and o.properties.get("parent") == str(boundary.obj_id):
            snap_port_to_parent_obj(o, boundary)


def _boundary_min_size(boundary: SysMLObject, objs: List[SysMLObject]) -> tuple[float, float]:
    """Return minimum width and height for *boundary* to contain all parts."""
    parts = [
        o for o in objs if o.obj_type == "Part" and not getattr(o, "hidden", False)
    ]
    if not parts:
        return (20.0, 20.0)
    pad = 20.0
    left = min(p.x - p.width / 2 for p in parts)
    right = max(p.x + p.width / 2 for p in parts)
    top = min(p.y - p.height / 2 for p in parts)
    bottom = max(p.y + p.height / 2 for p in parts)
    return right - left + pad, bottom - top + pad


def ensure_boundary_contains_parts(boundary: SysMLObject, objs: List[SysMLObject]) -> None:
    """Expand *boundary* if any part lies outside its borders."""
    parts = [
        o for o in objs if o.obj_type == "Part" and not getattr(o, "hidden", False)
    ]
    if not parts:
        return
    min_w, min_h = _boundary_min_size(boundary, objs)
    if boundary.width < min_w:
        boundary.width = min_w
    if boundary.height < min_h:
        boundary.height = min_h
    left = min(p.x - p.width / 2 for p in parts)
    right = max(p.x + p.width / 2 for p in parts)
    top = min(p.y - p.height / 2 for p in parts)
    bottom = max(p.y + p.height / 2 for p in parts)
    boundary.x = (left + right) / 2
    boundary.y = (top + bottom) / 2


def _add_ports_for_part(
    repo: SysMLRepository,
    diag: SysMLDiagram,
    part_obj: dict,
    app=None,
) -> list[dict]:
    """Create port objects for ``part_obj`` based on its block definition."""

    part_elem = repo.elements.get(part_obj.get("element_id"))
    if not part_elem:
        return []
    block_id = part_elem.properties.get("definition")
    names: list[str] = []
    if block_id and block_id in repo.elements:
        block_elem = repo.elements[block_id]
        names.extend([
            p.strip()
            for p in block_elem.properties.get("ports", "").split(",")
            if p.strip()
        ])
    names.extend([
        p.strip() for p in part_elem.properties.get("ports", "").split(",") if p.strip()
    ])
    if not names:
        return []
    added: list[dict] = []
    parent = SysMLObject(
        part_obj.get("obj_id"),
        "Part",
        part_obj.get("x", 0.0),
        part_obj.get("y", 0.0),
        element_id=part_obj.get("element_id"),
        width=part_obj.get("width", 80.0),
        height=part_obj.get("height", 40.0),
        properties=part_obj.get("properties", {}).copy(),
        locked=part_obj.get("locked", False),
    )
    for name in names:
        port = SysMLObject(
            _get_next_id(),
            "Port",
            parent.x + parent.width / 2 + 20,
            parent.y,
            properties={
                "name": name,
                "parent": str(parent.obj_id),
                "side": "E",
                "labelX": "8",
                "labelY": "-8",
            },
        )
        snap_port_to_parent_obj(port, parent)
        port_dict = asdict(port)
        diag.objects.append(port_dict)
        added.append(port_dict)
        if app:
            for win in getattr(app, "ibd_windows", []):
                if getattr(win, "diagram_id", None) == diag.diag_id:
                    win.objects.append(port)
                    win.redraw()
                    win._sync_to_repository()
    part_obj.setdefault("properties", {})["ports"] = ", ".join(names)
    part_elem.properties["ports"] = ", ".join(names)
    return added


def _add_ports_for_boundary(
    repo: SysMLRepository,
    diag: SysMLDiagram,
    boundary_obj: dict,
    app=None,
) -> list[dict]:
    """Create port objects for a boundary based on its block definition."""

    block = repo.elements.get(boundary_obj.get("element_id"))
    if not block:
        return []
    names = [p.strip() for p in block.properties.get("ports", "").split(",") if p.strip()]
    if not names:
        return []
    added: list[dict] = []
    parent = SysMLObject(
        boundary_obj.get("obj_id"),
        "Block Boundary",
        boundary_obj.get("x", 0.0),
        boundary_obj.get("y", 0.0),
        width=boundary_obj.get("width", 160.0),
        height=boundary_obj.get("height", 100.0),
    )
    for name in names:
        port = SysMLObject(
            _get_next_id(),
            "Port",
            parent.x + parent.width / 2 + 20,
            parent.y,
            properties={
                "name": name,
                "parent": str(parent.obj_id),
                "side": "E",
                "labelX": "8",
                "labelY": "-8",
            },
        )
        snap_port_to_parent_obj(port, parent)
        port_dict = asdict(port)
        diag.objects.append(port_dict)
        added.append(port_dict)
        if app:
            for win in getattr(app, "ibd_windows", []):
                if getattr(win, "diagram_id", None) == diag.diag_id:
                    win.objects.append(port)
                    win.redraw()
                    win._sync_to_repository()
    boundary_obj.setdefault("properties", {})["ports"] = ", ".join(names)
    block.properties["ports"] = ", ".join(names)
    return added


def _sync_ports_for_part(repo: SysMLRepository, diag: SysMLDiagram, part_obj: dict) -> None:
    """Update port objects for ``part_obj`` to match its definition."""

    part_elem = repo.elements.get(part_obj.get("element_id"))
    if not part_elem:
        return
    block_id = part_elem.properties.get("definition")
    names: list[str] = []
    if block_id and block_id in repo.elements:
        block_elem = repo.elements[block_id]
        names.extend([
            p.strip()
            for p in block_elem.properties.get("ports", "").split(",")
            if p.strip()
        ])
    names.extend([
        p.strip() for p in part_elem.properties.get("ports", "").split(",") if p.strip()
    ])
    names = list(dict.fromkeys(names))
    part_obj.setdefault("properties", {})["ports"] = ", ".join(names)
    part_elem.properties["ports"] = ", ".join(names)

    existing = [
        o
        for o in list(diag.objects)
        if o.get("obj_type") == "Port" and o.get("properties", {}).get("parent") == str(part_obj.get("obj_id"))
    ]
    existing_names = {o.get("properties", {}).get("name") for o in existing}
    parent = SysMLObject(
        part_obj.get("obj_id"),
        "Part",
        part_obj.get("x", 0.0),
        part_obj.get("y", 0.0),
        width=part_obj.get("width", 80.0),
        height=part_obj.get("height", 40.0),
    )
    for name in names:
        if name in existing_names:
            continue
        port = SysMLObject(
            _get_next_id(),
            "Port",
            parent.x + parent.width / 2 + 20,
            parent.y,
            properties={
                "name": name,
                "parent": str(parent.obj_id),
                "side": "E",
                "labelX": "8",
                "labelY": "-8",
            },
        )
        snap_port_to_parent_obj(port, parent)
        diag.objects.append(asdict(port))
    for obj in existing:
        if obj.get("properties", {}).get("name") not in names:
            diag.objects.remove(obj)


def _sync_ports_for_boundary(repo: SysMLRepository, diag: SysMLDiagram, boundary_obj: dict) -> None:
    """Update port objects for ``boundary_obj`` to match its block definition."""

    block_id = boundary_obj.get("element_id")
    block_elem = repo.elements.get(block_id)
    if not block_elem:
        return
    names = [p.strip() for p in block_elem.properties.get("ports", "").split(",") if p.strip()]
    boundary_obj.setdefault("properties", {})["ports"] = ", ".join(names)

    existing = [
        o
        for o in list(diag.objects)
        if o.get("obj_type") == "Port" and o.get("properties", {}).get("parent") == str(boundary_obj.get("obj_id"))
    ]
    existing_names = {o.get("properties", {}).get("name") for o in existing}
    parent = SysMLObject(
        boundary_obj.get("obj_id"),
        "Block Boundary",
        boundary_obj.get("x", 0.0),
        boundary_obj.get("y", 0.0),
        width=boundary_obj.get("width", 160.0),
        height=boundary_obj.get("height", 100.0),
    )
    for name in names:
        if name in existing_names:
            continue
        port = SysMLObject(
            _get_next_id(),
            "Port",
            parent.x + parent.width / 2 + 20,
            parent.y,
            properties={
                "name": name,
                "parent": str(parent.obj_id),
                "side": "E",
                "labelX": "8",
                "labelY": "-8",
            },
        )
        snap_port_to_parent_obj(port, parent)
        diag.objects.append(asdict(port))
    for obj in existing:
        if obj.get("properties", {}).get("name") not in names:
            diag.objects.remove(obj)


def propagate_block_port_changes(repo: SysMLRepository, block_id: str) -> None:
    """Propagate port updates on ``block_id`` to all parts referencing it."""

    block = repo.elements.get(block_id)
    if not block or block.elem_type != "Block":
        return
    names = [p.strip() for p in block.properties.get("ports", "").split(",") if p.strip()]
    for elem in repo.elements.values():
        if elem.elem_type != "Part" or elem.properties.get("definition") != block_id:
            continue
        elem.properties["ports"] = ", ".join(names)
        for diag in repo.diagrams.values():
            if diag.diag_type != "Internal Block Diagram":
                continue
            diag.objects = getattr(diag, "objects", [])
            updated = False
            for obj in diag.objects:
                if obj.get("obj_type") == "Part" and obj.get("element_id") == elem.elem_id:
                    obj.setdefault("properties", {})["ports"] = ", ".join(names)
                    _sync_ports_for_part(repo, diag, obj)
                    updated = True
            if updated:
                repo.touch_diagram(diag.diag_id)

    # update boundaries referencing this block
    for diag in repo.diagrams.values():
        if diag.diag_type != "Internal Block Diagram":
            continue
        diag.objects = getattr(diag, "objects", [])
        updated = False
        for obj in diag.objects:
            if obj.get("obj_type") == "Block Boundary" and obj.get("element_id") == block_id:
                obj.setdefault("properties", {})["ports"] = ", ".join(names)
                _sync_ports_for_boundary(repo, diag, obj)
                updated = True
        if updated:
            repo.touch_diagram(diag.diag_id)


def propagate_block_part_changes(repo: SysMLRepository, block_id: str) -> None:
    """Propagate attribute updates on ``block_id`` to all parts referencing it."""

    block = repo.elements.get(block_id)
    if not block or block.elem_type != "Block":
        return
    props = ["operations", "partProperties", "behaviors"]
    for elem in repo.elements.values():
        if elem.elem_type != "Part" or elem.properties.get("definition") != block_id:
            continue
        elem.name = repo.ensure_unique_element_name(block.name, elem.elem_id)

        for prop in props:
            if prop in block.properties:
                elem.properties[prop] = block.properties[prop]
            else:
                elem.properties.pop(prop, None)


def _propagate_block_requirement_changes(
    repo: SysMLRepository, parent_id: str, child_id: str
) -> None:
    """Add requirements from ``parent_id`` objects to ``child_id`` objects."""

    parent_req_ids: set[str] = set()
    for diag in repo.diagrams.values():
        for obj in getattr(diag, "objects", []):
            if obj.get("element_id") != block_id:
                continue
            for req in obj.get("requirements", []):
                if req not in reqs:
                    reqs.append(req)
    return reqs


def _collect_block_requirements(repo: SysMLRepository, block_id: str) -> list[dict]:
    """Return a unique list of requirements associated with ``block_id``."""

    reqs: list[dict] = []
    seen: set[str] = set()
    for diag in repo.diagrams.values():
        for obj in getattr(diag, "objects", []):
            if obj.get("element_id") != block_id:
                continue
            for req in obj.get("requirements", []):
                rid = req.get("id")
                if rid is not None:
                    if rid in seen:
                        continue
                    seen.add(rid)
                reqs.append(req)
    return reqs


def _propagate_requirements(repo: SysMLRepository, src_reqs: list[dict], dst_id: str) -> None:
    """Merge *src_reqs* into all objects referencing *dst_id*."""
    if not src_reqs:
        return
    for diag in repo.diagrams.values():
        updated = False
        for obj in getattr(diag, "objects", []):
            if obj.get("element_id") != dst_id:
                continue
            obj.setdefault("requirements", [])
            existing = {r.get("id") for r in obj["requirements"]}
            for req in src_reqs:
                if req.get("id") not in existing:
                    obj["requirements"].append(req)
                    existing.add(req.get("id"))
                    updated = True
        if updated:
            repo.touch_diagram(diag.diag_id)


def propagate_block_changes(repo: SysMLRepository, block_id: str, visited: set[str] | None = None) -> None:
    """Propagate updates on ``block_id`` to blocks that generalize it."""

    if visited is None:
        visited = set()
    if block_id in visited:
        return
    visited.add(block_id)
    reqs = _collect_block_requirements(repo, block_id)
    for child_id in _find_generalization_children(repo, block_id):
        inherit_block_properties(repo, child_id)
        propagate_block_port_changes(repo, child_id)
        _propagate_requirements(repo, reqs, child_id)
        _sync_ibd_partproperty_parts(repo, child_id, hidden=False)
        propagate_block_changes(repo, child_id, visited)


def parse_operations(raw: str) -> List[OperationDefinition]:
    """Return a list of operations parsed from *raw* JSON or comma text."""
    if not raw:
        return []
    try:
        data = json.loads(raw)
        ops = []
        for o in data:
            params = [OperationParameter(**p) for p in o.get("parameters", [])]
            ops.append(OperationDefinition(o.get("name", ""), params, o.get("return_type", "")))
        return ops
    except Exception:
        return [OperationDefinition(n) for n in [p.strip() for p in raw.split(",") if p.strip()]]


def format_operation(op: OperationDefinition) -> str:
    """Return a readable string for an operation."""
    plist = ", ".join(f"{p.name}: {p.type}" if p.type else p.name for p in op.parameters)
    ret = f" : {op.return_type}" if op.return_type else ""
    return f"{op.name}({plist}){ret}"


def operations_to_json(ops: List[OperationDefinition]) -> str:
    return json.dumps([asdict(o) for o in ops])


@dataclass
class BehaviorAssignment:
    """Mapping of a block operation to an activity diagram."""

    operation: str
    diagram: str


def parse_behaviors(raw: str) -> List[BehaviorAssignment]:
    """Return a list of BehaviorAssignments from *raw* JSON."""
    if not raw:
        return []
    try:
        data = json.loads(raw)
        return [BehaviorAssignment(**b) for b in data]
    except Exception:
        return []


def behaviors_to_json(behaviors: List[BehaviorAssignment]) -> str:
    return json.dumps([asdict(b) for b in behaviors])


def get_block_behavior_elements(repo: "SysMLRepository", block_id: str) -> List["SysMLElement"]:
    """Return Action, Activity and Operation elements that define behaviors of ``block_id``."""
    elements: List["SysMLElement"] = []
    block = repo.elements.get(block_id)
    if not block:
        return elements
    behaviors = parse_behaviors(block.properties.get("behaviors", ""))
    for beh in behaviors:
        # operations with matching name
        for elem in repo.elements.values():
            if elem.elem_type == "Operation" and elem.name == beh.operation:
                elements.append(elem)
        diag = repo.diagrams.get(beh.diagram)
        if not diag:
            continue
        # elements referenced in the diagram
        for obj in getattr(diag, "objects", []):
            elem_id = obj.get("element_id")
            typ = obj.get("obj_type") or obj.get("type")
            if elem_id and typ in ("Action", "Action Usage", "CallBehaviorAction", "Activity"):
                elem = repo.elements.get(elem_id)
                if elem:
                    elements.append(elem)
        for elem_id in getattr(diag, "elements", []):
            elem = repo.elements.get(elem_id)
            if elem and elem.elem_type in ("Action", "Activity"):
                elements.append(elem)
    seen: set[str] = set()
    unique = []
    for e in elements:
        if e.elem_id not in seen:
            unique.append(e)
            seen.add(e.elem_id)
    return unique


@dataclass
class DiagramConnection:
    src: int
    dst: int
    conn_type: str
    style: str = "Straight"  # Straight, Squared, Custom
    points: List[Tuple[float, float]] = field(default_factory=list)
    src_pos: Tuple[float, float] | None = None  # relative anchor (x,y)
    dst_pos: Tuple[float, float] | None = None
    name: str = ""
    arrow: str = "none"  # none, forward, backward, both
    mid_arrow: bool = False
    guard: List[str] = field(default_factory=list)
    guard_ops: List[str] = field(default_factory=list)
    element_id: str = ""
    stereotype: str = ""
    multiplicity: str = ""
    stereotype: str = ""


def format_control_flow_label(
    conn: DiagramConnection, repo: "SysMLRepository", diag_type: str | None
) -> str:
    """Return the label to display for a connection.

    For control flow diagrams, guards are combined with configured logical
    operators and shown before the action or activity name.
    """
    label = conn.name or ""
    if conn.conn_type == "Control Action" and not label and conn.element_id:
        elem = repo.elements.get(conn.element_id)
        if elem:
            label = elem.name or ""
<<<<<<< HEAD
    stereo = conn.stereotype or conn.conn_type.lower()
=======
    stereotype = conn.stereotype or ""
    if not stereotype and diag_type == "Control Flow Diagram":
        if conn.conn_type == "Control Action":
            stereotype = "control action"
        elif conn.conn_type == "Feedback":
            stereotype = "feedback"
    if stereotype:
        if not stereotype.startswith("<<"):
            stereotype = f"<<{stereotype}>>"
        label = f"{stereotype} {label}".strip()
>>>>>>> 464a04bf
    if diag_type == "Control Flow Diagram" and conn.conn_type in (
        "Control Action",
        "Feedback",
    ):
        base = f"<<{stereo}>> {label}".strip() if stereo else label
        if conn.guard:
            lines: List[str] = []
            for i, g in enumerate(conn.guard):
                if i == 0:
                    lines.append(g)
                else:
                    op = conn.guard_ops[i - 1] if i - 1 < len(conn.guard_ops) else "AND"
                    lines.append(f"{op} {g}")
            guard_text = "\n".join(lines)
            return f"[{guard_text}] / {base}" if base else f"[{guard_text}]"
        return base
    if stereo:
        return f"<<{stereo}>> {label}".strip() if label else f"<<{stereo}>>"
    return label


def diagram_type_abbreviation(diag_type: str | None) -> str:
    """Return an abbreviation for a diagram type.

    The abbreviation is formed by taking the first letter of each word in the
    diagram type and uppercasing it. For example, "Control Flow Diagram" becomes
    "CFD" and "Internal Block Diagram" becomes "IBD".
    """
    if not diag_type:
        return ""
    return "".join(word[0] for word in diag_type.split()).upper()


def format_diagram_name(diagram: "SysMLDiagram | None") -> str:
    """Return the diagram name with its stereotype abbreviation appended."""
    if not diagram:
        return ""
    abbr = diagram_type_abbreviation(diagram.diag_type)
    name = diagram.name or diagram.diag_id
    return f"{name} : {abbr}" if abbr else name


class SysMLDiagramWindow(tk.Frame):
    """Base frame for AutoML diagrams with zoom and pan support."""

    def __init__(self, master, title, tools, diagram_id: str | None = None, app=None, history=None):
        super().__init__(master)
        self.app = app
        self.diagram_history: list[str] = list(history) if history else []
        self.master.title(title) if isinstance(self.master, tk.Toplevel) else None
        if isinstance(self.master, tk.Toplevel):
            self.master.geometry("800x600")

        self.repo = SysMLRepository.get_instance()
        if diagram_id and diagram_id in self.repo.diagrams:
            diagram = self.repo.diagrams[diagram_id]
        else:
            diagram = self.repo.create_diagram(title, name=title, diag_id=diagram_id)
        self.diagram_id = diagram.diag_id
        if isinstance(self.master, tk.Toplevel):
            self.master.protocol("WM_DELETE_WINDOW", self.on_close)

        # Load any saved objects and connections for this diagram
        self.objects: List[SysMLObject] = []
        for data in getattr(diagram, "objects", []):
            if "requirements" not in data:
                data["requirements"] = []
            obj = SysMLObject(**data)
            if obj.obj_type == "Part":
                asil = calculate_allocated_asil(obj.requirements)
                obj.properties.setdefault("asil", asil)
                if obj.element_id and obj.element_id in self.repo.elements:
                    self.repo.elements[obj.element_id].properties.setdefault(
                        "asil", asil
                    )
            self.objects.append(obj)
        self.sort_objects()
        self.connections: List[DiagramConnection] = [
            DiagramConnection(**data) for data in getattr(diagram, "connections", [])
        ]
        if self.objects:
            global _next_obj_id
            _next_obj_id = max(o.obj_id for o in self.objects) + 1

        self.zoom = 1.0
        self.font = tkFont.Font(family="Arial", size=int(8 * self.zoom))
        self.current_tool = None
        self.start = None
        self.selected_obj: SysMLObject | None = None
        self.selected_objs: list[SysMLObject] = []
        self.selected_conn: DiagramConnection | None = None
        self.drag_offset = (0, 0)
        self.dragging_point_index: int | None = None
        self.dragging_endpoint: str | None = None  # "src" or "dst"
        self.conn_drag_offset: tuple[float, float] | None = None
        self.clipboard: SysMLObject | None = None
        self.resizing_obj: SysMLObject | None = None
        self.resize_edge: str | None = None
        self.select_rect_start: tuple[float, float] | None = None
        self.select_rect_id: int | None = None
        self.temp_line_end: tuple[float, float] | None = None
        self.endpoint_drag_pos: tuple[float, float] | None = None
        self.rc_dragged = False

        self.toolbox = ttk.Frame(self)
        self.toolbox.pack(side=tk.LEFT, fill=tk.Y)

        self.back_btn = ttk.Button(self.toolbox, text="Go Back", command=self.go_back)
        self.back_btn.pack(fill=tk.X, padx=2, pady=2)
        self.back_btn.configure(state=tk.NORMAL if self.diagram_history else tk.DISABLED)

        # Always provide a select tool
        tools = ["Select"] + tools
        for tool in tools:
            ttk.Button(self.toolbox, text=tool, command=lambda t=tool: self.select_tool(t)).pack(
                fill=tk.X, padx=2, pady=2
            )

        self.prop_frame = ttk.LabelFrame(self.toolbox, text="Properties")
        self.prop_frame.pack(fill=tk.BOTH, expand=True, padx=2, pady=2)
        self.prop_view = ttk.Treeview(
            self.prop_frame,
            columns=("field", "value"),
            show="headings",
            height=8,
        )
        self.prop_view.heading("field", text="Field")
        self.prop_view.heading("value", text="Value")
        self.prop_view.column("field", width=80, anchor="w")
        self.prop_view.column("value", width=120, anchor="w")
        self.prop_view.pack(fill=tk.BOTH, expand=True)

        canvas_frame = ttk.Frame(self)
        canvas_frame.pack(side=tk.RIGHT, fill=tk.BOTH, expand=True)
        self.canvas = tk.Canvas(canvas_frame, bg="white")
        vbar = ttk.Scrollbar(canvas_frame, orient="vertical", command=self.canvas.yview)
        hbar = ttk.Scrollbar(canvas_frame, orient="horizontal", command=self.canvas.xview)
        self.canvas.configure(yscrollcommand=vbar.set, xscrollcommand=hbar.set)
        self.canvas.grid(row=0, column=0, sticky="nsew")
        vbar.grid(row=0, column=1, sticky="ns")
        hbar.grid(row=1, column=0, sticky="ew")
        canvas_frame.columnconfigure(0, weight=1)
        canvas_frame.rowconfigure(0, weight=1)

        # Keep references to gradient images used for element backgrounds
        self.gradient_cache: dict[int, tk.PhotoImage] = {}
        # Track bounding boxes for compartment toggle buttons
        self.compartment_buttons: list[tuple[int, str, tuple[float, float, float, float]]] = []

        self.canvas.bind("<Button-1>", self.on_left_press)
        self.canvas.bind("<B1-Motion>", self.on_left_drag)
        self.canvas.bind("<ButtonRelease-1>", self.on_left_release)
        self.canvas.bind("<Double-Button-1>", self.on_double_click)
        self.canvas.bind("<ButtonPress-3>", self.on_rc_press)
        self.canvas.bind("<B3-Motion>", self.on_rc_drag)
        self.canvas.bind("<ButtonRelease-3>", self.on_rc_release)
        self.canvas.bind(
            "<Configure>",
            lambda e: self.canvas.configure(scrollregion=self.canvas.bbox("all")),
        )
        self.canvas.bind("<Delete>", self.delete_selected)
        self.canvas.bind("<Motion>", self.on_mouse_move)
        self.canvas.bind("<Control-MouseWheel>", self.on_ctrl_mousewheel)
        self.bind("<Control-c>", self.copy_selected)
        self.bind("<Control-x>", self.cut_selected)
        self.bind("<Control-v>", self.paste_selected)
        if self.app:
            self.bind("<Control-z>", lambda e: self.app.undo())
        self.bind("<Delete>", self.delete_selected)
        # Refresh from the repository whenever the window gains focus
        self.bind("<FocusIn>", self.refresh_from_repository)

        self.redraw()
        self.update_property_view()
        if not isinstance(self.master, tk.Toplevel):
            self.pack(fill=tk.BOTH, expand=True)

    def update_property_view(self) -> None:
        """Display properties and metadata for the selected object."""
        if not hasattr(self, "prop_view"):
            return
        self.prop_view.delete(*self.prop_view.get_children())
        obj = self.selected_obj
        if not obj:
            return
        self.prop_view.insert("", "end", values=("Type", obj.obj_type))
        name = obj.properties.get("name", "")
        if name:
            self.prop_view.insert("", "end", values=("Name", name))
        for k, v in obj.properties.items():
            if k == "name":
                continue
            self.prop_view.insert("", "end", values=(k, v))
        if obj.element_id:
            elem = self.repo.elements.get(obj.element_id)
            if elem:
                self.prop_view.insert("", "end", values=("Author", getattr(elem, "author", "")))
                self.prop_view.insert("", "end", values=("Created", getattr(elem, "created", "")))
                self.prop_view.insert("", "end", values=("Modified", getattr(elem, "modified", "")))
                self.prop_view.insert("", "end", values=("ModifiedBy", getattr(elem, "modified_by", "")))

    def select_tool(self, tool):
        self.current_tool = tool
        self.start = None
        self.temp_line_end = None
        self.selected_obj = None
        self.selected_objs = []
        self.selected_conn = None
        self.dragging_point_index = None
        self.dragging_endpoint = None
        self.conn_drag_offset = None
        cursor = "arrow"
        if tool != "Select":
            cursor = (
                "crosshair"
                if tool
                in (
                    "Association",
                    "Include",
                    "Extend",
                    "Flow",
                    "Propagate",
                    "Propagate by Review",
                    "Propagate by Approval",
                    "Connector",
                    "Generalize",
                    "Generalization",
                    "Communication Path",
                    "Aggregation",
                    "Composite Aggregation",
                    "Control Action",
                    "Feedback",
                )
                else "tcross"
            )
        self.canvas.configure(cursor=cursor)
        self.update_property_view()

    # ------------------------------------------------------------
    # Event handlers
    # ------------------------------------------------------------
    def validate_connection(
        self, src: SysMLObject, dst: SysMLObject, conn_type: str
    ) -> tuple[bool, str]:
        """Return (valid, message) for a potential connection."""
        diag = self.repo.diagrams.get(self.diagram_id)
        diag_type = diag.diag_type if diag else ""

        if conn_type in (
            "Association",
            "Include",
            "Extend",
            "Flow",
            "Propagate",
            "Propagate by Review",
            "Propagate by Approval",
            "Connector",
            "Generalize",
            "Generalization",
            "Communication Path",
            "Aggregation",
            "Composite Aggregation",
            "Control Action",
            "Feedback",
        ):
            if src == dst:
                return False, "Cannot connect an element to itself"

        if diag_type == "Use Case Diagram":
            if conn_type == "Association":
                actors = {"Actor"}
                if not (
                    (src.obj_type in actors and dst.obj_type == "Use Case")
                    or (dst.obj_type in actors and src.obj_type == "Use Case")
                ):
                    return False, "Associations must connect an Actor and a Use Case"
            elif conn_type in ("Include", "Extend"):
                if src.obj_type != "Use Case" or dst.obj_type != "Use Case":
                    return False, f"{conn_type} relationships must connect two Use Cases"
            elif conn_type == "Generalize":
                if src.obj_type != dst.obj_type or src.obj_type not in ("Actor", "Use Case"):
                    return False, "Generalizations must link two Actors or two Use Cases"
            elif conn_type == "Communication Path":
                if src.obj_type != "Actor" or dst.obj_type != "Actor":
                    return False, "Communication Paths must connect two Actors"

        elif diag_type == "Block Diagram":
            if conn_type == "Association":
                if src.obj_type != "Block" or dst.obj_type != "Block":
                    return False, "Associations in block diagrams must connect Blocks"
            elif conn_type == "Generalization":
                if src.obj_type != "Block" or dst.obj_type != "Block":
                    return False, "Generalizations in block diagrams must connect Blocks"
                if _shared_generalization_parent(
                    self.repo, src.element_id, dst.element_id
                ):
                    return False, "Blocks already share a generalized parent"
                if dst.element_id in _collect_generalization_parents(
                    self.repo, src.element_id
                ) or src.element_id in _collect_generalization_parents(
                    self.repo, dst.element_id
                ):
                    return False, "Blocks cannot generalize each other"
            elif conn_type in ("Aggregation", "Composite Aggregation"):
                if src.obj_type != "Block" or dst.obj_type != "Block":
                    return False, "Aggregations must connect Blocks"
                if _aggregation_exists(self.repo, src.element_id, dst.element_id):
                    return False, "Aggregation already defined for this block"
                if _reverse_aggregation_exists(self.repo, src.element_id, dst.element_id):
                    return False, "Blocks cannot aggregate each other"

        elif diag_type == "Internal Block Diagram":
            if conn_type == "Connector":
                if src.obj_type not in ("Port", "Part") or dst.obj_type not in (
                    "Port",
                    "Part",
                ):
                    return False, "Connectors must link Parts or Ports"
                if src.obj_type == "Block Boundary" or dst.obj_type == "Block Boundary":
                    return False, "Connectors must link Parts or Ports"
                if src.obj_type == "Port" and dst.obj_type == "Port":
                    dir_a = src.properties.get("direction", "inout").lower()
                    dir_b = dst.properties.get("direction", "inout").lower()
                    if {dir_a, dir_b} != {"in", "out"}:
                        return False, "Ports must connect one 'in' and one 'out'"
                    def flow_dir(conn: DiagramConnection, port_id: int) -> str | None:
                        if conn.arrow == "both":
                            return None
                        if port_id == conn.src:
                            if conn.arrow == "forward":
                                return "out"
                            if conn.arrow == "backward":
                                return "in"
                        elif port_id == conn.dst:
                            if conn.arrow == "forward":
                                return "in"
                            if conn.arrow == "backward":
                                return "out"
                        return None
                    new_dir_a = "out" if dir_a == "out" else "in"
                    new_dir_b = "out" if dir_b == "out" else "in"
                    connections = getattr(self, "connections", None)
                    if connections is None:
                        return False, "Inconsistent data flow on port"
                    for c in connections:
                        if c.conn_type != "Connector":
                            continue
                        if src.obj_id in (c.src, c.dst):
                            ex = flow_dir(c, src.obj_id)
                            if ex and ex != new_dir_a:
                                return False, "Inconsistent data flow on port"
                        if dst.obj_id in (c.src, c.dst):
                            ex = flow_dir(c, dst.obj_id)
                            if ex and ex != new_dir_b:
                                return False, "Inconsistent data flow on port"

        elif diag_type == "Control Flow Diagram":
            if conn_type in ("Control Action", "Feedback"):
                max_offset = (src.width + dst.width) / 2
                if abs(src.x - dst.x) > max_offset:
                    return False, "Connections must be vertical"

        elif diag_type == "Activity Diagram":
            # Basic control flow rules
            allowed = {
                "Initial": {
                    "Action",
                    "CallBehaviorAction",
                    "Decision",
                    "Merge",
                    "Fork",
                    "Join",
                },
                "Action": {
                    "Action",
                    "CallBehaviorAction",
                    "Decision",
                    "Merge",
                    "Fork",
                    "Join",
                    "Final",
                },
                "CallBehaviorAction": {
                    "Action",
                    "CallBehaviorAction",
                    "Decision",
                    "Merge",
                    "Fork",
                    "Join",
                    "Final",
                },
                "Decision": {
                    "Action",
                    "CallBehaviorAction",
                    "Decision",
                    "Merge",
                    "Fork",
                    "Join",
                    "Final",
                },
                "Merge": {
                    "Action",
                    "CallBehaviorAction",
                    "Decision",
                    "Fork",
                    "Join",
                },
                "Fork": {
                    "Action",
                    "CallBehaviorAction",
                    "Decision",
                    "Merge",
                    "Fork",
                    "Join",
                },
                "Join": {
                    "Action",
                    "CallBehaviorAction",
                    "Decision",
                    "Merge",
                },
                "Final": set(),
            }
            if src.obj_type == "Final":
                return False, "Flows cannot originate from Final nodes"
            if dst.obj_type == "Initial":
                return False, "Flows cannot terminate at an Initial node"
            valid_targets = allowed.get(src.obj_type)
            if valid_targets and dst.obj_type not in valid_targets:
                return (
                    False,
                    f"Flow from {src.obj_type} to {dst.obj_type} is not allowed",
                )
        elif diag_type == "BPMN Diagram":
            if conn_type in (
                "Propagate",
                "Propagate by Review",
                "Propagate by Approval",
            ):
                if src.obj_type != "Work Product" or dst.obj_type != "Work Product":
                    return False, "Propagation links must connect Work Products"
                src_name = src.properties.get("name")
                dst_name = dst.properties.get("name")
                if (src_name, dst_name) not in ALLOWED_PROPAGATIONS:
                    return False, f"Propagation from {src_name} to {dst_name} is not allowed"
            else:
                allowed = {
                    "Initial": {
                        "Action",
                        "Decision",
                        "Merge",
                    },
                    "Action": {
                        "Action",
                        "Decision",
                        "Merge",
                        "Final",
                    },
                    "Decision": {
                        "Action",
                        "Decision",
                        "Merge",
                        "Final",
                    },
                    "Merge": {
                        "Action",
                        "Decision",
                        "Merge",
                    },
                    "Final": set(),
                }
                if src.obj_type == "Final":
                    return False, "Flows cannot originate from Final nodes"
                if dst.obj_type == "Initial":
                    return False, "Flows cannot terminate at an Initial node"
                valid_targets = allowed.get(src.obj_type)
                if valid_targets and dst.obj_type not in valid_targets:
                    return (
                        False,
                        f"Flow from {src.obj_type} to {dst.obj_type} is not allowed",
                    )

        return True, ""

    def _constrain_horizontal_movement(
        self, obj: SysMLObject, new_x: float
    ) -> float:
        """Return adjusted x to keep control flow connectors vertical."""
        diag = self.repo.diagrams.get(self.diagram_id)
        if not diag or diag.diag_type != "Control Flow Diagram":
            return new_x
        adjusted_x = new_x
        for conn in self.connections:
            if conn.conn_type in ("Control Action", "Feedback") and (
                conn.src == obj.obj_id or conn.dst == obj.obj_id
            ):
                other_id = conn.dst if conn.src == obj.obj_id else conn.src
                for other in self.objects:
                    if other.obj_id == other_id:
                        max_diff = (obj.width + other.width) / 2
                        diff = adjusted_x - other.x
                        if diff > max_diff:
                            adjusted_x = other.x + max_diff
                        elif diff < -max_diff:
                            adjusted_x = other.x - max_diff
        return adjusted_x

    def _constrain_control_flow_x(
        self, conn: DiagramConnection, new_x: float
    ) -> float:
        """Clamp connector x within the horizontal overlap of its objects."""
        diag = self.repo.diagrams.get(self.diagram_id)
        if not diag or diag.diag_type != "Control Flow Diagram":
            return new_x
        src = next((o for o in self.objects if o.obj_id == conn.src), None)
        dst = next((o for o in self.objects if o.obj_id == conn.dst), None)
        if not src or not dst:
            return new_x
        min_x = max(src.x - src.width / 2, dst.x - dst.width / 2)
        max_x = min(src.x + src.width / 2, dst.x + dst.width / 2)
        if new_x < min_x:
            return min_x
        if new_x > max_x:
            return max_x
        return new_x

    def on_left_press(self, event):
        x = self.canvas.canvasx(event.x)
        y = self.canvas.canvasy(event.y)
        conn_tools = (
            "Association",
            "Include",
            "Extend",
            "Flow",
            "Propagate",
            "Propagate by Review",
            "Propagate by Approval",
            "Connector",
            "Generalize",
            "Generalization",
            "Communication Path",
            "Aggregation",
            "Composite Aggregation",
            "Control Action",
            "Feedback",
        )
        prefer = self.current_tool in conn_tools
        t = self.current_tool
        if t in (None, "Select"):
            conn = self.find_connection(x, y)
            if conn:
                if (event.state & 0x0001) and conn.style == "Custom":
                    conn.points.append((x / self.zoom, y / self.zoom))
                    self._sync_to_repository()
                self.selected_conn = conn
                self.selected_obj = None
                self.selected_objs = []
                self.dragging_point_index = None
                self.dragging_endpoint = None
                self.update_property_view()
                if conn.style == "Custom":
                    for idx, (px, py) in enumerate(conn.points):
                        hx = px * self.zoom
                        hy = py * self.zoom
                        if abs(hx - x) <= 4 and abs(hy - y) <= 4:
                            self.dragging_point_index = idx
                            self.conn_drag_offset = (x - hx, y - hy)
                            break
                elif conn.style == "Squared":
                    src_obj = self.get_object(conn.src)
                    dst_obj = self.get_object(conn.dst)
                    if src_obj and dst_obj:
                        mx = (
                            conn.points[0][0] * self.zoom
                            if conn.points
                            else ((src_obj.x + dst_obj.x) / 2 * self.zoom)
                        )
                        my = (src_obj.y + dst_obj.y) / 2 * self.zoom
                        if abs(mx - x) <= 4 and abs(my - y) <= 4:
                            self.dragging_point_index = 0
                            self.conn_drag_offset = (x - mx, 0)
                elif (
                    self.repo.diagrams.get(self.diagram_id).diag_type
                    == "Control Flow Diagram"
                    and conn.conn_type in ("Control Action", "Feedback")
                ):
                    src_obj = self.get_object(conn.src)
                    dst_obj = self.get_object(conn.dst)
                    if src_obj and dst_obj:
                        x_val = (
                            conn.points[0][0]
                            if conn.points
                            else (
                                max(
                                    src_obj.x - src_obj.width / 2,
                                    dst_obj.x - dst_obj.width / 2,
                                )
                                + min(
                                    src_obj.x + src_obj.width / 2,
                                    dst_obj.x + dst_obj.width / 2,
                                )
                            )
                            / 2
                        )
                        x_val = SysMLDiagramWindow._constrain_control_flow_x(
                            self, conn, x_val
                        )
                        mx = x_val * self.zoom
                        my = (src_obj.y + dst_obj.y) / 2 * self.zoom
                        if abs(mx - x) <= 4 and abs(my - y) <= 4:
                            self.dragging_point_index = 0
                            self.conn_drag_offset = (x - mx, 0)
                # check for dragging endpoints
                src_obj = self.get_object(conn.src)
                dst_obj = self.get_object(conn.dst)
                if src_obj and dst_obj:
                    sx, sy = self.edge_point(
                        src_obj,
                        dst_obj.x * self.zoom,
                        dst_obj.y * self.zoom,
                        conn.src_pos,
                    )
                    dxp, dyp = self.edge_point(
                        dst_obj,
                        src_obj.x * self.zoom,
                        src_obj.y * self.zoom,
                        conn.dst_pos,
                    )
                    if abs(sx - x) <= 6 and abs(sy - y) <= 6:
                        self.dragging_endpoint = "src"
                        self.conn_drag_offset = (x - sx, y - sy)
                        self.endpoint_drag_pos = None
                    elif abs(dxp - x) <= 6 and abs(dyp - y) <= 6:
                        self.dragging_endpoint = "dst"
                        self.conn_drag_offset = (x - dxp, y - dyp)
                        self.endpoint_drag_pos = None
                self.redraw()
                return

        obj = self.find_object(x, y, prefer_port=prefer)

        if obj and obj.obj_type == "Block" and t in (None, "Select"):
            hit = self.hit_compartment_toggle(obj, x, y)
            if hit:
                obj.collapsed[hit] = not obj.collapsed.get(hit, False)
                self._sync_to_repository()
                self.redraw()
                return

        if t in (
            "Association",
            "Include",
            "Extend",
            "Flow",
            "Propagate",
            "Propagate by Review",
            "Propagate by Approval",
            "Connector",
            "Generalize",
            "Generalization",
            "Communication Path",
            "Aggregation",
            "Composite Aggregation",
            "Control Action",
            "Feedback",
        ):
            if self.start is None:
                if obj:
                    self.start = obj
                    # Do not highlight objects while adding a connection
                    self.selected_obj = None
                    self.update_property_view()
                    self.temp_line_end = (x, y)
                    self.redraw()
            else:
                if obj and obj != self.start:
                    valid, msg = self.validate_connection(self.start, obj, t)
                    if valid:
                        if t == "Control Action":
                            arrow_default = "forward"
                        elif t == "Feedback":
                            arrow_default = "backward"
                        elif t in (
                            "Flow",
                            "Generalize",
                            "Generalization",
                            "Include",
                            "Extend",
                            "Propagate",
                            "Propagate by Review",
                            "Propagate by Approval",
                        ):
                            arrow_default = "forward"
                        else:
                            arrow_default = "none"
<<<<<<< HEAD
                        conn_stereo = (
                            "control action"
                            if t == "Control Action"
                            else "feedback" if t == "Feedback" else t.lower()
=======
                        stereo = (
                            "control action" if t == "Control Action" else "feedback" if t == "Feedback" else None
>>>>>>> 464a04bf
                        )
                        conn = DiagramConnection(
                            self.start.obj_id,
                            obj.obj_id,
                            t,
                            arrow=arrow_default,
<<<<<<< HEAD
                            stereotype=conn_stereo,
=======
                            stereotype=stereo or "",
>>>>>>> 464a04bf
                        )
                        self.connections.append(conn)
                        src_id = self.start.element_id
                        dst_id = obj.element_id
                        if src_id and dst_id:
<<<<<<< HEAD
                            rel_stereo = (
                                "control action" if t == "Control Action" else "feedback" if t == "Feedback" else None
                            )
=======
>>>>>>> 464a04bf
                            rel = self.repo.create_relationship(
                                t, src_id, dst_id, stereotype=rel_stereo
                            )
                            self.repo.add_relationship_to_diagram(
                                self.diagram_id, rel.rel_id
                            )
                        self._sync_to_repository()
                        ConnectionDialog(self, conn)
                    else:
                        messagebox.showwarning("Invalid Connection", msg)
                self.start = None
                self.temp_line_end = None
                self.selected_obj = None
                self.update_property_view()
                # Return to select mode after completing a connection
                self.current_tool = "Select"
                self.canvas.configure(cursor="arrow")
                self.redraw()
        elif t and t != "Select":
            if t == "Existing Element":
                names = []
                id_map = {}
                diag = self.repo.diagrams.get(self.diagram_id)
                allowed = {"Actor", "Block"} if diag and diag.diag_type == "Control Flow Diagram" else None
                for eid, el in self.repo.elements.items():
                    if el.elem_type != "Package" and (not allowed or el.elem_type in allowed):
                        name = el.name or eid
                        names.append(name)
                        id_map[name] = eid
                if not names:
                    messagebox.showinfo("Add Element", "No elements available")
                    return
                dlg = SysMLObjectDialog.SelectElementDialog(self, names, title="Select Element")
                selected = dlg.result
                if not selected:
                    return
                elem_id = id_map[selected]
                element = self.repo.elements.get(elem_id)
                self.repo.add_element_to_diagram(self.diagram_id, elem_id)
                new_obj = SysMLObject(
                    _get_next_id(),
                    "Existing Element",
                    x / self.zoom,
                    y / self.zoom,
                    element_id=elem_id,
                    properties={"name": element.name if element else selected},
                )
            else:
                if t == "Port":
                    parent_obj = (
                        obj if obj and obj.obj_type in ("Part", "Block Boundary") else None
                    )
                    if parent_obj is None:
                        # Default to the IBD boundary if present
                        parent_obj = next(
                            (o for o in self.objects if o.obj_type == "Block Boundary"),
                            None,
                        )
                    if parent_obj is None:
                        return
                pkg = self.repo.diagrams[self.diagram_id].package
                element = self.repo.create_element(t, owner=pkg)
                self.repo.add_element_to_diagram(self.diagram_id, element.elem_id)
                new_obj = SysMLObject(
                    _get_next_id(),
                    t,
                    x / self.zoom,
                    y / self.zoom,
                    element_id=element.elem_id,
                )
            if t == "Block":
                new_obj.height = 140.0
                new_obj.width = 160.0
            elif t == "System Boundary":
                new_obj.width = 200.0
                new_obj.height = 120.0
            elif t in ("Decision", "Merge"):
                new_obj.width = 40.0
                new_obj.height = 40.0
            elif t == "Initial":
                new_obj.width = 20.0
                new_obj.height = 20.0
            elif t == "Final":
                new_obj.width = 30.0
                new_obj.height = 30.0
            elif t in ("Fork", "Join"):
                new_obj.width = 60.0
                new_obj.height = 10.0
            key = f"{t.replace(' ', '')}Usage"

            for prop in SYSML_PROPERTIES.get(key, []):
                new_obj.properties.setdefault(prop, "")
            if t == "Port":
                new_obj.properties.setdefault("labelX", "8")
                new_obj.properties.setdefault("labelY", "-8")
                if parent_obj:
                    new_obj.properties["parent"] = str(parent_obj.obj_id)
                    self.snap_port_to_parent(new_obj, parent_obj)
                    # Persist the port by adding it to the parent object's list
                    pname = new_obj.properties.get("name") or ""
                    ports = [
                        p.strip()
                        for p in parent_obj.properties.get("ports", "").split(",")
                        if p.strip()
                    ]
                    if not pname:
                        base = "Port"
                        idx = 1
                        existing = set(ports)
                        existing.update(
                            p.properties.get("name")
                            for p in self.objects
                            if p.obj_type == "Port"
                            and p.properties.get("parent") == str(parent_obj.obj_id)
                        )
                        pname = base
                        while pname in existing:
                            pname = f"{base}{idx}"
                            idx += 1
                        new_obj.properties["name"] = pname
                        element.name = pname
                    if pname not in ports:
                        ports.append(pname)
                        parent_obj.properties["ports"] = ", ".join(ports)
                        if parent_obj.element_id and parent_obj.element_id in self.repo.elements:
                            self.repo.elements[parent_obj.element_id].properties["ports"] = (
                                parent_obj.properties["ports"]
                            )
            element.properties.update(new_obj.properties)
            self.ensure_text_fits(new_obj)
            if t == "System Boundary":
                self.objects.insert(0, new_obj)
            else:
                self.objects.append(new_obj)
            self.sort_objects()
            self._sync_to_repository()
            self.selected_obj = new_obj
            # After placing one object, revert to select mode so additional
            # clicks do not keep adding elements unintentionally
            self.current_tool = "Select"
            self.canvas.configure(cursor="arrow")
            self.redraw()
            self.update_property_view()
        else:
            if obj:
                self.selected_obj = obj
                self.selected_objs = [obj]
                self.drag_offset = (x / self.zoom - obj.x, y / self.zoom - obj.y)
                self.resizing_obj = None
                self.resize_edge = self.hit_resize_handle(obj, x, y)
                if self.resize_edge:
                    self.resizing_obj = obj
                self.redraw()
                self.update_property_view()
            else:
                conn = self.find_connection(x, y)
                if conn:
                    if (event.state & 0x0001) and conn.style == "Custom":
                        conn.points.append((x / self.zoom, y / self.zoom))
                        self._sync_to_repository()
                    self.selected_conn = conn
                    self.selected_obj = None
                    self.selected_objs = []
                    self.dragging_point_index = None
                    self.dragging_endpoint = None
                    self.update_property_view()
                    if conn.style == "Custom":
                        for idx, (px, py) in enumerate(conn.points):
                            hx = px * self.zoom
                            hy = py * self.zoom
                            if abs(hx - x) <= 4 and abs(hy - y) <= 4:
                                self.dragging_point_index = idx
                                self.conn_drag_offset = (x - hx, y - hy)
                                break
                    elif conn.style == "Squared":
                        src_obj = self.get_object(conn.src)
                        dst_obj = self.get_object(conn.dst)
                        if src_obj and dst_obj:
                            mx = (
                                conn.points[0][0] * self.zoom
                                if conn.points
                                else ((src_obj.x + dst_obj.x) / 2 * self.zoom)
                            )
                            my = (src_obj.y + dst_obj.y) / 2 * self.zoom
                            if abs(mx - x) <= 4 and abs(my - y) <= 4:
                                self.dragging_point_index = 0
                                self.conn_drag_offset = (x - mx, 0)
                    # check for dragging endpoints
                    src_obj = self.get_object(conn.src)
                    dst_obj = self.get_object(conn.dst)
                    if src_obj and dst_obj:
                        sx, sy = self.edge_point(
                            src_obj,
                            dst_obj.x * self.zoom,
                            dst_obj.y * self.zoom,
                            conn.src_pos,
                        )
                        dxp, dyp = self.edge_point(
                            dst_obj,
                            src_obj.x * self.zoom,
                            src_obj.y * self.zoom,
                            conn.dst_pos,
                        )
                        if abs(sx - x) <= 6 and abs(sy - y) <= 6:
                            self.dragging_endpoint = "src"
                            self.conn_drag_offset = (x - sx, y - sy)
                            self.endpoint_drag_pos = None
                        elif abs(dxp - x) <= 6 and abs(dyp - y) <= 6:
                            self.dragging_endpoint = "dst"
                            self.conn_drag_offset = (x - dxp, y - dyp)
                            self.endpoint_drag_pos = None
                    self.redraw()
                else:
                    # allow clicking on the resize handle even if outside the object
                    if self.selected_obj:
                        self.resize_edge = self.hit_resize_handle(self.selected_obj, x, y)
                        if self.resize_edge:
                            self.resizing_obj = self.selected_obj
                            return
                    self.selected_obj = None
                    self.selected_objs = []
                    self.selected_conn = None
                    self.resizing_obj = None
                    self.resize_edge = None
                    if self.current_tool == "Select":
                        self.select_rect_start = (x, y)
                        self.select_rect_id = self.canvas.create_rectangle(
                            x, y, x, y, dash=(2, 2), outline="blue"
                        )
                    self.redraw()
                    self.update_property_view()

    def on_left_drag(self, event):
        if self.start and self.current_tool in (
            "Association",
            "Include",
            "Extend",
            "Flow",
            "Propagate",
            "Propagate by Review",
            "Propagate by Approval",
            "Connector",
            "Generalization",
            "Generalize",
            "Communication Path",
            "Aggregation",
            "Composite Aggregation",
            "Control Action",
            "Feedback",
        ):
            x = self.canvas.canvasx(event.x)
            y = self.canvas.canvasy(event.y)
            self.temp_line_end = (x, y)
            self.redraw()
            return
        if self.select_rect_start:
            x = self.canvas.canvasx(event.x)
            y = self.canvas.canvasy(event.y)
            self.canvas.coords(
                self.select_rect_id,
                self.select_rect_start[0],
                self.select_rect_start[1],
                x,
                y,
            )
            self._update_drag_selection(x, y)
            return
        if (
            self.dragging_endpoint is not None
            and self.selected_conn
            and self.current_tool == "Select"
        ):
            x = self.canvas.canvasx(event.x) - self.conn_drag_offset[0]
            y = self.canvas.canvasy(event.y) - self.conn_drag_offset[1]
            if self.dragging_endpoint == "src":
                obj = self.get_object(self.selected_conn.src)
            else:
                obj = self.get_object(self.selected_conn.dst)
            if obj:
                cx = obj.x * self.zoom
                cy = obj.y * self.zoom
                w = obj.width * self.zoom / 2
                h = obj.height * self.zoom / 2
                thresh = max(w, h) + CONNECTION_SELECT_RADIUS
                if math.hypot(x - cx, y - cy) <= thresh:
                    self.endpoint_drag_pos = None
                    ex, ey = self.edge_point(obj, x, y, apply_radius=False)
                    rx = (ex / self.zoom - obj.x) / (obj.width / 2)
                    ry = (ey / self.zoom - obj.y) / (obj.height / 2)
                    if self.dragging_endpoint == "src":
                        self.selected_conn.src_pos = (rx, ry)
                    else:
                        self.selected_conn.dst_pos = (rx, ry)
                else:
                    self.endpoint_drag_pos = (x, y)
            self.redraw()
            return
        if (
            self.dragging_point_index is not None
            and self.selected_conn
            and self.current_tool == "Select"
        ):
            x = self.canvas.canvasx(event.x)
            y = self.canvas.canvasy(event.y)
            px = (x - self.conn_drag_offset[0]) / self.zoom
            py = (y - self.conn_drag_offset[1]) / self.zoom
            if self.selected_conn.style == "Squared":
                if not self.selected_conn.points:
                    self.selected_conn.points.append((px, 0))
                else:
                    self.selected_conn.points[0] = (px, 0)
            elif (
                self.repo.diagrams.get(self.diagram_id).diag_type
                == "Control Flow Diagram"
                and self.selected_conn.conn_type in ("Control Action", "Feedback")
            ):
                px = SysMLDiagramWindow._constrain_control_flow_x(
                    self, self.selected_conn, px
                )
                if not self.selected_conn.points:
                    self.selected_conn.points.append((px, 0))
                else:
                    self.selected_conn.points[0] = (px, 0)
            else:
                self.selected_conn.points[self.dragging_point_index] = (px, py)
            self.redraw()
            return
        if not self.selected_obj:
            return
        x = self.canvas.canvasx(event.x)
        y = self.canvas.canvasy(event.y)
        if self.resizing_obj:
            obj = self.resizing_obj
            if obj.obj_type in (
                "Initial",
                "Final",
                "Actor",
                "Decision",
                "Merge",
            ):
                return
            min_w, min_h = (10.0, 10.0)
            if obj.obj_type == "Block":
                min_w, min_h = self._min_block_size(obj)
            elif obj.obj_type in ("Action", "CallBehaviorAction"):
                min_w, min_h = self._min_action_size(obj)
            elif obj.obj_type == "Block Boundary":
                min_w, min_h = _boundary_min_size(obj, self.objects)
            left = obj.x - obj.width / 2
            right = obj.x + obj.width / 2
            top = obj.y - obj.height / 2
            bottom = obj.y + obj.height / 2
            if "e" in self.resize_edge:
                new_right = x / self.zoom
                if new_right - left < min_w:
                    new_right = left + min_w
                right = new_right
            if "w" in self.resize_edge:
                new_left = x / self.zoom
                if right - new_left < min_w:
                    new_left = right - min_w
                left = new_left
            if obj.obj_type not in ("Fork", "Join", "Existing Element"):
                if "s" in self.resize_edge:
                    new_bottom = y / self.zoom
                    if new_bottom - top < min_h:
                        new_bottom = top + min_h
                    bottom = new_bottom
                if "n" in self.resize_edge:
                    new_top = y / self.zoom
                    if bottom - new_top < min_h:
                        new_top = bottom - min_h
                    top = new_top
            new_w = right - left
            new_h = bottom - top
            obj.x = (left + right) / 2
            obj.y = (top + bottom) / 2
            obj.width = new_w
            obj.height = new_h
            if obj.obj_type == "Part":
                update_ports_for_part(obj, self.objects)
            if obj.obj_type == "Block Boundary":
                update_ports_for_boundary(obj, self.objects)
                ensure_boundary_contains_parts(obj, self.objects)
            self.redraw()
            return
        if self.selected_obj.obj_type == "Port" and "parent" in self.selected_obj.properties:
            parent = self.get_object(int(self.selected_obj.properties["parent"]))
            if parent:
                self.selected_obj.x = x / self.zoom
                self.selected_obj.y = y / self.zoom
                self.snap_port_to_parent(self.selected_obj, parent)
        else:
            old_x = self.selected_obj.x
            old_y = self.selected_obj.y
            new_x = x / self.zoom - self.drag_offset[0]
            new_x = self._constrain_horizontal_movement(self.selected_obj, new_x)
            self.selected_obj.x = new_x
            self.selected_obj.y = y / self.zoom - self.drag_offset[1]
            dx = self.selected_obj.x - old_x
            dy = self.selected_obj.y - old_y
            if self.selected_obj.obj_type in ("Part", "Block Boundary"):
                for p in self.objects:
                    if p.obj_type == "Port" and p.properties.get("parent") == str(
                        self.selected_obj.obj_id
                    ):
                        p.x += dx
                        p.y += dy
                        self.snap_port_to_parent(p, self.selected_obj)
            if self.selected_obj.obj_type == "Block Boundary":
                for o in self.objects:
                    if o.obj_type == "Part":
                        o.x += dx
                        o.y += dy
                        for p in self.objects:
                            if (
                                p.obj_type == "Port"
                                and p.properties.get("parent") == str(o.obj_id)
                            ):
                                p.x += dx
                                p.y += dy
            if self.selected_obj.obj_type == "System Boundary":
                for o in self.objects:
                    if o.properties.get("boundary") == str(self.selected_obj.obj_id):
                        o.x += dx
                        o.y += dy
            boundary = self.get_ibd_boundary()
            if boundary:
                ensure_boundary_contains_parts(boundary, self.objects)
        self.redraw()
        self._sync_to_repository()
        if self.app:
            self.app.update_views()

    def on_left_release(self, event):
        if self.start and self.current_tool in (
            "Association",
            "Include",
            "Extend",
            "Flow",
            "Propagate",
            "Propagate by Review",
            "Propagate by Approval",
            "Connector",
            "Generalization",
            "Generalize",
            "Communication Path",
            "Aggregation",
            "Composite Aggregation",
            "Control Action",
            "Feedback",
        ):
            x = self.canvas.canvasx(event.x)
            y = self.canvas.canvasy(event.y)
            obj = self.find_object(
                x,
                y,
                prefer_port=True,
            )
            if obj and obj != self.start:
                valid, msg = self.validate_connection(self.start, obj, self.current_tool)
                if valid:
                    if self.current_tool == "Control Action":
                        arrow_default = "forward"
                    elif self.current_tool == "Feedback":
                        arrow_default = "backward"
                    elif self.current_tool in (
                        "Flow",
                        "Generalize",
                        "Generalization",
                        "Include",
                        "Extend",
                        "Propagate",
                        "Propagate by Review",
                        "Propagate by Approval",
                    ):
                        arrow_default = "forward"
                    else:
                        arrow_default = "none"
<<<<<<< HEAD
                    conn_stereo = (
                        "control action"
                        if self.current_tool == "Control Action"
                        else "feedback" if self.current_tool == "Feedback" else self.current_tool.lower()
=======
                    stereo = (
                        "control action"
                        if self.current_tool == "Control Action"
                        else "feedback" if self.current_tool == "Feedback" else None
>>>>>>> 464a04bf
                    )
                    conn = DiagramConnection(
                        self.start.obj_id,
                        obj.obj_id,
                        self.current_tool,
                        arrow=arrow_default,
<<<<<<< HEAD
                        stereotype=conn_stereo,
=======
                        stereotype=stereo or "",
>>>>>>> 464a04bf
                    )
                    if self.current_tool == "Connector":
                        src_flow = self.start.properties.get("flow") if self.start.obj_type == "Port" else None
                        dst_flow = obj.properties.get("flow") if obj.obj_type == "Port" else None
                        if src_flow or dst_flow:
                            conn.mid_arrow = True
                            if src_flow and dst_flow:
                                dir_a = self.start.properties.get("direction", "out").lower()
                                dir_b = obj.properties.get("direction", "out").lower()
                                if dir_a == "out":
                                    conn.name = src_flow
                                    conn.arrow = "forward"
                                elif dir_b == "out":
                                    conn.name = dst_flow
                                    conn.arrow = "backward"
                                else:
                                    conn.name = src_flow
                                    conn.arrow = "both"
                            elif src_flow:
                                conn.name = src_flow
                                dir_attr = self.start.properties.get("direction", "out")
                                if dir_attr == "in":
                                    conn.arrow = "backward"
                                elif dir_attr == "out":
                                    conn.arrow = "forward"
                                else:
                                    conn.arrow = "both"
                            else:
                                conn.name = dst_flow
                                dir_attr = obj.properties.get("direction", "out")
                                if dir_attr == "in":
                                    conn.arrow = "forward"
                                elif dir_attr == "out":
                                    conn.arrow = "backward"
                                else:
                                    conn.arrow = "both"
                    self.connections.append(conn)
                    if self.start.element_id and obj.element_id:
                        rel = self.repo.create_relationship(
                            self.current_tool,
                            self.start.element_id,
                            obj.element_id,
                            stereotype=stereo,
                        )
                        self.repo.add_relationship_to_diagram(
                            self.diagram_id, rel.rel_id
                        )
                        if self.current_tool == "Generalization":
                            inherit_block_properties(self.repo, self.start.element_id)
                    self._sync_to_repository()
                    ConnectionDialog(self, conn)
                else:
                    messagebox.showwarning("Invalid Connection", msg)
        if self.select_rect_start:
            x = self.canvas.canvasx(event.x)
            y = self.canvas.canvasy(event.y)
            self.canvas.coords(
                self.select_rect_id,
                self.select_rect_start[0],
                self.select_rect_start[1],
                x,
                y,
            )
            self._update_drag_selection(x, y)
            self.canvas.delete(self.select_rect_id)
            self.select_rect_start = None
            self.select_rect_id = None
        self.start = None
        self.temp_line_end = None
        # Return to select mode after completing a connection
        self.current_tool = "Select"
        self.canvas.configure(cursor="arrow")
        self.resizing_obj = None
        self.resize_edge = None
        if self.dragging_point_index is not None and self.selected_conn:
            self._sync_to_repository()
        self.dragging_point_index = None
        if self.dragging_endpoint is not None and self.selected_conn:
            x = self.canvas.canvasx(event.x)
            y = self.canvas.canvasy(event.y)
            obj = self.find_object(x, y, prefer_port=True)
            src_obj = self.get_object(self.selected_conn.src)
            dst_obj = self.get_object(self.selected_conn.dst)
            if obj and obj not in (src_obj, dst_obj):
                if self.dragging_endpoint == "src":
                    valid, msg = self.validate_connection(
                        obj, dst_obj, self.selected_conn.conn_type
                    )
                else:
                    valid, msg = self.validate_connection(
                        src_obj, obj, self.selected_conn.conn_type
                    )
                if valid and src_obj and dst_obj and obj.element_id:
                    for rel in self.repo.relationships:
                        if (
                            rel.source == src_obj.element_id
                            and rel.target == dst_obj.element_id
                            and rel.rel_type == self.selected_conn.conn_type
                        ):
                            if self.selected_conn.conn_type == "Generalization":
                                if self.dragging_endpoint == "dst":
                                    msgbox = "Changing inheritance will remove all inherited parts, properties and attributes. Continue?"
                                    if not messagebox.askyesno("Change Inheritance", msgbox):
                                        break
                                    remove_inherited_block_properties(
                                        self.repo, src_obj.element_id, dst_obj.element_id
                                    )
                                    rel.target = obj.element_id
                                    self.selected_conn.dst = obj.obj_id
                                    inherit_block_properties(self.repo, src_obj.element_id)
                                else:
                                    msgbox = "Changing inheritance will remove all inherited parts, properties and attributes. Continue?"
                                    if not messagebox.askyesno("Change Inheritance", msgbox):
                                        break
                                    remove_inherited_block_properties(
                                        self.repo, src_obj.element_id, dst_obj.element_id
                                    )
                                    rel.source = obj.element_id
                                    self.selected_conn.src = obj.obj_id
                                    inherit_block_properties(self.repo, obj.element_id)
                            else:
                                if self.selected_conn.conn_type in (
                                    "Aggregation",
                                    "Composite Aggregation",
                                ):
                                    msg = "Delete aggregation and its part?"
                                    if messagebox.askyesno(
                                        "Remove Aggregation", msg
                                    ):
                                        remove_aggregation_part(
                                            self.repo,
                                            src_obj.element_id,
                                            dst_obj.element_id,
                                            remove_object=self.selected_conn.conn_type
                                            == "Composite Aggregation",
                                            app=getattr(self, "app", None),
                                        )
                                if self.dragging_endpoint == "dst":
                                    rel.target = obj.element_id
                                    self.selected_conn.dst = obj.obj_id
                                    new_whole = src_obj.element_id
                                    new_part = obj.element_id
                                else:
                                    rel.source = obj.element_id
                                    self.selected_conn.src = obj.obj_id
                                    new_whole = obj.element_id
                                    new_part = dst_obj.element_id
                                if self.selected_conn.conn_type == "Composite Aggregation":
                                    add_composite_aggregation_part(
                                        self.repo,
                                        new_whole,
                                        new_part,
                                        self.selected_conn.multiplicity,
                                        app=getattr(self, "app", None),
                                    )
                                elif self.selected_conn.conn_type == "Aggregation":
                                    add_aggregation_part(
                                        self.repo,
                                        new_whole,
                                        new_part,
                                        self.selected_conn.multiplicity,
                                        app=getattr(self, "app", None),
                                    )
                                else:
                                    if self.dragging_endpoint == "dst":
                                        rel.target = obj.element_id
                                        self.selected_conn.dst = obj.obj_id
                                    else:
                                        rel.source = obj.element_id
                                        self.selected_conn.src = obj.obj_id
                            break
                    self._sync_to_repository()
                elif not valid:
                    messagebox.showwarning("Invalid Connection", msg)
            elif obj is None:
                if self.selected_conn in self.connections:
                    self.connections.remove(self.selected_conn)
                    if (
                        src_obj
                        and dst_obj
                        and src_obj.element_id
                        and dst_obj.element_id
                    ):
                        for rel in list(self.repo.relationships):
                            if (
                                rel.source == src_obj.element_id
                                and rel.target == dst_obj.element_id
                                and rel.rel_type == self.selected_conn.conn_type
                            ):
                                self.repo.relationships.remove(rel)
                                diag = self.repo.diagrams.get(self.diagram_id)
                                if diag and rel.rel_id in diag.relationships:
                                    diag.relationships.remove(rel.rel_id)
                                if self.selected_conn.conn_type == "Generalization":
                                    remove_inherited_block_properties(
                                        self.repo,
                                        src_obj.element_id,
                                        dst_obj.element_id,
                                    )
                                    inherit_block_properties(
                                        self.repo, src_obj.element_id
                                    )
                                elif self.selected_conn.conn_type in (
                                    "Aggregation",
                                    "Composite Aggregation",
                                ):
                                    remove_aggregation_part(
                                        self.repo,
                                        src_obj.element_id,
                                        dst_obj.element_id,
                                        remove_object=self.selected_conn.conn_type
                                        == "Composite Aggregation",
                                        app=getattr(self, "app", None),
                                    )
                                break
                    self.selected_conn = None
                    self._sync_to_repository()
            else:
                self._sync_to_repository()
            self.dragging_endpoint = None
            self.conn_drag_offset = None
            self.endpoint_drag_pos = None
        else:
            self.dragging_endpoint = None
            self.conn_drag_offset = None
            self.endpoint_drag_pos = None
        if self.selected_obj and self.current_tool == "Select":
            if self.selected_obj.obj_type != "System Boundary":
                b = self.find_boundary_for_obj(self.selected_obj)
                if b:
                    self.selected_obj.properties["boundary"] = str(b.obj_id)
                else:
                    self.selected_obj.properties.pop("boundary", None)
            self._sync_to_repository()
        self.redraw()

    def on_mouse_move(self, event):
        if self.start and self.current_tool in (
            "Association",
            "Include",
            "Extend",
            "Flow",
            "Propagate",
            "Propagate by Review",
            "Propagate by Approval",
            "Connector",
            "Generalization",
            "Generalize",
            "Communication Path",
            "Aggregation",
            "Composite Aggregation",
            "Control Action",
            "Feedback",
        ):
            x = self.canvas.canvasx(event.x)
            y = self.canvas.canvasy(event.y)
            self.temp_line_end = (x, y)
            self.redraw()

    def on_mouse_move(self, event):
        if self.start and self.current_tool in (
            "Association",
            "Include",
            "Extend",
            "Flow",
            "Propagate",
            "Propagate by Review",
            "Propagate by Approval",
            "Connector",
            "Generalization",
            "Generalize",
            "Communication Path",
            "Aggregation",
            "Composite Aggregation",
            "Control Action",
            "Feedback",
        ):
            x = self.canvas.canvasx(event.x)
            y = self.canvas.canvasy(event.y)
            self.temp_line_end = (x, y)
            self.redraw()

    def on_double_click(self, event):
        x = self.canvas.canvasx(event.x)
        y = self.canvas.canvasy(event.y)
        conn = self.find_connection(x, y)
        obj = None
        if conn is None:
            obj = self.find_object(x, y)
        if conn:
            ConnectionDialog(self, conn)
            self.redraw()
        elif obj:
            if self._open_linked_diagram(obj):
                return
            SysMLObjectDialog(self, obj)
            self._sync_to_repository()
            self.redraw()
            if getattr(self, "app", None):
                self.app.update_views()

    def on_rc_press(self, event):
        self.rc_dragged = False
        self.canvas.scan_mark(event.x, event.y)

    def on_rc_drag(self, event):
        self.rc_dragged = True
        self.canvas.scan_dragto(event.x, event.y, gain=1)

    def on_rc_release(self, event):
        if not self.rc_dragged:
            self.show_context_menu(event)

    def show_context_menu(self, event):
        x = self.canvas.canvasx(event.x)
        y = self.canvas.canvasy(event.y)
        conn = self.find_connection(x, y)
        obj = None
        if not conn:
            obj = self.find_object(x, y)
            if not obj:
                diag = self.repo.diagrams.get(self.diagram_id)
                if diag and diag.diag_type == "Internal Block Diagram":
                    menu = tk.Menu(self, tearoff=0)
                    menu.add_command(label="Set Father", command=self._set_diagram_father)
                    menu.tk_popup(event.x_root, event.y_root)
                return
        self.selected_obj = obj
        self.selected_conn = conn
        menu = tk.Menu(self, tearoff=0)
        if obj:
            menu.add_command(label="Properties", command=lambda: self._edit_object(obj))
            diag_id = self.repo.get_linked_diagram(obj.element_id)
            if diag_id and diag_id in self.repo.diagrams or obj.properties.get("view"):
                menu.add_command(
                    label="Open Linked Diagram", command=lambda: self._open_linked_diagram(obj)
                )
            menu.add_separator()
            menu.add_command(label="Copy", command=self.copy_selected)
            menu.add_command(label="Cut", command=self.cut_selected)
            menu.add_command(label="Paste", command=self.paste_selected)
            diag = self.repo.diagrams.get(self.diagram_id)
            if diag and diag.diag_type == "Internal Block Diagram" and obj.obj_type == "Part":
                menu.add_separator()
                menu.add_command(
                    label="Remove Part from Diagram",
                    command=lambda: self.remove_part_diagram(obj),
                )
                menu.add_command(
                    label="Remove Part from Model",
                    command=lambda: self.remove_part_model(obj),
                )
            menu.add_separator()
            menu.add_command(label="Delete", command=self.delete_selected)
        elif conn:
            menu.add_command(label="Properties", command=lambda: ConnectionDialog(self, conn))
            menu.add_separator()
            menu.add_command(label="Delete", command=self.delete_selected)
        menu.tk_popup(event.x_root, event.y_root)

    def _edit_object(self, obj):
        SysMLObjectDialog(self, obj)
        self._sync_to_repository()
        self.redraw()
        if self.app:
            self.app.update_views()
        self.update_property_view()
        if getattr(self, "app", None):
            self.app.update_views()

    def _open_linked_diagram(self, obj) -> bool:
        diag_id = self.repo.get_linked_diagram(obj.element_id)
        if not diag_id and obj.obj_type == "Part":
            def_id = obj.properties.get("definition")
            if def_id:
                diag_id = self.repo.get_linked_diagram(def_id)
        view_id = obj.properties.get("view")
        if (
            obj.obj_type in ("CallBehaviorAction", "Action")
            and diag_id
            and view_id
            and view_id in self.repo.diagrams
        ):
            if messagebox.askyesno("Open Diagram", "Open Behavior Diagram?\nChoose No for View"):
                chosen = diag_id
            else:
                chosen = view_id
        else:
            chosen = diag_id or view_id
        if not chosen or chosen not in self.repo.diagrams:
            return False
        # Avoid opening duplicate windows for the same diagram within the
        # current container. If a child frame already displays the chosen
        # diagram, simply return.
        for child in self.master.winfo_children():
            if getattr(child, "diagram_id", None) == chosen:
                return True
        diag = self.repo.diagrams[chosen]
        history = self.diagram_history + [self.diagram_id]
        if diag.diag_type == "Use Case Diagram":
            UseCaseDiagramWindow(self.master, self.app, diagram_id=chosen, history=history)
        elif diag.diag_type == "Activity Diagram":
            ActivityDiagramWindow(self.master, self.app, diagram_id=chosen, history=history)
        elif diag.diag_type == "BPMN Diagram":
            BPMNDiagramWindow(self.master, self.app, diagram_id=chosen, history=history)
        elif diag.diag_type == "Block Diagram":
            BlockDiagramWindow(self.master, self.app, diagram_id=chosen, history=history)
        elif diag.diag_type == "Internal Block Diagram":
            InternalBlockDiagramWindow(self.master, self.app, diagram_id=chosen, history=history)
        self._sync_to_repository()
        self.destroy()
        return True

    def _set_diagram_father(self) -> None:
        diag = self.repo.diagrams.get(self.diagram_id)
        if not diag or diag.diag_type != "Internal Block Diagram":
            return
        dlg = DiagramPropertiesDialog(self, diag)
        for data in getattr(dlg, "added_parts", []):
            self.objects.append(SysMLObject(**data))
        self._sync_to_repository()
        self.redraw()
        if self.app:
            self.app.update_views()

    def go_back(self):
        if not self.diagram_history:
            return
        prev_id = self.diagram_history.pop()
        diag = self.repo.diagrams.get(prev_id)
        if not diag:
            return
        if diag.diag_type == "Use Case Diagram":
            UseCaseDiagramWindow(
                self.master, self.app, diagram_id=prev_id, history=self.diagram_history
            )
        elif diag.diag_type == "Activity Diagram":
            ActivityDiagramWindow(
                self.master, self.app, diagram_id=prev_id, history=self.diagram_history
            )
        elif diag.diag_type == "BPMN Diagram":
            BPMNDiagramWindow(
                self.master, self.app, diagram_id=prev_id, history=self.diagram_history
            )
        elif diag.diag_type == "Block Diagram":
            BlockDiagramWindow(
                self.master, self.app, diagram_id=prev_id, history=self.diagram_history
            )
        elif diag.diag_type == "Internal Block Diagram":
            InternalBlockDiagramWindow(
                self.master, self.app, diagram_id=prev_id, history=self.diagram_history
            )
        self._sync_to_repository()
        self.destroy()

    def on_ctrl_mousewheel(self, event):
        if event.delta > 0:
            self.zoom_in()
        else:
            self.zoom_out()

    # ------------------------------------------------------------
    # Utility methods
    # ------------------------------------------------------------
    def find_object(self, x: float, y: float, prefer_port: bool = False) -> SysMLObject | None:
        """Return the diagram object under ``(x, y)``.

        When ``prefer_port`` is ``True`` ports are looked up first so they
        are selected over overlapping parent objects like a Block Boundary.
        """
        if prefer_port:
            for obj in reversed(self.objects):
                if obj.obj_type != "Port":
                    continue
                ox = obj.x * self.zoom
                oy = obj.y * self.zoom
                w = obj.width * self.zoom / 2
                h = obj.height * self.zoom / 2
                if ox - w <= x <= ox + w and oy - h <= y <= oy + h:
                    return obj

        for obj in reversed(self.objects):
            ox = obj.x * self.zoom
            oy = obj.y * self.zoom
            w = obj.width * self.zoom / 2
            h = obj.height * self.zoom / 2
            if obj.obj_type in ("Initial", "Final"):
                r = min(w, h)
                if (x - ox) ** 2 + (y - oy) ** 2 <= r**2:
                    return obj
            elif ox - w <= x <= ox + w and oy - h <= y <= oy + h:
                return obj
        return None

    def hit_resize_handle(self, obj: SysMLObject, x: float, y: float) -> str | None:
        if obj.obj_type in (
            "Initial",
            "Final",
            "Actor",
            "Decision",
            "Merge",
        ):
            return None
        margin = 5
        ox = obj.x * self.zoom
        oy = obj.y * self.zoom
        w = obj.width * self.zoom / 2
        h = obj.height * self.zoom / 2
        left = ox - w
        right = ox + w
        top = oy - h
        bottom = oy + h
        near_left = abs(x - left) <= margin
        near_right = abs(x - right) <= margin
        near_top = abs(y - top) <= margin
        near_bottom = abs(y - bottom) <= margin
        if near_left and near_top:
            return "nw"
        if near_right and near_top:
            return "ne"
        if near_left and near_bottom:
            return "sw"
        if near_right and near_bottom:
            return "se"
        if near_left:
            return "w"
        if near_right:
            return "e"
        if near_top:
            return "n"
        if near_bottom:
            return "s"
        return None

    def hit_compartment_toggle(self, obj: SysMLObject, x: float, y: float) -> str | None:
        """Return the label of the compartment toggle hit at *(x, y)* or ``None``."""
        for oid, label, (x1, y1, x2, y2) in self.compartment_buttons:
            if oid == obj.obj_id and x1 <= x <= x2 and y1 <= y <= y2:
                return label
        return None

    def _dist_to_segment(self, p, a, b) -> float:
        px, py = p
        ax, ay = a
        bx, by = b
        if ax == bx and ay == by:
            return ((px - ax) ** 2 + (py - ay) ** 2) ** 0.5
        t = ((px - ax) * (bx - ax) + (py - ay) * (by - ay)) / ((bx - ax) ** 2 + (by - ay) ** 2)
        t = max(0, min(1, t))
        lx = ax + t * (bx - ax)
        ly = ay + t * (by - ay)
        return ((px - lx) ** 2 + (py - ly) ** 2) ** 0.5

    def _segment_intersection(self, p1, p2, p3, p4):
        """Return intersection point (x, y, t) of segments *p1*-*p2* and *p3*-*p4* or None."""
        x1, y1 = p1
        x2, y2 = p2
        x3, y3 = p3
        x4, y4 = p4
        denom = (y4 - y3) * (x2 - x1) - (x4 - x3) * (y2 - y1)
        if denom == 0:
            return None
        t = ((x3 - x1) * (y4 - y3) - (y3 - y1) * (x4 - x3)) / denom
        u = ((x3 - x1) * (y2 - y1) - (y3 - y1) * (x2 - x1)) / denom
        if 0 <= t <= 1 and 0 <= u <= 1:
            ix = x1 + t * (x2 - x1)
            iy = y1 + t * (y2 - y1)
            return ix, iy, t
        return None

    def _nearest_diamond_corner(self, obj: SysMLObject, tx: float, ty: float) -> Tuple[float, float]:
        """Return the diamond corner of *obj* closest to the target (*tx*, *ty*)."""
        x = obj.x * self.zoom
        y = obj.y * self.zoom
        w = obj.width * self.zoom / 2
        h = obj.height * self.zoom / 2
        corners = [
            (x, y - h),
            (x + w, y),
            (x, y + h),
            (x - w, y),
        ]
        return min(corners, key=lambda p: (p[0] - tx) ** 2 + (p[1] - ty) ** 2)

    def find_connection(self, x: float, y: float) -> DiagramConnection | None:
        diag = self.repo.diagrams.get(self.diagram_id)
        for conn in self.connections:
            src = self.get_object(conn.src)
            dst = self.get_object(conn.dst)
            if not src or not dst:
                continue
            # Control flow connectors are drawn as a vertical line between
            # elements. Mirror that behavior so they can be located when
            # selecting.
            if diag and diag.diag_type == "Control Flow Diagram" and conn.conn_type in (
                "Control Action",
                "Feedback",
            ):
                a_left = src.x - src.width / 2
                a_right = src.x + src.width / 2
                b_left = dst.x - dst.width / 2
                b_right = dst.x + dst.width / 2
                cx_val = (
                    conn.points[0][0]
                    if conn.points
                    else (max(a_left, b_left) + min(a_right, b_right)) / 2
                )
                cx_val = SysMLDiagramWindow._constrain_control_flow_x(
                    self, conn, cx_val
                )
                cx = cx_val * self.zoom
                ayc = src.y * self.zoom
                byc = dst.y * self.zoom
                if ayc <= byc:
                    cy1 = ayc + src.height / 2 * self.zoom
                    cy2 = byc - dst.height / 2 * self.zoom
                else:
                    cy1 = ayc - src.height / 2 * self.zoom
                    cy2 = byc + dst.height / 2 * self.zoom
                if (
                    self._dist_to_segment((x, y), (cx, cy1), (cx, cy2))
                    <= CONNECTION_SELECT_RADIUS
                ):
                    return conn
                continue

            if conn.src == conn.dst:
                sx, sy = self.edge_point(src, 0, 0, (1, 0))
                size = max(src.width, src.height) * 0.5 * self.zoom
                points = [
                    (sx, sy),
                    (sx + size, sy),
                    (sx + size, sy - size),
                    (sx, sy - size),
                    (sx, sy),
                ]
            else:
                sx, sy = self.edge_point(
                    src,
                    dst.x * self.zoom,
                    dst.y * self.zoom,
                    conn.src_pos,
                )
                points = [(sx, sy)]
                if conn.style == "Squared":
                    if conn.points:
                        mx = conn.points[0][0] * self.zoom
                    else:
                        mx = (src.x + dst.x) / 2 * self.zoom
                    points.extend([(mx, points[-1][1]), (mx, dst.y * self.zoom)])
                elif conn.style == "Custom":
                    for px, py in conn.points:
                        xpt = px * self.zoom
                        ypt = py * self.zoom
                        last = points[-1]
                        points.extend([(xpt, last[1]), (xpt, ypt)])
                ex, ey = self.edge_point(
                    dst,
                    src.x * self.zoom,
                    src.y * self.zoom,
                    conn.dst_pos,
                )
                points.append((ex, ey))
            for a, b in zip(points[:-1], points[1:]):
                if self._dist_to_segment((x, y), a, b) <= CONNECTION_SELECT_RADIUS:
                    return conn
        return None

    def snap_port_to_parent(self, port: SysMLObject, parent: SysMLObject) -> None:
        snap_port_to_parent_obj(port, parent)

    def edge_point(
        self,
        obj: SysMLObject,
        tx: float,
        ty: float,
        rel: tuple[float, float] | None = None,
        apply_radius: bool = True,
    ) -> Tuple[float, float]:
        cx = obj.x * self.zoom
        cy = obj.y * self.zoom

        def _intersect(vx: float, vy: float, w: float, h: float, r: float) -> Tuple[float, float]:
            """Return intersection of a ray from the origin with a rounded rectangle."""
            if vx == 0 and vy == 0:
                return 0.0, 0.0

            wi, hi = w - r, h - r
            signx = 1 if vx >= 0 else -1
            signy = 1 if vy >= 0 else -1
            candidates: list[tuple[float, float, float]] = []

            if vx != 0:
                t_v = (signx * w) / vx
                if t_v >= 0:
                    y_v = vy * t_v
                    if abs(y_v) <= hi:
                        candidates.append((t_v, signx * w, y_v))

            if vy != 0:
                t_h = (signy * h) / vy
                if t_h >= 0:
                    x_h = vx * t_h
                    if abs(x_h) <= wi:
                        candidates.append((t_h, x_h, signy * h))

            if r > 0:
                cx_arc, cy_arc = signx * wi, signy * hi
                a = vx * vx + vy * vy
                b = -2 * (vx * cx_arc + vy * cy_arc)
                c = cx_arc * cx_arc + cy_arc * cy_arc - r * r
                disc = b * b - 4 * a * c
                if disc >= 0:
                    sqrt_disc = math.sqrt(disc)
                    for t_arc in ((-b - sqrt_disc) / (2 * a), (-b + sqrt_disc) / (2 * a)):
                        if t_arc >= 0:
                            x_arc = vx * t_arc
                            y_arc = vy * t_arc
                            if signx * x_arc >= wi and signy * y_arc >= hi:
                                candidates.append((t_arc, x_arc, y_arc))

            if not candidates:
                return 0.0, 0.0

            t, ix, iy = min(candidates, key=lambda c: c[0])
            return ix, iy

        if obj.obj_type == "Port":
            # Ports are drawn as 12x12 squares regardless of object width/height.
            # Compute the intersection with this square so connectors touch its edge
            # rather than reaching the center.
            w = h = 6 * self.zoom
            if rel is not None:
                rx, ry = rel
                vx = rx * w
                vy = ry * h
            else:
                vx = tx - cx
                vy = ty - cy
            ix, iy = _intersect(vx, vy, w, h, 0.0)
            return cx + ix, cy + iy

        w = obj.width * self.zoom / 2
        h = obj.height * self.zoom / 2
        radius = 0.0
        if apply_radius:
            if obj.obj_type == "Block":
                radius = 6 * self.zoom
            elif obj.obj_type == "System Boundary":
                radius = 12 * self.zoom
            elif obj.obj_type in ("Action Usage", "Action", "CallBehaviorAction"):
                radius = 8 * self.zoom

        if rel is not None:
            rx, ry = rel
            if obj.obj_type in ("Decision", "Merge"):
                if abs(rx) >= abs(ry):
                    return (cx + (w if rx >= 0 else -w), cy)
                else:
                    return (cx, cy + (h if ry >= 0 else -h))
            vx = rx * obj.width / 2 * self.zoom
            vy = ry * obj.height / 2 * self.zoom
            ix, iy = _intersect(vx, vy, w, h, radius if apply_radius else 0.0)
            return cx + ix, cy + iy

        dx = tx - cx
        dy = ty - cy
        if obj.obj_type in ("Initial", "Final"):
            r = min(w, h)
            dist = (dx**2 + dy**2) ** 0.5 or 1
            return cx + dx / dist * r, cy + dy / dist * r
        if obj.obj_type in ("Decision", "Merge"):
            points = [
                (cx, cy - h),
                (cx + w, cy),
                (cx, cy + h),
                (cx - w, cy),
            ]
            best = None
            for i in range(len(points)):
                p3 = points[i]
                p4 = points[(i + 1) % len(points)]
                inter = SysMLDiagramWindow._segment_intersection(
                    self, (cx, cy), (tx, ty), p3, p4
                )
                if inter:
                    ix, iy, t = inter
                    if best is None or t < best[2]:
                        best = (ix, iy, t)
            if best:
                return best[0], best[1]

        ix, iy = _intersect(dx, dy, w, h, radius)
        return cx + ix, cy + iy

    def sync_ports(self, part: SysMLObject) -> None:
        names: List[str] = []
        block_id = part.properties.get("definition")
        if block_id and block_id in self.repo.elements:
            block_elem = self.repo.elements[block_id]
            names.extend(
                [p.strip() for p in block_elem.properties.get("ports", "").split(",") if p.strip()]
            )
        names.extend([p.strip() for p in part.properties.get("ports", "").split(",") if p.strip()])
        existing_ports = [
            o
            for o in self.objects
            if o.obj_type == "Port" and o.properties.get("parent") == str(part.obj_id)
        ]
        existing: dict[str, SysMLObject] = {}
        for p in list(existing_ports):
            name = p.properties.get("name")
            if name in existing:
                self.objects.remove(p)
            else:
                existing[name] = p
        for n in names:
            if n not in existing:
                port = SysMLObject(
                    _get_next_id(),
                    "Port",
                    part.x + part.width / 2 + 20,
                    part.y,
                    properties={
                        "name": n,
                        "parent": str(part.obj_id),
                        "side": "E",
                        "labelX": "8",
                        "labelY": "-8",
                    },
                )
                self.snap_port_to_parent(port, part)
                self.objects.append(port)
                existing[n] = port
        for n, obj in list(existing.items()):
            if n not in names:
                self.objects.remove(obj)
        self.sort_objects()

    def sync_boundary_ports(self, boundary: SysMLObject) -> None:
        names: List[str] = []
        block_id = boundary.element_id
        if block_id and block_id in self.repo.elements:
            block_elem = self.repo.elements[block_id]
            names.extend([
                p.strip() for p in block_elem.properties.get("ports", "").split(",") if p.strip()
            ])
        existing_ports = [
            o
            for o in self.objects
            if o.obj_type == "Port" and o.properties.get("parent") == str(boundary.obj_id)
        ]
        existing: dict[str, SysMLObject] = {}
        for p in list(existing_ports):
            name = p.properties.get("name")
            if name in existing:
                self.objects.remove(p)
            else:
                existing[name] = p
        for n in names:
            if n not in existing:
                port = SysMLObject(
                    _get_next_id(),
                    "Port",
                    boundary.x + boundary.width / 2 + 20,
                    boundary.y,
                    properties={
                        "name": n,
                        "parent": str(boundary.obj_id),
                        "side": "E",
                        "labelX": "8",
                        "labelY": "-8",
                    },
                )
                self.snap_port_to_parent(port, boundary)
                self.objects.append(port)
                existing[n] = port
        for n, obj in list(existing.items()):
            if n not in names:
                self.objects.remove(obj)
        self.sort_objects()

    def zoom_in(self):
        self.zoom *= 1.2
        self.font.config(size=int(8 * self.zoom))
        self.redraw()

    def zoom_out(self):
        self.zoom /= 1.2
        self.font.config(size=int(8 * self.zoom))
        self.redraw()

    def _block_compartments(self, obj: SysMLObject) -> list[tuple[str, str]]:
        """Return the list of compartments displayed for a Block."""
        parts = "\n".join(
            p.strip()
            for p in obj.properties.get("partProperties", "").split(",")
            if p.strip()
        )
        operations = "\n".join(
            format_operation(op)
            for op in parse_operations(obj.properties.get("operations", ""))
        )
        ports = "\n".join(
            p.strip() for p in obj.properties.get("ports", "").split(",") if p.strip()
        )
        reliability = "\n".join(
            f"{label}={obj.properties.get(key, '')}"
            for label, key in (
                ("FIT", "fit"),
                ("Qual", "qualification"),
                ("FM", "failureModes"),
            )
            if obj.properties.get(key, "")
        )
        requirements = "\n".join(r.get("id") for r in obj.requirements)
        return [
            ("Parts", parts),
            ("Operations", operations),
            ("Ports", ports),
            ("Reliability", reliability),
            ("Requirements", requirements),
        ]

    def _min_block_size(self, obj: SysMLObject) -> tuple[float, float]:
        """Return minimum width and height to display all Block text."""
        header = f"<<block>> {obj.properties.get('name', '')}".strip()
        width_px = self.font.measure(header) + 8 * self.zoom
        compartments = self._block_compartments(obj)
        total_lines = 1
        button_w = 12 * self.zoom
        for label, text in compartments:
            collapsed = obj.collapsed.get(label, False)
            lines = text.splitlines() if text else [""]
            if collapsed:
                # When collapsed only show the compartment name, not the first
                # element. Previously the first line of the compartment content
                # was appended which caused the label to display e.g.
                # "Parts: Motor". The design has changed to only display the
                # compartment title when collapsed so that it simply reads
                # "Parts".
                disp = f"{label}:"
                width_px = max(width_px, self.font.measure(disp) + button_w + 8 * self.zoom)
                total_lines += 1
            else:
                disp = f"{label}:"
                width_px = max(width_px, self.font.measure(disp) + button_w + 8 * self.zoom)
                for line in lines:
                    width_px = max(width_px, self.font.measure(line) + 8 * self.zoom)
                total_lines += 1 + len(lines)
        height_px = total_lines * 20 * self.zoom
        return width_px / self.zoom, height_px / self.zoom

    def _min_action_size(self, obj: SysMLObject) -> tuple[float, float]:
        """Return minimum width and height to display Action text without wrapping."""
        full_width_obj = replace(obj, width=10_000)
        lines = self._object_label_lines(full_width_obj)
        if not lines:
            return (10.0, 10.0)
        text_width = max(self.font.measure(line) for line in lines)
        text_height = self.font.metrics("linespace") * len(lines)
        padding = 6 * self.zoom
        return (text_width + padding) / self.zoom, (text_height + padding) / self.zoom

    def _wrap_text_to_width(self, text: str, width_px: float) -> list[str]:
        """Return *text* wrapped to fit within *width_px* pixels."""
        if self.font.measure(text) <= width_px:
            return [text]
        words = text.split()
        if not words:
            words = [text]

        if len(words) == 1 and self.font.measure(words[0]) > width_px:
            # single long word - wrap by characters
            lines: list[str] = []
            current = ""
            for ch in words[0]:
                if self.font.measure(current + ch) <= width_px:
                    current += ch
                else:
                    if current:
                        lines.append(current)
                    current = ch
            if current:
                lines.append(current)
            return lines

        lines: list[str] = []
        current = words[0]
        for word in words[1:]:
            candidate = current + " " + word
            if self.font.measure(candidate) <= width_px:
                current = candidate
            else:
                lines.append(current)
                if self.font.measure(word) <= width_px:
                    current = word
                else:
                    # break long word
                    part = ""
                    for ch in word:
                        if self.font.measure(part + ch) <= width_px:
                            part += ch
                        else:
                            if part:
                                lines.append(part)
                            part = ch
                    current = part
        if current:
            lines.append(current)
        return lines

    def _object_label_lines(self, obj: SysMLObject) -> list[str]:
        """Return the lines of text displayed inside *obj*."""
        if obj.obj_type == "System Boundary" or obj.obj_type == "Block Boundary":
            name = obj.properties.get("name", "")
            return [name] if name else []

        if obj.obj_type in ("Block", "Port"):
            # Blocks and ports use custom drawing logic
            return []

        name = obj.properties.get("name", "")
        has_name = False
        def_id = obj.properties.get("definition")
        if obj.element_id and obj.element_id in self.repo.elements:
            elem = self.repo.elements[obj.element_id]
            name = elem.name or elem.properties.get("component", "")
            def_id = def_id or elem.properties.get("definition")
            def_name = ""
            if def_id and def_id in self.repo.elements:
                def_name = self.repo.elements[def_id].name or def_id
            has_name = bool(name) and not _is_default_part_name(def_name, name)

        if not has_name:
            name = ""
        if obj.obj_type == "Part":
            asil = calculate_allocated_asil(obj.requirements)
            if obj.properties.get("asil") != asil:
                obj.properties["asil"] = asil
                if obj.element_id and obj.element_id in self.repo.elements:
                    self.repo.elements[obj.element_id].properties["asil"] = asil
            def_id = obj.properties.get("definition")
            mult = None
            comp = obj.properties.get("component", "")
            if def_id and def_id in self.repo.elements:
                def_name = self.repo.elements[def_id].name or def_id
                diag = self.repo.diagrams.get(self.diagram_id)
                block_id = (
                    getattr(diag, "father", None)
                    or next(
                        (
                            eid
                            for eid, did in self.repo.element_diagrams.items()
                            if did == self.diagram_id
                        ),
                        None,
                    )
                )
                if block_id:
                    for rel in self.repo.relationships:
                        if (
                            rel.rel_type in ("Aggregation", "Composite Aggregation")
                            and rel.source == block_id
                            and rel.target == def_id
                        ):
                            mult = rel.properties.get("multiplicity", "1")
                            if mult in ("", "1"):
                                mult = None
                            break
                base = name
                index = None
                m = re.match(r"^(.*)\[(\d+)\]$", name)
                if m:
                    base = m.group(1)
                    index = int(m.group(2))
                if index is not None:
                    base = f"{base} {index}"
                name = base
                if obj.element_id and obj.element_id in self.repo.elements and not comp:
                    comp = self.repo.elements[obj.element_id].properties.get("component", "")
                if comp and comp == def_name:
                    comp = ""
                if mult:
                    if ".." in mult:
                        upper = mult.split("..", 1)[1] or "*"
                        disp = f"{index or 1}..{upper}"
                    elif mult == "*":
                        disp = f"{index or 1}..*"
                    else:
                        disp = f"{index or 1}..{mult}"
                    def_part = f"{def_name} [{disp}]"
                else:
                    def_part = def_name
                if comp:
                    def_part = f"{comp} / {def_part}"
                if name and def_part != name:
                    name = f"{name} : {def_part}"
                elif not name:
                    name = f" : {def_part}"

        lines: list[str] = []
        diag_id = self.repo.get_linked_diagram(obj.element_id)
        if diag_id and diag_id in self.repo.diagrams:
            diag = self.repo.diagrams[diag_id]
            diag_name = diag.name or diag_id
            lines.append(diag_name)

        if obj.obj_type in ("Action", "CallBehaviorAction") and name:
            max_width = obj.width * self.zoom - 6 * self.zoom
            if max_width > 0:
                wrapped = self._wrap_text_to_width(name, max_width)
                lines.extend(wrapped)
            else:
                lines.append(name)
        elif obj.obj_type == "Work Product" and name:
            lines.extend(name.split())
        else:
            lines.append(name)

        key = obj.obj_type.replace(" ", "")
        if not key.endswith("Usage"):
            key += "Usage"
        for prop in SYSML_PROPERTIES.get(key, []):
            if obj.obj_type == "Part" and prop in (
                "fit",
                "qualification",
                "failureModes",
                "asil",
            ):
                continue
            val = obj.properties.get(prop)
            if val:
                lines.append(f"{prop}: {val}")

        if obj.obj_type == "Part":
            rel_items = []
            for lbl, key in (
                ("ASIL", "asil"),
                ("FIT", "fit"),
                ("Qual", "qualification"),
                ("FM", "failureModes"),
            ):
                val = obj.properties.get(key)
                if val:
                    rel_items.append(f"{lbl}: {val}")
            if rel_items:
                lines.extend(rel_items)
            reqs = "; ".join(r.get("id") for r in obj.requirements)
            if reqs:
                lines.append(f"Reqs: {reqs}")

        return lines

    def ensure_text_fits(self, obj: SysMLObject) -> None:
        """Expand the object's size so its label is fully visible."""
        if obj.obj_type == "Block":
            b_w, b_h = self._min_block_size(obj)
            min_w, min_h = b_w, b_h
        else:
            label_lines = self._object_label_lines(obj)
            if not label_lines:
                return

            text_width = max(self.font.measure(line) for line in label_lines)
            text_height = self.font.metrics("linespace") * len(label_lines)
            if obj.obj_type in ("Action", "CallBehaviorAction"):
                padding = 6 * self.zoom
                if text_width + padding <= obj.width * self.zoom:
                    min_w = obj.width
                else:
                    min_w = (text_width + padding) / self.zoom
            else:
                padding = 10 * self.zoom
                min_w = (text_width + padding) / self.zoom
            min_h = (text_height + padding) / self.zoom

        if obj.obj_type in ("Block",):
            # _min_block_size already accounts for text padding
            pass
        elif obj.obj_type in (
            "Fork",
            "Join",
            "Initial",
            "Final",
            "Decision",
            "Merge",
        ):
            min_h = obj.height  # height remains unchanged for these types
        if min_w > obj.width:
            obj.width = min_w
        if obj.obj_type not in (
            "Fork",
            "Join",
            "Initial",
            "Final",
            "Decision",
            "Merge",
        ) and min_h > obj.height:
            obj.height = min_h

    def sort_objects(self) -> None:
        """Order objects so boundaries render behind and their ports above."""

        def key(o: SysMLObject) -> int:
            if o.obj_type in ("System Boundary", "Block Boundary", "Existing Element"):
                return 0
            if o.obj_type == "Port":
                parent_id = o.properties.get("parent")
                if parent_id:
                    try:
                        pid = int(parent_id)
                    except (TypeError, ValueError):
                        pid = None
                    if pid is not None:
                        for obj in self.objects:
                            if obj.obj_id == pid and obj.obj_type == "Block Boundary":
                                return 2
            return 1

        self.objects.sort(key=key)

    def redraw(self):
        self.canvas.delete("all")
        self.gradient_cache.clear()
        self.compartment_buttons = []
        self.sort_objects()
        remove_orphan_ports(self.objects)
        for obj in list(self.objects):
            if getattr(obj, "hidden", False):
                continue
            if obj.obj_type == "Part":
                self.sync_ports(obj)
            if obj.obj_type == "Block Boundary":
                self.sync_boundary_ports(obj)
            self.ensure_text_fits(obj)
            self.draw_object(obj)
        for conn in self.connections:
            src = self.get_object(conn.src)
            dst = self.get_object(conn.dst)
            if (
                src
                and dst
                and not getattr(src, "hidden", False)
                and not getattr(dst, "hidden", False)
            ):
                if (
                    conn is self.selected_conn
                    and self.dragging_endpoint is not None
                    and self.endpoint_drag_pos
                ):
                    continue
                self.draw_connection(src, dst, conn, conn is self.selected_conn)
        if (
            self.selected_conn
            and self.dragging_endpoint is not None
            and self.endpoint_drag_pos
        ):
            other = (
                self.get_object(self.selected_conn.dst)
                if self.dragging_endpoint == "src"
                else self.get_object(self.selected_conn.src)
            )
            if other:
                rel = (
                    self.selected_conn.dst_pos
                    if self.dragging_endpoint == "src"
                    else self.selected_conn.src_pos
                )
                sx, sy = self.edge_point(other, *self.endpoint_drag_pos, rel)
                ex, ey = self.endpoint_drag_pos
                forward = self.selected_conn.arrow in ("forward", "both")
                backward = self.selected_conn.arrow in ("backward", "both")
                if self.dragging_endpoint == "src":
                    arrow_start = backward
                    arrow_end = forward
                else:
                    arrow_start = backward
                    arrow_end = forward
                if arrow_start and arrow_end:
                    style = tk.BOTH
                elif arrow_end:
                    style = tk.LAST
                elif arrow_start:
                    style = tk.FIRST
                else:
                    style = tk.NONE
                self.canvas.create_line(
                    sx,
                    sy,
                    ex,
                    ey,
                    dash=(2, 2),
                    arrow=style,
                    tags="connection",
                )
        if (
            self.start
            and self.temp_line_end
            and self.current_tool
            in (
                "Association",
                "Include",
                "Extend",
                "Flow",
                "Connector",
                "Generalization",
                "Generalize",
                "Communication Path",
                "Aggregation",
                "Composite Aggregation",
                "Control Action",
                "Feedback",
            )
        ):
            sx, sy = self.edge_point(self.start, *self.temp_line_end)
            ex, ey = self.temp_line_end
            self.canvas.create_line(
                sx, sy, ex, ey, dash=(2, 2), arrow=tk.LAST, tags="connection"
            )
        self.canvas.tag_raise("connection")
        self.canvas.config(scrollregion=self.canvas.bbox("all"))

    def _create_round_rect(self, x1, y1, x2, y2, radius=10, **kwargs):
        """Draw a rectangle with rounded corners on the canvas."""
        rad = min(radius, abs(x2 - x1) / 2, abs(y2 - y1) / 2)
        points = [
            x1 + rad,
            y1,
            x2 - rad,
            y1,
            x2,
            y1,
            x2,
            y1 + rad,
            x2,
            y2 - rad,
            x2,
            y2,
            x2 - rad,
            y2,
            x1 + rad,
            y2,
            x1,
            y2,
            x1,
            y2 - rad,
            x1,
            y1 + rad,
            x1,
            y1,
        ]
        return self.canvas.create_polygon(points, smooth=True, splinesteps=36, **kwargs)

    def _create_gradient_image(self, width: int, height: int, color: str) -> tk.PhotoImage:
        """Return a left-to-right gradient image from white to *color*."""
        width = max(1, int(width))
        height = max(1, int(height))
        img = tk.PhotoImage(width=width, height=height)
        r = int(color[1:3], 16)
        g = int(color[3:5], 16)
        b = int(color[5:7], 16)
        for x in range(width):
            ratio = x / (width - 1) if width > 1 else 1
            nr = int(255 * (1 - ratio) + r * ratio)
            ng = int(255 * (1 - ratio) + g * ratio)
            nb = int(255 * (1 - ratio) + b * ratio)
            img.put(f"#{nr:02x}{ng:02x}{nb:02x}", to=(x, 0, x + 1, height))
        return img

    def _draw_gradient_rect(self, x1: float, y1: float, x2: float, y2: float, color: str, obj_id: int) -> None:
        """Draw a gradient rectangle on the canvas and cache the image."""
        img = self._create_gradient_image(abs(int(x2 - x1)), abs(int(y2 - y1)), color)
        self.canvas.create_image(min(x1, x2), min(y1, y2), anchor="nw", image=img)
        self.gradient_cache[obj_id] = img


    def _draw_open_arrow(
        self,
        start: Tuple[float, float],
        end: Tuple[float, float],
        color: str = "black",
        width: int = 1,
        tags: str = "connection",
    ) -> None:
        """Draw an open triangular arrow head from *start* to *end*.

        This helper creates the classic hollow triangle used for
        generalization relationships. The interior is filled with the
        canvas background so the outline color defines the arrow shape.
        """
        dx = end[0] - start[0]
        dy = end[1] - start[1]
        length = math.hypot(dx, dy)
        if length == 0:
            return
        size = 10 * self.zoom
        angle = math.atan2(dy, dx)
        spread = math.radians(20)
        p1 = (
            end[0] - size * math.cos(angle - spread),
            end[1] - size * math.sin(angle - spread),
        )
        p2 = (
            end[0] - size * math.cos(angle + spread),
            end[1] - size * math.sin(angle + spread),
        )
        # Draw the arrowhead as a small white triangle with the requested
        # outline color. Using a filled polygon ensures the arrowhead remains
        # visible regardless of the canvas background color.
        self.canvas.create_polygon(
            end,
            p1,
            p2,
            fill="white",
            outline=color,
            width=width,
            tags=tags,
        )

    def _draw_line_arrow(
        self,
        start: Tuple[float, float],
        end: Tuple[float, float],
        color: str = "black",
        width: int = 1,
        tags: str = "connection",
    ) -> None:
        """Draw an open arrow using only line segments.

        The arrow head is composed of two lines so that the center line of
        the connection meets the arrow tip directly, providing a cleaner
        look for port direction indicators.
        """
        dx = end[0] - start[0]
        dy = end[1] - start[1]
        length = math.hypot(dx, dy)
        if length == 0:
            return
        # Use a slightly smaller arrow head so the direction indicator
        # fits nicely on the tiny port square.
        size = 6 * self.zoom
        angle = math.atan2(dy, dx)
        spread = math.radians(20)
        p1 = (
            end[0] - size * math.cos(angle - spread),
            end[1] - size * math.sin(angle - spread),
        )
        p2 = (
            end[0] - size * math.cos(angle + spread),
            end[1] - size * math.sin(angle + spread),
        )
        self.canvas.create_line(
            end[0],
            end[1],
            p1[0],
            p1[1],
            fill=color,
            width=width,
            tags=tags,
        )
        self.canvas.create_line(
            end[0],
            end[1],
            p2[0],
            p2[1],
            fill=color,
            width=width,
            tags=tags,
        )

    def _draw_line_arrow(
        self,
        start: Tuple[float, float],
        end: Tuple[float, float],
        color: str = "black",
        width: int = 1,
        tags: str = "connection",
    ) -> None:
        """Draw an open arrow using only line segments.

        The arrow head is composed of two lines so that the center line of
        the connection meets the arrow tip directly, providing a cleaner
        look for port direction indicators.
        """
        dx = end[0] - start[0]
        dy = end[1] - start[1]
        length = math.hypot(dx, dy)
        if length == 0:
            return
        # Use a tiny arrow head so the indicator does not dwarf the port.
        size = 3 * self.zoom
        angle = math.atan2(dy, dx)
        spread = math.radians(20)
        p1 = (
            end[0] - size * math.cos(angle - spread),
            end[1] - size * math.sin(angle - spread),
        )
        p2 = (
            end[0] - size * math.cos(angle + spread),
            end[1] - size * math.sin(angle + spread),
        )
        self.canvas.create_line(
            end[0],
            end[1],
            p1[0],
            p1[1],
            fill=color,
            width=width,
            tags=tags,
        )
        self.canvas.create_line(
            end[0],
            end[1],
            p2[0],
            p2[1],
            fill=color,
            width=width,
            tags=tags,
        )

    def _draw_filled_arrow(
        self,
        start: Tuple[float, float],
        end: Tuple[float, float],
        color: str = "black",
        width: int = 1,
        tags: str = "connection",
    ) -> None:
        """Draw a filled triangular arrow from *start* to *end*."""
        dx = end[0] - start[0]
        dy = end[1] - start[1]
        length = math.hypot(dx, dy)
        if length == 0:
            return
        size = 10 * self.zoom
        angle = math.atan2(dy, dx)
        spread = math.radians(20)
        p1 = (
            end[0] - size * math.cos(angle - spread),
            end[1] - size * math.sin(angle - spread),
        )
        p2 = (
            end[0] - size * math.cos(angle + spread),
            end[1] - size * math.sin(angle + spread),
        )
        self.canvas.create_polygon(
            end,
            p1,
            p2,
            fill=color,
            outline=color,
            width=width,
            tags=tags,
        )

    def _draw_open_diamond(
        self,
        start: Tuple[float, float],
        end: Tuple[float, float],
        color: str = "black",
        width: int = 1,
        tags: str = "connection",
    ) -> None:
        """Draw an open diamond from *start* to *end*."""
        dx = end[0] - start[0]
        dy = end[1] - start[1]
        length = math.hypot(dx, dy)
        if length == 0:
            return
        size = 10 * self.zoom
        angle = math.atan2(dy, dx)
        p1 = (
            end[0] - size * math.cos(angle),
            end[1] - size * math.sin(angle),
        )
        p2 = (
            p1[0] - size * math.sin(angle) / 2,
            p1[1] + size * math.cos(angle) / 2,
        )
        p3 = (
            end[0] - 2 * size * math.cos(angle),
            end[1] - 2 * size * math.sin(angle),
        )
        p4 = (
            p1[0] + size * math.sin(angle) / 2,
            p1[1] - size * math.cos(angle) / 2,
        )
        self.canvas.create_polygon(
            end,
            p2,
            p3,
            p4,
            fill=self.canvas.cget("background"),
            outline=color,
            width=width,
            tags=tags,
        )

    def _draw_filled_diamond(
        self,
        start: Tuple[float, float],
        end: Tuple[float, float],
        color: str = "black",
        width: int = 1,
        tags: str = "connection",
    ) -> None:
        """Draw a filled diamond from *start* to *end*."""
        dx = end[0] - start[0]
        dy = end[1] - start[1]
        length = math.hypot(dx, dy)
        if length == 0:
            return
        size = 10 * self.zoom
        angle = math.atan2(dy, dx)
        p1 = (
            end[0] - size * math.cos(angle),
            end[1] - size * math.sin(angle),
        )
        p2 = (
            p1[0] - size * math.sin(angle) / 2,
            p1[1] + size * math.cos(angle) / 2,
        )
        p3 = (
            end[0] - 2 * size * math.cos(angle),
            end[1] - 2 * size * math.sin(angle),
        )
        p4 = (
            p1[0] + size * math.sin(angle) / 2,
            p1[1] - size * math.cos(angle) / 2,
        )
        self.canvas.create_polygon(
            end,
            p2,
            p3,
            p4,
            fill=color,
            outline=color,
            width=width,
            tags=tags,
        )

    def _draw_center_triangle(
        self,
        start: Tuple[float, float],
        end: Tuple[float, float],
        color: str = "black",
        width: int = 1,
        tags: str = "connection",
    ) -> None:
        """Draw a small triangular arrow pointing from *start* to *end*.

        The triangle is centered on the line segment defined by the start
        and end points and scales with the current zoom level.
        """
        dx = end[0] - start[0]
        dy = end[1] - start[1]
        length = math.hypot(dx, dy)
        if length == 0:
            return
        mx = (start[0] + end[0]) / 2
        my = (start[1] + end[1]) / 2
        # Slightly enlarge the arrowhead to make flow direction clearer
        size = 10 * self.zoom
        angle = math.atan2(dy, dx)
        spread = math.radians(20)
        p1 = (mx, my)
        p2 = (
            mx - size * math.cos(angle - spread),
            my - size * math.sin(angle - spread),
        )
        p3 = (
            mx - size * math.cos(angle + spread),
            my - size * math.sin(angle + spread),
        )
        self.canvas.create_polygon(
            p1,
            p2,
            p3,
            fill=color,
            outline=color,
            width=width,
            tags=tags,
        )

    def _draw_subdiagram_marker(self, right: float, bottom: float) -> None:
        """Draw a small indicator showing a linked lower level diagram."""

        size = 8 * self.zoom
        pad = 2 * self.zoom
        x1 = right - size - pad
        y1 = bottom - size - pad
        x2 = right - pad
        y2 = bottom - pad
        self.canvas.create_rectangle(x1, y1, x2, y2, outline="black", fill="white")
        cx = (x1 + x2) / 2
        cy = (y1 + y2) / 2
        self.canvas.create_text(
            cx,
            cy,
            text="∞",
            font=("Arial", int(6 * self.zoom)),
            fill="black",
        )

    def draw_object(self, obj: SysMLObject):
        x = obj.x * self.zoom
        y = obj.y * self.zoom
        w = obj.width * self.zoom / 2
        h = obj.height * self.zoom / 2
        color = StyleManager.get_instance().get_color(obj.obj_type)
        outline = "black"
        if obj.obj_type == "Actor":
            sx = obj.width / 80.0 * self.zoom
            sy = obj.height / 40.0 * self.zoom
            self.canvas.create_oval(
                x - 10 * sx,
                y - 30 * sy,
                x + 10 * sx,
                y - 10 * sy,
                outline=outline,
                fill=color,
            )
            self.canvas.create_line(x, y - 10 * sy, x, y + 20 * sy, fill=outline)
            self.canvas.create_line(x - 15 * sx, y, x + 15 * sx, y, fill=outline)
            self.canvas.create_line(
                x,
                y + 20 * sy,
                x - 10 * sx,
                y + 40 * sy,
                fill=outline,
            )
            self.canvas.create_line(
                x,
                y + 20 * sy,
                x + 10 * sx,
                y + 40 * sy,
                fill=outline,
            )
        elif obj.obj_type == "Use Case":
            self.canvas.create_oval(
                x - w,
                y - h,
                x + w,
                y + h,
                fill=color,
                outline=outline,
            )
        elif obj.obj_type == "System Boundary":
            self._draw_gradient_rect(x - w, y - h, x + w, y + h, color, obj.obj_id)
            self._create_round_rect(
                x - w,
                y - h,
                x + w,
                y + h,
                radius=12 * self.zoom,
                dash=(4, 2),
                outline=outline,
                fill="",
            )
            label = obj.properties.get("name", "")
            if label:
                diag = self.repo.diagrams.get(self.diagram_id)
                if diag and diag.diag_type in ("Activity Diagram", "BPMN Diagram"):
                    lx = x - w - 4 * self.zoom
                    ly = y
                    self.canvas.create_text(
                        lx,
                        ly,
                        text=label,
                        angle=90,
                        anchor="e",
                        font=self.font,
                    )
                else:
                    lx = x
                    ly = y - h - 4 * self.zoom
                    self.canvas.create_text(
                        lx,
                        ly,
                        text=label,
                        anchor="s",
                        font=self.font,
                    )
        elif obj.obj_type == "Block Boundary":
            self._create_round_rect(
                x - w,
                y - h,
                x + w,
                y + h,
                radius=12 * self.zoom,
                dash=(4, 2),
                outline=outline,
                fill="",
            )
            label = obj.properties.get("name", "")
            if label:
                lx = x
                ly = y - h - 4 * self.zoom
                self.canvas.create_text(
                    lx,
                    ly,
                    text=label,
                    anchor="s",
                    font=self.font,
                )
        elif obj.obj_type == "Work Product":
            label = obj.properties.get("name", "")
            diagram_products = {
                "Architecture Diagram",
                "Safety & Security Concept",
                "Requirement Specification",
                "Product Goal Specification",
            }
            analysis_products = {
                "HAZOP",
                "STPA",
                "Threat Analysis",
                "FI2TC",
                "TC2FI",
                "Risk Assessment",
                "FTA",
                "FMEA",
                "FMEDA",
            }
            if label in diagram_products:
                color = "#cfe2f3"
            elif label in analysis_products:
                color = "#d5e8d4"
            else:
                color = "#ffffff"
            self._create_round_rect(
                x - w,
                y - h,
                x + w,
                y + h,
                radius=8 * self.zoom,
                outline=outline,
                fill=color,
            )
            fold = 10 * self.zoom
            fold_color = "#fdfdfd"
            self.canvas.create_polygon(
                x + w - fold,
                y - h,
                x + w,
                y - h,
                x + w,
                y - h + fold,
                fill=fold_color,
                outline=outline,
            )
            self.canvas.create_line(
                x + w - fold,
                y - h,
                x + w - fold,
                y - h + fold,
                fill=outline,
            )
            if label:
                self.canvas.create_text(
                    x,
                    y,
                    text=label.replace(" ", "\n"),
                    anchor="center",
                    font=self.font,
                    width=obj.width * self.zoom,
                )
        elif obj.obj_type == "Lifecycle Phase":
            color = "#F4D698"
            tab_h = 10 * self.zoom
            tab_w = min(obj.width * self.zoom / 2, 40 * self.zoom)
            body_top = y - h + tab_h
            self._draw_gradient_rect(x - w, body_top, x + w, y + h, color, obj.obj_id)
            self.canvas.create_rectangle(
                x - w,
                body_top,
                x + w,
                y + h,
                outline=outline,
                fill="",
            )
            self.canvas.create_rectangle(
                x - w,
                y - h,
                x - w + tab_w,
                body_top,
                outline=outline,
                fill=color,
            )
            label = obj.properties.get("name", "")
            if label:
                self.canvas.create_text(
                    x,
                    y,
                    text=label,
                    anchor="center",
                    font=self.font,
                    width=obj.width * self.zoom,
                )
        elif obj.obj_type == "Existing Element":
            element = self.repo.elements.get(obj.element_id)
            if element:
                color = StyleManager.get_instance().get_color(element.elem_type)
            outline = color
            self._draw_gradient_rect(x - w, y - h, x + w, y + h, color, obj.obj_id)
            self._create_round_rect(
                x - w,
                y - h,
                x + w,
                y + h,
                radius=12 * self.zoom,
                dash=(),
                outline=outline,
                fill="",
            )
            diag = self.repo.diagrams.get(self.diagram_id)
            if not diag or diag.diag_type != "Control Flow Diagram":
                label = obj.properties.get("name", "")
                if label:
                    lx = x
                    ly = y - h - 4 * self.zoom
                    self.canvas.create_text(
                        lx,
                        ly,
                        text=label,
                        anchor="s",
                        font=self.font,
                    )
        elif obj.obj_type in ("Action Usage", "Action", "CallBehaviorAction", "Part", "Port"):
            dash = ()
            if obj.obj_type == "Part":
                dash = (4, 2)
            if obj.obj_type == "Port":
                side = obj.properties.get("side", "E")
                sz = 6 * self.zoom
                self._draw_gradient_rect(x - sz, y - sz, x + sz, y + sz, color, obj.obj_id)
                self.canvas.create_rectangle(
                    x - sz,
                    y - sz,
                    x + sz,
                    y + sz,
                    fill="",
                    outline=outline,
                )
                arrow_len = sz * 1.2
                half = arrow_len / 2
                direction = obj.properties.get("direction", "out")

                if side in ("E", "W"):
                    if side == "E":
                        inside = -half
                        outside = half
                    else:
                        inside = half
                        outside = -half
                    if direction == "in":
                        self.canvas.create_line(x + outside, y, x + inside, y)
                        self._draw_line_arrow(
                            (x + outside, y),
                            (x + inside, y),
                            color=outline,
                            tags="connection",
                        )
                    elif direction == "out":
                        self.canvas.create_line(x + inside, y, x + outside, y)
                        self._draw_line_arrow(
                            (x + inside, y),
                            (x + outside, y),
                            color=outline,
                            tags="connection",
                        )
                    else:
                        self.canvas.create_line(x - half, y, x + half, y)
                        self._draw_line_arrow(
                            (x, y),
                            (x + half, y),
                            color=outline,
                            tags="connection",
                        )
                        self._draw_line_arrow(
                            (x, y),
                            (x - half, y),
                            color=outline,
                            tags="connection",
                        )
                else:  # N or S
                    if side == "S":
                        inside = -half
                        outside = half
                    else:
                        inside = half
                        outside = -half
                    if direction == "in":
                        self.canvas.create_line(x, y + outside, x, y + inside)
                        self._draw_line_arrow(
                            (x, y + outside),
                            (x, y + inside),
                            color=outline,
                            tags="connection",
                        )
                    elif direction == "out":
                        self.canvas.create_line(x, y + inside, x, y + outside)
                        self._draw_line_arrow(
                            (x, y + inside),
                            (x, y + outside),
                            color=outline,
                            tags="connection",
                        )
                    else:
                        self.canvas.create_line(x, y - half, x, y + half)
                        self._draw_line_arrow(
                            (x, y),
                            (x, y + half),
                            color=outline,
                            tags="connection",
                        )
                        self._draw_line_arrow(
                            (x, y),
                            (x, y - half),
                            color=outline,
                            tags="connection",
                        )

                lx_off = _parse_float(obj.properties.get("labelX"), 8.0)
                ly_off = _parse_float(obj.properties.get("labelY"), -8.0)
                lx = x + lx_off * self.zoom
                ly = y + ly_off * self.zoom
                self.canvas.create_text(
                    lx,
                    ly,
                    text=obj.properties.get("name", ""),
                    anchor="center",
                    font=self.font,
                )
            else:
                if obj.obj_type in ("Action Usage", "Action", "CallBehaviorAction"):
                    self._draw_gradient_rect(x - w, y - h, x + w, y + h, color, obj.obj_id)
                    self._create_round_rect(
                        x - w,
                        y - h,
                        x + w,
                        y + h,
                        radius=8 * self.zoom,
                        dash=dash,
                        fill="",
                        outline=outline,
                    )
                else:
                    self._draw_gradient_rect(x - w, y - h, x + w, y + h, color, obj.obj_id)
                    self.canvas.create_rectangle(
                        x - w,
                        y - h,
                        x + w,
                        y + h,
                        dash=dash,
                        fill="",
                        outline=outline,
                    )
        elif obj.obj_type == "Block":
            left, top = x - w, y - h
            right, bottom = x + w, y + h
            self._draw_gradient_rect(left, top, right, bottom, color, obj.obj_id)
            self._create_round_rect(
                left,
                top,
                right,
                bottom,
                radius=6 * self.zoom,
                fill="",
                outline=outline,
            )
            header = f"<<block>> {obj.properties.get('name', '')}".strip()
            self.canvas.create_line(left, top + 20 * self.zoom, right, top + 20 * self.zoom)
            self.canvas.create_text(
                left + 4 * self.zoom,
                top + 10 * self.zoom,
                text=header,
                anchor="w",
                font=self.font,
            )
            compartments = self._block_compartments(obj)
            cy = top + 20 * self.zoom
            for label, text in compartments:
                lines = text.splitlines() if text else [""]
                collapsed = obj.collapsed.get(label, False)
                self.canvas.create_line(left, cy, right, cy)
                btn_sz = 8 * self.zoom
                bx1 = left + 2 * self.zoom
                by1 = cy + (20 * self.zoom - btn_sz) / 2
                bx2 = bx1 + btn_sz
                by2 = by1 + btn_sz
                self.canvas.create_rectangle(bx1, by1, bx2, by2, outline="black", fill="white")
                self.canvas.create_text((bx1 + bx2) / 2, (by1 + by2) / 2, text="-" if not collapsed else "+", font=self.font)
                self.compartment_buttons.append((obj.obj_id, label, (bx1, by1, bx2, by2)))
                tx = bx2 + 2 * self.zoom
                if collapsed:
                    # Only display the compartment title when collapsed rather
                    # than showing the first item's text. This keeps the
                    # collapsed view concise and avoids confusion when the
                    # compartment contains multiple elements.
                    self.canvas.create_text(
                        tx,
                        cy + 10 * self.zoom,
                        text=f"{label}:",
                        anchor="w",
                        font=self.font,
                    )
                    cy += 20 * self.zoom
                else:
                    self.canvas.create_text(
                        tx,
                        cy + 10 * self.zoom,
                        text=f"{label}:",
                        anchor="w",
                        font=self.font,
                    )
                    cy += 20 * self.zoom
                    for line in lines:
                        self.canvas.create_text(
                            left + 4 * self.zoom,
                            cy + 10 * self.zoom,
                            text=line,
                            anchor="w",
                            font=self.font,
                        )
                        cy += 20 * self.zoom
        elif obj.obj_type in ("Initial", "Final"):
            if obj.obj_type == "Initial":
                r = min(obj.width, obj.height) / 2 * self.zoom
                self.canvas.create_oval(x - r, y - r, x + r, y + r, fill="black")
            else:
                r = min(obj.width, obj.height) / 2 * self.zoom
                inner = max(r - 5 * self.zoom, 0)
                self.canvas.create_oval(x - r, y - r, x + r, y + r)
                self.canvas.create_oval(x - inner, y - inner, x + inner, y + inner, fill="black")
        elif obj.obj_type in ("Decision", "Merge"):
            self.canvas.create_polygon(
                x,
                y - h,
                x + w,
                y,
                x,
                y + h,
                x - w,
                y,
                fill=color,
                outline=outline,
            )
        elif obj.obj_type in ("Fork", "Join"):
            half = obj.width / 2 * self.zoom
            self.canvas.create_rectangle(
                x - half, y - 5 * self.zoom, x + half, y + 5 * self.zoom, fill="black"
            )
        else:
            self._create_round_rect(
                x - w,
                y - h,
                x + w,
                y + h,
                radius=6 * self.zoom,
                fill=color,
                outline=outline,
            )

        if obj.obj_type not in (
            "Block",
            "System Boundary",
            "Block Boundary",
            "Port",
            "Work Product",
        ):
            name = obj.properties.get("name", obj.obj_type)
            label = name
            if obj.obj_type == "Part":
                def_id = obj.properties.get("definition")
                if def_id and def_id in self.repo.elements:
                    def_name = self.repo.elements[def_id].name or def_id
                    label = f"{name} : {def_name}" if name else def_name
            diag_id = self.repo.get_linked_diagram(obj.element_id)
            label_lines = []
            if diag_id and diag_id in self.repo.diagrams:
                diag = self.repo.diagrams[diag_id]
                diag_name = diag.name or diag_id
                label_lines.append(diag_name)
            label_lines.append(label)
            key = obj.obj_type.replace(" ", "")
            if not key.endswith("Usage"):
                key += "Usage"
            for prop in SYSML_PROPERTIES.get(key, []):
                if obj.obj_type == "Part" and prop in (
                    "fit",
                    "qualification",
                    "failureModes",
                    "asil",
                ):
                    continue
                val = obj.properties.get(prop)
                if val:
                    label_lines.append(f"{prop}: {val}")
            if obj.obj_type == "Part":
                rel_items = []
                for lbl, key in (
                    ("ASIL", "asil"),
                    ("FIT", "fit"),
                    ("Qual", "qualification"),
                    ("FM", "failureModes"),
                ):
                    val = obj.properties.get(key)
                    if val:
                        rel_items.append(f"{lbl}: {val}")
                if rel_items:
                    label_lines.extend(rel_items)
                reqs = "; ".join(r.get("id") for r in obj.requirements)
                if reqs:
                    label_lines.append(f"Reqs: {reqs}")
            if obj.obj_type == "Actor":
                sy = obj.height / 40.0 * self.zoom
                label_x = x
                label_y = y + 40 * sy + 10 * self.zoom
                self.canvas.create_text(
                    label_x,
                    label_y,
                    text="\n".join(label_lines),
                    anchor="n",
                    font=self.font,
                )
            elif obj.obj_type in ("Initial", "Final"):
                label_y = y + obj.height / 2 * self.zoom + 10 * self.zoom
                self.canvas.create_text(
                    x,
                    label_y,
                    text="\n".join(label_lines),
                    anchor="n",
                    font=self.font,
                )
            else:
                self.canvas.create_text(
                    x,
                    y,
                    text="\n".join(label_lines),
                    anchor="center",
                    font=self.font,
                )

        show_marker = False
        if obj.obj_type in ("Block", "Action Usage", "Action", "CallBehaviorAction"):
            diag_id = self.repo.get_linked_diagram(obj.element_id)
            view_id = obj.properties.get("view")
            show_marker = bool(
                (diag_id and diag_id in self.repo.diagrams)
                or (view_id and view_id in self.repo.diagrams)
            )
        if show_marker:
            self._draw_subdiagram_marker(x + w, y + h)

        if obj in self.selected_objs:
            bx = x - w
            by = y - h
            ex = x + w
            ey = y + h
            self.canvas.create_rectangle(bx, by, ex, ey, outline="red", dash=(2, 2))
            if obj == self.selected_obj and obj.obj_type != "Actor":
                s = 4
                for hx, hy in [(bx, by), (bx, ey), (ex, by), (ex, ey)]:
                    self.canvas.create_rectangle(
                        hx - s,
                        hy - s,
                        hx + s,
                        hy + s,
                        outline="red",
                        fill="white",
                    )

    def draw_connection(
        self, a: SysMLObject, b: SysMLObject, conn: DiagramConnection, selected: bool = False
    ):
        axc, ayc = a.x * self.zoom, a.y * self.zoom
        bxc, byc = b.x * self.zoom, b.y * self.zoom
        dash = ()
        diag = self.repo.diagrams.get(self.diagram_id)
        label = format_control_flow_label(
            conn, self.repo, diag.diag_type if diag else None
        )
        if diag and diag.diag_type == "Control Flow Diagram" and conn.conn_type in ("Control Action", "Feedback"):
            a_left = a.x - a.width / 2
            a_right = a.x + a.width / 2
            b_left = b.x - b.width / 2
            b_right = b.x + b.width / 2
            x_val = (
                conn.points[0][0]
                if conn.points
                else (max(a_left, b_left) + min(a_right, b_right)) / 2
            )
            x_val = SysMLDiagramWindow._constrain_control_flow_x(
                self, conn, x_val
            )
            if conn.points:
                conn.points[0] = (x_val, 0)
            x = x_val * self.zoom
            if ayc <= byc:
                y1 = ayc + a.height / 2 * self.zoom
                y2 = byc - b.height / 2 * self.zoom
            else:
                y1 = ayc - a.height / 2 * self.zoom
                y2 = byc + b.height / 2 * self.zoom
            color = "red" if selected else "black"
            width = 2 if selected else 1
            self.canvas.create_line(
                x,
                y1,
                x,
                y2,
                arrow=tk.LAST,
                dash=(),
                fill=color,
                width=width,
                tags="connection",
            )
            if label:
                self.canvas.create_text(
                    x,
                    (y1 + y2) / 2 - 10 * self.zoom,
                    text=label,
                    font=self.font,
                    tags="connection",
                )
            if selected:
                s = 3
                for hx, hy in [(x, y1), (x, y2), (x, (y1 + y2) / 2)]:
                    self.canvas.create_rectangle(
                        hx - s,
                        hy - s,
                        hx + s,
                        hy + s,
                        outline="red",
                        fill="white",
                        tags="connection",
                    )
            return
        if a.obj_id == b.obj_id:
            ax, ay = self.edge_point(a, 0, 0, (1, 0))
            bx, by = ax, ay
        else:
            ax, ay = self.edge_point(a, bxc, byc, conn.src_pos)
            bx, by = self.edge_point(b, axc, ayc, conn.dst_pos)
        if conn.conn_type in ("Include", "Extend"):
            dash = (4, 2)
            if label and ">> " in label:
                label = label.replace(">> ", ">>\n", 1)
        elif conn.conn_type in ("Generalize", "Generalization", "Communication Path"):
            dash = (2, 2)
        src_flow = a.properties.get("flow") if a.obj_type == "Port" else None
        dst_flow = b.properties.get("flow") if b.obj_type == "Port" else None
        points = [(ax, ay)]
        if a.obj_id == b.obj_id:
            size = max(a.width, a.height) * 0.5 * self.zoom
            points.extend(
                [
                    (ax + size, ay),
                    (ax + size, ay - size),
                    (ax, ay - size),
                ]
            )
        elif conn.style == "Squared":
            if conn.points:
                mx = conn.points[0][0] * self.zoom
            else:
                mx = (ax + bx) / 2
            points.extend([(mx, ay), (mx, by)])
        elif conn.style == "Custom":
            for px, py in conn.points:
                x = px * self.zoom
                y = py * self.zoom
                last = points[-1]
                points.extend([(x, last[1]), (x, y)])
        points.append((bx, by))
        flat = [coord for pt in points for coord in pt]
        color = "red" if selected else "black"
        width = 2 if selected else 1
        arrow_style = tk.NONE
        open_arrow = conn.conn_type in ("Include", "Extend")
        diamond_src = conn.conn_type in ("Aggregation", "Composite Aggregation")
        filled_diamond = conn.conn_type == "Composite Aggregation"
        forward = conn.arrow in ("forward", "both")
        backward = conn.arrow in ("backward", "both")
        mid_forward = forward
        mid_backward = backward
        if conn.conn_type == "Connector" and (src_flow or dst_flow):
            arrow_style = tk.NONE
            conn.mid_arrow = True
            if src_flow and dst_flow:
                dir_a = a.properties.get("direction", "out").lower()
                dir_b = b.properties.get("direction", "out").lower()
                if dir_a == "out":
                    label = src_flow
                    mid_forward, mid_backward = True, False
                elif dir_b == "out":
                    label = dst_flow
                    mid_forward, mid_backward = False, True
                else:
                    label = src_flow
                    mid_forward, mid_backward = True, True
            elif src_flow:
                label = src_flow
                dir_attr = a.properties.get("direction", "out")
                if dir_attr == "in":
                    mid_forward, mid_backward = False, True
                elif dir_attr == "out":
                    mid_forward, mid_backward = True, False
                else:
                    mid_forward, mid_backward = True, True
            else:
                label = dst_flow
                dir_attr = b.properties.get("direction", "out")
                if dir_attr == "in":
                    mid_forward, mid_backward = True, False
                elif dir_attr == "out":
                    mid_forward, mid_backward = False, True
                else:
                    mid_forward, mid_backward = True, True
            label = f"<<{conn.stereotype or conn.conn_type.lower()}>> {label}".strip()
        self.canvas.create_line(
            *flat,
            arrow=arrow_style,
            dash=dash,
            fill=color,
            width=width,
            tags="connection",
        )
        if open_arrow:
            if forward:
                self._draw_open_arrow(
                    points[-2], points[-1], color=color, width=width, tags="connection"
                )
            if backward:
                self._draw_open_arrow(
                    points[1], points[0], color=color, width=width, tags="connection"
                )
        elif conn.conn_type in ("Generalize", "Generalization"):
            # SysML uses an open triangular arrow head for generalization
            # relationships. Use the open arrow drawing helper so the arrow
            # interior matches the canvas background (typically white).
            if forward:
                self._draw_open_arrow(
                    points[-2], points[-1], color=color, width=width, tags="connection"
                )
            if backward:
                self._draw_filled_arrow(
                    points[1], points[0], color=color, width=width, tags="connection"
                )
        elif diamond_src:
            if filled_diamond:
                self._draw_filled_diamond(
                    points[1], points[0], color=color, width=width, tags="connection"
                )
            else:
                self._draw_open_diamond(
                    points[1], points[0], color=color, width=width, tags="connection"
                )
        else:
            if forward:
                self._draw_filled_arrow(
                    points[-2], points[-1], color=color, width=width, tags="connection"
                )
            if backward:
                self._draw_filled_arrow(
                    points[1], points[0], color=color, width=width, tags="connection"
                )
        flow_port = None
        flow_name = ""
        if a.obj_type == "Port" and a.properties.get("flow"):
            flow_port = a
            flow_name = a.properties.get("flow", "")
        elif b.obj_type == "Port" and b.properties.get("flow"):
            flow_port = b
            flow_name = b.properties.get("flow", "")

        if conn.mid_arrow or flow_port:
            mid_idx = len(points) // 2
            if mid_idx > 0:
                mstart = points[mid_idx - 1]
                mend = points[mid_idx]
                if flow_port:
                    direction = flow_port.properties.get("direction", "")
                    if flow_port is b:
                        direction = "in" if direction == "out" else "out" if direction == "in" else direction
                    if direction == "inout":
                        self._draw_center_triangle(
                            mstart, mend, color=color, width=width, tags="connection"
                        )
                        self._draw_center_triangle(
                            mend, mstart, color=color, width=width, tags="connection"
                        )
                    elif direction == "in":
                        self._draw_center_triangle(
                            mend, mstart, color=color, width=width, tags="connection"
                        )
                    else:
                        self._draw_center_triangle(
                            mstart, mend, color=color, width=width, tags="connection"
                        )
                    mx = (mstart[0] + mend[0]) / 2
                    my = (mstart[1] + mend[1]) / 2
                    self.canvas.create_text(
                        mx,
                        my - 10 * self.zoom,
                        text=flow_name,
                        font=self.font,
                        tags="connection",
                    )
                else:
                    if mid_forward or not mid_backward:
                        self._draw_center_triangle(
                            mstart, mend, color=color, width=width, tags="connection"
                        )
                    if mid_backward:
                        self._draw_center_triangle(
                            mend, mstart, color=color, width=width, tags="connection"
                        )
        if selected:
            if conn.style == "Custom":
                for px, py in conn.points:
                    hx = px * self.zoom
                    hy = py * self.zoom
                    s = 3
                    self.canvas.create_rectangle(
                    hx - s,
                    hy - s,
                    hx + s,
                    hy + s,
                    outline="red",
                    fill="white",
                    tags="connection",
                )
            elif conn.style == "Squared":
                if conn.points:
                    mx = conn.points[0][0] * self.zoom
                else:
                    mx = (ax + bx) / 2
                hy = (ay + by) / 2
                s = 3
                self.canvas.create_rectangle(
                    mx - s,
                    hy - s,
                    mx + s,
                    hy + s,
                    outline="red",
                    fill="white",
                    tags="connection",
                )
            # draw endpoint handles
            for hx, hy in [(ax, ay), (bx, by)]:
                s = 3
                self.canvas.create_rectangle(
                    hx - s,
                    hy - s,
                    hx + s,
                    hy + s,
                    outline="red",
                    fill="white",
                    tags="connection",
                )
        if conn.multiplicity and conn.conn_type in ("Aggregation", "Composite Aggregation"):
            end_x, end_y = points[-1]
            prev_x, prev_y = points[-2]
            dx = prev_x - end_x
            dy = prev_y - end_y
            length = math.hypot(dx, dy)
            if length:
                offset = 15 * self.zoom
                mx = end_x + dx / length * offset
                my = end_y + dy / length * offset
            else:
                mx, my = end_x, end_y
            self.canvas.create_text(
                mx,
                my - 10 * self.zoom,
                text=conn.multiplicity,
                font=self.font,
                tags="connection",
            )
        if label:
            mx, my = (ax + bx) / 2, (ay + by) / 2
            self.canvas.create_text(
                mx,
                my - 10 * self.zoom,
                text=label,
                font=self.font,
                tags="connection",
            )

    def get_object(self, oid: int) -> SysMLObject | None:
        for o in self.objects:
            if o.obj_id == oid:
                return o
        return None

    def get_ibd_boundary(self) -> SysMLObject | None:
        """Return the Block Boundary object if present."""
        for o in self.objects:
            if o.obj_type == "Block Boundary":
                return o
        return None

    def _object_within(self, obj: SysMLObject, boundary: SysMLObject) -> bool:
        left = boundary.x - boundary.width / 2
        right = boundary.x + boundary.width / 2
        top = boundary.y - boundary.height / 2
        bottom = boundary.y + boundary.height / 2
        ox = obj.x
        oy = obj.y
        return left <= ox <= right and top <= oy <= bottom

    def find_boundary_for_obj(self, obj: SysMLObject) -> SysMLObject | None:
        for b in self.objects:
            if b.obj_type == "System Boundary" and self._object_within(obj, b):
                return b
        return None

    def _update_drag_selection(self, x: float, y: float) -> None:
        if not self.select_rect_start:
            return
        x0, y0 = self.select_rect_start
        left, right = sorted([x0, x])
        top, bottom = sorted([y0, y])
        selected: list[SysMLObject] = []
        for obj in self.objects:
            ox = obj.x * self.zoom
            oy = obj.y * self.zoom
            w = obj.width * self.zoom / 2
            h = obj.height * self.zoom / 2
            if left <= ox - w and ox + w <= right and top <= oy - h and oy + h <= bottom:
                selected.append(obj)
        self.selected_objs = selected
        self.selected_obj = selected[0] if len(selected) == 1 else None
        self.redraw()
        self.update_property_view()

    # ------------------------------------------------------------
    # Clipboard operations
    # ------------------------------------------------------------
    def copy_selected(self, _event=None):
        if self.selected_obj:
            import copy

            self.clipboard = copy.deepcopy(self.selected_obj)

    def cut_selected(self, _event=None):
        if self.selected_obj:
            import copy

            self.clipboard = copy.deepcopy(self.selected_obj)
            self.remove_object(self.selected_obj)
            self.selected_obj = None
            self._sync_to_repository()
            self.redraw()
            self.update_property_view()

    def paste_selected(self, _event=None):
        if self.clipboard:
            import copy

            new_obj = copy.deepcopy(self.clipboard)
            new_obj.obj_id = _get_next_id()
            new_obj.x += 20
            new_obj.y += 20
            if new_obj.obj_type == "System Boundary":
                self.objects.insert(0, new_obj)
            else:
                self.objects.append(new_obj)
            self.sort_objects()
            diag = self.repo.diagrams.get(self.diagram_id)
            if diag and new_obj.element_id and new_obj.element_id not in diag.elements:
                diag.elements.append(new_obj.element_id)
            self.selected_obj = new_obj
            self._sync_to_repository()
            self.redraw()
            self.update_property_view()

    def delete_selected(self, _event=None):
        if self.selected_objs:
            result = messagebox.askyesnocancel(
                "Delete",
                "Remove element from model?\nYes = Model, No = Diagram",
            )
            if result is None:
                return
            for obj in list(self.selected_objs):
                if result:
                    if obj.obj_type == "Part":
                        self.remove_part_model(obj)
                    else:
                        self.remove_element_model(obj)
                else:
                    if obj.obj_type == "Work Product":
                        name = obj.properties.get("name", "")
                        if getattr(self.app, "can_remove_work_product", None):
                            if not self.app.can_remove_work_product(name):
                                messagebox.showerror(
                                    "Delete",
                                    f"Cannot delete work product '{name}' with existing artifacts.",
                                )
                                continue
                            getattr(self.app, "disable_work_product", lambda *_: None)(name)
                    self.remove_object(obj)
            self.selected_objs = []
            self.selected_obj = None
            return
        if self.selected_conn:
            if self.selected_conn in self.connections:
                src_elem = self.get_object(self.selected_conn.src)
                dst_elem = self.get_object(self.selected_conn.dst)
                if (
                    self.selected_conn.conn_type == "Generalization"
                    and src_elem
                    and dst_elem
                ):
                    msg = (
                        "Removing this inheritance will delete all inherited parts, "
                        "properties and attributes. Continue?"
                    )
                    if not messagebox.askyesno("Remove Inheritance", msg):
                        return
                elif self.selected_conn.conn_type in (
                    "Aggregation",
                    "Composite Aggregation",
                ):
                    msg = "Delete aggregation and its part?"
                    if not messagebox.askyesno("Remove Aggregation", msg):
                        return
                self.connections.remove(self.selected_conn)
                # remove matching repository relationship
                if src_elem and dst_elem and src_elem.element_id and dst_elem.element_id:
                    for rel in list(self.repo.relationships):
                        if (
                            rel.source == src_elem.element_id
                            and rel.target == dst_elem.element_id
                            and rel.rel_type == self.selected_conn.conn_type
                        ):
                            self.repo.relationships.remove(rel)
                            diag = self.repo.diagrams.get(self.diagram_id)
                            if diag and rel.rel_id in diag.relationships:
                                diag.relationships.remove(rel.rel_id)
                            if self.selected_conn.conn_type == "Generalization":
                                remove_inherited_block_properties(
                                    self.repo, src_elem.element_id, dst_elem.element_id
                                )
                                inherit_block_properties(self.repo, src_elem.element_id)
                            elif self.selected_conn.conn_type in ("Aggregation", "Composite Aggregation"):
                                remove_aggregation_part(
                                    self.repo,
                                    src_elem.element_id,
                                    dst_elem.element_id,
                                    remove_object=self.selected_conn.conn_type == "Composite Aggregation",
                                    app=getattr(self, "app", None),
                                )
                            break
                self.selected_conn = None
                self._sync_to_repository()
                self.redraw()
                self.update_property_view()

    def remove_object(self, obj: SysMLObject) -> None:
        if getattr(obj, "locked", False):
            return
        removed_ids = {obj.obj_id}
        if obj in self.objects:
            self.objects.remove(obj)
        if obj.obj_type == "Part":
            before = {o.obj_id for o in self.objects}
            remove_orphan_ports(self.objects)
            removed_ids.update(before - {o.obj_id for o in self.objects})
        elif obj.obj_type == "Port":
            remove_port(self.repo, obj, self.objects)
        self.connections = [
            c for c in self.connections if c.src not in removed_ids and c.dst not in removed_ids
        ]
        diag = self.repo.diagrams.get(self.diagram_id)
        if diag and obj.element_id in diag.elements:
            diag.elements.remove(obj.element_id)

        prev_parts = None
        block_id = None
        if obj.obj_type == "Part" and diag:
            block_id = getattr(diag, "father", None) or next(
                (eid for eid, did in self.repo.element_diagrams.items() if did == self.diagram_id),
                None,
            )
            if block_id and block_id in self.repo.elements:
                block = self.repo.elements[block_id]
                prev_parts = block.properties.get("partProperties")

        self._sync_to_repository()

        if prev_parts is not None and block_id and block_id in self.repo.elements:
            block = self.repo.elements[block_id]
            if prev_parts:
                block.properties["partProperties"] = prev_parts
            else:
                block.properties.pop("partProperties", None)
            for d in self.repo.diagrams.values():
                for o in getattr(d, "objects", []):
                    if o.get("element_id") == block_id:
                        if prev_parts:
                            o.setdefault("properties", {})["partProperties"] = prev_parts
                        else:
                            o.setdefault("properties", {}).pop("partProperties", None)

    # ------------------------------------------------------------
    # Part removal helpers
    # ------------------------------------------------------------
    def remove_part_diagram(self, obj: SysMLObject) -> None:
        """Remove *obj* from the current diagram but keep it in the model."""
        if obj.obj_type != "Part":
            return
        obj.hidden = True
        self.selected_obj = None
        self._sync_to_repository()
        self.redraw()
        self.update_property_view()

    def remove_part_model(self, obj: SysMLObject) -> None:
        """Remove *obj* from the repository and all diagrams."""
        if obj.obj_type != "Part":
            return
        self.remove_object(obj)
        part_id = obj.element_id
        repo = self.repo
        # remove from other diagrams
        for diag in repo.diagrams.values():
            diag.objects = [o for o in getattr(diag, "objects", []) if o.get("element_id") != part_id]
            if part_id in getattr(diag, "elements", []):
                diag.elements.remove(part_id)
        # update any open windows
        app = getattr(self, "app", None)
        if app:
            for win in getattr(app, "ibd_windows", []):
                win.objects = [o for o in win.objects if o.element_id != part_id]
                remove_orphan_ports(win.objects)
                win.redraw()
                win._sync_to_repository()
        # update block properties
        diag = repo.diagrams.get(self.diagram_id)
        block_id = getattr(diag, "father", None) or next((eid for eid, did in repo.element_diagrams.items() if did == self.diagram_id), None)
        name = ""
        elem = repo.elements.get(part_id)
        if elem:
            name = elem.name or elem.properties.get("component", "")
            def_id = elem.properties.get("definition")
            if not name and def_id and def_id in repo.elements:
                name = repo.elements[def_id].name or def_id
        if block_id and name and block_id in repo.elements:
            block = repo.elements[block_id]
            parts = [p.strip() for p in block.properties.get("partProperties", "").split(",") if p.strip()]
            parts = [p for p in parts if p.split("[")[0].strip() != name]
            if parts:
                block.properties["partProperties"] = ", ".join(parts)
            else:
                block.properties.pop("partProperties", None)
            for d in repo.diagrams.values():
                for o in getattr(d, "objects", []):
                    if o.get("element_id") == block_id:
                        if parts:
                            o.setdefault("properties", {})["partProperties"] = ", ".join(parts)
                        else:
                            o.setdefault("properties", {}).pop("partProperties", None)
        repo.delete_element(part_id)
        repo._undo_stack.pop()
        self._sync_to_repository()
        self.redraw()
        self.update_property_view()

    def remove_element_model(self, obj: SysMLObject) -> None:
        """Remove *obj* and its element from all diagrams and the repository."""
        elem_id = obj.element_id
        if not elem_id:
            self.remove_object(obj)
            return
        self.remove_object(obj)
        repo = self.repo
        for diag in repo.diagrams.values():
            removed_ids = [o.get("obj_id") for o in getattr(diag, "objects", []) if o.get("element_id") == elem_id]
            if removed_ids:
                diag.objects = [o for o in diag.objects if o.get("element_id") != elem_id]
                diag.connections = [
                    c
                    for c in getattr(diag, "connections", [])
                    if c.get("src") not in removed_ids and c.get("dst") not in removed_ids
                ]
            if elem_id in getattr(diag, "elements", []):
                diag.elements.remove(elem_id)
        # remove part elements that reference this element
        to_delete = [
            eid
            for eid, e in repo.elements.items()
            if e.elem_type == "Part" and e.properties.get("definition") == elem_id
        ]
        for pid in to_delete:
            for diag in repo.diagrams.values():
                removed = [o.get("obj_id") for o in getattr(diag, "objects", []) if o.get("element_id") == pid]
                if removed:
                    diag.objects = [o for o in diag.objects if o.get("element_id") != pid]
                    diag.connections = [
                        c
                        for c in getattr(diag, "connections", [])
                        if c.get("src") not in removed and c.get("dst") not in removed
                    ]
                if pid in getattr(diag, "elements", []):
                    diag.elements.remove(pid)
            repo.delete_element(pid)
            if repo._undo_stack:
                repo._undo_stack.pop()

        repo.delete_element(elem_id)
        if repo._undo_stack:
            repo._undo_stack.pop()

        self._sync_to_repository()
        self.redraw()
        self.update_property_view()

    def _sync_to_repository(self) -> None:
        """Persist current objects and connections back to the repository."""
        self.repo.push_undo_state()
        diag = self.repo.diagrams.get(self.diagram_id)
        if diag:
            diag.objects = [obj.__dict__ for obj in self.objects]
            diag.connections = [conn.__dict__ for conn in self.connections]
            update_block_parts_from_ibd(self.repo, diag)
            self.repo.touch_diagram(self.diagram_id)
            _sync_block_parts_from_ibd(self.repo, self.diagram_id)
            if diag.diag_type == "Internal Block Diagram":
                block_id = (
                    getattr(diag, "father", None)
                    or next(
                        (
                            eid
                            for eid, did in self.repo.element_diagrams.items()
                            if did == self.diagram_id
                        ),
                        None,
                    )
                )
                if block_id:
                    added_mult = _enforce_ibd_multiplicity(
                        self.repo, block_id, app=getattr(self, "app", None)
                    )
                    if added_mult and not getattr(self, "app", None):
                        for data in added_mult:
                            if not any(
                                o.obj_id == data["obj_id"] for o in self.objects
                            ):
                                self.objects.append(SysMLObject(**data))

    def refresh_from_repository(self, _event=None) -> None:
        """Reload diagram objects from the repository and redraw."""
        diag = self.repo.diagrams.get(self.diagram_id)
        if not diag:
            return
        self.objects = []
        for data in getattr(diag, "objects", []):
            if "requirements" not in data:
                data["requirements"] = []
            obj = SysMLObject(**data)
            if obj.obj_type == "Part":
                asil = calculate_allocated_asil(obj.requirements)
                obj.properties.setdefault("asil", asil)
                if obj.element_id and obj.element_id in self.repo.elements:
                    self.repo.elements[obj.element_id].properties.setdefault(
                        "asil", asil
                    )
            self.objects.append(obj)
        self.sort_objects()
        self.connections = []
        for data in getattr(diag, "connections", []):
            data.setdefault("stereotype", data.get("conn_type", "").lower())
            self.connections.append(DiagramConnection(**data))
        if self.objects:
            global _next_obj_id
            _next_obj_id = max(o.obj_id for o in self.objects) + 1
        self.redraw()
        self.update_property_view()

    def on_close(self):
        self._sync_to_repository()
        self.destroy()


class SysMLObjectDialog(simpledialog.Dialog):
    """Simple dialog for editing AutoML object properties."""

    def __init__(self, master, obj: SysMLObject):
        if not hasattr(obj, "requirements"):
            obj.requirements = []
        self.obj = obj
        super().__init__(master, title=f"Edit {obj.obj_type}")

    class SelectRequirementsDialog(simpledialog.Dialog):
        def __init__(self, parent, title="Select Requirements"):
            self.selected_vars = {}
            super().__init__(parent, title=title)

        def body(self, master):
            ttk.Label(master, text="Select requirements:").pack(padx=5, pady=5)
            container = ttk.Frame(master)
            container.pack(fill=tk.BOTH, expand=True)
            canvas = tk.Canvas(container, borderwidth=0)
            scrollbar = ttk.Scrollbar(container, orient="vertical", command=canvas.yview)
            self.check_frame = ttk.Frame(canvas)
            self.check_frame.bind(
                "<Configure>", lambda e: canvas.configure(scrollregion=canvas.bbox("all"))
            )
            canvas.create_window((0, 0), window=self.check_frame, anchor="nw")
            canvas.configure(yscrollcommand=scrollbar.set)
            canvas.pack(side="left", fill="both", expand=True)
            scrollbar.pack(side="right", fill="y")
            for req_id, req in global_requirements.items():
                var = tk.BooleanVar(value=False)
                self.selected_vars[req_id] = var
                text = f"[{req['id']}] {req['text']}"
                ttk.Checkbutton(self.check_frame, text=text, variable=var).pack(
                    anchor="w", padx=2, pady=2
                )
            return self.check_frame

        def apply(self):
            self.result = [rid for rid, var in self.selected_vars.items() if var.get()]

    class SelectComponentsDialog(simpledialog.Dialog):
        """Dialog to choose which components should become parts."""

        def __init__(self, parent, components):
            self.components = components
            self.selected = {}
            super().__init__(parent, title="Select Components")

        def body(self, master):
            ttk.Label(master, text="Select components:").pack(padx=5, pady=5)
            frame = ttk.Frame(master)
            frame.pack(fill=tk.BOTH, expand=True)
            canvas = tk.Canvas(frame, borderwidth=0)
            scrollbar = ttk.Scrollbar(frame, orient="vertical", command=canvas.yview)
            self.check_frame = ttk.Frame(canvas)
            self.check_frame.bind(
                "<Configure>", lambda e: canvas.configure(scrollregion=canvas.bbox("all"))
            )
            canvas.create_window((0, 0), window=self.check_frame, anchor="nw")
            canvas.configure(yscrollcommand=scrollbar.set)
            canvas.pack(side="left", fill="both", expand=True)
            scrollbar.pack(side="right", fill="y")
            for comp in self.components:
                var = tk.BooleanVar(value=True)
                self.selected[comp] = var
                ttk.Checkbutton(self.check_frame, text=comp.name, variable=var).pack(
                    anchor="w", padx=2, pady=2
                )
            return self.check_frame

        def apply(self):
            self.result = [c for c, var in self.selected.items() if var.get()]

    class SelectNamesDialog(simpledialog.Dialog):
        """Dialog to choose which part names should be added."""

        def __init__(self, parent, names, title="Select Parts"):
            self.names = names
            self.selected = {}
            super().__init__(parent, title=title)

        def body(self, master):
            ttk.Label(master, text="Select parts:").pack(padx=5, pady=5)
            frame = ttk.Frame(master)
            frame.pack(fill=tk.BOTH, expand=True)
            canvas = tk.Canvas(frame, borderwidth=0)
            scrollbar = ttk.Scrollbar(frame, orient="vertical", command=canvas.yview)
            self.check_frame = ttk.Frame(canvas)
            self.check_frame.bind(
                "<Configure>", lambda e: canvas.configure(scrollregion=canvas.bbox("all"))
            )
            canvas.create_window((0, 0), window=self.check_frame, anchor="nw")
            canvas.configure(yscrollcommand=scrollbar.set)
            canvas.pack(side="left", fill="both", expand=True)
            scrollbar.pack(side="right", fill="y")
            for name in self.names:
                var = tk.BooleanVar(value=True)
                self.selected[name] = var
                ttk.Checkbutton(self.check_frame, text=name, variable=var).pack(
                    anchor="w", padx=2, pady=2
                )
            return self.check_frame

        def apply(self):
            self.result = [n for n, var in self.selected.items() if var.get()]

    class SelectElementDialog(simpledialog.Dialog):
        """Dialog to choose a single existing element."""

        def __init__(self, parent, names, title="Select Element"):
            self.names = names
            self.result = None
            super().__init__(parent, title=title)

        def body(self, master):
            ttk.Label(master, text="Select element:").pack(padx=5, pady=5)
            self.listbox = tk.Listbox(master)
            for name in self.names:
                self.listbox.insert(tk.END, name)
            self.listbox.pack(fill=tk.BOTH, expand=True, padx=5, pady=5)
            return self.listbox

        def apply(self):
            sel = self.listbox.curselection()
            if sel:
                self.result = self.names[sel[0]]

    class ManagePartsDialog(simpledialog.Dialog):
        """Dialog to toggle visibility of contained parts."""

        def __init__(self, parent, names, visible, hidden):
            self.names = names
            self.visible = visible
            self.hidden = hidden
            self.selected = {}
            super().__init__(parent, title="Add Contained Parts")

        def body(self, master):
            ttk.Label(master, text="Select parts to show:").pack(padx=5, pady=5)
            frame = ttk.Frame(master)
            frame.pack(fill=tk.BOTH, expand=True)
            canvas = tk.Canvas(frame, borderwidth=0)
            scrollbar = ttk.Scrollbar(frame, orient="vertical", command=canvas.yview)
            self.check_frame = ttk.Frame(canvas)
            self.check_frame.bind(
                "<Configure>", lambda e: canvas.configure(scrollregion=canvas.bbox("all"))
            )
            canvas.create_window((0, 0), window=self.check_frame, anchor="nw")
            canvas.configure(yscrollcommand=scrollbar.set)
            canvas.pack(side="left", fill="both", expand=True)
            scrollbar.pack(side="right", fill="y")
            for name in self.names:
                var = tk.BooleanVar(value=name in self.visible)
                self.selected[name] = var
                ttk.Checkbutton(self.check_frame, text=name, variable=var).pack(
                    anchor="w", padx=2, pady=2
                )
            return self.check_frame

        def apply(self):
            self.result = [n for n, var in self.selected.items() if var.get()]

    def body(self, master):
        # Disable window resizing so the layout remains consistent
        self.resizable(False, False)

        # Use a notebook to keep the dialog compact by grouping fields
        self.nb = ttk.Notebook(master)
        self.nb.grid(row=0, column=0, columnspan=3, sticky="nsew")

        gen_frame = ttk.Frame(self.nb)
        prop_frame = ttk.Frame(self.nb)
        rel_frame = ttk.Frame(self.nb)
        link_frame = ttk.Frame(self.nb)
        req_frame = ttk.Frame(self.nb)

        self.nb.add(gen_frame, text="General")
        self.nb.add(prop_frame, text="Properties")
        self.nb.add(rel_frame, text="Reliability")
        self.nb.add(link_frame, text="Links")
        self.nb.add(req_frame, text="Requirements")

        gen_row = 0
        ttk.Label(gen_frame, text="Name:").grid(row=gen_row, column=0, sticky="e", padx=4, pady=4)
        self.name_var = tk.StringVar(value=self.obj.properties.get("name", ""))
        ttk.Entry(gen_frame, textvariable=self.name_var).grid(row=gen_row, column=1, padx=4, pady=4)
        gen_row += 1
        ttk.Label(gen_frame, text="Width:").grid(row=gen_row, column=0, sticky="e", padx=4, pady=2)
        self.width_var = tk.StringVar(value=str(self.obj.width))
        width_state = (
            "readonly"
            if self.obj.obj_type in ("Initial", "Final", "Actor", "Decision", "Merge")
            else "normal"
        )
        ttk.Entry(gen_frame, textvariable=self.width_var, state=width_state).grid(
            row=gen_row, column=1, padx=4, pady=2
        )
        gen_row += 1
        if self.obj.obj_type not in ("Fork", "Join"):
            ttk.Label(gen_frame, text="Height:").grid(
                row=gen_row, column=0, sticky="e", padx=4, pady=2
            )
            self.height_var = tk.StringVar(value=str(self.obj.height))
            height_state = (
                "readonly"
                if self.obj.obj_type
                in ("Initial", "Final", "Actor", "Decision", "Merge")
                else "normal"
            )
            ttk.Entry(gen_frame, textvariable=self.height_var, state=height_state).grid(
                row=gen_row, column=1, padx=4, pady=2
            )
            gen_row += 1
        else:
            self.height_var = tk.StringVar(value=str(self.obj.height))
        self.entries = {}
        self.listboxes = {}
        self._operations: List[OperationDefinition] = []
        self._behaviors: List[BehaviorAssignment] = []
        prop_row = 0
        rel_row = 0
        if self.obj.obj_type == "Part":
            self.obj.properties.setdefault("asil", calculate_allocated_asil(self.obj.requirements))
        key = f"{self.obj.obj_type.replace(' ', '')}Usage"
        if key not in SYSML_PROPERTIES and self.obj.obj_type == "Block Boundary":
            key = "BlockUsage"
        list_props = {
            "ports",
            "operations",
            "behaviors",
            "failureModes",
        }
        editable_list_props = {"ports"}
        if self.obj.obj_type != "Block":
            list_props.add("partProperties")
            editable_list_props.add("partProperties")
        reliability_props = {
            "analysis",
            "component",
            "fit",
            "qualification",
            "failureModes",
            "asil",
        }
        app = getattr(self.master, "app", None)
        props = SYSML_PROPERTIES.get(key, [])
        if self.obj.obj_type == "Block":
            props = [p for p in props if p != "partProperties"]
        for prop in props:
            frame = rel_frame if prop in reliability_props else prop_frame
            row = rel_row if prop in reliability_props else prop_row
            ttk.Label(frame, text=f"{prop}:").grid(row=row, column=0, sticky="e", padx=4, pady=2)
            if prop == "operations":
                lb = tk.Listbox(frame, height=4)
                self._operations = parse_operations(self.obj.properties.get(prop, ""))
                for op in self._operations:
                    lb.insert(tk.END, format_operation(op))
                lb.grid(row=row, column=1, padx=4, pady=2, sticky="we")
                btnf = ttk.Frame(frame)
                btnf.grid(row=row, column=2, padx=2)
                ttk.Button(btnf, text="Add", command=self.add_operation).pack(side=tk.TOP)
                ttk.Button(btnf, text="Edit", command=self.edit_operation).pack(side=tk.TOP)
                ttk.Button(btnf, text="Remove", command=self.remove_operation).pack(side=tk.TOP)
                self.listboxes[prop] = lb
            elif prop == "behaviors":
                lb = tk.Listbox(frame, height=4)
                self._behaviors = parse_behaviors(self.obj.properties.get(prop, ""))
                repo = SysMLRepository.get_instance()
                for beh in self._behaviors:
                    name = repo.diagrams.get(beh.diagram)
                    label = f"{beh.operation} -> {name.name if name else beh.diagram}"
                    lb.insert(tk.END, label)
                lb.grid(row=row, column=1, padx=4, pady=2, sticky="we")
                btnf = ttk.Frame(frame)
                btnf.grid(row=row, column=2, padx=2)
                ttk.Button(btnf, text="Add", command=self.add_behavior).pack(side=tk.TOP)
                ttk.Button(btnf, text="Edit", command=self.edit_behavior).pack(side=tk.TOP)
                ttk.Button(btnf, text="Remove", command=self.remove_behavior).pack(side=tk.TOP)
                self.listboxes[prop] = lb
            elif prop in list_props:
                lb = tk.Listbox(frame, height=4)
                items = [
                    p.strip() for p in self.obj.properties.get(prop, "").split(",") if p.strip()
                ]
                for it in items:
                    lb.insert(tk.END, it)
                lb.grid(row=row, column=1, padx=4, pady=2, sticky="we")
                btnf = ttk.Frame(frame)
                btnf.grid(row=row, column=2, padx=2)
                if prop == "ports":
                    ttk.Button(btnf, text="Add", command=self.add_port).pack(side=tk.TOP)
                else:
                    ttk.Button(
                        btnf, text="Add", command=lambda p=prop: self.add_list_item(p)
                    ).pack(side=tk.TOP)
                if prop in editable_list_props:
                    if prop == "ports":
                        ttk.Button(btnf, text="Edit", command=self.edit_port).pack(side=tk.TOP)
                    else:
                        ttk.Button(
                            btnf, text="Edit", command=lambda p=prop: self.edit_list_item(p)
                        ).pack(side=tk.TOP)
                ttk.Button(
                    btnf, text="Remove", command=lambda p=prop: self.remove_list_item(p)
                ).pack(side=tk.TOP)
                self.listboxes[prop] = lb
            elif prop == "direction":
                var = tk.StringVar(value=self.obj.properties.get(prop, "in"))
                conns = [
                    c
                    for c in self.master.connections
                    if c.conn_type == "Connector" and self.obj.obj_id in (c.src, c.dst)
                ]
                state = "readonly" if conns else "normal"
                ttk.Combobox(
                    frame,
                    textvariable=var,
                    values=["in", "out", "inout"],
                    state=state,
                ).grid(row=row, column=1, padx=4, pady=2)
                self.entries[prop] = var
            elif self.obj.obj_type == "Use Case" and prop == "useCaseDefinition":
                repo = SysMLRepository.get_instance()
                diags = [
                    d
                    for d in repo.diagrams.values()
                    if d.diag_type == "Use Case Diagram" and d.diag_id != self.master.diagram_id
                ]
                idmap = {d.name or d.diag_id: d.diag_id for d in diags}
                self.ucdef_map = idmap
                cur_id = self.obj.properties.get(prop, "")
                cur_name = next((n for n, i in idmap.items() if i == cur_id), "")
                var = tk.StringVar(value=cur_name)
                ttk.Combobox(frame, textvariable=var, values=list(idmap.keys())).grid(
                    row=row, column=1, padx=4, pady=2
                )
                self.entries[prop] = var
            elif self.obj.obj_type == "Use Case" and prop == "includedUseCase":
                repo = SysMLRepository.get_instance()
                targets = [
                    repo.elements[t].name or t
                    for rel in repo.relationships
                    if rel.rel_type == "Include" and rel.source == self.obj.element_id
                    if (t := rel.target) in repo.elements
                ]
                ttk.Label(frame, text=", ".join(targets)).grid(
                    row=row, column=1, sticky="w", padx=4, pady=2
                )
            elif prop == "analysis" and app:
                analyses = getattr(app, "reliability_analyses", [])
                names = [ra.name for ra in analyses]
                var = tk.StringVar(value=self.obj.properties.get(prop, ""))
                cb = ttk.Combobox(frame, textvariable=var, values=names, state="readonly")
                cb.grid(row=row, column=1, padx=4, pady=2)
                self.entries[prop] = var
                self._analysis_map = {ra.name: ra for ra in analyses}

                def sync_analysis(_):
                    name = var.get()
                    ra = self._analysis_map.get(name)
                    if not ra:
                        return
                    if "fit" in self.entries:
                        self.entries["fit"].set(f"{ra.total_fit:.2f}")
                    else:
                        self.obj.properties["fit"] = f"{ra.total_fit:.2f}"
                    # update part list preview from analysis BOM
                    names = [c.name for c in ra.components]
                    joined = ", ".join(names)
                    if "partProperties" in self.listboxes:
                        lb = self.listboxes["partProperties"]
                        lb.delete(0, tk.END)
                        for n in names:
                            lb.insert(tk.END, n)
                    else:
                        self.obj.properties["partProperties"] = joined

                cb.bind("<<ComboboxSelected>>", sync_analysis)
            elif prop == "component" and app:
                comps = [
                    c
                    for ra in getattr(app, "reliability_analyses", [])
                    for c in ra.components
                    if c.comp_type != "circuit"
                ]
                comps.extend(
                    c
                    for c in getattr(app, "reliability_components", [])
                    if c.comp_type != "circuit"
                )
                names = list({c.name for c in comps})
                var = tk.StringVar(value=self.obj.properties.get(prop, ""))
                cb = ttk.Combobox(frame, textvariable=var, values=names, state="readonly")
                cb.grid(row=row, column=1, padx=4, pady=2)
                self.entries[prop] = var
                self._comp_map = {c.name: c for c in comps}

                def sync_component(_):
                    name = var.get()
                    comp = self._comp_map.get(name)
                    if not comp:
                        return
                    if "fit" in self.entries:
                        self.entries["fit"].set(f"{comp.fit:.2f}")
                    else:
                        self.obj.properties["fit"] = f"{comp.fit:.2f}"
                    if "qualification" in self.entries:
                        self.entries["qualification"].set(comp.qualification)
                    else:
                        self.obj.properties["qualification"] = comp.qualification
                    modes = self._get_failure_modes(app, comp.name)
                    if "failureModes" in self.entries:
                        self.entries["failureModes"].set(modes)
                    else:
                        self.obj.properties["failureModes"] = modes

                cb.bind("<<ComboboxSelected>>", sync_component)
            else:
                var = tk.StringVar(value=self.obj.properties.get(prop, ""))
                state = "normal"
                if self.obj.obj_type == "Block" and prop in ("fit", "qualification"):
                    state = "readonly"
                if self.obj.obj_type == "Part" and prop == "asil":
                    state = "readonly"
                ttk.Entry(frame, textvariable=var, state=state).grid(
                    row=row, column=1, padx=4, pady=2
                )
                self.entries[prop] = var
            if prop in reliability_props:
                rel_row += 1
            else:
                prop_row += 1

        # Display inherited reliability values only for Blocks
        if self.obj.obj_type == "Block":
            for prop in ("fit", "qualification"):
                if prop not in self.entries and self.obj.properties.get(prop, ""):
                    ttk.Label(rel_frame, text=f"{prop}:").grid(
                        row=rel_row, column=0, sticky="e", padx=4, pady=2
                    )
                    var = tk.StringVar(value=self.obj.properties.get(prop, ""))
                    ttk.Entry(rel_frame, textvariable=var, state="readonly").grid(
                        row=rel_row, column=1, padx=4, pady=2
                    )
                    self.entries[prop] = var
                    rel_row += 1

        repo = SysMLRepository.get_instance()
        current_diagram = repo.diagrams.get(getattr(self.master, "diagram_id", ""))
        link_row = 0
        if self.obj.obj_type == "Block":
            diags = [d for d in repo.diagrams.values() if d.diag_type == "Internal Block Diagram"]
            ids = {d.name or d.diag_id: d.diag_id for d in diags}
            ttk.Label(link_frame, text="Internal Block Diagram:").grid(
                row=link_row, column=0, sticky="e", padx=4, pady=2
            )
            self.diag_map = ids
            cur_id = repo.get_linked_diagram(self.obj.element_id)
            cur_name = next((n for n, i in ids.items() if i == cur_id), "")
            self.diagram_var = tk.StringVar(value=cur_name)
            ttk.Combobox(link_frame, textvariable=self.diagram_var, values=list(ids.keys())).grid(
                row=link_row, column=1, padx=4, pady=2
            )
            link_row += 1
        elif self.obj.obj_type == "Use Case":
            diagrams = [d for d in repo.diagrams.values() if d.diag_type == "BPMN Diagram"]
            self.behavior_map = {d.name or d.diag_id: d.diag_id for d in diagrams}
            ttk.Label(link_frame, text="Behavior Diagram:").grid(
                row=link_row, column=0, sticky="e", padx=4, pady=2
            )
            cur_id = repo.get_linked_diagram(self.obj.element_id)
            cur_name = next((n for n, i in self.behavior_map.items() if i == cur_id), "")
            self.behavior_var = tk.StringVar(value=cur_name)
            ttk.Combobox(
                link_frame, textvariable=self.behavior_var, values=list(self.behavior_map.keys())
            ).grid(row=link_row, column=1, padx=4, pady=2)
            link_row += 1
        elif self.obj.obj_type in ("Action Usage", "Action"):
            if (
                self.obj.obj_type == "Action"
                and current_diagram
                and current_diagram.diag_type == "BPMN Diagram"
            ):
                diagrams = [
                    d for d in repo.diagrams.values() if d.diag_type == "BPMN Diagram"
                ]
            else:
                diagrams = [
                    d
                    for d in repo.diagrams.values()
                    if d.diag_type in ("Activity Diagram", "BPMN Diagram")
                ]
            self.behavior_map = {d.name or d.diag_id: d.diag_id for d in diagrams}
            ttk.Label(link_frame, text="Behavior Diagram:").grid(
                row=link_row, column=0, sticky="e", padx=4, pady=2
            )
            cur_id = repo.get_linked_diagram(self.obj.element_id)
            cur_name = next((n for n, i in self.behavior_map.items() if i == cur_id), "")
            self.behavior_var = tk.StringVar(value=cur_name)
            ttk.Combobox(
                link_frame, textvariable=self.behavior_var, values=list(self.behavior_map.keys())
            ).grid(row=link_row, column=1, padx=4, pady=2)
            link_row += 1
        elif self.obj.obj_type == "CallBehaviorAction":
            bdiags = [
                d
                for d in repo.diagrams.values()
                if d.diag_type in ("Activity Diagram", "BPMN Diagram")
            ]
            self.behavior_map = {d.name or d.diag_id: d.diag_id for d in bdiags}
            ttk.Label(link_frame, text="Behavior Diagram:").grid(
                row=link_row, column=0, sticky="e", padx=4, pady=2
            )
            cur_id = repo.get_linked_diagram(self.obj.element_id)
            cur_name = next((n for n, i in self.behavior_map.items() if i == cur_id), "")
            self.behavior_var = tk.StringVar(value=cur_name)
            ttk.Combobox(
                link_frame, textvariable=self.behavior_var, values=list(self.behavior_map.keys())
            ).grid(row=link_row, column=1, padx=4, pady=2)
            link_row += 1
            vdiags = [d for d in repo.diagrams.values() if d.diag_type == "Internal Block Diagram"]
            self.view_map = {d.name or d.diag_id: d.diag_id for d in vdiags}
            ttk.Label(link_frame, text="View:").grid(
                row=link_row, column=0, sticky="e", padx=4, pady=2
            )
            view_id = self.obj.properties.get("view", "")
            vname = next((n for n, i in self.view_map.items() if i == view_id), "")
            self.view_var = tk.StringVar(value=vname)
            ttk.Combobox(
                link_frame, textvariable=self.view_var, values=list(self.view_map.keys())
            ).grid(row=link_row, column=1, padx=4, pady=2)
            link_row += 1
        elif self.obj.obj_type == "Part":
            blocks = [e for e in repo.elements.values() if e.elem_type == "Block"]
            idmap = {b.name or b.elem_id: b.elem_id for b in blocks}
            ttk.Label(link_frame, text="Definition:").grid(
                row=link_row, column=0, sticky="e", padx=4, pady=2
            )
            self.def_map = idmap
            cur_id = self.obj.properties.get("definition", "")
            cur_name = next((n for n, i in idmap.items() if i == cur_id), "")
            self.def_var = tk.StringVar(value=cur_name)
            self.def_cb = ttk.Combobox(
                link_frame, textvariable=self.def_var, values=list(idmap.keys())
            )
            self.def_cb.grid(row=link_row, column=1, padx=4, pady=2)
            self.def_cb.bind("<<ComboboxSelected>>", self._on_def_selected)
            self._current_def_id = cur_id
            link_row += 1

        # Requirement allocation section
        req_row = 0
        ttk.Label(req_frame, text="Requirements:").grid(
            row=req_row, column=0, sticky="ne", padx=4, pady=2
        )
        self.req_list = tk.Listbox(req_frame, height=4)
        self.req_list.grid(row=req_row, column=1, padx=4, pady=2, sticky="we")
        btnf = ttk.Frame(req_frame)
        btnf.grid(row=req_row, column=2, padx=2)
        ttk.Button(btnf, text="Add", command=self.add_requirement).pack(side=tk.TOP)
        ttk.Button(btnf, text="Remove", command=self.remove_requirement).pack(side=tk.TOP)
        for r in self.obj.requirements:
            self.req_list.insert(tk.END, f"[{r.get('id')}] {r.get('text','')}")
        req_row += 1
        self._update_asil()

    def add_port(self):
        name = simpledialog.askstring("Port", "Name:", parent=self)
        if name:
            self.listboxes["ports"].insert(tk.END, name)

    def remove_port(self):
        sel = list(self.listboxes["ports"].curselection())
        for idx in reversed(sel):
            self.listboxes["ports"].delete(idx)

    def edit_port(self):
        lb = self.listboxes["ports"]
        sel = lb.curselection()
        if not sel:
            return
        idx = sel[0]
        cur = lb.get(idx)
        name = simpledialog.askstring("Port", "Name:", initialvalue=cur, parent=self)
        if name:
            lb.delete(idx)
            lb.insert(idx, name)

    def add_list_item(self, prop: str):
        val = simpledialog.askstring(prop, "Value:", parent=self)
        if val:
            self.listboxes[prop].insert(tk.END, val)

    def remove_list_item(self, prop: str):
        lb = self.listboxes[prop]
        sel = list(lb.curselection())
        for idx in reversed(sel):
            lb.delete(idx)

    def edit_list_item(self, prop: str):
        lb = self.listboxes[prop]
        sel = lb.curselection()
        if not sel:
            return
        idx = sel[0]
        cur = lb.get(idx)
        val = simpledialog.askstring(prop, "Value:", initialvalue=cur, parent=self)
        if val:
            lb.delete(idx)
            lb.insert(idx, val)

    class OperationDialog(simpledialog.Dialog):
        def __init__(self, parent, operation=None):
            self.operation = operation
            super().__init__(parent, title="Operation")

        def body(self, master):
            ttk.Label(master, text="Name:").grid(row=0, column=0, padx=4, pady=2, sticky="e")
            self.name_var = tk.StringVar(value=getattr(self.operation, "name", ""))
            ttk.Entry(master, textvariable=self.name_var).grid(row=0, column=1, padx=4, pady=2)
            ttk.Label(master, text="Parameters (name:type:dir)").grid(
                row=1, column=0, columnspan=2, padx=4, pady=2
            )
            self.param_text = tk.Text(master, height=4, width=30)
            if self.operation:
                lines = [f"{p.name}:{p.type}:{p.direction}" for p in self.operation.parameters]
                self.param_text.insert("1.0", "\n".join(lines))
            self.param_text.grid(row=2, column=0, columnspan=2, padx=4, pady=2)
            ttk.Label(master, text="Return type:").grid(row=3, column=0, padx=4, pady=2, sticky="e")
            self.ret_var = tk.StringVar(value=getattr(self.operation, "return_type", ""))
            ttk.Entry(master, textvariable=self.ret_var).grid(row=3, column=1, padx=4, pady=2)

        def apply(self):
            name = self.name_var.get().strip()
            params = []
            for line in self.param_text.get("1.0", tk.END).splitlines():
                line = line.strip()
                if not line:
                    continue
                parts = line.split(":")
                if len(parts) == 1:
                    params.append(OperationParameter(name=parts[0]))
                elif len(parts) == 2:
                    params.append(OperationParameter(name=parts[0], type=parts[1]))
                else:
                    params.append(
                        OperationParameter(name=parts[0], type=parts[1], direction=parts[2])
                    )
            self.result = OperationDefinition(name, params, self.ret_var.get().strip())

    class BehaviorDialog(simpledialog.Dialog):
        def __init__(self, parent, operations: list[str], diag_map: dict[str, str], assignment=None):
            self.operations = operations
            self.diag_map = diag_map
            self.assignment = assignment
            super().__init__(parent, title="Behavior")

        def body(self, master):
            ttk.Label(master, text="Operation:").grid(row=0, column=0, padx=4, pady=2, sticky="e")
            self.op_var = tk.StringVar(value=getattr(self.assignment, "operation", ""))
            ttk.Combobox(master, textvariable=self.op_var, values=self.operations, state="readonly").grid(
                row=0, column=1, padx=4, pady=2
            )
            ttk.Label(master, text="Diagram:").grid(row=1, column=0, padx=4, pady=2, sticky="e")
            cur_name = next((n for n, i in self.diag_map.items() if i == getattr(self.assignment, "diagram", "")), "")
            self.diag_var = tk.StringVar(value=cur_name)
            ttk.Combobox(master, textvariable=self.diag_var, values=list(self.diag_map.keys()), state="readonly").grid(
                row=1, column=1, padx=4, pady=2
            )

        def apply(self):
            op = self.op_var.get().strip()
            diag_id = self.diag_map.get(self.diag_var.get(), "")
            self.result = BehaviorAssignment(operation=op, diagram=diag_id)

    def add_operation(self):
        dlg = self.OperationDialog(self)
        if dlg.result:
            self._operations.append(dlg.result)
            self.listboxes["operations"].insert(tk.END, format_operation(dlg.result))

    def edit_operation(self):
        lb = self.listboxes["operations"]
        sel = lb.curselection()
        if not sel:
            return
        idx = sel[0]
        op = self._operations[idx]
        dlg = self.OperationDialog(self, op)
        if dlg.result:
            self._operations[idx] = dlg.result
            lb.delete(idx)
            lb.insert(idx, format_operation(dlg.result))

    def remove_operation(self):
        lb = self.listboxes["operations"]
        sel = list(lb.curselection())
        for idx in reversed(sel):
            lb.delete(idx)
            del self._operations[idx]

    def add_behavior(self):
        repo = SysMLRepository.get_instance()
        diagrams = [
            d
            for d in repo.diagrams.values()
            if d.diag_type in ("Activity Diagram", "BPMN Diagram")
        ]
        diag_map = {d.name or d.diag_id: d.diag_id for d in diagrams}
        ops = [op.name for op in self._operations]
        dlg = self.BehaviorDialog(self, ops, diag_map)
        if dlg.result:
            self._behaviors.append(dlg.result)
            name = repo.diagrams.get(dlg.result.diagram)
            label = f"{dlg.result.operation} -> {name.name if name else dlg.result.diagram}"
            self.listboxes["behaviors"].insert(tk.END, label)

    def edit_behavior(self):
        lb = self.listboxes["behaviors"]
        sel = lb.curselection()
        if not sel:
            return
        idx = sel[0]
        repo = SysMLRepository.get_instance()
        diagrams = [
            d
            for d in repo.diagrams.values()
            if d.diag_type in ("Activity Diagram", "BPMN Diagram")
        ]
        diag_map = {d.name or d.diag_id: d.diag_id for d in diagrams}
        ops = [op.name for op in self._operations]
        dlg = self.BehaviorDialog(self, ops, diag_map, self._behaviors[idx])
        if dlg.result:
            self._behaviors[idx] = dlg.result
            name = repo.diagrams.get(dlg.result.diagram)
            label = f"{dlg.result.operation} -> {name.name if name else dlg.result.diagram}"
            lb.delete(idx)
            lb.insert(idx, label)

    def remove_behavior(self):
        lb = self.listboxes["behaviors"]
        sel = list(lb.curselection())
        for idx in reversed(sel):
            lb.delete(idx)
            del self._behaviors[idx]

    def add_requirement(self):
        if not global_requirements:
            messagebox.showinfo("No Requirements", "No requirements defined.")
            return
        dialog = self.SelectRequirementsDialog(self)
        if dialog.result:
            for rid in dialog.result:
                req = global_requirements.get(rid)
                if req and not any(r.get("id") == rid for r in self.obj.requirements):
                    self.obj.requirements.append(req)
                    self.req_list.insert(tk.END, f"[{req['id']}] {req.get('text','')}")
        self._update_asil()

    def remove_requirement(self):
        sel = list(self.req_list.curselection())
        for idx in reversed(sel):
            del self.obj.requirements[idx]
            self.req_list.delete(idx)
        self._update_asil()

    def _update_asil(self) -> None:
        """Recompute ASIL based on allocated requirements."""
        if self.obj.obj_type != "Part":
            return
        asil = calculate_allocated_asil(self.obj.requirements)
        self.obj.properties["asil"] = asil
        if "asil" in self.entries:
            self.entries["asil"].set(asil)
        repo = SysMLRepository.get_instance()
        if self.obj.element_id and self.obj.element_id in repo.elements:
            repo.elements[self.obj.element_id].properties["asil"] = asil

    def _get_failure_modes(self, app, comp_name: str) -> str:
        """Return comma separated failure modes for a component name."""
        modes = set()
        for e in getattr(app, "fmea_entries", []):
            if getattr(e, "fmea_component", "") == comp_name:
                label = getattr(e, "description", "") or getattr(e, "user_name", "")
                if label:
                    modes.add(label)
        for fmea in getattr(app, "fmeas", []):
            for e in fmea.get("entries", []):
                if getattr(e, "fmea_component", "") == comp_name:
                    label = getattr(e, "description", "") or getattr(e, "user_name", "")
                    if label:
                        modes.add(label)
        return ", ".join(sorted(modes))

    def _on_def_selected(self, event=None):
        """Callback when the definition combobox is changed."""
        repo = SysMLRepository.get_instance()
        name = self.def_var.get()
        def_id = self.def_map.get(name)
        if not def_id:
            self._current_def_id = ""
            return

        parent_id = None
        if hasattr(self.master, "diagram_id"):
            diag = repo.diagrams.get(self.master.diagram_id)
            if diag and diag.diag_type == "Internal Block Diagram":
                parent_id = getattr(diag, "father", None) or next(
                    (eid for eid, did in repo.element_diagrams.items() if did == diag.diag_id),
                    None,
                )

        if parent_id and _multiplicity_limit_exceeded(
            repo,
            parent_id,
            def_id,
            getattr(self.master, "objects", []),
            self.obj.element_id,
        ):
            messagebox.showinfo(
                "Add Part",
                "Maximum number of parts of that type has been reached",
            )
            prev_name = next(
                (n for n, i in self.def_map.items() if i == self._current_def_id),
                "",
            )
            self.def_var.set(prev_name)
            return

        self._current_def_id = def_id

    def apply(self):
        new_name = self.name_var.get()
        repo = SysMLRepository.get_instance()
        parent_id = None
        if self.obj.obj_type == "Part" and hasattr(self.master, "diagram_id"):
            diag = repo.diagrams.get(self.master.diagram_id)
            if diag and diag.diag_type == "Internal Block Diagram":
                parent_id = getattr(diag, "father", None) or next(
                    (eid for eid, did in repo.element_diagrams.items() if did == diag.diag_id),
                    None,
                )
        if parent_id and _part_name_exists(repo, parent_id, new_name, self.obj.element_id):
            messagebox.showinfo("Add Part", "A part with that name already exists")
            new_name = self.obj.properties.get("name", "")
        new_name = repo.ensure_unique_element_name(new_name, self.obj.element_id)
        if self.obj.obj_type == "Port" and hasattr(self.master, "objects"):
            rename_port(repo, self.obj, self.master.objects, new_name)
        self.obj.properties["name"] = new_name
        if self.obj.element_id and self.obj.element_id in repo.elements:
            elem = repo.elements[self.obj.element_id]
            if self.obj.obj_type in ("Block", "Block Boundary") and elem.elem_type == "Block":
                rename_block(repo, elem.elem_id, new_name)
            else:
                elem.name = new_name
        if self.obj.obj_type == "Port" and hasattr(self.master, "objects"):
            rename_port(repo, self.obj, self.master.objects, new_name)
        for prop, var in self.entries.items():
            self.obj.properties[prop] = var.get()
            if self.obj.element_id and self.obj.element_id in repo.elements:
                repo.elements[self.obj.element_id].properties[prop] = var.get()
        removed_parts = []
        prev_parts = []
        if (
            self.obj.element_id
            and self.obj.element_id in repo.elements
            and "partProperties" in repo.elements[self.obj.element_id].properties
        ):
            prev_parts = [
                p.strip()
                for p in repo.elements[self.obj.element_id]
                .properties.get("partProperties", "")
                .split(",")
                if p.strip()
            ]

        for prop, lb in self.listboxes.items():
            if prop == "operations":
                self.obj.properties[prop] = operations_to_json(self._operations)
                if self.obj.element_id and self.obj.element_id in repo.elements:
                    repo.elements[self.obj.element_id].properties[prop] = self.obj.properties[prop]
            elif prop == "behaviors":
                self.obj.properties[prop] = behaviors_to_json(self._behaviors)
                if self.obj.element_id and self.obj.element_id in repo.elements:
                    repo.elements[self.obj.element_id].properties[prop] = self.obj.properties[prop]
            else:
                items = [lb.get(i) for i in range(lb.size())]
                joined = ", ".join(items)
                self.obj.properties[prop] = joined
                if self.obj.element_id and self.obj.element_id in repo.elements:
                    repo.elements[self.obj.element_id].properties[prop] = joined
                if prop == "partProperties" and prev_parts:
                    prev_keys = {_part_prop_key(p) for p in prev_parts}
                    new_keys = {_part_prop_key(i) for i in items}
                    removed_parts = [p for p in prev_parts if _part_prop_key(p) not in new_keys]

        if self.obj.element_id and self.obj.element_id in repo.elements:
            elem_type = repo.elements[self.obj.element_id].elem_type
            if elem_type == "Block" and self.obj.obj_type in ("Block", "Block Boundary"):
                propagate_block_port_changes(repo, self.obj.element_id)
                propagate_block_part_changes(repo, self.obj.element_id)
                propagate_block_changes(repo, self.obj.element_id)
                app_ref = getattr(self.master, "app", None)
                added = _sync_ibd_partproperty_parts(
                    repo,
                    self.obj.element_id,
                    app=app_ref,
                    visible=True,
                )
                for data in added:
                    data["hidden"] = False
                _propagate_boundary_parts(repo, self.obj.element_id, added, app=app_ref)
                father_diag_id = repo.get_linked_diagram(self.obj.element_id)
                for diag in repo.diagrams.values():
                    if (
                        diag.diag_type == "Internal Block Diagram"
                        and getattr(diag, "father", None) == self.obj.element_id
                        and diag.diag_id != father_diag_id
                    ):
                        added_child = inherit_father_parts(repo, diag)
                        for obj in added_child:
                            if obj.get("obj_type") == "Part":
                                obj["hidden"] = False
                        if app_ref:
                            for win in getattr(app_ref, "ibd_windows", []):
                                if getattr(win, "diagram_id", None) == diag.diag_id:
                                    for obj in added_child:
                                        win.objects.append(SysMLObject(**obj))
                                    win.redraw()
                                    win._sync_to_repository()
        try:
            if self.obj.obj_type not in (
                "Initial",
                "Final",
                "Decision",
                "Merge",
            ):
                self.obj.width = float(self.width_var.get())
                self.obj.height = float(self.height_var.get())
        except ValueError:
            pass

        if hasattr(self.master, "ensure_text_fits"):
            self.master.ensure_text_fits(self.obj)

        self._update_asil()

        # ensure block shows BOM components as part names when an analysis is set
        if (
            self.obj.obj_type == "Block"
            and "analysis" in self.obj.properties
            and hasattr(self, "_analysis_map")
        ):
            ra = self._analysis_map.get(self.obj.properties["analysis"], None)
            if ra:
                cur = [
                    p.strip()
                    for p in self.obj.properties.get("partProperties", "").split(",")
                    if p.strip()
                ]
                names = [c.name for c in ra.components]
                for n in names:
                    if n not in cur:
                        cur.append(n)
                joined = ", ".join(cur)
                self.obj.properties["partProperties"] = joined
                if self.obj.element_id and self.obj.element_id in repo.elements:
                    repo.elements[self.obj.element_id].properties["partProperties"] = joined
                if self.obj.element_id:
                    inherit_block_properties(repo, self.obj.element_id)
                    self.obj.properties["partProperties"] = repo.elements[
                        self.obj.element_id
                    ].properties["partProperties"]

        # Update linked diagram if applicable
        link_id = None
        if hasattr(self, "behavior_var") and self.behavior_var.get():
            link_id = self.behavior_map.get(self.behavior_var.get())
        elif hasattr(self, "diagram_var"):
            link_id = self.diag_map.get(self.diagram_var.get())
        if hasattr(self, "behavior_var") or hasattr(self, "diagram_var"):
            if (
                self.obj.obj_type == "Block"
                and hasattr(self, "diagram_var")
                and link_id
                and link_id in repo.diagrams
                and repo.diagrams[link_id].diag_type == "Internal Block Diagram"
            ):
                link_block_to_ibd(
                    repo,
                    self.obj.element_id,
                    link_id,
                    app=getattr(self.master, "app", None),
                )
            else:
                repo.link_diagram(self.obj.element_id, link_id)
        if hasattr(self, "view_var"):
            view_id = self.view_map.get(self.view_var.get())
            if view_id:
                self.obj.properties["view"] = view_id
                if self.obj.element_id and self.obj.element_id in repo.elements:
                    repo.elements[self.obj.element_id].properties["view"] = view_id
            else:
                self.obj.properties.pop("view", None)
                if self.obj.element_id and self.obj.element_id in repo.elements:
                    repo.elements[self.obj.element_id].properties.pop("view", None)
        if hasattr(self, "def_var"):
            name = self.def_var.get()
            def_id = self.def_map.get(name)
            if def_id:
                parent_id = None
                if hasattr(self.master, "diagram_id"):
                    diag = repo.diagrams.get(self.master.diagram_id)
                    if diag and diag.diag_type == "Internal Block Diagram":
                        parent_id = getattr(diag, "father", None) or next(
                            (eid for eid, did in repo.element_diagrams.items() if did == diag.diag_id),
                            None,
                        )
                if parent_id:
                    rel = next(
                        (
                            r
                            for r in repo.relationships
                            if r.source == parent_id
                            and r.target == def_id
                            and r.rel_type in ("Aggregation", "Composite Aggregation")
                        ),
                        None,
                    )
                    limit_exceeded = _multiplicity_limit_exceeded(
                        repo,
                        parent_id,
                        def_id,
                        getattr(self.master, "objects", []),
                        self.obj.element_id,
                    )
                    if limit_exceeded:
                        messagebox.showinfo(
                            "Add Part",
                            "Maximum number of parts of that type has been reached",
                        )
                        def_id = None
                if def_id:
                    self.obj.properties["definition"] = def_id
                    if self.obj.element_id and self.obj.element_id in repo.elements:
                        repo.elements[self.obj.element_id].properties["definition"] = def_id
        if hasattr(self, "ucdef_var"):
            name = self.ucdef_var.get()
            def_id = self.ucdef_map.get(name)
            if def_id:
                self.obj.properties["useCaseDefinition"] = def_id
                if self.obj.element_id and self.obj.element_id in repo.elements:
                    repo.elements[self.obj.element_id].properties["useCaseDefinition"] = def_id

        # ------------------------------------------------------------
        # Add parts from selected analysis BOM
        # ------------------------------------------------------------
        if (
            self.obj.obj_type == "Block"
            and "analysis" in self.obj.properties
            and hasattr(self, "diag_map")
        ):
            diag_id = repo.get_linked_diagram(self.obj.element_id)
            if diag_id:
                ra_name = self.obj.properties.get("analysis", "")
                ra = getattr(self, "_analysis_map", {}).get(ra_name)
                if ra and ra.components:
                    comps = list(ra.components)
                    dlg = self.SelectComponentsDialog(self, comps)
                    selected = dlg.result or []
                    if selected:
                        diag = repo.diagrams.get(diag_id)
                        if diag is not None:
                            diag.objects = getattr(diag, "objects", [])
                            existing = {
                                o.get("properties", {}).get("component")
                                for o in diag.objects
                                if o.get("obj_type") == "Part"
                            }
                            base_x = 50.0
                            base_y = 50.0
                            offset = 60.0
                            for idx, c in enumerate(selected):
                                if c.name in existing:
                                    continue
                                elem = repo.create_element(
                                    "Part",
                                    name=c.name,
                                    properties={
                                        "component": c.name,
                                        "fit": f"{c.fit:.2f}",
                                        "qualification": c.qualification,
                                        "failureModes": self._get_failure_modes(
                                            getattr(self.master, "app", None), c.name
                                        ),
                                    },
                                    owner=repo.root_package.elem_id,
                                )
                                repo.add_element_to_diagram(diag_id, elem.elem_id)
                                obj = SysMLObject(
                                    _get_next_id(),
                                    "Part",
                                    base_x,
                                    base_y + offset * idx,
                                    element_id=elem.elem_id,
                                    properties=elem.properties.copy(),
                                )
                                diag.objects.append(obj.__dict__)
                                # update any open windows for this diagram
                                app = getattr(self.master, "app", None)
                                if app:
                                    for win in getattr(app, "ibd_windows", []):
                                        if win.diagram_id == diag_id:
                                            win.objects.append(obj)
                                            win.redraw()
                                            win._sync_to_repository()
                            # update block partProperties with newly added components
                            new_names = [c.name for c in selected if c.name not in existing]
                            if new_names:
                                cur = self.obj.properties.get("partProperties", "")
                                names = [n.strip() for n in cur.split(",") if n.strip()]
                                for name in new_names:
                                    if name not in names:
                                        names.append(name)
                                joined = ", ".join(names)
                                self.obj.properties["partProperties"] = joined
                                if self.obj.element_id and self.obj.element_id in repo.elements:
                                    repo.elements[self.obj.element_id].properties[
                                        "partProperties"
                                    ] = joined
                                # update all diagram objects referencing this block element
                                for d in repo.diagrams.values():
                                    for o in getattr(d, "objects", []):
                                        if o.get("element_id") == self.obj.element_id:
                                            o.setdefault("properties", {})[
                                                "partProperties"
                                            ] = joined
                                # include parent block parts
                                if self.obj.element_id:
                                    inherit_block_properties(repo, self.obj.element_id)
                                    joined = repo.elements[self.obj.element_id].properties[
                                        "partProperties"
                                    ]
                                    self.obj.properties["partProperties"] = joined
                            repo.diagrams[diag_id] = diag
                            repo.touch_diagram(diag_id)
                            if self.obj.element_id:
                                repo.touch_element(self.obj.element_id)
                            if hasattr(self.master, "_sync_to_repository"):
                                self.master._sync_to_repository()


class ConnectionDialog(simpledialog.Dialog):
    """Edit connection style and custom routing points."""

    def __init__(self, master, connection: DiagramConnection):
        self.connection = connection
        super().__init__(master, title="Connection Properties")

    def body(self, master):
        # Disable window resizing so the property layout stays consistent
        self.resizable(False, False)
        ttk.Label(master, text="Name:").grid(row=0, column=0, sticky="e", padx=4, pady=4)
        self.name_var = tk.StringVar(value=self.connection.name)
        ttk.Entry(master, textvariable=self.name_var).grid(row=0, column=1, columnspan=2, padx=4, pady=4, sticky="we")

        ttk.Label(master, text="Style:").grid(row=1, column=0, sticky="e", padx=4, pady=4)
        self.style_var = tk.StringVar(value=self.connection.style)
        ttk.Combobox(master, textvariable=self.style_var,
                     values=["Straight", "Squared", "Custom"]).grid(row=1, column=1, padx=4, pady=4)

        ttk.Label(master, text="Points:").grid(row=2, column=0, sticky="ne", padx=4, pady=4)
        self.point_list = tk.Listbox(master, height=4)
        for px, py in self.connection.points:
            self.point_list.insert(tk.END, f"{px:.1f},{py:.1f}")
        self.point_list.grid(row=2, column=1, padx=4, pady=4, sticky="we")
        btnf = ttk.Frame(master)
        btnf.grid(row=2, column=2, padx=2)
        ttk.Button(btnf, text="Add", command=self.add_point).pack(side=tk.TOP)
        ttk.Button(btnf, text="Remove", command=self.remove_point).pack(side=tk.TOP)

        ttk.Label(master, text="Arrows:").grid(row=3, column=0, sticky="e", padx=4, pady=4)
        self.arrow_var = tk.StringVar(value=self.connection.arrow)
        self.arrow_cb = ttk.Combobox(
            master,
            textvariable=self.arrow_var,
            values=["none", "forward", "backward", "both"],
        )
        self.arrow_cb.grid(row=3, column=1, padx=4, pady=4)
        self.mid_var = tk.BooleanVar(value=self.connection.mid_arrow)
        self.mid_check = ttk.Checkbutton(
            master, text="Arrow", variable=self.mid_var
        )
        self.mid_check.grid(row=3, column=2, padx=4, pady=4)
        if self.connection.conn_type in (
            "Flow",
            "Generalize",
            "Generalization",
            "Include",
            "Extend",
        ):
            self.arrow_cb.configure(state="disabled")
            self.mid_check.configure(state="disabled")
        row = 4
        if self.connection.conn_type == "Control Action":
            repo = SysMLRepository.get_instance()
            src_obj = self.master.get_object(self.connection.src)
            beh_elems = get_block_behavior_elements(repo, getattr(src_obj, "element_id", ""))
            self.elem_map = {e.name or e.elem_id: e.elem_id for e in beh_elems}
            ttk.Label(master, text="Element:").grid(row=row, column=0, sticky="e", padx=4, pady=4)
            cur_name = next(
                (n for n, i in self.elem_map.items() if i == self.connection.element_id),
                "",
            )
            self.elem_var = tk.StringVar(value=cur_name)
            ttk.Combobox(
                master,
                textvariable=self.elem_var,
                values=list(self.elem_map.keys()),
            ).grid(row=row, column=1, padx=4, pady=4, sticky="we")
            row += 1
            ttk.Label(master, text="Guard:").grid(row=row, column=0, sticky="ne", padx=4, pady=4)
            self.guard_list = tk.Listbox(master, height=4)
            for g in self.connection.guard:
                self.guard_list.insert(tk.END, g)
            self.guard_list.grid(row=row, column=1, padx=4, pady=4, sticky="we")
            gbtn = ttk.Frame(master)
            gbtn.grid(row=row, column=2, padx=2)
            ttk.Button(gbtn, text="Add", command=self.add_guard).pack(side=tk.TOP)
            ttk.Button(gbtn, text="Remove", command=self.remove_guard).pack(side=tk.TOP)
            row += 1
            ttk.Label(master, text="Guard Ops:").grid(row=row, column=0, sticky="ne", padx=4, pady=4)
            self.guard_ops_list = tk.Listbox(master, height=4)
            for op in self.connection.guard_ops:
                self.guard_ops_list.insert(tk.END, op)
            self.guard_ops_list.grid(row=row, column=1, padx=4, pady=4, sticky="we")
            opbtn = ttk.Frame(master)
            opbtn.grid(row=row, column=2, padx=2)
            self.guard_op_choice = tk.StringVar(value="AND")
            ttk.Combobox(opbtn, textvariable=self.guard_op_choice, values=["AND", "OR"], state="readonly").pack(side=tk.TOP)
            ttk.Button(opbtn, text="Add", command=self.add_guard_op).pack(side=tk.TOP)
            ttk.Button(opbtn, text="Remove", command=self.remove_guard_op).pack(side=tk.TOP)
            row += 1

        if self.connection.conn_type in ("Aggregation", "Composite Aggregation"):
            ttk.Label(master, text="Multiplicity:").grid(row=row, column=0, sticky="e", padx=4, pady=4)
            self.mult_var = tk.StringVar(value=self.connection.multiplicity)
            ttk.Combobox(
                master,
                textvariable=self.mult_var,
                values=["1", "0..1", "1..*", "0..*", "2", "3", "4", "5"],
            ).grid(row=row, column=1, padx=4, pady=4, sticky="we")

    def add_point(self):
        x = simpledialog.askfloat("Point", "X:", parent=self)
        y = simpledialog.askfloat("Point", "Y:", parent=self)
        if x is not None and y is not None:
            self.point_list.insert(tk.END, f"{x},{y}")

    def remove_point(self):
        sel = list(self.point_list.curselection())
        for idx in reversed(sel):
            self.point_list.delete(idx)

    def add_guard(self):
        txt = simpledialog.askstring("Guard", "Condition:", parent=self)
        if txt:
            self.guard_list.insert(tk.END, txt)

    def remove_guard(self):
        sel = list(self.guard_list.curselection())
        for idx in reversed(sel):
            self.guard_list.delete(idx)

    def add_guard_op(self):
        op = self.guard_op_choice.get()
        self.guard_ops_list.insert(tk.END, op)

    def remove_guard_op(self):
        sel = list(self.guard_ops_list.curselection())
        for idx in reversed(sel):
            self.guard_ops_list.delete(idx)

    def apply(self):
        self.connection.name = self.name_var.get()
        self.connection.style = self.style_var.get()
        pts = []
        for i in range(self.point_list.size()):
            txt = self.point_list.get(i)
            try:
                x_str, y_str = txt.split(",")
                pts.append((float(x_str), float(y_str)))
            except ValueError:
                continue
        self.connection.points = pts
        self.connection.arrow = self.arrow_var.get()
        self.connection.mid_arrow = self.mid_var.get()
        if hasattr(self, "mult_var"):
            self.connection.multiplicity = self.mult_var.get()
        if hasattr(self, "guard_list"):
            self.connection.guard = [self.guard_list.get(i) for i in range(self.guard_list.size())]
        if hasattr(self, "guard_ops_list"):
            self.connection.guard_ops = [
                self.guard_ops_list.get(i) for i in range(self.guard_ops_list.size())
            ]
        if hasattr(self, "elem_var"):
            sel = self.elem_var.get()
            self.connection.element_id = self.elem_map.get(sel, "")
            if self.connection.element_id:
                repo = SysMLRepository.get_instance()
                elem = repo.elements.get(self.connection.element_id)
                if elem and not self.connection.name:
                    self.connection.name = elem.name
                if hasattr(self.master, "repo"):
                    self.master.repo.add_element_to_diagram(
                        self.master.diagram_id, self.connection.element_id
                    )
        if hasattr(self.master, "_sync_to_repository"):
            self.master._sync_to_repository()
        if self.connection.conn_type in ("Aggregation", "Composite Aggregation"):
            if hasattr(self.master, "repo"):
                whole = self.master.get_object(self.connection.src).element_id
                part = self.master.get_object(self.connection.dst).element_id
                if self.connection.conn_type == "Composite Aggregation":
                    add_composite_aggregation_part(
                        self.master.repo,
                        whole,
                        part,
                        self.connection.multiplicity,
                        app=getattr(self.master, "app", None),
                    )
                else:
                    add_aggregation_part(
                        self.master.repo,
                        whole,
                        part,
                        self.connection.multiplicity,
                        app=getattr(self.master, "app", None),
                    )
                if hasattr(self.master, "_sync_to_repository"):
                    self.master._sync_to_repository()


class UseCaseDiagramWindow(SysMLDiagramWindow):
    def __init__(self, master, app, diagram_id: str | None = None, history=None):
        tools = [
            "Actor",
            "Use Case",
            "System Boundary",
            "Association",
            "Communication Path",
            "Generalize",
            "Include",
            "Extend",
        ]
        super().__init__(master, "Use Case Diagram", tools, diagram_id, app=app, history=history)


class ActivityDiagramWindow(SysMLDiagramWindow):
    def __init__(self, master, app, diagram_id: str | None = None, history=None):
        tools = [
            "Action",
            "CallBehaviorAction",
            "Initial",
            "Final",
            "Decision",
            "Merge",
            "Fork",
            "Join",
            "Flow",
            "System Boundary",
        ]
        super().__init__(master, "Activity Diagram", tools, diagram_id, app=app, history=history)
        ttk.Button(
            self.toolbox,
            text="Add Block Operations",
            command=self.add_block_operations,
        ).pack(fill=tk.X, padx=2, pady=2)

    class SelectOperationsDialog(simpledialog.Dialog):
        def __init__(self, parent, operations):
            self.operations = operations
            self.selected = {}
            super().__init__(parent, title="Select Operations")

        def body(self, master):
            ttk.Label(master, text="Select operations:").pack(padx=5, pady=5)
            frame = ttk.Frame(master)
            frame.pack(fill=tk.BOTH, expand=True)
            canvas = tk.Canvas(frame, borderwidth=0)
            scrollbar = ttk.Scrollbar(frame, orient="vertical", command=canvas.yview)
            self.check_frame = ttk.Frame(canvas)
            self.check_frame.bind("<Configure>", lambda e: canvas.configure(scrollregion=canvas.bbox("all")))
            canvas.create_window((0, 0), window=self.check_frame, anchor="nw")
            canvas.configure(yscrollcommand=scrollbar.set)
            canvas.pack(side="left", fill="both", expand=True)
            scrollbar.pack(side="right", fill="y")
            for label, op, diag in self.operations:
                var = tk.BooleanVar(value=True)
                self.selected[(op, diag)] = var
                ttk.Checkbutton(self.check_frame, text=label, variable=var).pack(anchor="w", padx=2, pady=2)
            return self.check_frame

        def apply(self):
            self.result = [(op, diag) for (op, diag), var in self.selected.items() if var.get()]

    def add_block_operations(self):
        repo = self.repo
        blocks = []
        for elem in repo.elements.values():
            if elem.elem_type != "Block":
                continue
            for beh in parse_behaviors(elem.properties.get("behaviors", "")):
                if beh.diagram == self.diagram_id:
                    blocks.append(elem)
                    break
        operations = []
        for blk in blocks:
            ops = parse_operations(blk.properties.get("operations", ""))
            behs = {b.operation: b.diagram for b in parse_behaviors(blk.properties.get("behaviors", ""))}
            for op in ops:
                diag_id = behs.get(op.name)
                if diag_id:
                    label = f"{blk.name}.{format_operation(op)}"
                    operations.append((label, op.name, diag_id))
        if not operations:
            messagebox.showinfo("Add Block Operations", "No operations available")
            return
        dlg = self.SelectOperationsDialog(self, operations)
        selected = dlg.result or []
        if not selected:
            return
        diag = repo.diagrams.get(self.diagram_id)
        base_x = 50.0
        base_y = 50.0
        offset = 60.0
        for idx, (op_name, d_id) in enumerate(selected):
            elem = repo.create_element("CallBehaviorAction", name=op_name, owner=diag.package)
            repo.add_element_to_diagram(self.diagram_id, elem.elem_id)
            repo.link_diagram(elem.elem_id, d_id)
            obj = SysMLObject(
                _get_next_id(),
                "CallBehaviorAction",
                base_x,
                base_y + offset * idx,
                element_id=elem.elem_id,
                properties={"name": op_name},
            )
            diag.objects.append(obj.__dict__)
            self.objects.append(obj)
        self.redraw()
        self._sync_to_repository()


class BPMNDiagramWindow(SysMLDiagramWindow):
    def __init__(self, master, app, diagram_id: str | None = None, history=None):
        tools = [
            "Action",
            "Initial",
            "Final",
            "Decision",
            "Merge",
            "Flow",
            "System Boundary",
        ]
        super().__init__(master, "BPMN Diagram", tools, diagram_id, app=app, history=history)
        for child in self.toolbox.winfo_children():
            if isinstance(child, ttk.Button) and child.cget("text") == "Action":
                child.configure(text="Task")

        canvas_frame = self.canvas.master
        canvas_frame.pack_forget()

        bpmn_panel = ttk.LabelFrame(self, text="BPMN")
        bpmn_panel.pack(side=tk.RIGHT, fill=tk.Y, padx=2, pady=2)

        for name in (
            "Propagate",
            "Propagate by Review",
            "Propagate by Approval",
        ):
            ttk.Button(
                bpmn_panel,
                text=name,
                command=lambda t=name: self.select_tool(t),
            ).pack(fill=tk.X, padx=2, pady=2)

        ttk.Button(
            bpmn_panel,
            text="Add Work Product",
            command=self.add_work_product,
        ).pack(fill=tk.X, padx=2, pady=2)
        ttk.Button(
            bpmn_panel,
            text="Add Process Area",
            command=self.add_process_area,
        ).pack(fill=tk.X, padx=2, pady=2)
        ttk.Button(
            bpmn_panel,
            text="Add Lifecycle Phase",
            command=self.add_lifecycle_phase,
        ).pack(fill=tk.X, padx=2, pady=2)

        canvas_frame.pack(side=tk.RIGHT, fill=tk.BOTH, expand=True)

    class _SelectDialog(simpledialog.Dialog):  # pragma: no cover - requires tkinter
        def __init__(self, parent, title: str, options: list[str]):
            self.options = options
            self.selection = ""
            super().__init__(parent, title)

        def body(self, master):  # pragma: no cover - requires tkinter
            ttk.Label(master, text="Select:").pack(padx=5, pady=5)
            self.var = tk.StringVar(value=self.options[0] if self.options else "")
            combo = ttk.Combobox(
                master,
                textvariable=self.var,
                values=self.options,
                state="readonly",
            )
            combo.pack(padx=5, pady=5)
            return combo

        def apply(self):  # pragma: no cover - requires tkinter
            self.selection = self.var.get()

    def add_work_product(self):  # pragma: no cover - requires tkinter
        options = [
            "Architecture Diagram",
            "Safety & Security Concept",
            "Requirement Specification",
            "HAZOP",
            "STPA",
            "Threat Analysis",
            "FI2TC",
            "TC2FI",
            "Risk Assessment",
            "Product Goal Specification",
            "FTA",
            "FMEA",
            "FMEDA",
        ]
        dlg = self._SelectDialog(self, "Add Work Product", options)
        name = getattr(dlg, "selection", "")
        if not name:
            return
        area_map = {
            "Architecture Diagram": "System Design (Item Definition)",
            "Safety & Security Concept": "System Design (Item Definition)",
            "Requirement Specification": "System Design (Item Definition)",
            "Product Goal Specification": "System Design (Item Definition)",
            "HAZOP": "Hazard & Threat Analysis",
            "STPA": "Hazard & Threat Analysis",
            "Threat Analysis": "Hazard & Threat Analysis",
            "FI2TC": "Hazard & Threat Analysis",
            "TC2FI": "Hazard & Threat Analysis",
            "Risk Assessment": "Risk Assessment",
            "FTA": "Safety Analysis",
            "FMEA": "Safety Analysis",
            "FMEDA": "Safety Analysis",
        }
        required = area_map.get(name)
        if required and not any(
            o.obj_type == "System Boundary" and o.properties.get("name") == required
            for o in self.objects
        ):
            messagebox.showerror(
                "Missing Process Area",
                f"Add process area '{required}' before adding this work product.",
            )
            return
        obj = SysMLObject(
            _get_next_id(),
            "Work Product",
            100.0,
            100.0,
            width=60.0,
            height=80.0,
            properties={"name": name},
        )
        self.objects.append(obj)
        self.sort_objects()
        self._sync_to_repository()
        self.redraw()
        if getattr(self.app, "enable_work_product", None):
            self.app.enable_work_product(name)

    def add_process_area(self):  # pragma: no cover - requires tkinter
        options = [
            "System Design (Item Definition)",
            "Hazard & Threat Analysis",
            "Risk Assessment",
            "Safety Analysis",
        ]
        dlg = self._SelectDialog(self, "Add Process Area", options)
        name = getattr(dlg, "selection", "")
        if not name:
            return
        obj = SysMLObject(
            _get_next_id(),
            "System Boundary",
            100.0,
            100.0,
            width=200.0,
            height=150.0,
            properties={"name": name},
        )
        self.objects.insert(0, obj)
        self.sort_objects()
        self._sync_to_repository()
        self.redraw()
        if getattr(self.app, "enable_process_area", None):
            self.app.enable_process_area(name)

    def add_lifecycle_phase(self):  # pragma: no cover - requires tkinter
        toolbox = getattr(self.app, "safety_mgmt_toolbox", None)
        if not toolbox:
            return

        def _collect(mod, prefix=""):
            path = f"{prefix}{mod.name}" if prefix else mod.name
            names.append(path)
            for sub in mod.modules:
                _collect(sub, path + "/")

        names: List[str] = []
        for mod in getattr(toolbox, "modules", []):
            _collect(mod)
        if not names:
            return

        dlg = self._SelectDialog(self, "Add Lifecycle Phase", names)
        name = getattr(dlg, "selection", "")
        if not name:
            return
        obj = SysMLObject(
            _get_next_id(),
            "Lifecycle Phase",
            100.0,
            100.0,
            width=120.0,
            height=80.0,
            properties={"name": name},
        )
        self.objects.append(obj)
        self.sort_objects()
        self._sync_to_repository()
        self.redraw()


class BlockDiagramWindow(SysMLDiagramWindow):
    def __init__(self, master, app, diagram_id: str | None = None, history=None):
        tools = [
            "Block",
            "Association",
            "Generalization",
            "Aggregation",
            "Composite Aggregation",
        ]
        super().__init__(master, "Block Diagram", tools, diagram_id, app=app, history=history)
        ttk.Button(
            self.toolbox,
            text="Add Blocks",
            command=self.add_blocks,
        ).pack(fill=tk.X, padx=2, pady=2)

    def _add_block_relationships(self) -> None:
        """Add connections for any existing relationships between blocks."""
        repo = self.repo
        diag = repo.diagrams.get(self.diagram_id)
        if not diag:
            return
        obj_map = {
            o.element_id: o.obj_id
            for o in self.objects
            if o.obj_type == "Block" and o.element_id
        }
        existing = {
            (c.src, c.dst, c.conn_type)
            for c in self.connections
        } | {
            (c.dst, c.src, c.conn_type)
            for c in self.connections
        }
        for rel in repo.relationships:
            if rel.rel_type not in (
                "Association",
                "Generalization",
                "Aggregation",
                "Composite Aggregation",
            ):
                continue
            if rel.source in obj_map and rel.target in obj_map:
                src_id = obj_map[rel.source]
                dst_id = obj_map[rel.target]
                if (src_id, dst_id, rel.rel_type) in existing:
                    continue
                if (dst_id, src_id, rel.rel_type) in existing:
                    continue
                conn = DiagramConnection(
                    src_id,
                    dst_id,
                    rel.rel_type,
                    arrow="forward" if rel.rel_type == "Generalization" else "none",
                    stereotype=rel.stereotype or "",
                )
                self.connections.append(conn)
                diag.connections.append(conn.__dict__)
                repo.add_relationship_to_diagram(self.diagram_id, rel.rel_id)

    def add_blocks(self) -> None:
        repo = self.repo
        diag = repo.diagrams.get(self.diagram_id)
        if not diag:
            return
        existing = {
            o.element_id
            for o in self.objects
            if o.obj_type == "Block" and o.element_id
        }
        candidates = set()
        for d in repo.diagrams.values():
            if d.diag_type != "Block Diagram" or d.diag_id == self.diagram_id:
                continue
            for obj in getattr(d, "objects", []):
                if obj.get("obj_type") == "Block" and obj.get("element_id"):
                    candidates.add(obj["element_id"])
        names = []
        id_map = {}
        for bid in candidates:
            if bid in existing or bid not in repo.elements:
                continue
            name = repo.elements[bid].name or bid
            names.append(name)
            id_map[name] = bid
        if not names:
            messagebox.showinfo("Add Blocks", "No blocks available")
            return
        dlg = SysMLObjectDialog.SelectNamesDialog(self, names, title="Add Blocks")
        selected = dlg.result or []
        if not selected:
            return
        base_x = 50.0
        base_y = 50.0
        offset = 180.0
        for idx, name in enumerate(selected):
            blk_id = id_map.get(name)
            if not blk_id:
                continue
            repo.add_element_to_diagram(self.diagram_id, blk_id)
            elem = repo.elements.get(blk_id)
            props = elem.properties.copy() if elem else {}
            props["name"] = elem.name if elem else blk_id
            obj = SysMLObject(
                _get_next_id(),
                "Block",
                base_x,
                base_y + offset * idx,
                element_id=blk_id,
                width=160.0,
                height=140.0,
                properties=props,
            )
            diag.objects.append(obj.__dict__)
            self.objects.append(obj)
        if hasattr(self, "_add_block_relationships"):
            self._add_block_relationships()
        self.redraw()
        self._sync_to_repository()


class InternalBlockDiagramWindow(SysMLDiagramWindow):
    def __init__(self, master, app, diagram_id: str | None = None, history=None):
        tools = [
            "Part",
            "Port",
            "Connector",
        ]
        super().__init__(master, "Internal Block Diagram", tools, diagram_id, app=app, history=history)
        ttk.Button(
            self.toolbox,
            text="Add Contained Parts",
            command=self.add_contained_parts,
        ).pack(fill=tk.X, padx=2, pady=2)

    def _get_failure_modes(self, comp_name: str) -> str:
        """Return comma separated failure modes for a component name."""
        app = getattr(self, "app", None)
        modes = set()
        for e in getattr(app, "fmea_entries", []):
            if getattr(e, "fmea_component", "") == comp_name:
                label = getattr(e, "description", "") or getattr(e, "user_name", "")
                if label:
                    modes.add(label)
        for fmea in getattr(app, "fmeas", []):
            for entry in fmea.get("entries", []):
                if getattr(entry, "fmea_component", "") == comp_name:
                    label = getattr(entry, "description", "") or getattr(entry, "user_name", "")
                    if label:
                        modes.add(label)
        return ", ".join(sorted(modes))

    def _get_part_name(self, obj: SysMLObject) -> str:
        repo = self.repo
        name = ""
        has_name = False
        def_id = obj.properties.get("definition")
        if obj.element_id and obj.element_id in repo.elements:
            elem = repo.elements[obj.element_id]
            name = elem.name or elem.properties.get("component", "")
            def_id = def_id or elem.properties.get("definition")
            def_name = ""
            if def_id and def_id in repo.elements:
                def_name = repo.elements[def_id].name or def_id
            has_name = bool(name) and not _is_default_part_name(def_name, name)
        if not has_name:
            name = obj.properties.get("component", "")

        def_id = obj.properties.get("definition")
        def_name = ""
        mult = ""
        comp = obj.properties.get("component", "")
        if def_id and def_id in repo.elements:
            def_name = repo.elements[def_id].name or def_id
            diag = repo.diagrams.get(self.diagram_id)
            block_id = (
                getattr(diag, "father", None)
                or next(
                    (eid for eid, did in repo.element_diagrams.items() if did == self.diagram_id),
                    None,
                )
            )
            if block_id:
                for rel in repo.relationships:
                    if (
                        rel.rel_type in ("Aggregation", "Composite Aggregation")
                        and rel.source == block_id
                        and rel.target == def_id
                    ):
                        mult = rel.properties.get("multiplicity", "1")
                        if mult in ("", "1"):
                            mult = ""
                        break

        if obj.element_id and obj.element_id in repo.elements and not comp:
            comp = repo.elements[obj.element_id].properties.get("component", "")
        if comp and comp == def_name:
            comp = ""

        base = name
        index = None
        m = re.match(r"^(.*)\[(\d+)\]$", name)
        if m:
            base = m.group(1)
            index = int(m.group(2))
            base = f"{base} {index}"

        label = base
        if def_name:
            if mult:
                if ".." in mult:
                    upper = mult.split("..", 1)[1] or "*"
                    disp = f"{index or 1}..{upper}"
                elif mult == "*":
                    disp = f"{index or 1}..*"
                else:
                    disp = f"{index or 1}..{mult}"
                def_part = f"{def_name} [{disp}]"
            else:
                def_part = def_name
            if comp:
                def_part = f"{comp} / {def_part}"
            if label and def_part != label:
                label = f"{label} : {def_part}"
            elif not label:
                label = f" : {def_part}"

        return label

    def _get_part_key(self, obj: SysMLObject) -> str:
        """Return canonical key for identifying ``obj`` regardless of renaming."""
        repo = self.repo
        def_id = obj.properties.get("definition")
        if not def_id and obj.element_id and obj.element_id in repo.elements:
            def_id = repo.elements[obj.element_id].properties.get("definition")
        name = ""
        if def_id and def_id in repo.elements:
            name = repo.elements[def_id].name or def_id
        else:
            name = self._get_part_name(obj)
        return _part_prop_key(name)

    def add_contained_parts(self) -> None:
        repo = self.repo
        block_id = next((eid for eid, did in repo.element_diagrams.items() if did == self.diagram_id), None)
        if not block_id or block_id not in repo.elements:
            messagebox.showinfo("Add Contained Parts", "No block is linked to this diagram")
            return
        block = repo.elements[block_id]
        diag = repo.diagrams.get(self.diagram_id)

        # inherit and sync aggregation/composite parts
        added_parent = inherit_father_parts(repo, diag) if diag else []
        for data in added_parent:
            self.objects.append(SysMLObject(**data))
        added_agg = _sync_ibd_aggregation_parts(repo, block_id, app=getattr(self, "app", None))
        added_comp = _sync_ibd_composite_parts(repo, block_id, app=getattr(self, "app", None))
        for data in added_agg + added_comp:
            self.objects.append(SysMLObject(**data))

        ra_name = block.properties.get("analysis", "")
        analyses = getattr(self.app, "reliability_analyses", [])
        ra_map = {ra.name: ra for ra in analyses}
        ra = ra_map.get(ra_name)
        if ra_name and (not ra or not ra.components):
            messagebox.showinfo("Add Contained Parts", "Analysis has no components")
            return
        comps = list(ra.components) if ra_name and ra and ra.components else []

        # existing parts on the diagram
        visible: dict[str, list[SysMLObject]] = {}
        hidden: dict[str, list[SysMLObject]] = {}
        def_objs: dict[str, list[SysMLObject]] = {}
        for obj in self.objects:
            if obj.obj_type != "Part":
                continue
            key = getattr(self, "_get_part_key", self._get_part_name)(obj)
            def_id = obj.properties.get("definition")
            def_objs.setdefault(def_id or "", []).append(obj)
            if getattr(obj, "hidden", False):
                hidden.setdefault(key, []).append(obj)
            else:
                visible.setdefault(key, []).append(obj)

        part_names = [n.strip() for n in block.properties.get("partProperties", "").split(",") if n.strip()]
        comp_names = [c.name for c in comps]
        prop_map = { _part_prop_key(n): n for n in part_names }
        all_keys = set(prop_map) | set(visible) | set(hidden) | { _part_prop_key(n) for n in comp_names }
        display_map: dict[str, str] = {}
        for key in all_keys:
            if key in prop_map:
                display_map[key] = prop_map[key]
            elif key in visible:
                display_map[key] = self._get_part_name(visible[key][0])
            elif key in hidden:
                display_map[key] = self._get_part_name(hidden[key][0])
            else:
                comp = next((c for c in comps if _part_prop_key(c.name) == key), None)
                display_map[key] = comp.name if comp else key

        names_list = [display_map[k] for k in sorted(display_map)]
        visible_names = {display_map[k] for k in visible}
        hidden_names = {display_map[k] for k in hidden}

        placeholder_map: dict[str, tuple[str, str]] = {}
        for rel in repo.relationships:
            if rel.rel_type in ("Aggregation", "Composite Aggregation") and rel.source == block_id:
                mult = rel.properties.get("multiplicity", "")
                if not mult:
                    continue
                target = rel.target
                low, high = _parse_multiplicity_range(mult)
                expected = high if high is not None else low
                existing = def_objs.get(target, [])
                for i in range(len(existing), expected):
                    def_name = repo.elements[target].name or target
                    if ".." in mult:
                        upper = mult.split("..", 1)[1] or "*"
                        disp = f"{i+1}..{upper}"
                    elif mult == "*":
                        disp = f"{i+1}..*"
                    elif mult.isdigit() and mult == str(expected):
                        disp = mult
                    else:
                        disp = f"{i+1}..{mult}"
                    label = f" : {def_name} [{disp}]"
                    placeholder_map[label] = (target, mult)
                    names_list.append(label)

        dlg = SysMLObjectDialog.ManagePartsDialog(
            self, names_list, visible_names, hidden_names
        )
        selected = dlg.result
        if selected is None:
            # User cancelled the dialog -> keep current visibility unchanged
            return
        selected_keys = { _part_prop_key(n) for n in selected if n not in placeholder_map }
        selected_placeholders = [placeholder_map[n] for n in selected if n in placeholder_map]

        to_add_comps = [c for c in comps if _part_prop_key(c.name) in selected_keys and _part_prop_key(c.name) not in visible and _part_prop_key(c.name) not in hidden]
        to_add_names = [n for n in part_names if _part_prop_key(n) in selected_keys and _part_prop_key(n) not in visible and _part_prop_key(n) not in hidden]
        added_ph: list[dict] = []
        for def_id, mult in selected_placeholders:
            added_ph.extend(
                add_multiplicity_parts(
                    repo, block_id, def_id, mult, count=1, app=getattr(self, "app", None)
                )
            )
        if added_ph and not self.app:
            for data in added_ph:
                if not any(o.obj_id == data["obj_id"] for o in self.objects):
                    self.objects.append(SysMLObject(**data))

        for key, objs in visible.items():
            if key not in selected_keys:
                for obj in objs:
                    obj.hidden = True
        for key, objs in hidden.items():
            if key in selected_keys:
                for obj in objs:
                    obj.hidden = False

        base_x = 50.0
        base_y = 50.0
        offset = 60.0
        added = []
        for idx, comp in enumerate(to_add_comps):
            elem = repo.create_element(
                "Part",
                name=comp.name,
                properties={
                    "component": comp.name,
                    "fit": f"{comp.fit:.2f}",
                    "qualification": comp.qualification,
                    "failureModes": self._get_failure_modes(comp.name),
                },
                owner=repo.root_package.elem_id,
            )
            repo.add_element_to_diagram(self.diagram_id, elem.elem_id)
            obj = SysMLObject(
                _get_next_id(),
                "Part",
                base_x,
                base_y + offset * idx,
                element_id=elem.elem_id,
                properties=elem.properties.copy(),
            )
            diag.objects.append(obj.__dict__)
            self.objects.append(obj)
            added.append(comp.name)

        if to_add_names:
            # Directly sync new part property parts to the repository without
            # updating windows. We then insert the returned objects ourselves so
            # we can ensure they are visible immediately.
            added_props = _sync_ibd_partproperty_parts(
                repo, block_id, names=to_add_names, app=None, hidden=True
            )
            for data in added_props:
                data["hidden"] = False
                # Avoid duplicates if the sync function already populated this
                # window via the application.
                if not any(o.obj_id == data["obj_id"] for o in self.objects):
                    self.objects.append(SysMLObject(**data))

        if added:
            names = [
                n.strip()
                for n in block.properties.get("partProperties", "").split(",")
                if n.strip()
            ]
            for name in added:
                if name not in names:
                    names.append(name)
            joined = ", ".join(names)
            block.properties["partProperties"] = joined
            inherit_block_properties(repo, block_id)
            joined = repo.elements[block_id].properties["partProperties"]
            for d in repo.diagrams.values():
                for o in getattr(d, "objects", []):
                    if o.get("element_id") == block_id:
                        o.setdefault("properties", {})["partProperties"] = joined

        # enforce multiplicity for aggregated parts
        added_mult = _enforce_ibd_multiplicity(
            repo, block_id, app=getattr(self, "app", None)
        )
        if added_mult and not self.app:
            for data in added_mult:
                if not any(o.obj_id == data["obj_id"] for o in self.objects):
                    self.objects.append(SysMLObject(**data))

        boundary = getattr(self, "get_ibd_boundary", lambda: None)()
        if boundary:
            ensure_boundary_contains_parts(boundary, self.objects)

        self.redraw()
        self._sync_to_repository()
        if self.app:
            self.app.update_views()


class ControlFlowDiagramWindow(SysMLDiagramWindow):
    def __init__(self, master, app, diagram_id: str | None = None, history=None):
        tools = [
            "Existing Element",
            "Control Action",
            "Feedback",
            "STPA Analysis",
        ]
        super().__init__(master, "Control Flow Diagram", tools, diagram_id, app=app, history=history)

    def select_tool(self, tool):
        if tool == "STPA Analysis":
            repo = SysMLRepository.get_instance()
            self.app.open_stpa_window()
            diag_id = self.diagram_id
            doc = next((d for d in self.app.stpa_docs if d.diagram == diag_id), None)
            if not doc:
                diag = repo.diagrams.get(diag_id)
                name = diag.name or diag.diag_id if diag else f"STPA {len(self.app.stpa_docs)+1}"
                doc = StpaDoc(name, diag_id, [])
                self.app.stpa_docs.append(doc)
            self.app.active_stpa = doc
            self.app.stpa_entries = doc.entries
            if hasattr(self.app, "_stpa_window"):
                self.app._stpa_window.refresh_docs()
                self.app._stpa_window.doc_var.set(doc.name)
                self.app._stpa_window.select_doc()
            return
        super().select_tool(tool)


class NewDiagramDialog(simpledialog.Dialog):
    """Dialog to create a new diagram and assign a name and type."""

    def __init__(self, master):
        self.name = ""
        self.diag_type = "Use Case Diagram"
        super().__init__(master, title="New Diagram")

    def body(self, master):
        ttk.Label(master, text="Name:").grid(row=0, column=0, padx=4, pady=4, sticky="e")
        self.name_var = tk.StringVar()
        ttk.Entry(master, textvariable=self.name_var).grid(row=0, column=1, padx=4, pady=4)
        ttk.Label(master, text="Type:").grid(row=1, column=0, padx=4, pady=4, sticky="e")
        self.type_var = tk.StringVar(value=self.diag_type)
        ttk.Combobox(
            master,
            textvariable=self.type_var,
                values=[
                    "Use Case Diagram",
                    "Activity Diagram",
                    "BPMN Diagram",
                    "Block Diagram",
                    "Internal Block Diagram",
                    "Control Flow Diagram",
                ],
        ).grid(row=1, column=1, padx=4, pady=4)

    def apply(self):
        self.name = self.name_var.get()
        self.diag_type = self.type_var.get()


class DiagramPropertiesDialog(simpledialog.Dialog):
    """Dialog to edit a diagram's metadata."""

    def __init__(self, master, diagram: SysMLDiagram):
        self.diagram = diagram
        self.added_parts: list[dict] = []
        super().__init__(master, title="Diagram Properties")

    def body(self, master):
        ttk.Label(master, text="Name:").grid(row=0, column=0, sticky="e", padx=4, pady=2)
        self.name_var = tk.StringVar(value=self.diagram.name)
        ttk.Entry(master, textvariable=self.name_var).grid(row=0, column=1, padx=4, pady=2)
        ttk.Label(master, text="Description:").grid(row=1, column=0, sticky="e", padx=4, pady=2)
        self.desc_var = tk.StringVar(value=getattr(self.diagram, "description", ""))
        ttk.Entry(master, textvariable=self.desc_var).grid(row=1, column=1, padx=4, pady=2)
        ttk.Label(master, text="Color:").grid(row=2, column=0, sticky="e", padx=4, pady=2)
        self.color_var = tk.StringVar(value=getattr(self.diagram, "color", "#FFFFFF"))
        ttk.Entry(master, textvariable=self.color_var).grid(row=2, column=1, padx=4, pady=2)
        if self.diagram.diag_type == "Internal Block Diagram":
            repo = SysMLRepository.get_instance()
            blocks = [e for e in repo.elements.values() if e.elem_type == "Block"]
            idmap = {b.name or b.elem_id: b.elem_id for b in blocks}
            ttk.Label(master, text="Father:").grid(row=3, column=0, sticky="e", padx=4, pady=2)
            self.father_map = idmap
            cur_id = getattr(self.diagram, "father", "")
            cur_name = next((n for n, i in idmap.items() if i == cur_id), "")
            self.father_var = tk.StringVar(value=cur_name)
            ttk.Combobox(master, textvariable=self.father_var, values=list(idmap.keys())).grid(
                row=3, column=1, padx=4, pady=2
            )
        else:
            self.father_map = {}
            self.father_var = tk.StringVar()

    def apply(self):
        self.diagram.name = self.name_var.get()
        self.diagram.description = self.desc_var.get()
        self.diagram.color = self.color_var.get()
        if self.diagram.diag_type == "Internal Block Diagram":
            father_id = self.father_map.get(self.father_var.get())
            repo = SysMLRepository.get_instance()
            self.added_parts = set_ibd_father(
                repo, self.diagram, father_id, app=getattr(self.master, "app", None)
            )
            self.added_parts.extend(inherit_father_parts(repo, self.diagram))


class PackagePropertiesDialog(simpledialog.Dialog):
    """Dialog to edit a package's name."""

    def __init__(self, master, package: SysMLElement):
        self.package = package
        super().__init__(master, title="Package Properties")

    def body(self, master):
        ttk.Label(master, text="Name:").grid(row=0, column=0, sticky="e", padx=4, pady=2)
        self.name_var = tk.StringVar(value=self.package.name)
        ttk.Entry(master, textvariable=self.name_var).grid(row=0, column=1, padx=4, pady=2)

    def apply(self):
        self.package.name = self.name_var.get()


class ElementPropertiesDialog(simpledialog.Dialog):
    """Dialog to edit a generic element's name and properties."""

    def __init__(self, master, element: SysMLElement):
        self.element = element
        super().__init__(master, title=f"{element.elem_type} Properties")

    def body(self, master):
        ttk.Label(master, text="Name:").grid(row=0, column=0, sticky="e", padx=4, pady=2)
        self.name_var = tk.StringVar(value=self.element.name)
        ttk.Entry(master, textvariable=self.name_var).grid(row=0, column=1, padx=4, pady=2)
        self.entries = {}
        key = f"{self.element.elem_type.replace(' ', '')}Usage"
        row = 1
        for prop in SYSML_PROPERTIES.get(key, []):
            if prop == "partProperties":
                # Part properties are configured through dedicated dialogs.
                # Skip them in the generic properties window.
                continue
            ttk.Label(master, text=f"{prop}:").grid(row=row, column=0, sticky="e", padx=4, pady=2)
            var = tk.StringVar(value=self.element.properties.get(prop, ""))
            ttk.Entry(master, textvariable=var).grid(row=row, column=1, padx=4, pady=2)
            self.entries[prop] = var
            row += 1

    def apply(self):
        repo = SysMLRepository.get_instance()
        new_name = self.name_var.get()
        if self.element.elem_type == "Block":
            rename_block(repo, self.element.elem_id, new_name)
        else:
            self.element.name = new_name
        for prop, var in self.entries.items():
            self.element.properties[prop] = var.get()


class ArchitectureManagerDialog(tk.Frame):
    """Manage packages and diagrams in a hierarchical tree."""

    def __init__(self, master, app=None):
        if isinstance(master, tk.Toplevel):
            container = master
        else:
            container = master
        super().__init__(container)
        self.app = app
        if isinstance(master, tk.Toplevel):
            master.title("AutoML Explorer")
            master.geometry("350x400")
            self.pack(fill=tk.BOTH, expand=True)
        self.repo = SysMLRepository.get_instance()

        tree_frame = ttk.Frame(self)
        tree_frame.pack(fill=tk.BOTH, expand=True, padx=4, pady=4)
        self.tree = ttk.Treeview(tree_frame)
        vsb = ttk.Scrollbar(tree_frame, orient="vertical", command=self.tree.yview)
        hsb = ttk.Scrollbar(tree_frame, orient="horizontal", command=self.tree.xview)
        self.tree.configure(yscrollcommand=vsb.set, xscrollcommand=hsb.set)
        self.tree.grid(row=0, column=0, sticky="nsew")
        vsb.grid(row=0, column=1, sticky="ns")
        hsb.grid(row=1, column=0, sticky="ew")
        tree_frame.rowconfigure(0, weight=1)
        tree_frame.columnconfigure(0, weight=1)

        # simple icons to visually distinguish packages, diagrams and objects
        self.pkg_icon = self._create_icon("folder", "#b8860b")
        self.diagram_icons = {
            "Use Case Diagram": self._create_icon("circle", "blue"),
            "Activity Diagram": self._create_icon("arrow", "green"),
            "BPMN Diagram": self._create_icon("arrow", "green"),
            "Block Diagram": self._create_icon("rect", "orange"),
            "Internal Block Diagram": self._create_icon("nested", "purple"),
        }
        self.elem_icons = {
            "Actor": self._create_icon("circle"),
            "Use Case": self._create_icon("circle"),
            "Block": self._create_icon("rect"),
            "Part": self._create_icon("rect"),
            "Port": self._create_icon("circle"),
        }
        self.default_diag_icon = self._create_icon("rect")
        self.default_elem_icon = self._create_icon("rect")
        btns = ttk.Frame(self)
        btns.pack(fill=tk.X, padx=4, pady=4)
        ttk.Button(btns, text="Open", command=self.open).pack(side=tk.LEFT, padx=2)
        ttk.Button(btns, text="Properties", command=self.properties).pack(side=tk.LEFT, padx=2)
        ttk.Button(btns, text="New Package", command=self.new_package).pack(side=tk.LEFT, padx=2)
        ttk.Button(btns, text="New Diagram", command=self.new_diagram).pack(side=tk.LEFT, padx=2)
        ttk.Button(btns, text="Cut", command=self.cut).pack(side=tk.LEFT, padx=2)
        ttk.Button(btns, text="Paste", command=self.paste).pack(side=tk.LEFT, padx=2)
        ttk.Button(btns, text="Delete", command=self.delete).pack(side=tk.LEFT, padx=2)
        ttk.Button(btns, text="Close", command=self.destroy).pack(side=tk.RIGHT, padx=2)
        self.populate()
        self.tree.bind("<Button-3>", self.on_right_click)
        self.tree.bind("<Double-1>", self.on_double)
        self.tree.bind("<ButtonPress-1>", self.on_drag_start)
        self.tree.bind("<B1-Motion>", self.on_drag_motion)
        self.tree.bind("<ButtonRelease-1>", self.on_drag_release)
        self.bind("<FocusIn>", lambda _e: self.populate())
        self.drag_item = None
        self.cut_item = None

    def populate(self):
        """Populate the tree view with packages, diagrams and elements."""
        self.tree.delete(*self.tree.get_children())
        from collections import defaultdict

        rel_children = defaultdict(list)
        for rel in self.repo.relationships:
            rel_children[rel.source].append((rel.rel_id, rel.target, rel.rel_type))

        visited: set[str] = set()

        # collect all elements that already appear on a diagram so they don't
        # show up twice in the hierarchy
        diagram_elems = {
            elem_id
            for diag in self.repo.diagrams.values()
            for elem_id in (
                list(getattr(diag, "elements", []))
                + [
                    getattr(o, "element_id", o.get("element_id"))
                    for o in getattr(diag, "objects", [])
                    if getattr(o, "element_id", o.get("element_id"))
                ]
            )
        }

        def add_elem(elem_id: str, parent: str):
            if elem_id in visited:
                return
            visited.add(elem_id)
            elem = self.repo.elements[elem_id]
            icon = self.elem_icons.get(elem.elem_type, self.default_elem_icon)
            if self.tree.exists(elem_id):
                node = elem_id
            else:
                node = self.tree.insert(
                    parent,
                    "end",
                    iid=elem_id,
                    text=elem.name or elem_id,
                    values=(elem.elem_type,),
                    image=icon,
                )
            for rel_id, tgt_id, rtype in rel_children.get(elem_id, []):
                if tgt_id in self.repo.elements:
                    rel_iid = f"rel_{rel_id}"
                    if self.tree.exists(rel_iid):
                        rel_node = rel_iid
                    else:
                        rel_node = self.tree.insert(
                            node, "end", iid=rel_iid, text=rtype, values=("Relationship",)
                        )
                    add_elem(tgt_id, rel_node)
            visited.remove(elem_id)

        root_pkg = getattr(self.repo, "root_package", None)
        if not root_pkg or root_pkg.elem_id not in self.repo.elements:
            # ensure a valid root package exists
            self.repo.root_package = self.repo.create_element("Package", name="Root")
            root_pkg = self.repo.root_package

        def add_pkg(pkg_id, parent=""):
            pkg = self.repo.elements[pkg_id]
            if self.tree.exists(pkg_id):
                node = pkg_id
            else:
                node = self.tree.insert(
                    parent,
                    "end",
                    iid=pkg_id,
                    text=pkg.name or pkg_id,
                    open=True,
                    image=self.pkg_icon,
                )
            for p in self.repo.elements.values():
                if p.elem_type == "Package" and p.owner == pkg_id:
                    add_pkg(p.elem_id, node)
            for e in self.repo.elements.values():
                if (
                    e.owner == pkg_id
                    and e.elem_type not in ("Package", "Part")
                    and e.name
                    and e.elem_id not in diagram_elems
                ):
                    add_elem(e.elem_id, node)
            for d in self.repo.diagrams.values():
                if d.package == pkg_id and "safety-management" not in getattr(d, "tags", []):
                    label = d.name or d.diag_id
                    icon = self.diagram_icons.get(d.diag_type, self.default_diag_icon)
                    diag_iid = f"diag_{d.diag_id}"
                    if self.tree.exists(diag_iid):
                        diag_node = diag_iid
                    else:
                        diag_node = self.tree.insert(
                            node,
                            "end",
                            iid=diag_iid,
                            text=label,
                            values=(d.diag_type,),
                            image=icon,
                        )
                    objs = sorted(
                        d.objects,
                        key=lambda o: (
                            1 if getattr(o, "obj_type", o.get("obj_type")) == "Port" else 0
                        ),
                    )
                    for obj in objs:
                        props = getattr(obj, "properties", obj.get("properties", {}))
                        name = props.get("name", getattr(obj, "obj_type", obj.get("obj_type")))
                        oid = getattr(obj, "obj_id", obj.get("obj_id"))
                        otype = getattr(obj, "obj_type", obj.get("obj_type"))
                        icon = self.elem_icons.get(otype, self.default_elem_icon)
                        parent_node = diag_node
                        if (
                            otype == "Port"
                            and props.get("parent")
                            and self.tree.exists(f"obj_{d.diag_id}_{props.get('parent')}")
                        ):
                            parent_node = f"obj_{d.diag_id}_{props.get('parent')}"
                        obj_iid = f"obj_{d.diag_id}_{oid}"
                        if self.tree.exists(obj_iid):
                            continue
                        self.tree.insert(
                            parent_node,
                            "end",
                            iid=obj_iid,
                            text=name,
                            values=(obj.get("obj_type"),),
                            image=icon,
                        )

        add_pkg(root_pkg.elem_id)
        if self.app:
            self.app.update_views()

    def selected(self):
        sel = self.tree.selection()
        if sel:
            return sel[0]
        item = self.tree.focus()
        return item if item else None

    def open(self):
        item = self.selected()
        if not item:
            return
        if item.startswith("diag_"):
            self.open_diagram(item[5:])
        elif item.startswith("obj_"):
            diag_id, oid = item[4:].split("_", 1)
            win = self.open_diagram(diag_id)
            if win:
                for o in win.objects:
                    if o.obj_id == int(oid):
                        win.selected_obj = o
                        win.redraw()
                        break

    def on_double(self, event):
        item = self.tree.identify_row(event.y)
        if item:
            self.tree.selection_set(item)
            if item.startswith("diag_"):
                self.open_diagram(item[5:])
            elif item.startswith("obj_"):
                self.open()

    def open_diagram(self, diag_id: str):
        diag = self.repo.diagrams.get(diag_id)
        if not diag:
            return None

        # If an application instance is available, open the diagram using
        # the main document notebook so duplicate tabs are avoided.
        if self.app and hasattr(self.app, "diagram_tabs"):
            idx = next(
                (i for i, d in enumerate(self.app.arch_diagrams) if d.diag_id == diag_id),
                -1,
            )
            if idx != -1:
                self.app.open_arch_window(idx)
                tab = self.app.diagram_tabs.get(diag_id)
                if tab and tab.winfo_exists():
                    for child in tab.winfo_children():
                        if isinstance(child, SysMLDiagramWindow):
                            return child
                return None

        master = self.master if self.master else self
        win = None
        if diag.diag_type == "Use Case Diagram":
            win = UseCaseDiagramWindow(master, self.app, diagram_id=diag_id)
        elif diag.diag_type == "Activity Diagram":
            win = ActivityDiagramWindow(master, self.app, diagram_id=diag_id)
        elif diag.diag_type == "BPMN Diagram":
            win = BPMNDiagramWindow(master, self.app, diagram_id=diag_id)
        elif diag.diag_type == "Block Diagram":
            win = BlockDiagramWindow(master, self.app, diagram_id=diag_id)
        elif diag.diag_type == "Internal Block Diagram":
            win = InternalBlockDiagramWindow(master, self.app, diagram_id=diag_id)
        return win

    def new_package(self):
        item = self.selected() or self.repo.root_package.elem_id
        if item.startswith("diag_"):
            item = self.repo.diagrams[item[5:]].package
        name = simpledialog.askstring("New Package", "Name:")
        if name:
            self.repo.create_package(name, parent=item)
            self.populate()

    def new_diagram(self):
        item = self.selected() or self.repo.root_package.elem_id
        if item.startswith("diag_"):
            item = self.repo.diagrams[item[5:]].package
        dlg = NewDiagramDialog(self)
        if dlg.name:
            self.repo.create_diagram(dlg.diag_type, name=dlg.name, package=item)
            self.populate()

    def delete(self):
        item = self.selected()
        if not item:
            return
        if item.startswith("diag_"):
            self.repo.delete_diagram(item[5:])
        elif item.startswith("obj_"):
            diag_id, oid = item[4:].split("_", 1)
            diag = self.repo.diagrams.get(diag_id)
            if diag:
                diag.objects = [o for o in diag.objects if str(o.get("obj_id")) != oid]
        else:
            if item == self.repo.root_package.elem_id:
                messagebox.showerror("Delete", "Cannot delete the root package.")
            else:
                self.repo.delete_package(item)
        self.populate()

    def properties(self):
        item = self.selected()
        if not item:
            return
        if item.startswith("diag_"):
            diag = self.repo.diagrams.get(item[5:])
            if diag:
                DiagramPropertiesDialog(self, diag)
                self.populate()
        elif item.startswith("obj_"):
            diag_id, oid = item[4:].split("_", 1)
            diag = self.repo.diagrams.get(diag_id)
            if diag:
                obj_data = next(
                    (o for o in diag.objects if str(o.get("obj_id")) == oid),
                    None,
                )
                if obj_data:
                    obj = SysMLObject(**obj_data)
                    SysMLObjectDialog(self, obj)
                    diag.objects = [
                        obj.__dict__ if str(o.get("obj_id")) == oid else o for o in diag.objects
                    ]
                self.populate()
        else:
            elem = self.repo.elements.get(item)
            if elem:
                if elem.elem_type == "Package":
                    PackagePropertiesDialog(self, elem)
                else:
                    ElementPropertiesDialog(self, elem)
                self.populate()

    def on_right_click(self, event):
        item = self.tree.identify_row(event.y)
        if not item:
            return
        self.tree.selection_set(item)
        menu = tk.Menu(self.tree, tearoff=0)
        menu.add_command(label="Rename", command=lambda: self.rename_item(item))
        menu.tk_popup(event.x_root, event.y_root)

    def rename_item(self, item=None):
        item = item or self.selected()
        if not item:
            return
        if item.startswith("diag_"):
            diag = self.repo.diagrams.get(item[5:])
            if diag and "safety-management" in getattr(diag, "tags", []):
                return
            if diag:
                name = simpledialog.askstring("Rename Diagram", "Name:", initialvalue=diag.name)
                if name:
                    diag.name = name
                    self.populate()
        elif item.startswith("obj_"):
            return
        else:
            elem = self.repo.elements.get(item)
            if elem:
                name = simpledialog.askstring("Rename", "Name:", initialvalue=elem.name)
                if name:
                    name = self.repo.ensure_unique_element_name(name, elem.elem_id)
                    if elem.elem_type == "Block":
                        rename_block(self.repo, elem.elem_id, name)
                    else:
                        elem.name = name
                    self.populate()

    # ------------------------------------------------------------------
    # Cut/Paste and Drag & Drop Handling
    # ------------------------------------------------------------------
    def cut(self):
        item = self.selected()
        if item:
            self.cut_item = item

    def paste(self):
        if not self.cut_item:
            return
        target = self.selected() or self.repo.root_package.elem_id
        if target.startswith("diag_"):
            target = self.repo.diagrams[target[5:]].package
        self._move_item(self.cut_item, target)
        self.cut_item = None
        self.populate()

    def on_drag_start(self, event):
        self.drag_item = self.tree.identify_row(event.y)
        if self.drag_item:
            self.tree.selection_set(self.drag_item)

    def on_drag_motion(self, _event):
        pass

    def on_drag_release(self, event):
        if not self.drag_item:
            return
        target = self.tree.identify_row(event.y)
        if not target:
            self.drag_item = None
            return
        if target == self.drag_item:
            self.drag_item = None
            return
        if self.drag_item.startswith("obj_"):
            messagebox.showerror("Drop Error", "Objects cannot be moved in the explorer.")
            self.drag_item = None
            return
        if target.startswith("obj_"):
            messagebox.showerror("Drop Error", "Cannot drop items on an object.")
            self.drag_item = None
            return
        region = self.tree.identify_region(event.x, event.y)
        if region in ("separator", "nothing"):
            parent = self.tree.parent(target)
            index = self.tree.index(target)
            self.tree.move(self.drag_item, parent, index)
            self._move_item(self.drag_item, parent)
        else:
            if target.startswith("diag_"):
                diag = self.repo.diagrams.get(target[5:])
                self._drop_on_diagram(self.drag_item, diag)
            else:
                self.tree.move(self.drag_item, target, "end")
                self._move_item(self.drag_item, target)
        self.drag_item = None
        self.populate()

    def _move_item(self, item, new_parent):
        if item.startswith("obj_") or new_parent.startswith("obj_"):
            messagebox.showerror("Drop Error", "Cannot drop items on an object.")
            return
        if new_parent == "":
            new_parent = self.repo.root_package.elem_id
        if item.startswith("diag_"):
            self.repo.diagrams[item[5:]].package = new_parent
        else:
            elem = self.repo.elements.get(item)
            if elem:
                elem.owner = new_parent

    def _drop_on_diagram(self, elem_id, diagram):
        repo = self.repo
        if elem_id.startswith("obj_"):
            messagebox.showerror("Drop Error", "Objects cannot be dropped on a diagram.")
            return
        # Dropping a diagram onto an Activity or BPMN Diagram creates a behavior reference
        if elem_id.startswith("diag_"):
            src_diag = repo.diagrams.get(elem_id[5:])
            if src_diag and diagram.diag_type == "Activity Diagram" and src_diag.diag_type in (
                "Activity Diagram",
                "Internal Block Diagram",
                "BPMN Diagram",
            ):
                elem_type = "Action" if diagram.diag_type == "BPMN Diagram" else "CallBehaviorAction"
                act = repo.create_element(
                    elem_type, name=src_diag.name, owner=diagram.package
                )
                repo.add_element_to_diagram(diagram.diag_id, act.elem_id)
                props = {"name": src_diag.name}
                if src_diag.diag_type == "Internal Block Diagram":
                    props["view"] = src_diag.diag_id
                    repo.link_diagram(act.elem_id, None)
                else:
                    repo.link_diagram(act.elem_id, src_diag.diag_id)
                obj = SysMLObject(
                    _get_next_id(),
                    elem_type,
                    50.0,
                    50.0,
                    element_id=act.elem_id,
                    properties=props,
                )
                diagram.objects.append(obj.__dict__)
                return
            if (
                src_diag
                and diagram.diag_type == "BPMN Diagram"
                and src_diag.diag_type == "BPMN Diagram"
            ):
                act = repo.create_element("Action", name=src_diag.name, owner=diagram.package)
                repo.add_element_to_diagram(diagram.diag_id, act.elem_id)
                props = {"name": src_diag.name}
                repo.link_diagram(act.elem_id, src_diag.diag_id)
                obj = SysMLObject(
                    _get_next_id(),
                    "Action",
                    50.0,
                    50.0,
                    element_id=act.elem_id,
                    properties=props,
                )
                diagram.objects.append(obj.__dict__)
                return
            messagebox.showerror("Drop Error", "This item cannot be dropped on that diagram.")
            return

        allowed = diagram.diag_type == "Block Diagram"
        if allowed and repo.elements[elem_id].elem_type == "Package":
            block = repo.create_element("Block", name=repo.elements[elem_id].name, owner=elem_id)
            repo.add_element_to_diagram(diagram.diag_id, block.elem_id)
            obj = SysMLObject(_get_next_id(), "Block", 50.0, 50.0, element_id=block.elem_id)
            diagram.objects.append(obj.__dict__)
        else:
            messagebox.showerror("Drop Error", "This item cannot be dropped on that diagram.")

    def _create_icon(self, shape: str, color: str = "black") -> tk.PhotoImage:
        """Return a simple 16x16 PhotoImage representing the given shape."""
        size = 16
        img = tk.PhotoImage(width=size, height=size)
        img.put("white", to=(0, 0, size - 1, size - 1))
        c = color
        if shape == "circle":
            r = size // 2 - 2
            cx = cy = size // 2
            for y in range(size):
                for x in range(size):
                    if (x - cx) ** 2 + (y - cy) ** 2 <= r * r:
                        img.put(c, (x, y))
        elif shape == "arrow":
            mid = size // 2
            for x in range(2, mid + 1):
                img.put(c, to=(x, mid - 1, x + 1, mid + 1))
            for i in range(4):
                img.put(c, to=(mid + i, mid - 2 - i, mid + i + 1, mid - i))
                img.put(c, to=(mid + i, mid + i, mid + i + 1, mid + 2 + i))
        elif shape == "rect":
            for x in range(3, size - 3):
                img.put(c, (x, 3))
                img.put(c, (x, size - 4))
            for y in range(3, size - 3):
                img.put(c, (3, y))
                img.put(c, (size - 4, y))
        elif shape == "nested":
            for x in range(1, size - 1):
                img.put(c, (x, 1))
                img.put(c, (x, size - 2))
            for y in range(1, size - 1):
                img.put(c, (1, y))
                img.put(c, (size - 2, y))
            for x in range(5, size - 5):
                img.put(c, (x, 5))
                img.put(c, (x, size - 6))
            for y in range(5, size - 5):
                img.put(c, (5, y))
                img.put(c, (size - 6, y))
        elif shape == "folder":
            for x in range(1, size - 1):
                img.put(c, (x, 4))
                img.put(c, (x, size - 2))
            for y in range(4, size - 1):
                img.put(c, (1, y))
                img.put(c, (size - 2, y))
            for x in range(3, size - 3):
                img.put(c, (x, 2))
            img.put(c, to=(1, 3, size - 2, 4))
        else:
            img.put(c, to=(2, 2, size - 2, size - 2))
        return img<|MERGE_RESOLUTION|>--- conflicted
+++ resolved
@@ -2475,20 +2475,7 @@
         elem = repo.elements.get(conn.element_id)
         if elem:
             label = elem.name or ""
-<<<<<<< HEAD
     stereo = conn.stereotype or conn.conn_type.lower()
-=======
-    stereotype = conn.stereotype or ""
-    if not stereotype and diag_type == "Control Flow Diagram":
-        if conn.conn_type == "Control Action":
-            stereotype = "control action"
-        elif conn.conn_type == "Feedback":
-            stereotype = "feedback"
-    if stereotype:
-        if not stereotype.startswith("<<"):
-            stereotype = f"<<{stereotype}>>"
-        label = f"{stereotype} {label}".strip()
->>>>>>> 464a04bf
     if diag_type == "Control Flow Diagram" and conn.conn_type in (
         "Control Action",
         "Feedback",
@@ -3184,37 +3171,25 @@
                             arrow_default = "forward"
                         else:
                             arrow_default = "none"
-<<<<<<< HEAD
                         conn_stereo = (
                             "control action"
                             if t == "Control Action"
                             else "feedback" if t == "Feedback" else t.lower()
-=======
-                        stereo = (
-                            "control action" if t == "Control Action" else "feedback" if t == "Feedback" else None
->>>>>>> 464a04bf
                         )
                         conn = DiagramConnection(
                             self.start.obj_id,
                             obj.obj_id,
                             t,
                             arrow=arrow_default,
-<<<<<<< HEAD
                             stereotype=conn_stereo,
-=======
-                            stereotype=stereo or "",
->>>>>>> 464a04bf
                         )
                         self.connections.append(conn)
                         src_id = self.start.element_id
                         dst_id = obj.element_id
                         if src_id and dst_id:
-<<<<<<< HEAD
                             rel_stereo = (
                                 "control action" if t == "Control Action" else "feedback" if t == "Feedback" else None
                             )
-=======
->>>>>>> 464a04bf
                             rel = self.repo.create_relationship(
                                 t, src_id, dst_id, stereotype=rel_stereo
                             )
@@ -3694,28 +3669,17 @@
                         arrow_default = "forward"
                     else:
                         arrow_default = "none"
-<<<<<<< HEAD
                     conn_stereo = (
                         "control action"
                         if self.current_tool == "Control Action"
                         else "feedback" if self.current_tool == "Feedback" else self.current_tool.lower()
-=======
-                    stereo = (
-                        "control action"
-                        if self.current_tool == "Control Action"
-                        else "feedback" if self.current_tool == "Feedback" else None
->>>>>>> 464a04bf
                     )
                     conn = DiagramConnection(
                         self.start.obj_id,
                         obj.obj_id,
                         self.current_tool,
                         arrow=arrow_default,
-<<<<<<< HEAD
                         stereotype=conn_stereo,
-=======
-                        stereotype=stereo or "",
->>>>>>> 464a04bf
                     )
                     if self.current_tool == "Connector":
                         src_flow = self.start.properties.get("flow") if self.start.obj_type == "Port" else None
