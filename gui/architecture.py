# Author: Miguel Marina <karel.capek.robotics@gmail.com>
import tkinter as tk
import tkinter.font as tkFont
import textwrap
from tkinter import ttk, simpledialog
from gui import messagebox, format_name_with_phase
try:  # Guard against environments where the tooltip module is unavailable
    from gui.tooltip import ToolTip
except Exception:  # pragma: no cover - fallback for minimal installs
    ToolTip = None  # type: ignore
import json
import math
import re
from dataclasses import dataclass, field, asdict, replace
from typing import Dict, List, Tuple

from sysml.sysml_repository import SysMLRepository, SysMLDiagram, SysMLElement
from gui.style_manager import StyleManager

from sysml.sysml_spec import SYSML_PROPERTIES
from analysis.models import (
    global_requirements,
    ASIL_ORDER,
    StpaDoc,
    REQUIREMENT_WORK_PRODUCTS,
    REQUIREMENT_TYPE_OPTIONS,
)
from analysis.safety_management import ALLOWED_PROPAGATIONS, ACTIVE_TOOLBOX

# ---------------------------------------------------------------------------
# Appearance customization
# ---------------------------------------------------------------------------
# Colors for AutoML object types come from the global StyleManager so diagrams
# can be easily re-themed.
OBJECT_COLORS = StyleManager.get_instance().styles


_next_obj_id = 1
# Pixel distance used when detecting clicks on connection lines
CONNECTION_SELECT_RADIUS = 15

# Diagram types that belong to the generic "Architecture Diagram" work product
ARCH_DIAGRAM_TYPES = {
    "Use Case Diagram",
    "Activity Diagram",
    "Block Diagram",
    "Internal Block Diagram",
}


def _work_product_name(diag_type: str) -> str:
    """Return work product name for a given diagram type."""
    return "Architecture Diagram" if diag_type in ARCH_DIAGRAM_TYPES else diag_type


def _diag_matches_wp(diag_type: str, work_product: str) -> bool:
    """Return True if *diag_type* is part of *work_product*."""
    if work_product == "Architecture Diagram":
        return diag_type in ARCH_DIAGRAM_TYPES
    return diag_type == work_product


def _get_next_id() -> int:
    global _next_obj_id
    val = _next_obj_id
    _next_obj_id += 1
    return val


def _format_label(_win, name: str, _phase: str | None) -> str:
    """Return ``name`` unchanged for diagram labels."""
    return name or ""


def _parse_float(val: str | None, default: float) -> float:
    """Convert *val* to ``float`` or return ``default`` if conversion fails."""
    try:
        return float(val)
    except (TypeError, ValueError):
        return default


def _part_prop_key(raw: str) -> str:
    """Return canonical property name for a raw part property entry."""
    if not raw:
        return ""
    part = raw.split(":", 1)[0]
    part = part.split("[", 1)[0]
    return part.strip()


def _part_elem_keys(elem) -> set[str]:
    """Return canonical keys for a Part element."""
    if not elem:
        return set()
    name = elem.name or ""
    comp = elem.properties.get("component", "")
    if comp and (not name or name.startswith("Part")):
        name = comp
    if "_" in name and name.rsplit("_", 1)[1].isdigit():
        name = name.rsplit("_", 1)[0]
    base = _part_prop_key(name)
    keys = {base}
    definition = elem.properties.get("definition")
    if definition:
        keys.add(f"{base}:{definition}")
    return keys

def _part_elem_key(elem) -> str:
    """Return a single canonical key (for backward compatibility)."""
    keys = _part_elem_keys(elem)
    return next(iter(keys), "")


def parse_part_property(raw: str) -> tuple[str, str]:
    """Return (property name, block name) parsed from a part property entry."""
    raw = raw.strip()
    prop = raw
    block = raw
    if ":" in raw:
        prop, block = raw.split(":", 1)
    prop = prop.split("[", 1)[0].strip()
    block = block.split("[", 1)[0].strip()
    return (prop or block, block)


def _find_parent_blocks(repo: SysMLRepository, block_id: str) -> set[str]:
    """Return all blocks that directly use ``block_id`` as a part or are
    associated with it."""
    parents: set[str] = set()
    # check IBDs for parts referencing this block
    for parent_id, diag_id in repo.element_diagrams.items():
        diag = repo.diagrams.get(diag_id)
        if not diag:
            continue
        for obj in getattr(diag, "objects", []):
            if obj.get("obj_type") != "Part":
                continue
            if obj.get("properties", {}).get("definition") == block_id:
                parents.add(parent_id)
                break
    # also follow Association and Generalization relationships
    for rel in repo.relationships:
        if rel.rel_type not in ("Association", "Generalization"):
            continue
        if rel.rel_type == "Generalization":
            if rel.source == block_id and rel.target in repo.elements:
                parents.add(rel.target)
            continue
        if rel.source == block_id and rel.target in repo.elements:
            parents.add(rel.target)
        elif rel.target == block_id and rel.source in repo.elements:
            parents.add(rel.source)
    # include father block from internal block diagram linkage
    diag_id = repo.get_linked_diagram(block_id)
    diag = repo.diagrams.get(diag_id)
    if diag and getattr(diag, "father", None) in repo.elements:
        parents.add(diag.father)
    return parents


def _collect_parent_parts(repo: SysMLRepository, block_id: str, visited=None) -> list[str]:
    """Recursively gather parts from all parent blocks of ``block_id``."""
    if visited is None:
        visited = set()
    parts: list[str] = []
    for parent in _find_parent_blocks(repo, block_id):
        if parent in visited:
            continue
        visited.add(parent)
        elem = repo.elements.get(parent)
        if elem:
            parts.extend(
                [
                    p.strip()
                    for p in elem.properties.get("partProperties", "").split(",")
                    if p.strip()
                ]
            )
        parts.extend(_collect_parent_parts(repo, parent, visited))
    seen = []
    for p in parts:
        if p not in seen:
            seen.append(p)
    return seen


def extend_block_parts_with_parents(repo: SysMLRepository, block_id: str) -> None:
    """Merge parts from generalization parents into ``block_id``."""

    block = repo.elements.get(block_id)
    if not block:
        return

    def _parent_parts() -> list[str]:
        return _collect_parent_parts(repo, block_id)

    names = [p.strip() for p in block.properties.get("partProperties", "").split(",") if p.strip()]
    for p in _parent_parts():
        if p not in names:
            names.append(p)

    joined = ", ".join(names)
    block.properties["partProperties"] = joined
    for d in repo.diagrams.values():
        for o in getattr(d, "objects", []):
            if o.get("element_id") == block_id:
                o.setdefault("properties", {})["partProperties"] = joined


def _find_blocks_with_part(repo: SysMLRepository, part_id: str) -> set[str]:
    """Return all blocks that directly include ``part_id`` as a part."""
    blocks: set[str] = set()
    for blk_id, diag_id in repo.element_diagrams.items():
        diag = repo.diagrams.get(diag_id)
        if not diag:
            continue
        for obj in getattr(diag, "objects", []):
            if obj.get("obj_type") != "Part":
                continue
            if obj.get("properties", {}).get("definition") == part_id:
                blocks.add(blk_id)
                break
    return blocks


def _find_blocks_with_aggregation(repo: SysMLRepository, part_id: str) -> set[str]:
    """Return blocks that have an aggregation relationship to ``part_id``."""
    blocks: set[str] = set()
    for rel in repo.relationships:
        if (
            rel.rel_type in ("Aggregation", "Composite Aggregation")
            and rel.target == part_id
        ):
            blocks.add(rel.source)
    return blocks


def _aggregation_exists(repo: SysMLRepository, whole_id: str, part_id: str) -> bool:
    """Return ``True`` if ``whole_id`` or its ancestors already aggregate ``part_id``."""

    src_ids = [whole_id] + _collect_generalization_parents(repo, whole_id)
    diag_id = repo.get_linked_diagram(whole_id)
    diag = repo.diagrams.get(diag_id)
    father = getattr(diag, "father", None) if diag else None
    if father:
        src_ids.append(father)
        src_ids.extend(_collect_generalization_parents(repo, father))

    for rel in repo.relationships:
        if (
            rel.rel_type in ("Aggregation", "Composite Aggregation")
            and rel.source in src_ids
            and rel.target == part_id
        ):
            return True

    for sid in src_ids[1:]:
        diag_id = repo.get_linked_diagram(sid)
        diag = repo.diagrams.get(diag_id)
        if not diag:
            continue
        for obj in getattr(diag, "objects", []):
            if (
                obj.get("obj_type") == "Part"
                and obj.get("properties", {}).get("definition") == part_id
            ):
                return True
    return False


def _reverse_aggregation_exists(
    repo: SysMLRepository, whole_id: str, part_id: str
) -> bool:
    """Return ``True`` if ``part_id`` or its ancestors aggregate ``whole_id``."""

    src_ids = [part_id] + _collect_generalization_parents(repo, part_id)
    for rel in repo.relationships:
        if (
            rel.rel_type in ("Aggregation", "Composite Aggregation")
            and rel.source in src_ids
            and rel.target == whole_id
        ):
            return True
    return False


def _parse_multiplicity_range(mult: str) -> tuple[int, int | None]:
    """Return (lower, upper) bounds parsed from *mult*."""

    mult = mult.strip()
    if not mult:
        return 1, 1
    if ".." in mult:
        low, high = mult.split("..", 1)
        low_val = int(low) if low.isdigit() else 0
        if high == "*" or not high:
            return low_val, None
        return low_val, int(high)
    if mult == "*":
        return 0, None
    if mult.isdigit():
        val = int(mult)
        return val, val
    return 1, None


def _is_default_part_name(def_name: str, part_name: str) -> bool:
    """Return ``True`` if *part_name* is derived from ``def_name``."""

    if not part_name:
        return True
    if part_name == def_name:
        return True
    pattern = re.escape(def_name) + r"\[\d+\]$"
    return re.fullmatch(pattern, part_name) is not None

def _multiplicity_limit_exceeded(
    repo: SysMLRepository,
    parent_id: str,
    def_id: str,
    diagram_objects: list,
    self_elem_id: str | None = None,
) -> bool:
    """Return ``True`` if assigning *def_id* would exceed multiplicity."""

    rels = [
        r
        for r in repo.relationships
        if r.source == parent_id
        and r.target == def_id
        and r.rel_type in ("Aggregation", "Composite Aggregation")
    ]
    if not rels:
        return False

    limit: int | None = 0
    for rel in rels:
        mult = rel.properties.get("multiplicity", "1")

        low, high = _parse_multiplicity_range(mult)
        if high is None:
            limit = None
            break
        limit += high

    if limit is None:
        return False

    # gather all diagrams containing parts for this block
    diag_ids: set[str] = set()
    linked = repo.get_linked_diagram(parent_id)
    if linked:
        diag_ids.add(linked)
    for d in repo.diagrams.values():
        if d.diag_type != "Internal Block Diagram":
            continue
        for o in getattr(d, "objects", []):
            if o.get("obj_type") == "Block Boundary" and o.get("element_id") == parent_id:
                diag_ids.add(d.diag_id)
                break

    seen: set[str] = set()
    count = 0
    for did in diag_ids:
        diag = repo.diagrams.get(did)
        if not diag:
            continue
        for o in getattr(diag, "objects", []):
            if (
                o.get("obj_type") == "Part"
                and o.get("properties", {}).get("definition") == def_id
            ):
                elem_id = o.get("element_id")
                if elem_id != self_elem_id and elem_id not in seen:
                    seen.add(elem_id)
                    count += 1

    for obj in diagram_objects:
        data = obj.__dict__ if hasattr(obj, "__dict__") else obj
        if (
            data.get("obj_type") == "Part"
            and data.get("properties", {}).get("definition") == def_id
        ):
            elem_id = data.get("element_id")
            if elem_id != self_elem_id and elem_id not in seen:
                seen.add(elem_id)
                count += 1

    return count >= limit


def _part_name_exists(
    repo: SysMLRepository,
    parent_id: str,
    name: str,
    self_elem_id: str | None = None,
) -> bool:
    """Return ``True`` if another part with ``name`` already exists."""

    if not name:
        return False

    diag_ids: set[str] = set()
    linked = repo.get_linked_diagram(parent_id)
    if linked:
        diag_ids.add(linked)
    for d in repo.diagrams.values():
        if d.diag_type != "Internal Block Diagram":
            continue
        for o in getattr(d, "objects", []):
            if o.get("obj_type") == "Block Boundary" and o.get("element_id") == parent_id:
                diag_ids.add(d.diag_id)
                break

    for did in diag_ids:
        diag = repo.diagrams.get(did)
        if not diag:
            continue
        for obj in getattr(diag, "objects", []):
            if obj.get("obj_type") != "Part":
                continue
            if obj.get("element_id") == self_elem_id:
                continue
            elem_id = obj.get("element_id")
            if elem_id in repo.elements and repo.elements[elem_id].name == name:
                return True

    return False

def _find_generalization_children(repo: SysMLRepository, parent_id: str) -> set[str]:
    """Return all blocks that generalize ``parent_id``."""
    children: set[str] = set()
    for rel in repo.relationships:
        if rel.rel_type == "Generalization" and rel.target == parent_id:
            children.add(rel.source)
    return children


def _collect_generalization_parents(
    repo: SysMLRepository, block_id: str, visited: set[str] | None = None
) -> list[str]:
    """Return all parent blocks of ``block_id`` reachable through generalizations."""

    if visited is None:
        visited = set()
    parents: list[str] = []
    for rel in repo.relationships:
        if rel.rel_type == "Generalization" and rel.source == block_id:
            target = rel.target
            if target in visited:
                continue
            visited.add(target)
            parents.append(target)
            parents.extend(_collect_generalization_parents(repo, target, visited))
    return parents


def _shared_generalization_parent(
    repo: SysMLRepository, a_id: str, b_id: str
) -> bool:
    """Return ``True`` if *a_id* and *b_id* share a common direct parent."""

    a_parents = {
        rel.target
        for rel in repo.relationships
        if rel.rel_type == "Generalization" and rel.source == a_id
    }
    if not a_parents:
        return False
    b_parents = {
        rel.target
        for rel in repo.relationships
        if rel.rel_type == "Generalization" and rel.source == b_id
    }
    return bool(a_parents & b_parents)


def rename_block(repo: SysMLRepository, block_id: str, new_name: str) -> None:
    """Rename ``block_id`` and propagate changes to related blocks."""
    if repo.element_read_only(block_id):
        return
    repo.push_undo_state()
    block = repo.elements.get(block_id)
    if not block or block.elem_type != "Block":
        return
    old_name = block.name
    new_name = repo.ensure_unique_element_name(new_name, block_id)
    if old_name == new_name:
        return
    block.name = new_name
    # update part elements referencing this block
    for elem in repo.elements.values():
        if elem.elem_type != "Part":
            continue
        def_val = elem.properties.get("definition")
        if def_val == block_id or def_val == old_name:
            elem.name = new_name
            elem.properties["definition"] = block_id
    for diag in repo.diagrams.values():
        for obj in getattr(diag, "objects", []):
            if obj.get("obj_type") != "Part":
                continue
            def_val = obj.get("properties", {}).get("definition")
            if def_val == old_name:
                obj.setdefault("properties", {})["definition"] = block_id
    # update blocks that include this block as a part
    related = _find_blocks_with_part(repo, block_id) | _find_blocks_with_aggregation(repo, block_id)
    for parent_id in related:
        parent = repo.elements.get(parent_id)
        if not parent:
            continue
        parts = [p.strip() for p in parent.properties.get("partProperties", "").split(",") if p.strip()]
        changed = False
        for idx, val in enumerate(parts):
            base = val.split("[")[0].strip()
            suffix = val[len(base):]
            if base == old_name or base == block_id:
                parts[idx] = new_name + suffix
                changed = True
        if changed:
            for child_id in _find_generalization_children(repo, parent_id):
                remove_inherited_block_properties(repo, child_id, parent_id)
            parent.properties["partProperties"] = ", ".join(parts)
            for d in repo.diagrams.values():
                for o in getattr(d, "objects", []):
                    if o.get("element_id") == parent_id:
                        o.setdefault("properties", {})["partProperties"] = parent.properties["partProperties"]
            for child_id in _find_generalization_children(repo, parent_id):
                inherit_block_properties(repo, child_id)
    # propagate property inheritance to children blocks
    for child_id in _find_generalization_children(repo, block_id):
        inherit_block_properties(repo, child_id)

    # update any Block Boundary objects referencing this block
    for diag in repo.diagrams.values():
        updated = False
        for obj in getattr(diag, "objects", []):
            if obj.get("element_id") == block_id:
                if obj.get("obj_type") == "Block Boundary" or obj.get("obj_type") == "Block":
                    obj.setdefault("properties", {})["name"] = new_name
                    updated = True
        if updated:
            repo.touch_diagram(diag.diag_id)

    # update Block objects referencing this block
    for diag in repo.diagrams.values():
        updated = False
        for obj in getattr(diag, "objects", []):
            if obj.get("obj_type") == "Block" and obj.get("element_id") == block_id:
                obj.setdefault("properties", {})["name"] = new_name
                updated = True
        if updated:
            repo.touch_diagram(diag.diag_id)


def add_aggregation_part(
    repo: SysMLRepository,
    whole_id: str,
    part_id: str,
    multiplicity: str = "",
    app=None,
) -> None:
    """Add *part_id* as a part of *whole_id* block."""
    repo.push_undo_state()
    whole = repo.elements.get(whole_id)
    part = repo.elements.get(part_id)
    if not whole or not part:
        return
    if part_id == whole_id:
        return
    if part_id in _collect_generalization_parents(repo, whole_id):
        return
    if _reverse_aggregation_exists(repo, whole_id, part_id):
        return
    name = part.name or part_id
    entry = f"{name}[{multiplicity}]" if multiplicity else name
    parts = [p.strip() for p in whole.properties.get("partProperties", "").split(",") if p.strip()]
    base = [p.split("[")[0].strip() for p in parts]
    if name in base:
        for idx, b in enumerate(base):
            if b == name:
                parts[idx] = entry
                break
    else:
        parts.append(entry)
    whole.properties["partProperties"] = ", ".join(parts)
    for d in repo.diagrams.values():
        for o in getattr(d, "objects", []):
            if o.get("element_id") == whole_id:
                o.setdefault("properties", {})["partProperties"] = ", ".join(parts)

    # ensure a Part element exists representing the aggregation
    rel = next(
        (
            r
            for r in repo.relationships
            if r.rel_type == "Aggregation"
            and r.source == whole_id
            and r.target == part_id
        ),
        None,
    )
    if not rel:
        rel = next(
            (
                r
                for r in repo.relationships
                if r.rel_type == "Composite Aggregation"
                and r.source == whole_id
                and r.target == part_id
            ),
            None,
        )
    if not rel:
        rel = repo.create_relationship("Aggregation", whole_id, part_id, record_undo=False)
    if multiplicity:
        rel.properties["multiplicity"] = multiplicity
    else:
        rel.properties.pop("multiplicity", None)
    if not rel.properties.get("part_elem"):
        part_elem = repo.create_element(
            "Part",
            name=repo.elements.get(part_id).name or part_id,
            properties={"definition": part_id},
            owner=repo.root_package.elem_id,
        )
        repo._undo_stack.pop()
        rel.properties["part_elem"] = part_elem.elem_id

    # propagate changes to any generalization children
    for child_id in _find_generalization_children(repo, whole_id):
        remove_inherited_block_properties(repo, child_id, whole_id)
        inherit_block_properties(repo, child_id)
    # ensure multiplicity instances if composite diagram exists
    add_multiplicity_parts(repo, whole_id, part_id, multiplicity, app=app)


def add_composite_aggregation_part(
    repo: SysMLRepository,
    whole_id: str,
    part_id: str,
    multiplicity: str = "",
    app=None,
) -> None:
    """Add *part_id* as a composite part of *whole_id* block and create the
    part object in the whole's Internal Block Diagram if present."""
    repo.push_undo_state()

    add_aggregation_part(repo, whole_id, part_id, multiplicity, app=app)
    diag_id = repo.get_linked_diagram(whole_id)
    diag = repo.diagrams.get(diag_id)
    # locate the relationship for future reference
    rel = next(
        (
            r
            for r in repo.relationships
            if r.rel_type == "Composite Aggregation"
            and r.source == whole_id
            and r.target == part_id
        ),
        None,
    )
    if not rel:
        rel = repo.create_relationship("Composite Aggregation", whole_id, part_id, record_undo=False)
    if multiplicity:
        rel.properties["multiplicity"] = multiplicity
    else:
        rel.properties.pop("multiplicity", None)
    if not diag or diag.diag_type != "Internal Block Diagram":
        if rel and not rel.properties.get("part_elem"):
            part_elem = repo.create_element(
                "Part",
                name=repo.elements.get(part_id).name or part_id,
                properties={"definition": part_id, "force_ibd": "true"},
                owner=repo.root_package.elem_id,
            )
            repo._undo_stack.pop()
            rel.properties["part_elem"] = part_elem.elem_id
        elif rel and rel.properties.get("part_elem"):
            pid = rel.properties["part_elem"]
            elem = repo.elements.get(pid)
            if elem:
                elem.properties["force_ibd"] = "true"
        return
    diag.objects = getattr(diag, "objects", [])
    existing_defs = {
        o.get("properties", {}).get("definition")
        for o in diag.objects
        if o.get("obj_type") == "Part"
    }
    if part_id in existing_defs:
        return
    if rel and rel.properties.get("part_elem") and rel.properties["part_elem"] in repo.elements:
        part_elem = repo.elements[rel.properties["part_elem"]]
        part_elem.properties["force_ibd"] = "true"
    else:
        part_elem = repo.create_element(
            "Part",
            name=repo.elements.get(part_id).name or part_id,
            properties={"definition": part_id, "force_ibd": "true"},
            owner=repo.root_package.elem_id,
        )
        if rel:
            rel.properties["part_elem"] = part_elem.elem_id
    repo.add_element_to_diagram(diag.diag_id, part_elem.elem_id)
    obj_dict = {
        "obj_id": _get_next_id(),
        "obj_type": "Part",
        "x": 50.0,
        "y": 50.0 + 60.0 * len(existing_defs),
        "element_id": part_elem.elem_id,
        "properties": {"definition": part_id},
        "locked": True,
    }
    diag.objects.append(obj_dict)
    _add_ports_for_part(repo, diag, obj_dict, app=app)
    if app:
        for win in getattr(app, "ibd_windows", []):
            if getattr(win, "diagram_id", None) == diag.diag_id:
                win.objects.append(SysMLObject(**obj_dict))
                win.redraw()
                win._sync_to_repository()

    # ensure additional instances per multiplicity
    add_multiplicity_parts(repo, whole_id, part_id, multiplicity, app=app)

    # propagate composite part addition to any generalization children
    for child_id in _find_generalization_children(repo, whole_id):
        inherit_block_properties(repo, child_id)


def add_multiplicity_parts(
    repo: SysMLRepository,
    whole_id: str,
    part_id: str,
    multiplicity: str,
    count: int | None = None,
    app=None,
) -> list[dict]:
    """Ensure ``count`` part instances exist according to ``multiplicity``."""

    low, high = _parse_multiplicity_range(multiplicity)

    diag_id = repo.get_linked_diagram(whole_id)
    diag = repo.diagrams.get(diag_id)
    if not diag or diag.diag_type != "Internal Block Diagram":
        return []
    diag.objects = getattr(diag, "objects", [])
    existing = [
        o
        for o in diag.objects
        if o.get("obj_type") == "Part"
        and o.get("properties", {}).get("definition") == part_id
    ]
    total = len(existing)

    desired = count if count is not None else low
    if high is not None:
        desired = min(desired, high)
    if count is not None:
        target_total = total + desired
        if high is not None:
            target_total = min(target_total, high)
    else:
        target_total = total
        if total < low:
            target_total = low
        if high is not None and target_total > high:
            target_total = high


    added: list[dict] = []
    base_name = repo.elements.get(part_id).name or part_id

    # remove extra part objects if multiplicity decreased
    if total > target_total:
        to_remove = existing[target_total:]
        remove_ids = {o["obj_id"] for o in to_remove}
        for obj in to_remove:
            diag.objects.remove(obj)
            repo.delete_element(obj.get("element_id"))
            repo._undo_stack.pop()
        diag.objects = [
            o
            for o in diag.objects
            if not (
                o.get("obj_type") == "Port"
                and o.get("properties", {}).get("parent") in {str(rid) for rid in remove_ids}
            )
        ]
        existing = existing[:target_total]
        total = target_total
        if app:
            for win in getattr(app, "ibd_windows", []):
                if getattr(win, "diagram_id", None) == diag.diag_id:
                    win.objects = [
                        o
                        for o in win.objects
                        if getattr(o, "obj_id", None) not in remove_ids
                    ]
                    win.redraw()
                    win._sync_to_repository()

    # rename remaining part elements if they still have default names
    for idx, obj in enumerate(existing):
        elem = repo.elements.get(obj.get("element_id"))
        if elem:
            expected = repo.ensure_unique_element_name(
                f"{base_name}[{idx + 1}]", elem.elem_id
            )
            if _is_default_part_name(base_name, elem.name) and elem.name != expected:
                elem.name = expected

    base_x = 50.0
    base_y = 50.0 + 60.0 * len(diag.objects)
    for i in range(total, target_total):
        part_elem = repo.create_element(
            "Part",
            name=f"{base_name}[{i + 1}]",
            properties={"definition": part_id, "force_ibd": "true"},
            owner=repo.root_package.elem_id,
        )
        repo.add_element_to_diagram(diag.diag_id, part_elem.elem_id)
        obj_dict = {
            "obj_id": _get_next_id(),
            "obj_type": "Part",
            "x": base_x,
            "y": base_y,
            "element_id": part_elem.elem_id,
            "properties": {"definition": part_id},
            "locked": True,
        }
        base_y += 60.0
        diag.objects.append(obj_dict)
        _add_ports_for_part(repo, diag, obj_dict, app=app)
        if app:
            for win in getattr(app, "ibd_windows", []):
                if getattr(win, "diagram_id", None) == diag.diag_id:
                    win.objects.append(SysMLObject(**obj_dict))
                    win.redraw()
                    win._sync_to_repository()
        added.append(obj_dict)
    # rename all part elements to ensure sequential numbering
    all_objs = [
        o
        for o in diag.objects
        if o.get("obj_type") == "Part"
        and o.get("properties", {}).get("definition") == part_id
    ]
    for idx, obj in enumerate(all_objs):
        elem = repo.elements.get(obj.get("element_id"))
        if elem:
            expected = repo.ensure_unique_element_name(
                f"{base_name}[{idx + 1}]", elem.elem_id
            )
            if _is_default_part_name(base_name, elem.name) and elem.name != expected:
                elem.name = expected

    return added


def _enforce_ibd_multiplicity(
    repo: SysMLRepository, block_id: str, app=None
) -> list[dict]:
    """Ensure ``block_id``'s IBD obeys aggregation multiplicities.

    Returns a list of added part object dictionaries."""

    added: list[dict] = []
    src_ids = [block_id] + _collect_generalization_parents(repo, block_id)
    for rel in repo.relationships:
        if (
            rel.rel_type in ("Aggregation", "Composite Aggregation")
            and rel.source in src_ids
        ):
            mult = rel.properties.get("multiplicity", "")
            if mult:
                added.extend(
                    add_multiplicity_parts(repo, block_id, rel.target, mult, app=app)
                )
    return added


def _sync_ibd_composite_parts(
    repo: SysMLRepository, block_id: str, app=None
) -> list[dict]:
    """Ensure *block_id*'s IBD includes parts for existing composite aggregations.

    Returns the list of added part object dictionaries."""

    diag_id = repo.get_linked_diagram(block_id)
    diag = repo.diagrams.get(diag_id)
    if not diag or diag.diag_type != "Internal Block Diagram":
        return []
    diag.objects = getattr(diag, "objects", [])
    existing_defs = {
        o.get("properties", {}).get("definition")
        for o in diag.objects
        if o.get("obj_type") == "Part"
    }
    src_ids = [block_id] + _collect_generalization_parents(repo, block_id)
    rels = [
        rel
        for rel in repo.relationships
        if rel.rel_type == "Composite Aggregation" and rel.source in src_ids
    ]
    added: list[dict] = []
    base_x = 50.0
    base_y = 50.0 + 60.0 * len(existing_defs)
    for rel in rels:
        pid = rel.target
        if pid in existing_defs:
            continue
        if rel.properties.get("part_elem") and rel.properties["part_elem"] in repo.elements:
            part_elem = repo.elements[rel.properties["part_elem"]]
            part_elem.properties["force_ibd"] = "true"
        else:
            part_elem = repo.create_element(
                "Part",
                name=repo.elements.get(pid).name or pid,
                properties={"definition": pid, "force_ibd": "true"},
                owner=repo.root_package.elem_id,
            )
            rel.properties["part_elem"] = part_elem.elem_id
        repo.add_element_to_diagram(diag.diag_id, part_elem.elem_id)
        obj_dict = {
            "obj_id": _get_next_id(),
            "obj_type": "Part",
            "x": base_x,
            "y": base_y,
            "element_id": part_elem.elem_id,
            "properties": {"definition": pid},
            "locked": True,
        }
        base_y += 60.0
        diag.objects.append(obj_dict)
        added.append(obj_dict)
        added += _add_ports_for_part(repo, diag, obj_dict, app=app)
        if app:
            for win in getattr(app, "ibd_windows", []):
                if getattr(win, "diagram_id", None) == diag.diag_id:
                    win.objects.append(SysMLObject(**obj_dict))
                    win.redraw()
                    win._sync_to_repository()
    return added


def _sync_ibd_aggregation_parts(
    repo: SysMLRepository, block_id: str, app=None
) -> list[dict]:
    """Ensure ``block_id``'s IBD includes parts for regular aggregations.

    Returns the list of added part object dictionaries."""

    diag_id = repo.get_linked_diagram(block_id)
    diag = repo.diagrams.get(diag_id)
    if not diag or diag.diag_type != "Internal Block Diagram":
        return []
    diag.objects = getattr(diag, "objects", [])
    existing_defs = {
        o.get("properties", {}).get("definition")
        for o in diag.objects
        if o.get("obj_type") == "Part"
    }
    src_ids = [block_id] + _collect_generalization_parents(repo, block_id)
    rels = [
        rel
        for rel in repo.relationships
        if rel.rel_type == "Aggregation" and rel.source in src_ids
    ]
    added: list[dict] = []
    base_x = 50.0
    base_y = 50.0 + 60.0 * len(existing_defs)
    for rel in rels:
        pid = rel.target
        if pid in existing_defs:
            continue
        if rel.properties.get("part_elem") and rel.properties["part_elem"] in repo.elements:
            part_elem = repo.elements[rel.properties["part_elem"]]
        else:
            part_elem = repo.create_element(
                "Part",
                name=repo.elements.get(pid).name or pid,
                properties={"definition": pid},
                owner=repo.root_package.elem_id,
            )
            rel.properties["part_elem"] = part_elem.elem_id
        repo.add_element_to_diagram(diag.diag_id, part_elem.elem_id)
        obj_dict = {
            "obj_id": _get_next_id(),
            "obj_type": "Part",
            "x": base_x,
            "y": base_y,
            "element_id": part_elem.elem_id,
            "properties": {"definition": pid},
        }
        base_y += 60.0
        diag.objects.append(obj_dict)
        added.append(obj_dict)
        added += _add_ports_for_part(repo, diag, obj_dict, app=app)
        if app:
            for win in getattr(app, "ibd_windows", []):
                if getattr(win, "diagram_id", None) == diag.diag_id:
                    win.objects.append(SysMLObject(**obj_dict))
                    win.redraw()
                    win._sync_to_repository()
    return added


def _sync_ibd_partproperty_parts(
    repo: SysMLRepository,
    block_id: str,
    names: list[str] | None = None,
    app=None,
    visible: bool = False,
    hidden: bool | None = None,
) -> list[dict]:
    """Ensure ``block_id``'s IBD includes parts for given ``names``.

    If *names* is ``None``, the block's ``partProperties`` attribute is parsed.
    Returns the list of added part object dictionaries.

    ``hidden`` is provided for backwards compatibility and overrides the
    ``visible`` flag when specified."""

    if hidden is not None:
        visible = not hidden

    diag_id = repo.get_linked_diagram(block_id)
    diag = repo.diagrams.get(diag_id)
    if not diag or diag.diag_type != "Internal Block Diagram":
        return []
    block = repo.elements.get(block_id)
    if not block:
        return []

    diag.objects = getattr(diag, "objects", [])
    existing_defs = {
        o.get("properties", {}).get("definition")
        for o in diag.objects
        if o.get("obj_type") == "Part"
    }
    existing_keys: set[str] = set()
    for o in diag.objects:
        if o.get("obj_type") == "Part" and o.get("element_id") in repo.elements:
            existing_keys.update(_part_elem_keys(repo.elements[o.get("element_id")]))
    if names is None:
        entries = [p for p in block.properties.get("partProperties", "").split(",") if p.strip()]
    else:
        entries = [n for n in names if n.strip()]
    parsed_raw = [parse_part_property(e) for e in entries]
    seen_keys = set()
    parsed = []
    for prop_name, block_name in parsed_raw:
        key = _part_prop_key(prop_name)
        if key in seen_keys:
            continue
        seen_keys.add(key)
        parsed.append((prop_name, block_name))
    added: list[dict] = []
    boundary = next((o for o in diag.objects if o.get("obj_type") == "Block Boundary"), None)
    existing_count = sum(1 for o in diag.objects if o.get("obj_type") == "Part")
    if boundary:
        base_x = boundary["x"] - boundary["width"] / 2 + 30.0
        base_y = boundary["y"] - boundary["height"] / 2 + 30.0 + 60.0 * existing_count
    else:
        base_x = 50.0
        base_y = 50.0 + 60.0 * existing_count
    for prop_name, block_name in parsed:
        target_id = next(
            (
                eid
                for eid, elem in repo.elements.items()
                if elem.elem_type == "Block" and elem.name == block_name
            ),
            None,
        )
        if not target_id:
            continue
        base = _part_prop_key(prop_name)
        cand_key = f"{base}:{target_id}"
        if cand_key in existing_keys or base in existing_keys:
            continue
        # enforce multiplicity based on aggregation relationships
        limit = None
        for rel in repo.relationships:
            if (
                rel.source == block_id
                and rel.target == target_id
                and rel.rel_type in ("Aggregation", "Composite Aggregation")
            ):
                mult = rel.properties.get("multiplicity", "")
                low, high = _parse_multiplicity_range(mult)
                if high is not None:
                    limit = high
                break
        if limit is not None:
            current = sum(
                1
                for o in diag.objects
                if o.get("obj_type") == "Part"
                and o.get("properties", {}).get("definition") == target_id
            )
            if current >= limit:
                continue
        part_elem = repo.create_element(
            "Part",
            name=prop_name,
            properties={"definition": target_id, "force_ibd": "true"},
            owner=repo.root_package.elem_id,
        )
        repo.add_element_to_diagram(diag.diag_id, part_elem.elem_id)
        obj_dict = {
            "obj_id": _get_next_id(),
            "obj_type": "Part",
            "x": base_x,
            "y": base_y,
            "width": 80.0,
            "height": 40.0,
            "element_id": part_elem.elem_id,
            "properties": {"definition": target_id},
            "hidden": not visible,
        }
        base_y += 60.0
        diag.objects.append(obj_dict)
        added.append(obj_dict)
        existing_keys.update(_part_elem_keys(part_elem))
        existing_defs.add(target_id)
        if app:
            for win in getattr(app, "ibd_windows", []):
                if getattr(win, "diagram_id", None) == diag.diag_id:
                    win.objects.append(SysMLObject(**obj_dict))
                    win.redraw()
                    win._sync_to_repository()

    boundary = next(
        (o for o in diag.objects if o.get("obj_type") == "Block Boundary"), None
    )
    if boundary and any(not a.get("hidden", False) for a in added):
        b_obj = SysMLObject(**boundary)
        objs = [SysMLObject(**o) for o in diag.objects]
        ensure_boundary_contains_parts(b_obj, objs)
        boundary["width"] = b_obj.width
        boundary["height"] = b_obj.height
        boundary["x"] = b_obj.x
        boundary["y"] = b_obj.y
        if app:
            for win in getattr(app, "ibd_windows", []):
                if getattr(win, "diagram_id", None) == diag.diag_id:
                    for obj in win.objects:
                        if obj.obj_type == "Block Boundary":
                            obj.width = b_obj.width
                            obj.height = b_obj.height
                            obj.x = b_obj.x
                            obj.y = b_obj.y
                            win.redraw()
                            win._sync_to_repository()

    return added


def _propagate_boundary_parts(
    repo: SysMLRepository, block_id: str, parts: list[dict], app=None
) -> None:
    """Insert *parts* into diagrams containing boundaries for ``block_id``."""

    for diag in repo.diagrams.values():
        if diag.diag_type != "Internal Block Diagram":
            continue
        boundary = next(
            (
                o
                for o in getattr(diag, "objects", [])
                if o.get("obj_type") == "Block Boundary" and o.get("element_id") == block_id
            ),
            None,
        )
        if not boundary:
            continue
        diag.objects = getattr(diag, "objects", [])
        existing = {o.get("element_id") for o in diag.objects if o.get("obj_type") == "Part"}
        base_x = boundary["x"] - boundary["width"] / 2 + 30.0
        base_y = boundary["y"] - boundary["height"] / 2 + 30.0
        for obj in parts:
            if obj.get("element_id") in existing:
                continue
            new_obj = obj.copy()
            new_obj["obj_id"] = _get_next_id()
            new_obj["x"] = base_x
            new_obj["y"] = base_y
            new_obj["hidden"] = False
            diag.objects.append(new_obj)
            repo.add_element_to_diagram(diag.diag_id, new_obj["element_id"])
            base_y += 60.0
            if app:
                for win in getattr(app, "ibd_windows", []):
                    if getattr(win, "diagram_id", None) == diag.diag_id:
                        win.objects.append(SysMLObject(**new_obj))
                        win.redraw()
                        win._sync_to_repository()



def _sync_block_parts_from_ibd(repo: SysMLRepository, diag_id: str) -> None:
    """Ensure the block linked to ``diag_id`` lists all part definitions."""

    diag = repo.diagrams.get(diag_id)
    if not diag or diag.diag_type != "Internal Block Diagram":
        return
    block_id = (
        getattr(diag, "father", None)
        or next((eid for eid, did in repo.element_diagrams.items() if did == diag_id), None)
    )
    if not block_id or block_id not in repo.elements:
        return
    block = repo.elements[block_id]
    names = [
        p.strip()
        for p in block.properties.get("partProperties", "").split(",")
        if p.strip()
    ]
    bases = {n.split("[")[0].strip() for n in names}
    for obj in getattr(diag, "objects", []):
        if obj.get("obj_type") != "Part":
            continue
        def_id = obj.get("properties", {}).get("definition")
        if def_id and def_id in repo.elements:
            pname = repo.elements[def_id].name or def_id
            if pname not in bases:
                names.append(pname)
                bases.add(pname)
    if names:
        joined = ", ".join(names)
        block.properties["partProperties"] = joined
        for d in repo.diagrams.values():
            for o in getattr(d, "objects", []):
                if o.get("element_id") == block_id:
                    o.setdefault("properties", {})["partProperties"] = joined
        for child_id in _find_generalization_children(repo, block_id):
            inherit_block_properties(repo, child_id)


def _ensure_ibd_boundary(repo: SysMLRepository, diagram: SysMLDiagram, block_id: str, app=None) -> list[dict]:
    """Create a boundary object for the IBD father block if needed."""

    diagram.objects = getattr(diagram, "objects", [])
    boundary = next((o for o in diagram.objects if o.get("obj_type") == "Block Boundary"), None)
    added: list[dict] = []
    if not boundary:
        obj_dict = {
            "obj_id": _get_next_id(),
            "obj_type": "Block Boundary",
            "x": 100.0,
            "y": 80.0,
            "width": 200.0,
            "height": 120.0,
            "element_id": block_id,
            "properties": {"name": repo.elements.get(block_id).name or block_id},
        }
        diagram.objects.insert(0, obj_dict)
        added.append(obj_dict)
        added += _add_ports_for_boundary(repo, diagram, obj_dict, app=app)
    else:
        if boundary.get("element_id") != block_id:
            boundary["element_id"] = block_id
        added += _add_ports_for_boundary(repo, diagram, boundary, app=app)
    # propagate parts for the boundary from the block's own IBD or definition
    diag_id = repo.get_linked_diagram(block_id)
    src = repo.diagrams.get(diag_id)
    parts: list[dict] = []
    if src and src.diag_type == "Internal Block Diagram":
        parts = [o for o in getattr(src, "objects", []) if o.get("obj_type") == "Part"]
    else:
        block = repo.elements.get(block_id)
        if block:
            entries = [p for p in block.properties.get("partProperties", "").split(",") if p.strip()]
            base_x = boundary["x"] - boundary["width"] / 2 + 30.0
            base_y = boundary["y"] - boundary["height"] / 2 + 30.0
            for prop_name, blk_name in [parse_part_property(e) for e in entries]:
                target_id = next(
                    (eid for eid, elem in repo.elements.items() if elem.elem_type == "Block" and elem.name == blk_name),
                    None,
                )
                if not target_id:
                    continue
                part_elem = repo.create_element(
                    "Part",
                    name=prop_name,
                    properties={"definition": target_id, "force_ibd": "true"},
                    owner=repo.root_package.elem_id,
                )
                obj = {
                    "obj_id": _get_next_id(),
                    "obj_type": "Part",
                    "x": base_x,
                    "y": base_y,
                    "width": 80.0,
                    "height": 40.0,
                    "element_id": part_elem.elem_id,
                    "properties": {"definition": target_id},
                    "hidden": False,
                }
                base_y += 60.0
                parts.append(obj)
    if parts:
        _propagate_boundary_parts(repo, block_id, parts, app=app)
    return added


def _remove_ibd_boundary(repo: SysMLRepository, diagram: SysMLDiagram) -> None:
    """Remove boundary object and ports from the diagram."""

    diagram.objects = getattr(diagram, "objects", [])
    boundary = next((o for o in diagram.objects if o.get("obj_type") == "Block Boundary"), None)
    if not boundary:
        return
    bid = boundary.get("obj_id")
    diagram.objects = [o for o in diagram.objects if not (o.get("obj_type") == "Port" and o.get("properties", {}).get("parent") == str(bid))]
    diagram.objects.remove(boundary)


def set_ibd_father(
    repo: SysMLRepository, diagram: SysMLDiagram, father_id: str | None, app=None
) -> list[dict]:
    """Assign *father_id* as the block represented by *diagram*.

    Links the diagram to the block and syncs composite parts. Returns any added
    part object dictionaries."""

    prev = getattr(diagram, "father", None)
    diagram.father = father_id
    if prev and prev != father_id:
        repo.link_diagram(prev, None)
    if father_id:
        repo.link_diagram(father_id, diagram.diag_id)
    added = _sync_ibd_composite_parts(repo, father_id, app=app) if father_id else []
    if father_id:
        added += _ensure_ibd_boundary(repo, diagram, father_id, app=app)
        added += _sync_ibd_partproperty_parts(repo, father_id, app=app, visible=True)
        parts = [o for o in getattr(diagram, "objects", []) if o.get("obj_type") == "Part"]
        _propagate_boundary_parts(repo, father_id, parts, app=app)
    else:
        _remove_ibd_boundary(repo, diagram)
    return added


def link_block_to_ibd(
    repo: SysMLRepository, block_id: str, diag_id: str | None, app=None
) -> list[dict]:
    """Link *block_id* to *diag_id* and ensure the IBD boundary is created."""

    if diag_id and diag_id in repo.diagrams:
        diagram = repo.diagrams[diag_id]
        if diagram.diag_type == "Internal Block Diagram":
            return set_ibd_father(repo, diagram, block_id, app=app)
    repo.link_diagram(block_id, diag_id)
    return []


def update_block_parts_from_ibd(repo: SysMLRepository, diagram: SysMLDiagram) -> None:
    """Sync the father block's ``partProperties`` from diagram part objects."""

    if diagram.diag_type != "Internal Block Diagram":
        return
    block_id = getattr(diagram, "father", None)
    if not block_id:
        block_id = next((eid for eid, did in repo.element_diagrams.items() if did == diagram.diag_id), None)
    if not block_id or block_id not in repo.elements:
        return
    block = repo.elements[block_id]
    existing = [p.strip() for p in block.properties.get("partProperties", "").split(",") if p.strip()]
    diag_entries: list[tuple[str, str]] = []
    diag_bases: set[str] = set()
    for obj in getattr(diagram, "objects", []):
        if obj.get("obj_type") != "Part":
            continue
        name = ""
        elem_id = obj.get("element_id")
        if elem_id and elem_id in repo.elements:
            elem = repo.elements[elem_id]
            name = elem.name or elem.properties.get("component", "")
        if not name:
            def_id = obj.get("properties", {}).get("definition")
            if def_id and def_id in repo.elements:
                name = repo.elements[def_id].name or def_id
        if not name:
            name = obj.get("properties", {}).get("component", "")
        base = name.split("[")[0].strip() if name else ""
        def_id = obj.get("properties", {}).get("definition")
        base_def = ""
        if def_id and def_id in repo.elements:
            base_def = (repo.elements[def_id].name or def_id).split("[")[0].strip()
        key = base_def or base
        if key and key not in diag_bases:
            diag_entries.append((key, name or key))
            diag_bases.add(key)

    merged_names = list(existing)
    bases = {n.split("[")[0].strip() for n in merged_names}
    for base, name in diag_entries:
        if base not in bases:
            merged_names.append(name)
            bases.add(base)

    if merged_names != existing:
        joined = ", ".join(merged_names)
        block.properties["partProperties"] = joined
        for d in repo.diagrams.values():
            for o in getattr(d, "objects", []):
                if o.get("element_id") == block_id:
                    o.setdefault("properties", {})["partProperties"] = joined
        for child_id in _find_generalization_children(repo, block_id):
            inherit_block_properties(repo, child_id)
        repo.touch_element(block_id)


def remove_aggregation_part(
    repo: SysMLRepository,
    whole_id: str,
    part_id: str,
    remove_object: bool = False,
    app=None,
) -> None:
    """Remove *part_id* from *whole_id* block's part list.

    If *remove_object* is True, also delete any part object representing
    *part_id* in the Internal Block Diagram linked to *whole_id*.
    """
    repo.push_undo_state()
    whole = repo.elements.get(whole_id)
    part = repo.elements.get(part_id)
    if not whole or not part:
        return
    name = part.name or part_id
    parts = [p.strip() for p in whole.properties.get("partProperties", "").split(",") if p.strip()]
    new_parts = [p for p in parts if p.split("[")[0].strip() != name]
    if len(new_parts) != len(parts):
        if new_parts:
            whole.properties["partProperties"] = ", ".join(new_parts)
        else:
            whole.properties.pop("partProperties", None)
        for d in repo.diagrams.values():
            for o in getattr(d, "objects", []):
                if o.get("element_id") == whole_id:
                    if new_parts:
                        o.setdefault("properties", {})["partProperties"] = ", ".join(new_parts)
                    else:
                        o.setdefault("properties", {}).pop("partProperties", None)

    # propagate removals to any generalization children
    for child_id in _find_generalization_children(repo, whole_id):
        child = repo.elements.get(child_id)
        if not child:
            continue
        child_parts = [
            p.strip() for p in child.properties.get("partProperties", "").split(",") if p.strip()
        ]
        child_parts = [p for p in child_parts if p.split("[")[0].strip() != name]
        if child_parts:
            child.properties["partProperties"] = ", ".join(child_parts)
        else:
            child.properties.pop("partProperties", None)
        for d in repo.diagrams.values():
            for o in getattr(d, "objects", []):
                if o.get("element_id") == child_id:
                    if child_parts:
                        o.setdefault("properties", {})["partProperties"] = ", ".join(child_parts)
                    else:
                        o.setdefault("properties", {}).pop("partProperties", None)
    if remove_object:
        diag_id = repo.get_linked_diagram(whole_id)
        diag = repo.diagrams.get(diag_id)
        if diag and diag.diag_type == "Internal Block Diagram":
            diag.objects = getattr(diag, "objects", [])
            before = len(diag.objects)
            diag.objects = [
                o
                for o in diag.objects
                if not (
                    o.get("obj_type") == "Part"
                    and o.get("properties", {}).get("definition") == part_id
                )
            ]
            if len(diag.objects) != before and app:
                for win in getattr(app, "ibd_windows", []):
                    if getattr(win, "diagram_id", None) == diag_id:
                        win.objects = [
                            o
                            for o in win.objects
                            if not (
                                o.obj_type == "Part"
                                and o.properties.get("definition") == part_id
                            )
                        ]
                        win.redraw()
                        win._sync_to_repository()
        # remove stored part element if any
        rel = next(
            (
                r
                for r in repo.relationships
                if r.rel_type in ("Composite Aggregation", "Aggregation")
                and r.source == whole_id
                and r.target == part_id
            ),
            None,
        )
        if rel:
            pid = rel.properties.pop("part_elem", None)
            if pid and pid in repo.elements:
                repo.delete_element(pid)
                repo._undo_stack.pop()


def _propagate_part_removal(
    repo: SysMLRepository,
    block_id: str,
    prop_name: str,
    target_id: str,
    remove_object: bool = False,
    app=None,
) -> None:
    """Helper used by :func:`remove_partproperty_entry` to drop a part.

    This delegates to :func:`remove_aggregation_part` which already handles
    updating descendant blocks and any diagrams linked to ``block_id`` when
    ``remove_object`` is ``True``.
    """

    remove_aggregation_part(
        repo,
        block_id,
        target_id,
        remove_object=remove_object,
        app=app,
    )


def _remove_parts_from_ibd(
    repo: SysMLRepository, block_id: str, target_id: str, app=None
) -> None:
    """Remove part objects referencing ``target_id`` from ``block_id``'s IBD."""

    diag_id = repo.get_linked_diagram(block_id)
    diag = repo.diagrams.get(diag_id)
    if not diag or diag.diag_type != "Internal Block Diagram":
        return
    diag.objects = getattr(diag, "objects", [])
    before = len(diag.objects)
    diag.objects = [
        o
        for o in diag.objects
        if not (
            o.get("obj_type") == "Part"
            and o.get("properties", {}).get("definition") == target_id
        )
    ]
    if len(diag.objects) != before and app:
        for win in getattr(app, "ibd_windows", []):
            if getattr(win, "diagram_id", None) == diag_id:
                win.objects = [
                    o
                    for o in win.objects
                    if not (
                        o.obj_type == "Part"
                        and o.properties.get("definition") == target_id
                    )
                ]
                win.redraw()
                win._sync_to_repository()


def _propagate_ibd_part_removal(
    repo: SysMLRepository, block_id: str, target_id: str, app=None
) -> None:
    """Recursively remove part objects from descendants of ``block_id``."""

    for child_id in _find_generalization_children(repo, block_id):
        _remove_parts_from_ibd(repo, child_id, target_id, app=app)
        _propagate_ibd_part_removal(repo, child_id, target_id, app=app)


def remove_partproperty_entry(
    repo: SysMLRepository, block_id: str, entry: str, app=None
) -> None:
    """Remove a part property entry and update descendant diagrams."""
    repo.push_undo_state()

    block = repo.elements.get(block_id)
    if not block:
        return
    prop_name, blk_name = parse_part_property(entry)
    target_id = next(
        (
            eid
            for eid, elem in repo.elements.items()
            if elem.elem_type == "Block" and elem.name == blk_name
        ),
        None,
    )
    if not target_id:
        return

    parts = [p.strip() for p in block.properties.get("partProperties", "").split(",") if p.strip()]
    parts = [p for p in parts if _part_prop_key(p) != _part_prop_key(entry)]
    if parts:
        block.properties["partProperties"] = ", ".join(parts)
    else:
        block.properties.pop("partProperties", None)
    for d in repo.diagrams.values():
        for o in getattr(d, "objects", []):
            if o.get("element_id") == block_id:
                if parts:
                    o.setdefault("properties", {})["partProperties"] = ", ".join(parts)
                else:
                    o.setdefault("properties", {}).pop("partProperties", None)

    _propagate_part_removal(
        repo,
        block_id,
        prop_name,
        target_id,
        remove_object=True,
        app=app,
    )
    _remove_parts_from_ibd(repo, block_id, target_id, app=app)
    _propagate_ibd_part_removal(repo, block_id, target_id, app=app)


def inherit_block_properties(repo: SysMLRepository, block_id: str) -> None:
    """Merge parent block properties into the given block."""
    extend_block_parts_with_parents(repo, block_id)
    block = repo.elements.get(block_id)
    if not block:
        return
    for parent_id in _find_parent_blocks(repo, block_id):
        parent = repo.elements.get(parent_id)
        if not parent:
            continue
        for prop in SYSML_PROPERTIES.get("BlockUsage", []):
            if prop == "partProperties":
                continue
            if prop == "operations":
                child_ops = parse_operations(block.properties.get(prop, ""))
                child_names = {o.name for o in child_ops}
                for op in parse_operations(parent.properties.get(prop, "")):
                    if op.name not in child_names:
                        child_ops.append(op)
                        child_names.add(op.name)
                block.properties[prop] = operations_to_json(child_ops)
            else:
                child_vals = [
                    v.strip() for v in block.properties.get(prop, "").split(",") if v.strip()
                ]
                parent_vals = [
                    v.strip() for v in parent.properties.get(prop, "").split(",") if v.strip()
                ]
                for v in parent_vals:
                    if v not in child_vals:
                        child_vals.append(v)
                if child_vals:
                    block.properties[prop] = ", ".join(child_vals)
    for d in repo.diagrams.values():
        for o in getattr(d, "objects", []):
            if o.get("element_id") == block_id:
                o.setdefault("properties", {}).update(block.properties)


def remove_inherited_block_properties(repo: SysMLRepository, child_id: str, parent_id: str) -> None:
    """Remove properties of *parent_id* from *child_id* block."""
    child = repo.elements.get(child_id)
    parent = repo.elements.get(parent_id)
    if not child or not parent:
        return

    # handle partProperties separately
    child_parts = [
        v.strip() for v in child.properties.get("partProperties", "").split(",") if v.strip()
    ]
    parent_parts = [
        v.strip() for v in parent.properties.get("partProperties", "").split(",") if v.strip()
    ]
    parent_bases = {p.split("[")[0].strip() for p in parent_parts}

    removed_parts = [
        v for v in child_parts if v.split("[")[0].strip() in parent_bases
    ]

    child_parts = [
        v for v in child_parts if v.split("[")[0].strip() not in parent_bases
    ]

    if child_parts:
        child.properties["partProperties"] = ", ".join(child_parts)
    else:
        child.properties.pop("partProperties", None)

    # remove inherited part objects from child IBDs
    for entry in removed_parts:
        _pname, blk_name = parse_part_property(entry)
        target_id = next(
            (
                eid
                for eid, elem in repo.elements.items()
                if elem.elem_type == "Block" and elem.name == blk_name
            ),
            None,
        )
        if target_id:
            _remove_parts_from_ibd(repo, child_id, target_id)
            _propagate_ibd_part_removal(repo, child_id, target_id)

    for prop in SYSML_PROPERTIES.get("BlockUsage", []):
        if prop == "partProperties":
            continue
        if prop == "operations":
            child_ops = parse_operations(child.properties.get(prop, ""))
            parent_ops = parse_operations(parent.properties.get(prop, ""))
            parent_names = {o.name for o in parent_ops}
            child_ops = [op for op in child_ops if op.name not in parent_names]
            if child_ops:
                child.properties[prop] = operations_to_json(child_ops)
            else:
                child.properties.pop(prop, None)
        else:
            child_vals = [v.strip() for v in child.properties.get(prop, "").split(",") if v.strip()]
            parent_vals = [
                v.strip() for v in parent.properties.get(prop, "").split(",") if v.strip()
            ]
            child_vals = [v for v in child_vals if v not in parent_vals]
            if child_vals:
                child.properties[prop] = ", ".join(child_vals)
            else:
                child.properties.pop(prop, None)

    # propagate changes to diagrams referencing the child block
    for d in repo.diagrams.values():
        for o in getattr(d, "objects", []):
            if o.get("element_id") == child_id:
                o.setdefault("properties", {}).update(child.properties)

    # ensure child's internal block diagram matches updated parts
    _sync_ibd_partproperty_parts(repo, child_id, hidden=False)


def inherit_father_parts(repo: SysMLRepository, diagram: SysMLDiagram) -> list[dict]:
    """Copy parts from the diagram's father block into the diagram.

    Returns a list with the inherited object dictionaries (parts and ports)."""
    father = getattr(diagram, "father", None)
    if not father:
        return []
    father_diag_id = repo.get_linked_diagram(father)
    father_diag = repo.diagrams.get(father_diag_id)
    if not father_diag:
        return []
    diagram.objects = getattr(diagram, "objects", [])
    added: list[dict] = []
    # Track existing parts by element id and canonical name to avoid duplicates
    existing = {o.get("element_id") for o in diagram.objects if o.get("obj_type") == "Part"}
    existing_keys: set[str] = set()
    for eid in existing:
        if eid in repo.elements:
            existing_keys.update(_part_elem_keys(repo.elements[eid]))

    # Map of source part obj_id -> new obj_id so ports can be updated
    part_map: dict[int, int] = {}

    # Pre-filter father diagram objects so the logic matches older releases
    father_parts = [
        o for o in getattr(father_diag, "objects", []) if o.get("obj_type") == "Part"
    ]

    # ------------------------------------------------------------------
    # Copy parts from the father diagram
    # ------------------------------------------------------------------
    for obj in father_parts:
        if obj.get("obj_type") != "Part":
            continue
        if obj.get("element_id") in existing:
            continue
        key_set: set[str] = set()
        if obj.get("element_id") in repo.elements:
            key_set = _part_elem_keys(repo.elements[obj.get("element_id")])
        if any(k in existing_keys for k in key_set):
            continue
        new_obj = obj.copy()
        new_obj["obj_id"] = _get_next_id()
        diagram.objects.append(new_obj)
        repo.add_element_to_diagram(diagram.diag_id, obj.get("element_id"))
        added.append(new_obj)
        part_map[obj.get("obj_id")] = new_obj["obj_id"]
        existing.add(obj.get("element_id"))
        if key_set:
            existing_keys.update(key_set)

    # ------------------------------------------------------------------
    # Copy ports belonging to the inherited parts so orientation and other
    # attributes are preserved. Only ports referencing a copied part are
    # considered.
    # ------------------------------------------------------------------
    for obj in getattr(father_diag, "objects", []):
        if obj.get("obj_type") != "Port":
            continue
        parent_id = obj.get("properties", {}).get("parent")
        if not parent_id:
            continue
        try:
            parent_id_int = int(parent_id)
        except Exception:
            continue
        new_parent = part_map.get(parent_id_int)
        if not new_parent:
            continue
        new_obj = obj.copy()
        new_obj["obj_id"] = _get_next_id()
        new_obj.setdefault("properties", {})["parent"] = str(new_parent)
        diagram.objects.append(new_obj)
        added.append(new_obj)
    # update child block partProperties with inherited names
    child_id = next(
        (eid for eid, did in repo.element_diagrams.items() if did == diagram.diag_id),
        None,
    )
    if child_id and father in repo.elements:
        child = repo.elements[child_id]
        father_elem = repo.elements[father]
        names = [
            p.strip() for p in child.properties.get("partProperties", "").split(",") if p.strip()
        ]
        father_names = [
            p.strip()
            for p in father_elem.properties.get("partProperties", "").split(",")
            if p.strip()
        ]
        for n in father_names:
            if n not in names:
                names.append(n)
        joined = ", ".join(names)
        child.properties["partProperties"] = joined
        for d in repo.diagrams.values():
            for o in getattr(d, "objects", []):
                if o.get("element_id") == child_id:
                    o.setdefault("properties", {})["partProperties"] = joined
        inherit_block_properties(repo, child_id)
    return added


@dataclass
class SysMLObject:
    obj_id: int
    obj_type: str
    x: float
    y: float
    element_id: str | None = None
    width: float = 80.0
    height: float = 40.0
    properties: Dict[str, str] = field(default_factory=dict)
    requirements: List[dict] = field(default_factory=list)
    locked: bool = False
    hidden: bool = False
    collapsed: Dict[str, bool] = field(default_factory=dict)
    phase: str | None = field(default_factory=lambda: SysMLRepository.get_instance().active_phase)

    # ------------------------------------------------------------
    def display_name(self) -> str:
        """Return the object's name annotated with its creation phase."""
        name = self.properties.get("name", "")
        return f"{name} ({self.phase})" if name and self.phase else name


@dataclass
class OperationParameter:
    """Representation of a SysML parameter."""

    name: str
    type: str = ""
    direction: str = "in"


@dataclass
class OperationDefinition:
    """Operation with a list of parameters and an optional return type."""

    name: str
    parameters: List[OperationParameter] = field(default_factory=list)
    return_type: str = ""


def calculate_allocated_asil(requirements: List[dict]) -> str:
    """Return highest ASIL level from the given requirement list."""
    asil = "QM"
    for req in requirements:
        level = req.get("asil") or global_requirements.get(req.get("id"), {}).get("asil", "QM")
        if ASIL_ORDER.get(level, 0) > ASIL_ORDER.get(asil, 0):
            asil = level
    return asil


def link_requirement_to_object(obj, req_id: str, diagram_id: str | None = None) -> None:
    """Link requirement *req_id* to *obj* and update global traces.

    ``obj`` may be a :class:`SysMLObject` instance or a plain dictionary
    representing a diagram object.  If ``obj`` is a Work Product the
    requirement ID is stored in its ``trace_to`` property instead of the
    ``requirements`` list.
    """

    req = global_requirements.get(req_id)
    if not req or obj is None:
        return

    # Determine identifier used for trace bookkeeping
    elem_id = getattr(obj, "element_id", None) or obj.get("element_id") if isinstance(obj, dict) else None
    trace = elem_id or diagram_id
    traces = req.setdefault("traces", [])
    if trace and trace not in traces:
        traces.append(trace)

    obj_type = getattr(obj, "obj_type", None) or obj.get("obj_type") if isinstance(obj, dict) else None

    if obj_type == "Work Product":
        # Work products use the ``trace_to`` property
        if isinstance(obj, dict):
            current = [s.strip() for s in obj.get("trace_to", "").split(",") if s.strip()]
            if req_id not in current:
                current.append(req_id)
                obj["trace_to"] = ", ".join(current)
        else:
            val = obj.properties.get("trace_to", "")
            current = [s.strip() for s in val.split(",") if s.strip()]
            if req_id not in current:
                current.append(req_id)
                obj.properties["trace_to"] = ", ".join(current)
    else:
        if isinstance(obj, dict):
            reqs = obj.setdefault("requirements", [])
            if not any(r.get("id") == req_id for r in reqs):
                reqs.append(req)
        else:
            if not any(r.get("id") == req_id for r in obj.requirements):
                obj.requirements.append(req)


def unlink_requirement_from_object(obj, req_id: str, diagram_id: str | None = None) -> None:
    """Remove requirement *req_id* from *obj* and global traces."""

    if obj is None:
        return

    elem_id = getattr(obj, "element_id", None) or obj.get("element_id") if isinstance(obj, dict) else None
    trace = elem_id or diagram_id
    req = global_requirements.get(req_id)
    if req and trace:
        traces = req.get("traces", [])
        if trace in traces:
            traces.remove(trace)

    obj_type = getattr(obj, "obj_type", None) or obj.get("obj_type") if isinstance(obj, dict) else None

    if obj_type == "Work Product":
        if isinstance(obj, dict):
            vals = [s.strip() for s in obj.get("trace_to", "").split(",") if s.strip()]
            if req_id in vals:
                vals.remove(req_id)
                if vals:
                    obj["trace_to"] = ", ".join(vals)
                else:
                    obj.pop("trace_to", None)
        else:
            vals = [s.strip() for s in obj.properties.get("trace_to", "").split(",") if s.strip()]
            if req_id in vals:
                vals.remove(req_id)
                if vals:
                    obj.properties["trace_to"] = ", ".join(vals)
                else:
                    obj.properties.pop("trace_to", None)
    else:
        if isinstance(obj, dict):
            obj["requirements"] = [r for r in obj.get("requirements", []) if r.get("id") != req_id]
        else:
            obj.requirements = [r for r in obj.requirements if r.get("id") != req_id]


# ---------------------------------------------------------------------------
<<<<<<< HEAD
def link_trace_between_objects(src_obj, dst_obj, diagram_id: str):
    """Create a ``Trace`` connection between two diagram objects.

    Both ``src_obj`` and ``dst_obj`` may be :class:`SysMLObject` instances or
    plain dictionaries representing diagram objects. The connection is stored in
    the diagram's connection list and mirrored as bidirectional ``Trace``
    relationships between the underlying elements when available.
    """

    repo = SysMLRepository.get_instance()

    src_id = getattr(src_obj, "obj_id", None) or src_obj.get("obj_id")
    dst_id = getattr(dst_obj, "obj_id", None) or dst_obj.get("obj_id")
    if src_id is None or dst_id is None:
        return None

    conn = DiagramConnection(src_id, dst_id, "Trace", arrow="both", stereotype="trace")

    diag = repo.diagrams.get(diagram_id)
    if diag is not None:
        diag.connections = getattr(diag, "connections", [])
        diag.connections.append(conn.__dict__)
        # Remove any leftover placeholder Trace objects that may exist from
        # earlier versions where traces were represented as nodes.
        diag.objects = [
            o for o in getattr(diag, "objects", []) if o.get("obj_type") != "Trace"
        ]

    src_elem = getattr(src_obj, "element_id", None) or src_obj.get("element_id")
    dst_elem = getattr(dst_obj, "element_id", None) or dst_obj.get("element_id")
    if src_elem and dst_elem:
        rel1 = repo.create_relationship("Trace", src_elem, dst_elem)
        rel2 = repo.create_relationship("Trace", dst_elem, src_elem)
        repo.add_relationship_to_diagram(diagram_id, rel1.rel_id)
        repo.add_relationship_to_diagram(diagram_id, rel2.rel_id)

    return conn


# ---------------------------------------------------------------------------
=======
>>>>>>> d951177f
def link_requirements(src_id: str, relation: str, dst_id: str) -> None:
    """Create a requirement relationship and mirror the inverse."""

    src = global_requirements.get(src_id)
    dst = global_requirements.get(dst_id)
    if not src or not dst:
        return
    rel = {"type": relation, "id": dst_id}
    rels = src.setdefault("relations", [])
    if rel not in rels:
        rels.append(rel)
    inverse = None
    if relation == "satisfied by":
        inverse = "satisfies"
    elif relation == "derived from":
        inverse = "derives"
    if inverse:
        inv = {"type": inverse, "id": src_id}
        dlist = dst.setdefault("relations", [])
        if inv not in dlist:
            dlist.append(inv)


def unlink_requirements(src_id: str, relation: str, dst_id: str) -> None:
    """Remove a requirement relationship."""

    src = global_requirements.get(src_id)
    dst = global_requirements.get(dst_id)
    if not src or not dst:
        return
    src_rels = src.get("relations", [])
    src["relations"] = [r for r in src_rels if not (r.get("type") == relation and r.get("id") == dst_id)]
    inverse = None
    if relation == "satisfied by":
        inverse = "satisfies"
    elif relation == "derived from":
        inverse = "derives"
    if inverse:
        dst_rels = dst.get("relations", [])
        dst["relations"] = [r for r in dst_rels if not (r.get("type") == inverse and r.get("id") == src_id)]


def remove_orphan_ports(objs: List[SysMLObject]) -> None:
    """Delete ports that don't reference an existing parent part."""
    part_ids = {o.obj_id for o in objs if o.obj_type in ("Part", "Block Boundary")}
    filtered: List[SysMLObject] = []
    for o in objs:
        if o.obj_type == "Port":
            pid = o.properties.get("parent")
            if not pid or int(pid) not in part_ids:
                continue
        filtered.append(o)
    objs[:] = filtered


def rename_port(
    repo: SysMLRepository, port: SysMLObject, objs: List[SysMLObject], new_name: str
) -> None:
    """Rename *port* and update its parent's port list."""
    if port.element_id and repo.element_read_only(port.element_id):
        return
    old_name = port.properties.get("name", "")
    if old_name == new_name:
        return
    port.properties["name"] = new_name
    if port.element_id and port.element_id in repo.elements:
        repo.elements[port.element_id].name = new_name
        repo.elements[port.element_id].properties["name"] = new_name
    parent_id = port.properties.get("parent")
    if not parent_id:
        return
    try:
        pid = int(parent_id)
    except (TypeError, ValueError):
        return
    parent = next((o for o in objs if o.obj_id == pid), None)
    if not parent:
        return
    ports = [p.strip() for p in parent.properties.get("ports", "").split(",") if p.strip()]
    if old_name in ports:
        ports[ports.index(old_name)] = new_name
    elif new_name not in ports:
        ports.append(new_name)
    joined = ", ".join(ports)
    parent.properties["ports"] = joined
    if parent.element_id and parent.element_id in repo.elements:
        repo.elements[parent.element_id].properties["ports"] = joined


def remove_port(
    repo: SysMLRepository, port: SysMLObject, objs: List[SysMLObject]
) -> None:
    """Remove *port* from *objs* and update the parent's port list."""

    parent_id = port.properties.get("parent")
    if parent_id:
        try:
            pid = int(parent_id)
        except (TypeError, ValueError):
            pid = None
        if pid is not None:
            parent = next((o for o in objs if o.obj_id == pid), None)
            if parent:
                ports = [p.strip() for p in parent.properties.get("ports", "").split(",") if p.strip()]
                if port.properties.get("name") in ports:
                    ports.remove(port.properties.get("name"))
                    joined = ", ".join(ports)
                    parent.properties["ports"] = joined
                    if parent.element_id and parent.element_id in repo.elements:
                        repo.elements[parent.element_id].properties["ports"] = joined


def snap_port_to_parent_obj(port: SysMLObject, parent: SysMLObject) -> None:
    """Position *port* along the closest edge of *parent*."""
    px = port.x
    py = port.y
    left = parent.x - parent.width / 2
    right = parent.x + parent.width / 2
    top = parent.y - parent.height / 2
    bottom = parent.y + parent.height / 2
    d_left = abs(px - left)
    d_right = abs(px - right)
    d_top = abs(py - top)
    d_bottom = abs(py - bottom)
    min_d = min(d_left, d_right, d_top, d_bottom)
    if min_d == d_left:
        port.x = left
        port.y = min(max(py, top), bottom)
        port.properties["side"] = "W"
    elif min_d == d_right:
        port.x = right
        port.y = min(max(py, top), bottom)
        port.properties["side"] = "E"
    elif min_d == d_top:
        port.y = top
        port.x = min(max(px, left), right)
        port.properties["side"] = "N"
    else:
        port.y = bottom
        port.x = min(max(px, left), right)
        port.properties["side"] = "S"


def update_ports_for_part(part: SysMLObject, objs: List[SysMLObject]) -> None:
    """Snap all ports referencing *part* to its border."""
    for o in objs:
        if o.obj_type == "Port" and o.properties.get("parent") == str(part.obj_id):
            snap_port_to_parent_obj(o, part)


def update_ports_for_boundary(boundary: SysMLObject, objs: List[SysMLObject]) -> None:
    """Snap all ports referencing *boundary* to its border."""
    for o in objs:
        if o.obj_type == "Port" and o.properties.get("parent") == str(boundary.obj_id):
            snap_port_to_parent_obj(o, boundary)


def _boundary_min_size(boundary: SysMLObject, objs: List[SysMLObject]) -> tuple[float, float]:
    """Return minimum width and height for *boundary* to contain all parts."""
    parts = [
        o for o in objs if o.obj_type == "Part" and not getattr(o, "hidden", False)
    ]
    if not parts:
        return (20.0, 20.0)
    pad = 20.0
    left = min(p.x - p.width / 2 for p in parts)
    right = max(p.x + p.width / 2 for p in parts)
    top = min(p.y - p.height / 2 for p in parts)
    bottom = max(p.y + p.height / 2 for p in parts)
    return right - left + pad, bottom - top + pad


def ensure_boundary_contains_parts(boundary: SysMLObject, objs: List[SysMLObject]) -> None:
    """Expand *boundary* if any part lies outside its borders."""
    parts = [
        o for o in objs if o.obj_type == "Part" and not getattr(o, "hidden", False)
    ]
    if not parts:
        return
    min_w, min_h = _boundary_min_size(boundary, objs)
    if boundary.width < min_w:
        boundary.width = min_w
    if boundary.height < min_h:
        boundary.height = min_h
    left = min(p.x - p.width / 2 for p in parts)
    right = max(p.x + p.width / 2 for p in parts)
    top = min(p.y - p.height / 2 for p in parts)
    bottom = max(p.y + p.height / 2 for p in parts)
    boundary.x = (left + right) / 2
    boundary.y = (top + bottom) / 2


def _add_ports_for_part(
    repo: SysMLRepository,
    diag: SysMLDiagram,
    part_obj: dict,
    app=None,
) -> list[dict]:
    """Create port objects for ``part_obj`` based on its block definition."""

    part_elem = repo.elements.get(part_obj.get("element_id"))
    if not part_elem:
        return []
    block_id = part_elem.properties.get("definition")
    names: list[str] = []
    if block_id and block_id in repo.elements:
        block_elem = repo.elements[block_id]
        names.extend([
            p.strip()
            for p in block_elem.properties.get("ports", "").split(",")
            if p.strip()
        ])
    names.extend([
        p.strip() for p in part_elem.properties.get("ports", "").split(",") if p.strip()
    ])
    if not names:
        return []
    added: list[dict] = []
    parent = SysMLObject(
        part_obj.get("obj_id"),
        "Part",
        part_obj.get("x", 0.0),
        part_obj.get("y", 0.0),
        element_id=part_obj.get("element_id"),
        width=part_obj.get("width", 80.0),
        height=part_obj.get("height", 40.0),
        properties=part_obj.get("properties", {}).copy(),
        locked=part_obj.get("locked", False),
    )
    for name in names:
        port = SysMLObject(
            _get_next_id(),
            "Port",
            parent.x + parent.width / 2 + 20,
            parent.y,
            properties={
                "name": name,
                "parent": str(parent.obj_id),
                "side": "E",
                "labelX": "8",
                "labelY": "-8",
            },
        )
        snap_port_to_parent_obj(port, parent)
        port_dict = asdict(port)
        diag.objects.append(port_dict)
        added.append(port_dict)
        if app:
            for win in getattr(app, "ibd_windows", []):
                if getattr(win, "diagram_id", None) == diag.diag_id:
                    win.objects.append(port)
                    win.redraw()
                    win._sync_to_repository()
    part_obj.setdefault("properties", {})["ports"] = ", ".join(names)
    part_elem.properties["ports"] = ", ".join(names)
    return added


def _add_ports_for_boundary(
    repo: SysMLRepository,
    diag: SysMLDiagram,
    boundary_obj: dict,
    app=None,
) -> list[dict]:
    """Create port objects for a boundary based on its block definition."""

    block = repo.elements.get(boundary_obj.get("element_id"))
    if not block:
        return []
    names = [p.strip() for p in block.properties.get("ports", "").split(",") if p.strip()]
    if not names:
        return []
    added: list[dict] = []
    parent = SysMLObject(
        boundary_obj.get("obj_id"),
        "Block Boundary",
        boundary_obj.get("x", 0.0),
        boundary_obj.get("y", 0.0),
        width=boundary_obj.get("width", 160.0),
        height=boundary_obj.get("height", 100.0),
    )
    for name in names:
        port = SysMLObject(
            _get_next_id(),
            "Port",
            parent.x + parent.width / 2 + 20,
            parent.y,
            properties={
                "name": name,
                "parent": str(parent.obj_id),
                "side": "E",
                "labelX": "8",
                "labelY": "-8",
            },
        )
        snap_port_to_parent_obj(port, parent)
        port_dict = asdict(port)
        diag.objects.append(port_dict)
        added.append(port_dict)
        if app:
            for win in getattr(app, "ibd_windows", []):
                if getattr(win, "diagram_id", None) == diag.diag_id:
                    win.objects.append(port)
                    win.redraw()
                    win._sync_to_repository()
    boundary_obj.setdefault("properties", {})["ports"] = ", ".join(names)
    block.properties["ports"] = ", ".join(names)
    return added


def _sync_ports_for_part(repo: SysMLRepository, diag: SysMLDiagram, part_obj: dict) -> None:
    """Update port objects for ``part_obj`` to match its definition."""

    part_elem = repo.elements.get(part_obj.get("element_id"))
    if not part_elem:
        return
    block_id = part_elem.properties.get("definition")
    names: list[str] = []
    if block_id and block_id in repo.elements:
        block_elem = repo.elements[block_id]
        names.extend([
            p.strip()
            for p in block_elem.properties.get("ports", "").split(",")
            if p.strip()
        ])
    names.extend([
        p.strip() for p in part_elem.properties.get("ports", "").split(",") if p.strip()
    ])
    names = list(dict.fromkeys(names))
    part_obj.setdefault("properties", {})["ports"] = ", ".join(names)
    part_elem.properties["ports"] = ", ".join(names)

    existing = [
        o
        for o in list(diag.objects)
        if o.get("obj_type") == "Port" and o.get("properties", {}).get("parent") == str(part_obj.get("obj_id"))
    ]
    existing_names = {o.get("properties", {}).get("name") for o in existing}
    parent = SysMLObject(
        part_obj.get("obj_id"),
        "Part",
        part_obj.get("x", 0.0),
        part_obj.get("y", 0.0),
        width=part_obj.get("width", 80.0),
        height=part_obj.get("height", 40.0),
    )
    for name in names:
        if name in existing_names:
            continue
        port = SysMLObject(
            _get_next_id(),
            "Port",
            parent.x + parent.width / 2 + 20,
            parent.y,
            properties={
                "name": name,
                "parent": str(parent.obj_id),
                "side": "E",
                "labelX": "8",
                "labelY": "-8",
            },
        )
        snap_port_to_parent_obj(port, parent)
        diag.objects.append(asdict(port))
    for obj in existing:
        if obj.get("properties", {}).get("name") not in names:
            diag.objects.remove(obj)


def _sync_ports_for_boundary(repo: SysMLRepository, diag: SysMLDiagram, boundary_obj: dict) -> None:
    """Update port objects for ``boundary_obj`` to match its block definition."""

    block_id = boundary_obj.get("element_id")
    block_elem = repo.elements.get(block_id)
    if not block_elem:
        return
    names = [p.strip() for p in block_elem.properties.get("ports", "").split(",") if p.strip()]
    boundary_obj.setdefault("properties", {})["ports"] = ", ".join(names)

    existing = [
        o
        for o in list(diag.objects)
        if o.get("obj_type") == "Port" and o.get("properties", {}).get("parent") == str(boundary_obj.get("obj_id"))
    ]
    existing_names = {o.get("properties", {}).get("name") for o in existing}
    parent = SysMLObject(
        boundary_obj.get("obj_id"),
        "Block Boundary",
        boundary_obj.get("x", 0.0),
        boundary_obj.get("y", 0.0),
        width=boundary_obj.get("width", 160.0),
        height=boundary_obj.get("height", 100.0),
    )
    for name in names:
        if name in existing_names:
            continue
        port = SysMLObject(
            _get_next_id(),
            "Port",
            parent.x + parent.width / 2 + 20,
            parent.y,
            properties={
                "name": name,
                "parent": str(parent.obj_id),
                "side": "E",
                "labelX": "8",
                "labelY": "-8",
            },
        )
        snap_port_to_parent_obj(port, parent)
        diag.objects.append(asdict(port))
    for obj in existing:
        if obj.get("properties", {}).get("name") not in names:
            diag.objects.remove(obj)


def propagate_block_port_changes(repo: SysMLRepository, block_id: str) -> None:
    """Propagate port updates on ``block_id`` to all parts referencing it."""

    block = repo.elements.get(block_id)
    if not block or block.elem_type != "Block":
        return
    names = [p.strip() for p in block.properties.get("ports", "").split(",") if p.strip()]
    for elem in repo.elements.values():
        if elem.elem_type != "Part" or elem.properties.get("definition") != block_id:
            continue
        elem.properties["ports"] = ", ".join(names)
        for diag in repo.diagrams.values():
            if diag.diag_type != "Internal Block Diagram":
                continue
            diag.objects = getattr(diag, "objects", [])
            updated = False
            for obj in diag.objects:
                if obj.get("obj_type") == "Part" and obj.get("element_id") == elem.elem_id:
                    obj.setdefault("properties", {})["ports"] = ", ".join(names)
                    _sync_ports_for_part(repo, diag, obj)
                    updated = True
            if updated:
                repo.touch_diagram(diag.diag_id)

    # update boundaries referencing this block
    for diag in repo.diagrams.values():
        if diag.diag_type != "Internal Block Diagram":
            continue
        diag.objects = getattr(diag, "objects", [])
        updated = False
        for obj in diag.objects:
            if obj.get("obj_type") == "Block Boundary" and obj.get("element_id") == block_id:
                obj.setdefault("properties", {})["ports"] = ", ".join(names)
                _sync_ports_for_boundary(repo, diag, obj)
                updated = True
        if updated:
            repo.touch_diagram(diag.diag_id)


def propagate_block_part_changes(repo: SysMLRepository, block_id: str) -> None:
    """Propagate attribute updates on ``block_id`` to all parts referencing it."""

    block = repo.elements.get(block_id)
    if not block or block.elem_type != "Block":
        return
    props = ["operations", "partProperties", "behaviors"]
    for elem in repo.elements.values():
        if elem.elem_type != "Part" or elem.properties.get("definition") != block_id:
            continue
        elem.name = repo.ensure_unique_element_name(block.name, elem.elem_id)

        for prop in props:
            if prop in block.properties:
                elem.properties[prop] = block.properties[prop]
            else:
                elem.properties.pop(prop, None)


def _propagate_block_requirement_changes(
    repo: SysMLRepository, parent_id: str, child_id: str
) -> None:
    """Add requirements from ``parent_id`` objects to ``child_id`` objects."""

    parent_req_ids: set[str] = set()
    for diag in repo.diagrams.values():
        for obj in getattr(diag, "objects", []):
            if obj.get("element_id") != block_id:
                continue
            for req in obj.get("requirements", []):
                if req not in reqs:
                    reqs.append(req)
    return reqs


def _collect_block_requirements(repo: SysMLRepository, block_id: str) -> list[dict]:
    """Return a unique list of requirements associated with ``block_id``."""

    reqs: list[dict] = []
    seen: set[str] = set()
    for diag in repo.diagrams.values():
        for obj in getattr(diag, "objects", []):
            if obj.get("element_id") != block_id:
                continue
            for req in obj.get("requirements", []):
                rid = req.get("id")
                if rid is not None:
                    if rid in seen:
                        continue
                    seen.add(rid)
                reqs.append(req)
    return reqs


def _propagate_requirements(repo: SysMLRepository, src_reqs: list[dict], dst_id: str) -> None:
    """Merge *src_reqs* into all objects referencing *dst_id*."""
    if not src_reqs:
        return
    for diag in repo.diagrams.values():
        updated = False
        for obj in getattr(diag, "objects", []):
            if obj.get("element_id") != dst_id:
                continue
            obj.setdefault("requirements", [])
            existing = {r.get("id") for r in obj["requirements"]}
            for req in src_reqs:
                if req.get("id") not in existing:
                    obj["requirements"].append(req)
                    existing.add(req.get("id"))
                    updated = True
        if updated:
            repo.touch_diagram(diag.diag_id)


def propagate_block_changes(repo: SysMLRepository, block_id: str, visited: set[str] | None = None) -> None:
    """Propagate updates on ``block_id`` to blocks that generalize it."""

    if visited is None:
        visited = set()
    if block_id in visited:
        return
    visited.add(block_id)
    reqs = _collect_block_requirements(repo, block_id)
    for child_id in _find_generalization_children(repo, block_id):
        inherit_block_properties(repo, child_id)
        propagate_block_port_changes(repo, child_id)
        _propagate_requirements(repo, reqs, child_id)
        _sync_ibd_partproperty_parts(repo, child_id, hidden=False)
        propagate_block_changes(repo, child_id, visited)


def parse_operations(raw: str) -> List[OperationDefinition]:
    """Return a list of operations parsed from *raw* JSON or comma text."""
    if not raw:
        return []
    try:
        data = json.loads(raw)
        ops = []
        for o in data:
            params = [OperationParameter(**p) for p in o.get("parameters", [])]
            ops.append(OperationDefinition(o.get("name", ""), params, o.get("return_type", "")))
        return ops
    except Exception:
        return [OperationDefinition(n) for n in [p.strip() for p in raw.split(",") if p.strip()]]


def format_operation(op: OperationDefinition) -> str:
    """Return a readable string for an operation."""
    plist = ", ".join(f"{p.name}: {p.type}" if p.type else p.name for p in op.parameters)
    ret = f" : {op.return_type}" if op.return_type else ""
    return f"{op.name}({plist}){ret}"


def operations_to_json(ops: List[OperationDefinition]) -> str:
    return json.dumps([asdict(o) for o in ops])


@dataclass
class BehaviorAssignment:
    """Mapping of a block operation to an activity diagram."""

    operation: str
    diagram: str


def parse_behaviors(raw: str) -> List[BehaviorAssignment]:
    """Return a list of BehaviorAssignments from *raw* JSON."""
    if not raw:
        return []
    try:
        data = json.loads(raw)
        return [BehaviorAssignment(**b) for b in data]
    except Exception:
        return []


def behaviors_to_json(behaviors: List[BehaviorAssignment]) -> str:
    return json.dumps([asdict(b) for b in behaviors])


def get_block_behavior_elements(repo: "SysMLRepository", block_id: str) -> List["SysMLElement"]:
    """Return Action, Activity and Operation elements that define behaviors of ``block_id``."""
    elements: List["SysMLElement"] = []
    block = repo.elements.get(block_id)
    if not block:
        return elements
    behaviors = parse_behaviors(block.properties.get("behaviors", ""))
    for beh in behaviors:
        # operations with matching name
        for elem in repo.elements.values():
            if elem.elem_type == "Operation" and elem.name == beh.operation:
                elements.append(elem)
        diag = repo.diagrams.get(beh.diagram)
        if not diag:
            continue
        # elements referenced in the diagram
        for obj in getattr(diag, "objects", []):
            elem_id = obj.get("element_id")
            typ = obj.get("obj_type") or obj.get("type")
            if elem_id and typ in ("Action", "Action Usage", "CallBehaviorAction", "Activity"):
                elem = repo.elements.get(elem_id)
                if elem:
                    elements.append(elem)
        for elem_id in getattr(diag, "elements", []):
            elem = repo.elements.get(elem_id)
            if elem and elem.elem_type in ("Action", "Activity"):
                elements.append(elem)
    seen: set[str] = set()
    unique = []
    for e in elements:
        if e.elem_id not in seen:
            unique.append(e)
            seen.add(e.elem_id)
    return unique


@dataclass
class DiagramConnection:
    src: int
    dst: int
    conn_type: str
    style: str = "Straight"  # Straight, Squared, Custom
    points: List[Tuple[float, float]] = field(default_factory=list)
    src_pos: Tuple[float, float] | None = None  # relative anchor (x,y)
    dst_pos: Tuple[float, float] | None = None
    name: str = ""
    arrow: str = "none"  # none, forward, backward, both
    mid_arrow: bool = False
    guard: List[str] = field(default_factory=list)
    guard_ops: List[str] = field(default_factory=list)
    element_id: str = ""
    stereotype: str = ""
    multiplicity: str = ""
    stereotype: str = ""
    phase: str | None = field(default_factory=lambda: SysMLRepository.get_instance().active_phase)


def format_control_flow_label(
    conn: DiagramConnection, repo: "SysMLRepository", diag_type: str | None
) -> str:
    """Return the label to display for a connection.

    For control flow diagrams, guards are combined with configured logical
    operators and shown before the action or activity name.
    """
    label = conn.name or ""
    if conn.conn_type == "Control Action" and not label and conn.element_id:
        elem = repo.elements.get(conn.element_id)
        if elem:
            label = elem.name or ""
    stereo = conn.stereotype or conn.conn_type.lower()
    if diag_type == "Control Flow Diagram" and conn.conn_type in (
        "Control Action",
        "Feedback",
    ):
        base = f"<<{stereo}>> {label}".strip() if stereo else label
        if conn.guard:
            lines: List[str] = []
            for i, g in enumerate(conn.guard):
                if i == 0:
                    lines.append(g)
                else:
                    op = conn.guard_ops[i - 1] if i - 1 < len(conn.guard_ops) else "AND"
                    lines.append(f"{op} {g}")
            guard_text = "\n".join(lines)
            return f"[{guard_text}] / {base}" if base else f"[{guard_text}]"
        return base
    if stereo:
        return f"<<{stereo}>> {label}".strip() if label else f"<<{stereo}>>"
    return label


def diagram_type_abbreviation(diag_type: str | None) -> str:
    """Return an abbreviation for a diagram type.

    The abbreviation is formed by taking the first letter of each word in the
    diagram type and uppercasing it. For example, "Control Flow Diagram" becomes
    "CFD" and "Internal Block Diagram" becomes "IBD".
    """
    if not diag_type:
        return ""
    return "".join(word[0] for word in diag_type.split()).upper()


def format_diagram_name(diagram: "SysMLDiagram | None") -> str:
    """Return the diagram name with its stereotype abbreviation appended."""
    if not diagram:
        return ""
    abbr = diagram_type_abbreviation(diagram.diag_type)
    name = diagram.name or diagram.diag_id
    return f"{name} : {abbr}" if abbr else name


class SysMLDiagramWindow(tk.Frame):
    """Base frame for AutoML diagrams with zoom and pan support."""

    def __init__(self, master, title, tools, diagram_id: str | None = None, app=None, history=None):
        super().__init__(master)
        self.app = app
        self.diagram_history: list[str] = list(history) if history else []
        self.master.title(title) if isinstance(self.master, tk.Toplevel) else None
        if isinstance(self.master, tk.Toplevel):
            self.master.geometry("800x600")

        self.repo = SysMLRepository.get_instance()
        if diagram_id and diagram_id in self.repo.diagrams:
            diagram = self.repo.diagrams[diagram_id]
        else:
            diagram = self.repo.create_diagram(title, name=title, diag_id=diagram_id)
        self.diagram_id = diagram.diag_id
        if isinstance(self.master, tk.Toplevel):
            self.master.protocol("WM_DELETE_WINDOW", self.on_close)

        # Load any saved objects and connections for this diagram
        self.objects: List[SysMLObject] = []
        for data in self.repo.visible_objects(diagram.diag_id):
            if "requirements" not in data:
                data["requirements"] = []
            obj = SysMLObject(**data)
            if obj.obj_type == "Part":
                asil = calculate_allocated_asil(obj.requirements)
                obj.properties.setdefault("asil", asil)
                if obj.element_id and obj.element_id in self.repo.elements:
                    self.repo.elements[obj.element_id].properties.setdefault(
                        "asil", asil
                    )
            self.objects.append(obj)
        self.sort_objects()
        self.connections: List[DiagramConnection] = [
            DiagramConnection(**data)
            for data in self.repo.visible_connections(diagram.diag_id)
        ]
        if self.objects:
            global _next_obj_id
            _next_obj_id = max(o.obj_id for o in self.objects) + 1

        self.zoom = 1.0
        self.font = tkFont.Font(family="Arial", size=int(8 * self.zoom))
        self.current_tool = None
        self.start = None
        self.selected_obj: SysMLObject | None = None
        self.selected_objs: list[SysMLObject] = []
        self.selected_conn: DiagramConnection | None = None
        self.drag_offset = (0, 0)
        self.dragging_point_index: int | None = None
        self.dragging_endpoint: str | None = None  # "src" or "dst"
        self.conn_drag_offset: tuple[float, float] | None = None
        self.clipboard: SysMLObject | None = None
        self.resizing_obj: SysMLObject | None = None
        self.resize_edge: str | None = None
        self.select_rect_start: tuple[float, float] | None = None
        self.select_rect_id: int | None = None
        self.temp_line_end: tuple[float, float] | None = None
        self.endpoint_drag_pos: tuple[float, float] | None = None
        self.rc_dragged = False

        self.toolbox = ttk.Frame(self)
        self.toolbox.pack(side=tk.LEFT, fill=tk.Y)

        self.back_btn = ttk.Button(self.toolbox, text="Go Back", command=self.go_back)
        self.back_btn.pack(fill=tk.X, padx=2, pady=2)
        self.back_btn.configure(state=tk.NORMAL if self.diagram_history else tk.DISABLED)

        # Always provide a select tool
        tools = ["Select"] + tools
        for tool in tools:
            ttk.Button(self.toolbox, text=tool, command=lambda t=tool: self.select_tool(t)).pack(
                fill=tk.X, padx=2, pady=2
            )

        self.prop_frame = ttk.LabelFrame(self.toolbox, text="Properties")
        self.prop_frame.pack(fill=tk.BOTH, expand=True, padx=2, pady=2)
        self.prop_view = ttk.Treeview(
            self.prop_frame,
            columns=("field", "value"),
            show="headings",
            height=8,
        )
        self.prop_view.heading("field", text="Field")
        self.prop_view.heading("value", text="Value")
        self.prop_view.column("field", width=80, anchor="w")
        self.prop_view.column("value", width=120, anchor="w")
        self.prop_view.pack(fill=tk.BOTH, expand=True)

        canvas_frame = ttk.Frame(self)
        canvas_frame.pack(side=tk.RIGHT, fill=tk.BOTH, expand=True)
        self.canvas = tk.Canvas(canvas_frame, bg="white")
        vbar = ttk.Scrollbar(canvas_frame, orient="vertical", command=self.canvas.yview)
        hbar = ttk.Scrollbar(canvas_frame, orient="horizontal", command=self.canvas.xview)
        self.canvas.configure(yscrollcommand=vbar.set, xscrollcommand=hbar.set)
        self.canvas.grid(row=0, column=0, sticky="nsew")
        vbar.grid(row=0, column=1, sticky="ns")
        hbar.grid(row=1, column=0, sticky="ew")
        canvas_frame.columnconfigure(0, weight=1)
        canvas_frame.rowconfigure(0, weight=1)

        # Keep references to gradient images used for element backgrounds
        self.gradient_cache: dict[int, tk.PhotoImage] = {}
        # Track bounding boxes for compartment toggle buttons
        self.compartment_buttons: list[tuple[int, str, tuple[float, float, float, float]]] = []

        self.canvas.bind("<Button-1>", self.on_left_press)
        self.canvas.bind("<B1-Motion>", self.on_left_drag)
        self.canvas.bind("<ButtonRelease-1>", self.on_left_release)
        self.canvas.bind("<Double-Button-1>", self.on_double_click)
        self.canvas.bind("<ButtonPress-3>", self.on_rc_press)
        self.canvas.bind("<B3-Motion>", self.on_rc_drag)
        self.canvas.bind("<ButtonRelease-3>", self.on_rc_release)
        self.canvas.bind(
            "<Configure>",
            lambda e: self.canvas.configure(scrollregion=self.canvas.bbox("all")),
        )
        self.canvas.bind("<Delete>", self.delete_selected)
        self.canvas.bind("<Motion>", self.on_mouse_move)
        self.canvas.bind("<Control-MouseWheel>", self.on_ctrl_mousewheel)
        self.bind("<Control-c>", self.copy_selected)
        self.bind("<Control-x>", self.cut_selected)
        self.bind("<Control-v>", self.paste_selected)
        if self.app:
            self.bind("<Control-z>", lambda e: self.app.undo())
        self.bind("<Delete>", self.delete_selected)
        # Refresh from the repository whenever the window gains focus
        self.bind("<FocusIn>", self.refresh_from_repository)

        self.redraw()
        self.update_property_view()
        if not isinstance(self.master, tk.Toplevel):
            self.pack(fill=tk.BOTH, expand=True)

    def update_property_view(self) -> None:
        """Display properties and metadata for the selected object."""
        if not hasattr(self, "prop_view"):
            return
        self.prop_view.delete(*self.prop_view.get_children())
        obj = self.selected_obj
        if not obj:
            return
        self.prop_view.insert("", "end", values=("Type", obj.obj_type))
        name = obj.properties.get("name", "")
        if name:
            self.prop_view.insert("", "end", values=("Name", name))
        for k, v in obj.properties.items():
            if k == "name":
                continue
            self.prop_view.insert("", "end", values=(k, v))
        if obj.element_id:
            elem = self.repo.elements.get(obj.element_id)
            if elem:
                self.prop_view.insert("", "end", values=("Author", getattr(elem, "author", "")))
                self.prop_view.insert("", "end", values=("Created", getattr(elem, "created", "")))
                self.prop_view.insert("", "end", values=("Modified", getattr(elem, "modified", "")))
                self.prop_view.insert("", "end", values=("ModifiedBy", getattr(elem, "modified_by", "")))

    def select_tool(self, tool):
        self.current_tool = tool
        self.start = None
        self.temp_line_end = None
        self.selected_obj = None
        self.selected_objs = []
        self.selected_conn = None
        self.dragging_point_index = None
        self.dragging_endpoint = None
        self.conn_drag_offset = None
        cursor = "arrow"
        if tool != "Select":
            cursor = (
                "crosshair"
                if tool
                in (
                    "Association",
                    "Include",
                    "Extend",
                    "Flow",
                    "Propagate",
                    "Propagate by Review",
                    "Propagate by Approval",
                    "Re-use",
                    "Trace",
                    "Satisfied by",
                    "Derived from",
                    "Connector",
                    "Generalize",
                    "Generalization",
                    "Communication Path",
                    "Aggregation",
                    "Composite Aggregation",
                    "Control Action",
                    "Feedback",
                )
                else "tcross"
            )
        self.canvas.configure(cursor=cursor)
        self.update_property_view()

    # ------------------------------------------------------------
    # Event handlers
    # ------------------------------------------------------------
    def validate_connection(
        self, src: SysMLObject, dst: SysMLObject, conn_type: str
    ) -> tuple[bool, str]:
        """Return (valid, message) for a potential connection."""
        diag = self.repo.diagrams.get(self.diagram_id)
        diag_type = diag.diag_type if diag else ""

        if conn_type in (
            "Association",
            "Include",
            "Extend",
            "Flow",
            "Propagate",
            "Propagate by Review",
            "Propagate by Approval",
            "Re-use",
            "Trace",
            "Satisfied by",
            "Derived from",
            "Connector",
            "Generalize",
            "Generalization",
            "Communication Path",
            "Aggregation",
            "Composite Aggregation",
            "Control Action",
            "Feedback",
        ):
            if src == dst:
                return False, "Cannot connect an element to itself"

        if diag_type == "Use Case Diagram":
            if conn_type == "Association":
                actors = {"Actor"}
                if not (
                    (src.obj_type in actors and dst.obj_type == "Use Case")
                    or (dst.obj_type in actors and src.obj_type == "Use Case")
                ):
                    return False, "Associations must connect an Actor and a Use Case"
            elif conn_type in ("Include", "Extend"):
                if src.obj_type != "Use Case" or dst.obj_type != "Use Case":
                    return False, f"{conn_type} relationships must connect two Use Cases"
            elif conn_type == "Generalize":
                if src.obj_type != dst.obj_type or src.obj_type not in ("Actor", "Use Case"):
                    return False, "Generalizations must link two Actors or two Use Cases"
            elif conn_type == "Communication Path":
                if src.obj_type != "Actor" or dst.obj_type != "Actor":
                    return False, "Communication Paths must connect two Actors"

        elif diag_type == "Block Diagram":
            if conn_type == "Association":
                if src.obj_type != "Block" or dst.obj_type != "Block":
                    return False, "Associations in block diagrams must connect Blocks"
            elif conn_type == "Generalization":
                if src.obj_type != "Block" or dst.obj_type != "Block":
                    return False, "Generalizations in block diagrams must connect Blocks"
                if _shared_generalization_parent(
                    self.repo, src.element_id, dst.element_id
                ):
                    return False, "Blocks already share a generalized parent"
                if dst.element_id in _collect_generalization_parents(
                    self.repo, src.element_id
                ) or src.element_id in _collect_generalization_parents(
                    self.repo, dst.element_id
                ):
                    return False, "Blocks cannot generalize each other"
            elif conn_type in ("Aggregation", "Composite Aggregation"):
                if src.obj_type != "Block" or dst.obj_type != "Block":
                    return False, "Aggregations must connect Blocks"
                if _aggregation_exists(self.repo, src.element_id, dst.element_id):
                    return False, "Aggregation already defined for this block"
                if _reverse_aggregation_exists(self.repo, src.element_id, dst.element_id):
                    return False, "Blocks cannot aggregate each other"

        elif diag_type == "Internal Block Diagram":
            if conn_type == "Connector":
                if src.obj_type not in ("Port", "Part") or dst.obj_type not in (
                    "Port",
                    "Part",
                ):
                    return False, "Connectors must link Parts or Ports"
                if src.obj_type == "Block Boundary" or dst.obj_type == "Block Boundary":
                    return False, "Connectors must link Parts or Ports"
                if src.obj_type == "Port" and dst.obj_type == "Port":
                    dir_a = src.properties.get("direction", "inout").lower()
                    dir_b = dst.properties.get("direction", "inout").lower()
                    if {dir_a, dir_b} != {"in", "out"}:
                        return False, "Ports must connect one 'in' and one 'out'"
                    def flow_dir(conn: DiagramConnection, port_id: int) -> str | None:
                        if conn.arrow == "both":
                            return None
                        if port_id == conn.src:
                            if conn.arrow == "forward":
                                return "out"
                            if conn.arrow == "backward":
                                return "in"
                        elif port_id == conn.dst:
                            if conn.arrow == "forward":
                                return "in"
                            if conn.arrow == "backward":
                                return "out"
                        return None
                    new_dir_a = "out" if dir_a == "out" else "in"
                    new_dir_b = "out" if dir_b == "out" else "in"
                    connections = getattr(self, "connections", None)
                    if connections is None:
                        return False, "Inconsistent data flow on port"
                    for c in connections:
                        if c.conn_type != "Connector":
                            continue
                        if src.obj_id in (c.src, c.dst):
                            ex = flow_dir(c, src.obj_id)
                            if ex and ex != new_dir_a:
                                return False, "Inconsistent data flow on port"
                        if dst.obj_id in (c.src, c.dst):
                            ex = flow_dir(c, dst.obj_id)
                            if ex and ex != new_dir_b:
                                return False, "Inconsistent data flow on port"

        elif diag_type == "Control Flow Diagram":
            if conn_type in ("Control Action", "Feedback"):
                max_offset = (src.width + dst.width) / 2
                if abs(src.x - dst.x) > max_offset:
                    return False, "Connections must be vertical"

        elif diag_type == "Activity Diagram":
            # Basic control flow rules
            allowed = {
                "Initial": {
                    "Action",
                    "CallBehaviorAction",
                    "Decision",
                    "Merge",
                    "Fork",
                    "Join",
                },
                "Action": {
                    "Action",
                    "CallBehaviorAction",
                    "Decision",
                    "Merge",
                    "Fork",
                    "Join",
                    "Final",
                },
                "CallBehaviorAction": {
                    "Action",
                    "CallBehaviorAction",
                    "Decision",
                    "Merge",
                    "Fork",
                    "Join",
                    "Final",
                },
                "Decision": {
                    "Action",
                    "CallBehaviorAction",
                    "Decision",
                    "Merge",
                    "Fork",
                    "Join",
                    "Final",
                },
                "Merge": {
                    "Action",
                    "CallBehaviorAction",
                    "Decision",
                    "Fork",
                    "Join",
                },
                "Fork": {
                    "Action",
                    "CallBehaviorAction",
                    "Decision",
                    "Merge",
                    "Fork",
                    "Join",
                },
                "Join": {
                    "Action",
                    "CallBehaviorAction",
                    "Decision",
                    "Merge",
                },
                "Final": set(),
            }
            if src.obj_type == "Final":
                return False, "Flows cannot originate from Final nodes"
            if dst.obj_type == "Initial":
                return False, "Flows cannot terminate at an Initial node"
            valid_targets = allowed.get(src.obj_type)
            if valid_targets and dst.obj_type not in valid_targets:
                return (
                    False,
                    f"Flow from {src.obj_type} to {dst.obj_type} is not allowed",
                )
        elif diag_type == "Governance Diagram":
            if conn_type in (
                "Propagate",
                "Propagate by Review",
                "Propagate by Approval",
            ):
                if src.obj_type != "Work Product" or dst.obj_type != "Work Product":
                    return False, "Propagation links must connect Work Products"
                src_name = src.properties.get("name")
                dst_name = dst.properties.get("name")
                if (src_name, dst_name) not in ALLOWED_PROPAGATIONS:
                    return False, f"Propagation from {src_name} to {dst_name} is not allowed"
            elif conn_type == "Re-use":
                if src.obj_type not in ("Work Product", "Lifecycle Phase") or dst.obj_type != "Lifecycle Phase":
                    return False, "Re-use links must originate from a Work Product or Lifecycle Phase and target a Lifecycle Phase"
            elif conn_type in ("Satisfied by", "Derived from"):
                if src.obj_type != "Work Product" or dst.obj_type != "Work Product":
                    return False, "Requirement relations must connect Work Products"
                from analysis.models import REQUIREMENT_WORK_PRODUCTS
                req_wps = set(REQUIREMENT_WORK_PRODUCTS)
                sname = src.properties.get("name")
                dname = dst.properties.get("name")
                if sname not in req_wps or dname not in req_wps:
                    return False, "Requirement relations must connect requirement work products"
            elif conn_type == "Trace":
                if src.obj_type != "Work Product" or dst.obj_type != "Work Product":
                    return False, "Trace links must connect Work Products"
                from analysis.models import REQUIREMENT_WORK_PRODUCTS
                req_wps = set(REQUIREMENT_WORK_PRODUCTS)
                sname = src.properties.get("name")
                dname = dst.properties.get("name")
                if sname in req_wps and dname in req_wps:
                    return False, (
                        "Requirement work products must use 'Satisfied by' or 'Derived from'"
                    )
            else:
                allowed = {
                    "Initial": {
                        "Action",
                        "Decision",
                        "Merge",
                    },
                    "Action": {
                        "Action",
                        "Decision",
                        "Merge",
                        "Final",
                    },
                    "Decision": {
                        "Action",
                        "Decision",
                        "Merge",
                        "Final",
                    },
                    "Merge": {
                        "Action",
                        "Decision",
                        "Merge",
                    },
                    "Final": set(),
                }
                if src.obj_type == "Final":
                    return False, "Flows cannot originate from Final nodes"
                if dst.obj_type == "Initial":
                    return False, "Flows cannot terminate at an Initial node"
                valid_targets = allowed.get(src.obj_type)
                if valid_targets and dst.obj_type not in valid_targets:
                    return (
                        False,
                        f"Flow from {src.obj_type} to {dst.obj_type} is not allowed",
                    )

        return True, ""

    def _constrain_horizontal_movement(
        self, obj: SysMLObject, new_x: float
    ) -> float:
        """Return adjusted x to keep control flow connectors vertical."""
        diag = self.repo.diagrams.get(self.diagram_id)
        if not diag or diag.diag_type != "Control Flow Diagram":
            return new_x
        adjusted_x = new_x
        for conn in self.connections:
            if conn.conn_type in ("Control Action", "Feedback") and (
                conn.src == obj.obj_id or conn.dst == obj.obj_id
            ):
                other_id = conn.dst if conn.src == obj.obj_id else conn.src
                for other in self.objects:
                    if other.obj_id == other_id:
                        max_diff = (obj.width + other.width) / 2
                        diff = adjusted_x - other.x
                        if diff > max_diff:
                            adjusted_x = other.x + max_diff
                        elif diff < -max_diff:
                            adjusted_x = other.x - max_diff
        return adjusted_x

    def _constrain_control_flow_x(
        self, conn: DiagramConnection, new_x: float
    ) -> float:
        """Clamp connector x within the horizontal overlap of its objects."""
        diag = self.repo.diagrams.get(self.diagram_id)
        if not diag or diag.diag_type != "Control Flow Diagram":
            return new_x
        src = next((o for o in self.objects if o.obj_id == conn.src), None)
        dst = next((o for o in self.objects if o.obj_id == conn.dst), None)
        if not src or not dst:
            return new_x
        min_x = max(src.x - src.width / 2, dst.x - dst.width / 2)
        max_x = min(src.x + src.width / 2, dst.x + dst.width / 2)
        if new_x < min_x:
            return min_x
        if new_x > max_x:
            return max_x
        return new_x

    def on_left_press(self, event):
        x = self.canvas.canvasx(event.x)
        y = self.canvas.canvasy(event.y)
        conn_tools = (
            "Association",
            "Include",
            "Extend",
            "Flow",
            "Propagate",
            "Propagate by Review",
            "Propagate by Approval",
            "Re-use",
            "Trace",
            "Satisfied by",
            "Derived from",
            "Connector",
            "Generalize",
            "Generalization",
            "Communication Path",
            "Aggregation",
            "Composite Aggregation",
            "Control Action",
            "Feedback",
        )
        prefer = self.current_tool in conn_tools
        t = self.current_tool
        if t in (None, "Select"):
            conn = self.find_connection(x, y)
            if conn:
                if (event.state & 0x0001) and conn.style == "Custom":
                    conn.points.append((x / self.zoom, y / self.zoom))
                    self._sync_to_repository()
                self.selected_conn = conn
                self.selected_obj = None
                self.selected_objs = []
                self.dragging_point_index = None
                self.dragging_endpoint = None
                self.update_property_view()
                if conn.style == "Custom":
                    for idx, (px, py) in enumerate(conn.points):
                        hx = px * self.zoom
                        hy = py * self.zoom
                        if abs(hx - x) <= 4 and abs(hy - y) <= 4:
                            self.dragging_point_index = idx
                            self.conn_drag_offset = (x - hx, y - hy)
                            break
                elif conn.style == "Squared":
                    src_obj = self.get_object(conn.src)
                    dst_obj = self.get_object(conn.dst)
                    if src_obj and dst_obj:
                        mx = (
                            conn.points[0][0] * self.zoom
                            if conn.points
                            else ((src_obj.x + dst_obj.x) / 2 * self.zoom)
                        )
                        my = (src_obj.y + dst_obj.y) / 2 * self.zoom
                        if abs(mx - x) <= 4 and abs(my - y) <= 4:
                            self.dragging_point_index = 0
                            self.conn_drag_offset = (x - mx, 0)
                elif (
                    self.repo.diagrams.get(self.diagram_id).diag_type
                    == "Control Flow Diagram"
                    and conn.conn_type in ("Control Action", "Feedback")
                ):
                    src_obj = self.get_object(conn.src)
                    dst_obj = self.get_object(conn.dst)
                    if src_obj and dst_obj:
                        x_val = (
                            conn.points[0][0]
                            if conn.points
                            else (
                                max(
                                    src_obj.x - src_obj.width / 2,
                                    dst_obj.x - dst_obj.width / 2,
                                )
                                + min(
                                    src_obj.x + src_obj.width / 2,
                                    dst_obj.x + dst_obj.width / 2,
                                )
                            )
                            / 2
                        )
                        x_val = SysMLDiagramWindow._constrain_control_flow_x(
                            self, conn, x_val
                        )
                        mx = x_val * self.zoom
                        my = (src_obj.y + dst_obj.y) / 2 * self.zoom
                        if abs(mx - x) <= 4 and abs(my - y) <= 4:
                            self.dragging_point_index = 0
                            self.conn_drag_offset = (x - mx, 0)
                # check for dragging endpoints
                src_obj = self.get_object(conn.src)
                dst_obj = self.get_object(conn.dst)
                if src_obj and dst_obj:
                    sx, sy = self.edge_point(
                        src_obj,
                        dst_obj.x * self.zoom,
                        dst_obj.y * self.zoom,
                        conn.src_pos,
                    )
                    dxp, dyp = self.edge_point(
                        dst_obj,
                        src_obj.x * self.zoom,
                        src_obj.y * self.zoom,
                        conn.dst_pos,
                    )
                    if abs(sx - x) <= 6 and abs(sy - y) <= 6:
                        self.dragging_endpoint = "src"
                        self.conn_drag_offset = (x - sx, y - sy)
                        self.endpoint_drag_pos = None
                    elif abs(dxp - x) <= 6 and abs(dyp - y) <= 6:
                        self.dragging_endpoint = "dst"
                        self.conn_drag_offset = (x - dxp, y - dyp)
                        self.endpoint_drag_pos = None
                self.redraw()
                return

        obj = self.find_object(x, y, prefer_port=prefer)

        if obj and obj.obj_type == "Block" and t in (None, "Select"):
            hit = self.hit_compartment_toggle(obj, x, y)
            if hit:
                obj.collapsed[hit] = not obj.collapsed.get(hit, False)
                self._sync_to_repository()
                self.redraw()
                return

        if t in (
            "Association",
            "Include",
            "Extend",
            "Flow",
            "Propagate",
            "Propagate by Review",
            "Propagate by Approval",
            "Re-use",
            "Trace",
            "Connector",
            "Generalize",
            "Generalization",
            "Communication Path",
            "Aggregation",
            "Composite Aggregation",
            "Control Action",
            "Feedback",
        ):
            if self.start is None:
                if obj:
                    self.start = obj
                    # Do not highlight objects while adding a connection
                    self.selected_obj = None
                    self.update_property_view()
                    self.temp_line_end = (x, y)
                    self.redraw()
            else:
                if obj and obj != self.start:
                    valid, msg = self.validate_connection(self.start, obj, t)
                    if valid:
                        if t == "Control Action":
                            arrow_default = "forward"
                        elif t == "Feedback":
                            arrow_default = "backward"
                        elif t == "Trace":
                            arrow_default = "both"
                        elif t in (
                            "Flow",
                            "Generalize",
                            "Generalization",
                            "Include",
                          "Extend",
                          "Propagate",
                          "Propagate by Review",
                          "Propagate by Approval",
                          "Re-use",
                          "Satisfied by",
                          "Derived from",
                          ):
                              arrow_default = "forward"
                        else:
                            arrow_default = "none"
                        conn_stereo = (
                            "control action"
                            if t == "Control Action"
                            else "feedback" if t == "Feedback" else t.lower()
                        )
                        conn = DiagramConnection(
                            self.start.obj_id,
                            obj.obj_id,
                            t,
                            arrow=arrow_default,
                            stereotype=conn_stereo,
                        )
                        self.connections.append(conn)
                        src_id = self.start.element_id
                        dst_id = obj.element_id
                        if src_id and dst_id:
                            rel_stereo = (
                                "control action"
                                if t == "Control Action"
                                else "feedback" if t == "Feedback" else None
                            )
                            if t == "Trace":
                                rel1 = self.repo.create_relationship(
                                    t, src_id, dst_id, stereotype=rel_stereo
                                )
                                rel2 = self.repo.create_relationship(
                                    t, dst_id, src_id, stereotype=rel_stereo
                                )
                                self.repo.add_relationship_to_diagram(
                                    self.diagram_id, rel1.rel_id
                                )
                                self.repo.add_relationship_to_diagram(
                                    self.diagram_id, rel2.rel_id
                                )
                            else:
                                rel = self.repo.create_relationship(
                                    t, src_id, dst_id, stereotype=rel_stereo
                                )
                                self.repo.add_relationship_to_diagram(
                                    self.diagram_id, rel.rel_id
                                )
                                if t == "Generalization":
                                    inherit_block_properties(self.repo, src_id)
                        self._sync_to_repository()
                        ConnectionDialog(self, conn)
                    else:
                        messagebox.showwarning("Invalid Connection", msg)
                self.start = None
                self.temp_line_end = None
                self.selected_obj = None
                self.update_property_view()
                # Return to select mode after completing a connection
                self.current_tool = "Select"
                self.canvas.configure(cursor="arrow")
                self.redraw()
        elif t and t != "Select":
            if t == "Existing Element":
                names = []
                id_map = {}
                diag = self.repo.diagrams.get(self.diagram_id)
                allowed = {"Actor", "Block"} if diag and diag.diag_type == "Control Flow Diagram" else None
                for eid, el in self.repo.elements.items():
                    if el.elem_type != "Package" and (not allowed or el.elem_type in allowed):
                        name = el.name or eid
                        names.append(name)
                        id_map[name] = eid
                if not names:
                    messagebox.showinfo("Add Element", "No elements available")
                    return
                dlg = SysMLObjectDialog.SelectElementDialog(self, names, title="Select Element")
                selected = dlg.result
                if not selected:
                    return
                elem_id = id_map[selected]
                element = self.repo.elements.get(elem_id)
                self.repo.add_element_to_diagram(self.diagram_id, elem_id)
                new_obj = SysMLObject(
                    _get_next_id(),
                    "Existing Element",
                    x / self.zoom,
                    y / self.zoom,
                    element_id=elem_id,
                    properties={"name": element.name if element else selected},
                )
            else:
                if t == "Port":
                    parent_obj = (
                        obj if obj and obj.obj_type in ("Part", "Block Boundary") else None
                    )
                    if parent_obj is None:
                        # Default to the IBD boundary if present
                        parent_obj = next(
                            (o for o in self.objects if o.obj_type == "Block Boundary"),
                            None,
                        )
                    if parent_obj is None:
                        return
                pkg = self.repo.diagrams[self.diagram_id].package
                element = self.repo.create_element(t, owner=pkg)
                self.repo.add_element_to_diagram(self.diagram_id, element.elem_id)
                new_obj = SysMLObject(
                    _get_next_id(),
                    t,
                    x / self.zoom,
                    y / self.zoom,
                    element_id=element.elem_id,
                )
            if t == "Block":
                new_obj.height = 140.0
                new_obj.width = 160.0
            elif t == "System Boundary":
                new_obj.width = 200.0
                new_obj.height = 120.0
            elif t in ("Decision", "Merge"):
                new_obj.width = 40.0
                new_obj.height = 40.0
            elif t == "Initial":
                new_obj.width = 20.0
                new_obj.height = 20.0
            elif t == "Final":
                new_obj.width = 30.0
                new_obj.height = 30.0
            elif t in ("Fork", "Join"):
                new_obj.width = 60.0
                new_obj.height = 10.0
            key = f"{t.replace(' ', '')}Usage"

            for prop in SYSML_PROPERTIES.get(key, []):
                new_obj.properties.setdefault(prop, "")
            if t == "Port":
                new_obj.properties.setdefault("labelX", "8")
                new_obj.properties.setdefault("labelY", "-8")
                if parent_obj:
                    new_obj.properties["parent"] = str(parent_obj.obj_id)
                    self.snap_port_to_parent(new_obj, parent_obj)
                    # Persist the port by adding it to the parent object's list
                    pname = new_obj.properties.get("name") or ""
                    ports = [
                        p.strip()
                        for p in parent_obj.properties.get("ports", "").split(",")
                        if p.strip()
                    ]
                    if not pname:
                        base = "Port"
                        idx = 1
                        existing = set(ports)
                        existing.update(
                            p.properties.get("name")
                            for p in self.objects
                            if p.obj_type == "Port"
                            and p.properties.get("parent") == str(parent_obj.obj_id)
                        )
                        pname = base
                        while pname in existing:
                            pname = f"{base}{idx}"
                            idx += 1
                        new_obj.properties["name"] = pname
                        element.name = pname
                    if pname not in ports:
                        ports.append(pname)
                        parent_obj.properties["ports"] = ", ".join(ports)
                        if parent_obj.element_id and parent_obj.element_id in self.repo.elements:
                            self.repo.elements[parent_obj.element_id].properties["ports"] = (
                                parent_obj.properties["ports"]
                            )
            element.properties.update(new_obj.properties)
            self.ensure_text_fits(new_obj)
            if t == "System Boundary":
                self.objects.insert(0, new_obj)
            else:
                self.objects.append(new_obj)
            self.sort_objects()
            self._sync_to_repository()
            self.selected_obj = new_obj
            # After placing one object, revert to select mode so additional
            # clicks do not keep adding elements unintentionally
            self.current_tool = "Select"
            self.canvas.configure(cursor="arrow")
            self.redraw()
            self.update_property_view()
        else:
            if obj:
                self.selected_obj = obj
                self.selected_objs = [obj]
                self.drag_offset = (x / self.zoom - obj.x, y / self.zoom - obj.y)
                self.resizing_obj = None
                self.resize_edge = self.hit_resize_handle(obj, x, y)
                if self.resize_edge:
                    self.resizing_obj = obj
                self.redraw()
                self.update_property_view()
            else:
                conn = self.find_connection(x, y)
                if conn:
                    if (event.state & 0x0001) and conn.style == "Custom":
                        conn.points.append((x / self.zoom, y / self.zoom))
                        self._sync_to_repository()
                    self.selected_conn = conn
                    self.selected_obj = None
                    self.selected_objs = []
                    self.dragging_point_index = None
                    self.dragging_endpoint = None
                    self.update_property_view()
                    if conn.style == "Custom":
                        for idx, (px, py) in enumerate(conn.points):
                            hx = px * self.zoom
                            hy = py * self.zoom
                            if abs(hx - x) <= 4 and abs(hy - y) <= 4:
                                self.dragging_point_index = idx
                                self.conn_drag_offset = (x - hx, y - hy)
                                break
                    elif conn.style == "Squared":
                        src_obj = self.get_object(conn.src)
                        dst_obj = self.get_object(conn.dst)
                        if src_obj and dst_obj:
                            mx = (
                                conn.points[0][0] * self.zoom
                                if conn.points
                                else ((src_obj.x + dst_obj.x) / 2 * self.zoom)
                            )
                            my = (src_obj.y + dst_obj.y) / 2 * self.zoom
                            if abs(mx - x) <= 4 and abs(my - y) <= 4:
                                self.dragging_point_index = 0
                                self.conn_drag_offset = (x - mx, 0)
                    # check for dragging endpoints
                    src_obj = self.get_object(conn.src)
                    dst_obj = self.get_object(conn.dst)
                    if src_obj and dst_obj:
                        sx, sy = self.edge_point(
                            src_obj,
                            dst_obj.x * self.zoom,
                            dst_obj.y * self.zoom,
                            conn.src_pos,
                        )
                        dxp, dyp = self.edge_point(
                            dst_obj,
                            src_obj.x * self.zoom,
                            src_obj.y * self.zoom,
                            conn.dst_pos,
                        )
                        if abs(sx - x) <= 6 and abs(sy - y) <= 6:
                            self.dragging_endpoint = "src"
                            self.conn_drag_offset = (x - sx, y - sy)
                            self.endpoint_drag_pos = None
                        elif abs(dxp - x) <= 6 and abs(dyp - y) <= 6:
                            self.dragging_endpoint = "dst"
                            self.conn_drag_offset = (x - dxp, y - dyp)
                            self.endpoint_drag_pos = None
                    self.redraw()
                else:
                    # allow clicking on the resize handle even if outside the object
                    if self.selected_obj:
                        self.resize_edge = self.hit_resize_handle(self.selected_obj, x, y)
                        if self.resize_edge:
                            self.resizing_obj = self.selected_obj
                            return
                    self.selected_obj = None
                    self.selected_objs = []
                    self.selected_conn = None
                    self.resizing_obj = None
                    self.resize_edge = None
                    if self.current_tool == "Select":
                        self.select_rect_start = (x, y)
                        self.select_rect_id = self.canvas.create_rectangle(
                            x, y, x, y, dash=(2, 2), outline="blue"
                        )
                    self.redraw()
                    self.update_property_view()

    def on_left_drag(self, event):
        if self.start and self.current_tool in (
            "Association",
            "Include",
            "Extend",
            "Flow",
            "Propagate",
            "Propagate by Review",
            "Propagate by Approval",
            "Re-use",
            "Trace",
            "Satisfied by",
            "Derived from",
            "Connector",
            "Generalization",
            "Generalize",
            "Communication Path",
            "Aggregation",
            "Composite Aggregation",
            "Control Action",
            "Feedback",
        ):
            x = self.canvas.canvasx(event.x)
            y = self.canvas.canvasy(event.y)
            self.temp_line_end = (x, y)
            self.redraw()
            return
        if self.select_rect_start:
            x = self.canvas.canvasx(event.x)
            y = self.canvas.canvasy(event.y)
            self.canvas.coords(
                self.select_rect_id,
                self.select_rect_start[0],
                self.select_rect_start[1],
                x,
                y,
            )
            self._update_drag_selection(x, y)
            return
        if (
            self.dragging_endpoint is not None
            and self.selected_conn
            and self.current_tool == "Select"
        ):
            x = self.canvas.canvasx(event.x) - self.conn_drag_offset[0]
            y = self.canvas.canvasy(event.y) - self.conn_drag_offset[1]
            if self.dragging_endpoint == "src":
                obj = self.get_object(self.selected_conn.src)
            else:
                obj = self.get_object(self.selected_conn.dst)
            if obj:
                cx = obj.x * self.zoom
                cy = obj.y * self.zoom
                w = obj.width * self.zoom / 2
                h = obj.height * self.zoom / 2
                thresh = max(w, h) + CONNECTION_SELECT_RADIUS
                if math.hypot(x - cx, y - cy) <= thresh:
                    self.endpoint_drag_pos = None
                    ex, ey = self.edge_point(obj, x, y, apply_radius=False)
                    rx = (ex / self.zoom - obj.x) / (obj.width / 2)
                    ry = (ey / self.zoom - obj.y) / (obj.height / 2)
                    if self.dragging_endpoint == "src":
                        self.selected_conn.src_pos = (rx, ry)
                    else:
                        self.selected_conn.dst_pos = (rx, ry)
                else:
                    self.endpoint_drag_pos = (x, y)
            self.redraw()
            return
        if (
            self.dragging_point_index is not None
            and self.selected_conn
            and self.current_tool == "Select"
        ):
            x = self.canvas.canvasx(event.x)
            y = self.canvas.canvasy(event.y)
            px = (x - self.conn_drag_offset[0]) / self.zoom
            py = (y - self.conn_drag_offset[1]) / self.zoom
            if self.selected_conn.style == "Squared":
                if not self.selected_conn.points:
                    self.selected_conn.points.append((px, 0))
                else:
                    self.selected_conn.points[0] = (px, 0)
            elif (
                self.repo.diagrams.get(self.diagram_id).diag_type
                == "Control Flow Diagram"
                and self.selected_conn.conn_type in ("Control Action", "Feedback")
            ):
                px = SysMLDiagramWindow._constrain_control_flow_x(
                    self, self.selected_conn, px
                )
                if not self.selected_conn.points:
                    self.selected_conn.points.append((px, 0))
                else:
                    self.selected_conn.points[0] = (px, 0)
            else:
                self.selected_conn.points[self.dragging_point_index] = (px, py)
            self.redraw()
            return
        if not self.selected_obj:
            return
        x = self.canvas.canvasx(event.x)
        y = self.canvas.canvasy(event.y)
        if self.resizing_obj:
            obj = self.resizing_obj
            if obj.obj_type in (
                "Initial",
                "Final",
                "Actor",
                "Decision",
                "Merge",
                "Work Product",
            ):
                return
            min_w, min_h = (10.0, 10.0)
            if obj.obj_type == "Block":
                min_w, min_h = self._min_block_size(obj)
            elif obj.obj_type in ("Action", "CallBehaviorAction"):
                min_w, min_h = self._min_action_size(obj)
            elif obj.obj_type == "Block Boundary":
                min_w, min_h = _boundary_min_size(obj, self.objects)
            left = obj.x - obj.width / 2
            right = obj.x + obj.width / 2
            top = obj.y - obj.height / 2
            bottom = obj.y + obj.height / 2
            if "e" in self.resize_edge:
                new_right = x / self.zoom
                if new_right - left < min_w:
                    new_right = left + min_w
                right = new_right
            if "w" in self.resize_edge:
                new_left = x / self.zoom
                if right - new_left < min_w:
                    new_left = right - min_w
                left = new_left
            if obj.obj_type not in ("Fork", "Join", "Existing Element"):
                if "s" in self.resize_edge:
                    new_bottom = y / self.zoom
                    if new_bottom - top < min_h:
                        new_bottom = top + min_h
                    bottom = new_bottom
                if "n" in self.resize_edge:
                    new_top = y / self.zoom
                    if bottom - new_top < min_h:
                        new_top = bottom - min_h
                    top = new_top
            new_w = right - left
            new_h = bottom - top
            obj.x = (left + right) / 2
            obj.y = (top + bottom) / 2
            obj.width = new_w
            obj.height = new_h
            if obj.obj_type == "Part":
                update_ports_for_part(obj, self.objects)
            if obj.obj_type == "Block Boundary":
                update_ports_for_boundary(obj, self.objects)
                ensure_boundary_contains_parts(obj, self.objects)
            self.redraw()
            return
        if self.selected_obj.obj_type == "Port" and "parent" in self.selected_obj.properties:
            parent = self.get_object(int(self.selected_obj.properties["parent"]))
            if parent:
                self.selected_obj.x = x / self.zoom
                self.selected_obj.y = y / self.zoom
                self.snap_port_to_parent(self.selected_obj, parent)
        else:
            old_x = self.selected_obj.x
            old_y = self.selected_obj.y
            new_x = x / self.zoom - self.drag_offset[0]
            new_x = self._constrain_horizontal_movement(self.selected_obj, new_x)
            self.selected_obj.x = new_x
            self.selected_obj.y = y / self.zoom - self.drag_offset[1]
            dx = self.selected_obj.x - old_x
            dy = self.selected_obj.y - old_y
            if self.selected_obj.obj_type in ("Part", "Block Boundary"):
                for p in self.objects:
                    if p.obj_type == "Port" and p.properties.get("parent") == str(
                        self.selected_obj.obj_id
                    ):
                        p.x += dx
                        p.y += dy
                        self.snap_port_to_parent(p, self.selected_obj)
            if self.selected_obj.obj_type == "Block Boundary":
                for o in self.objects:
                    if o.obj_type == "Part":
                        o.x += dx
                        o.y += dy
                        for p in self.objects:
                            if (
                                p.obj_type == "Port"
                                and p.properties.get("parent") == str(o.obj_id)
                            ):
                                p.x += dx
                                p.y += dy
            if self.selected_obj.obj_type == "System Boundary":
                for o in self.objects:
                    if o.properties.get("boundary") == str(self.selected_obj.obj_id):
                        o.x += dx
                        o.y += dy
            boundary = self.get_ibd_boundary()
            if boundary:
                ensure_boundary_contains_parts(boundary, self.objects)
        self.redraw()
        self._sync_to_repository()
        if self.app:
            self.app.update_views()

    def on_left_release(self, event):
        if self.start and self.current_tool in (
            "Association",
            "Include",
            "Extend",
            "Flow",
            "Propagate",
            "Propagate by Review",
            "Propagate by Approval",
            "Re-use",
            "Trace",
            "Satisfied by",
            "Derived from",
            "Connector",
            "Generalization",
            "Generalize",
            "Communication Path",
            "Aggregation",
            "Composite Aggregation",
            "Control Action",
            "Feedback",
        ):
            x = self.canvas.canvasx(event.x)
            y = self.canvas.canvasy(event.y)
            obj = self.find_object(
                x,
                y,
                prefer_port=True,
            )
            if obj and obj != self.start:
                valid, msg = self.validate_connection(self.start, obj, self.current_tool)
                if valid:
                    if self.current_tool == "Control Action":
                        arrow_default = "forward"
                    elif self.current_tool == "Feedback":
                        arrow_default = "backward"
                    elif self.current_tool == "Trace":
                        arrow_default = "both"
                    elif self.current_tool in (
                        "Flow",
                        "Generalize",
                        "Generalization",
                        "Include",
                        "Extend",
                        "Propagate",
                        "Propagate by Review",
                        "Propagate by Approval",
                        "Re-use",
                        "Satisfied by",
                        "Derived from",
                    ):
                        arrow_default = "forward"
                    else:
                        arrow_default = "none"
                    conn_stereo = (
                        "control action"
                        if self.current_tool == "Control Action"
                        else "feedback" if self.current_tool == "Feedback" else self.current_tool.lower()
                    )
                    conn = DiagramConnection(
                        self.start.obj_id,
                        obj.obj_id,
                        self.current_tool,
                        arrow=arrow_default,
                        stereotype=conn_stereo,
                    )
                    if self.current_tool == "Connector":
                        src_flow = self.start.properties.get("flow") if self.start.obj_type == "Port" else None
                        dst_flow = obj.properties.get("flow") if obj.obj_type == "Port" else None
                        if src_flow or dst_flow:
                            conn.mid_arrow = True
                            if src_flow and dst_flow:
                                dir_a = self.start.properties.get("direction", "out").lower()
                                dir_b = obj.properties.get("direction", "out").lower()
                                if dir_a == "out":
                                    conn.name = src_flow
                                    conn.arrow = "forward"
                                elif dir_b == "out":
                                    conn.name = dst_flow
                                    conn.arrow = "backward"
                                else:
                                    conn.name = src_flow
                                    conn.arrow = "both"
                            elif src_flow:
                                conn.name = src_flow
                                dir_attr = self.start.properties.get("direction", "out")
                                if dir_attr == "in":
                                    conn.arrow = "backward"
                                elif dir_attr == "out":
                                    conn.arrow = "forward"
                                else:
                                    conn.arrow = "both"
                            else:
                                conn.name = dst_flow
                                dir_attr = obj.properties.get("direction", "out")
                                if dir_attr == "in":
                                    conn.arrow = "forward"
                                elif dir_attr == "out":
                                    conn.arrow = "backward"
                                else:
                                    conn.arrow = "both"
                    self.connections.append(conn)
                    if self.start.element_id and obj.element_id:
                        rel_stereo = (
                            "control action"
                            if self.current_tool == "Control Action"
                            else "feedback"
                            if self.current_tool == "Feedback"
                            else None
                        )
                        if self.current_tool == "Trace":
                            rel1 = self.repo.create_relationship(
                                self.current_tool,
                                self.start.element_id,
                                obj.element_id,
                                stereotype=rel_stereo,
                            )
                            rel2 = self.repo.create_relationship(
                                self.current_tool,
                                obj.element_id,
                                self.start.element_id,
                                stereotype=rel_stereo,
                            )
                            self.repo.add_relationship_to_diagram(
                                self.diagram_id, rel1.rel_id
                            )
                            self.repo.add_relationship_to_diagram(
                                self.diagram_id, rel2.rel_id
                            )
                        else:
                            rel = self.repo.create_relationship(
                                self.current_tool,
                                self.start.element_id,
                                obj.element_id,
                                stereotype=rel_stereo,
                            )
                            self.repo.add_relationship_to_diagram(
                                self.diagram_id, rel.rel_id
                            )
                            if self.current_tool == "Generalization":
                                inherit_block_properties(
                                    self.repo, self.start.element_id
                                )
                    self._sync_to_repository()
                    ConnectionDialog(self, conn)
                else:
                    messagebox.showwarning("Invalid Connection", msg)
        if self.select_rect_start:
            x = self.canvas.canvasx(event.x)
            y = self.canvas.canvasy(event.y)
            self.canvas.coords(
                self.select_rect_id,
                self.select_rect_start[0],
                self.select_rect_start[1],
                x,
                y,
            )
            self._update_drag_selection(x, y)
            self.canvas.delete(self.select_rect_id)
            self.select_rect_start = None
            self.select_rect_id = None
        self.start = None
        self.temp_line_end = None
        # Return to select mode after completing a connection
        self.current_tool = "Select"
        self.canvas.configure(cursor="arrow")
        self.resizing_obj = None
        self.resize_edge = None
        if self.dragging_point_index is not None and self.selected_conn:
            self._sync_to_repository()
        self.dragging_point_index = None
        if self.dragging_endpoint is not None and self.selected_conn:
            x = self.canvas.canvasx(event.x)
            y = self.canvas.canvasy(event.y)
            obj = self.find_object(x, y, prefer_port=True)
            src_obj = self.get_object(self.selected_conn.src)
            dst_obj = self.get_object(self.selected_conn.dst)
            if obj and obj not in (src_obj, dst_obj):
                if self.dragging_endpoint == "src":
                    valid, msg = self.validate_connection(
                        obj, dst_obj, self.selected_conn.conn_type
                    )
                else:
                    valid, msg = self.validate_connection(
                        src_obj, obj, self.selected_conn.conn_type
                    )
                if valid and src_obj and dst_obj and obj.element_id:
                    for rel in self.repo.relationships:
                        if (
                            rel.source == src_obj.element_id
                            and rel.target == dst_obj.element_id
                            and rel.rel_type == self.selected_conn.conn_type
                        ):
                            if self.selected_conn.conn_type == "Generalization":
                                if self.dragging_endpoint == "dst":
                                    msgbox = "Changing inheritance will remove all inherited parts, properties and attributes. Continue?"
                                    if not messagebox.askyesno("Change Inheritance", msgbox):
                                        break
                                    remove_inherited_block_properties(
                                        self.repo, src_obj.element_id, dst_obj.element_id
                                    )
                                    rel.target = obj.element_id
                                    self.selected_conn.dst = obj.obj_id
                                    inherit_block_properties(self.repo, src_obj.element_id)
                                else:
                                    msgbox = "Changing inheritance will remove all inherited parts, properties and attributes. Continue?"
                                    if not messagebox.askyesno("Change Inheritance", msgbox):
                                        break
                                    remove_inherited_block_properties(
                                        self.repo, src_obj.element_id, dst_obj.element_id
                                    )
                                    rel.source = obj.element_id
                                    self.selected_conn.src = obj.obj_id
                                    inherit_block_properties(self.repo, obj.element_id)
                            else:
                                if self.selected_conn.conn_type in (
                                    "Aggregation",
                                    "Composite Aggregation",
                                ):
                                    msg = "Delete aggregation and its part?"
                                    if messagebox.askyesno(
                                        "Remove Aggregation", msg
                                    ):
                                        remove_aggregation_part(
                                            self.repo,
                                            src_obj.element_id,
                                            dst_obj.element_id,
                                            remove_object=self.selected_conn.conn_type
                                            == "Composite Aggregation",
                                            app=getattr(self, "app", None),
                                        )
                                if self.dragging_endpoint == "dst":
                                    rel.target = obj.element_id
                                    self.selected_conn.dst = obj.obj_id
                                    new_whole = src_obj.element_id
                                    new_part = obj.element_id
                                else:
                                    rel.source = obj.element_id
                                    self.selected_conn.src = obj.obj_id
                                    new_whole = obj.element_id
                                    new_part = dst_obj.element_id
                                if self.selected_conn.conn_type == "Composite Aggregation":
                                    add_composite_aggregation_part(
                                        self.repo,
                                        new_whole,
                                        new_part,
                                        self.selected_conn.multiplicity,
                                        app=getattr(self, "app", None),
                                    )
                                elif self.selected_conn.conn_type == "Aggregation":
                                    add_aggregation_part(
                                        self.repo,
                                        new_whole,
                                        new_part,
                                        self.selected_conn.multiplicity,
                                        app=getattr(self, "app", None),
                                    )
                                else:
                                    if self.dragging_endpoint == "dst":
                                        rel.target = obj.element_id
                                        self.selected_conn.dst = obj.obj_id
                                    else:
                                        rel.source = obj.element_id
                                        self.selected_conn.src = obj.obj_id
                            break
                    self._sync_to_repository()
                elif not valid:
                    messagebox.showwarning("Invalid Connection", msg)
            elif obj is None:
                if self.selected_conn in self.connections:
                    self.connections.remove(self.selected_conn)
                    if (
                        src_obj
                        and dst_obj
                        and src_obj.element_id
                        and dst_obj.element_id
                    ):
                        for rel in list(self.repo.relationships):
                            if (
                                rel.source == src_obj.element_id
                                and rel.target == dst_obj.element_id
                                and rel.rel_type == self.selected_conn.conn_type
                            ):
                                self.repo.relationships.remove(rel)
                                diag = self.repo.diagrams.get(self.diagram_id)
                                if diag and rel.rel_id in diag.relationships:
                                    diag.relationships.remove(rel.rel_id)
                                if self.selected_conn.conn_type == "Generalization":
                                    remove_inherited_block_properties(
                                        self.repo,
                                        src_obj.element_id,
                                        dst_obj.element_id,
                                    )
                                    inherit_block_properties(
                                        self.repo, src_obj.element_id
                                    )
                                elif self.selected_conn.conn_type in (
                                    "Aggregation",
                                    "Composite Aggregation",
                                ):
                                    remove_aggregation_part(
                                        self.repo,
                                        src_obj.element_id,
                                        dst_obj.element_id,
                                        remove_object=self.selected_conn.conn_type
                                        == "Composite Aggregation",
                                        app=getattr(self, "app", None),
                                    )
                                break
                    self.selected_conn = None
                    self._sync_to_repository()
            else:
                self._sync_to_repository()
            self.dragging_endpoint = None
            self.conn_drag_offset = None
            self.endpoint_drag_pos = None
        else:
            self.dragging_endpoint = None
            self.conn_drag_offset = None
            self.endpoint_drag_pos = None
        if self.selected_obj and self.current_tool == "Select":
            if self.selected_obj.obj_type != "System Boundary":
                b = self.find_boundary_for_obj(self.selected_obj)
                if b:
                    self.selected_obj.properties["boundary"] = str(b.obj_id)
                else:
                    self.selected_obj.properties.pop("boundary", None)
            self._sync_to_repository()
        self.redraw()

    def on_mouse_move(self, event):
        if self.start and self.current_tool in (
            "Association",
            "Include",
            "Extend",
            "Flow",
            "Propagate",
            "Propagate by Review",
            "Propagate by Approval",
            "Re-use",
            "Trace",
            "Connector",
            "Generalization",
            "Generalize",
            "Communication Path",
            "Aggregation",
            "Composite Aggregation",
            "Control Action",
            "Feedback",
        ):
            x = self.canvas.canvasx(event.x)
            y = self.canvas.canvasy(event.y)
            self.temp_line_end = (x, y)
            self.redraw()

    def on_mouse_move(self, event):
        if self.start and self.current_tool in (
            "Association",
            "Include",
            "Extend",
            "Flow",
            "Propagate",
            "Propagate by Review",
            "Propagate by Approval",
            "Re-use",
            "Trace",
            "Connector",
            "Generalization",
            "Generalize",
            "Communication Path",
            "Aggregation",
            "Composite Aggregation",
            "Control Action",
            "Feedback",
        ):
            x = self.canvas.canvasx(event.x)
            y = self.canvas.canvasy(event.y)
            self.temp_line_end = (x, y)
            self.redraw()

    def on_double_click(self, event):
        x = self.canvas.canvasx(event.x)
        y = self.canvas.canvasy(event.y)
        conn = self.find_connection(x, y)
        obj = None
        if conn is None:
            obj = self.find_object(x, y)
        if conn:
            ConnectionDialog(self, conn)
            self.redraw()
        elif obj:
            if self._open_linked_diagram(obj):
                return
            SysMLObjectDialog(self, obj)
            self._sync_to_repository()
            self.redraw()
            if getattr(self, "app", None):
                self.app.update_views()

    def on_rc_press(self, event):
        self.rc_dragged = False
        self.canvas.scan_mark(event.x, event.y)

    def on_rc_drag(self, event):
        self.rc_dragged = True
        self.canvas.scan_dragto(event.x, event.y, gain=1)

    def on_rc_release(self, event):
        if not self.rc_dragged:
            self.show_context_menu(event)

    def show_context_menu(self, event):
        x = self.canvas.canvasx(event.x)
        y = self.canvas.canvasy(event.y)
        conn = self.find_connection(x, y)
        obj = None
        if not conn:
            obj = self.find_object(x, y)
            if not obj:
                diag = self.repo.diagrams.get(self.diagram_id)
                if diag and diag.diag_type == "Internal Block Diagram":
                    menu = tk.Menu(self, tearoff=0)
                    menu.add_command(label="Set Father", command=self._set_diagram_father)
                    menu.tk_popup(event.x_root, event.y_root)
                return
        self.selected_obj = obj
        self.selected_conn = conn
        menu = tk.Menu(self, tearoff=0)
        if obj:
            menu.add_command(label="Properties", command=lambda: self._edit_object(obj))
            diag_id = self.repo.get_linked_diagram(obj.element_id)
            if diag_id and diag_id in self.repo.diagrams or obj.properties.get("view"):
                menu.add_command(
                    label="Open Linked Diagram", command=lambda: self._open_linked_diagram(obj)
                )
            menu.add_separator()
            menu.add_command(label="Copy", command=self.copy_selected)
            menu.add_command(label="Cut", command=self.cut_selected)
            menu.add_command(label="Paste", command=self.paste_selected)
            diag = self.repo.diagrams.get(self.diagram_id)
            if diag and diag.diag_type == "Internal Block Diagram" and obj.obj_type == "Part":
                menu.add_separator()
                menu.add_command(
                    label="Remove Part from Diagram",
                    command=lambda: self.remove_part_diagram(obj),
                )
                menu.add_command(
                    label="Remove Part from Model",
                    command=lambda: self.remove_part_model(obj),
                )
            menu.add_separator()
            menu.add_command(label="Delete", command=self.delete_selected)
        elif conn:
            menu.add_command(label="Properties", command=lambda: ConnectionDialog(self, conn))
            menu.add_separator()
            menu.add_command(label="Delete", command=self.delete_selected)
        menu.tk_popup(event.x_root, event.y_root)

    def _edit_object(self, obj):
        SysMLObjectDialog(self, obj)
        self._sync_to_repository()
        self.redraw()
        if self.app:
            self.app.update_views()
        self.update_property_view()
        if getattr(self, "app", None):
            self.app.update_views()

    def _open_linked_diagram(self, obj) -> bool:
        diag_id = self.repo.get_linked_diagram(obj.element_id)
        if not diag_id and obj.obj_type == "Part":
            def_id = obj.properties.get("definition")
            if def_id:
                diag_id = self.repo.get_linked_diagram(def_id)
        view_id = obj.properties.get("view")
        if (
            obj.obj_type in ("CallBehaviorAction", "Action")
            and diag_id
            and view_id
            and view_id in self.repo.diagrams
        ):
            if messagebox.askyesno("Open Diagram", "Open Behavior Diagram?\nChoose No for View"):
                chosen = diag_id
            else:
                chosen = view_id
        else:
            chosen = diag_id or view_id
        if not chosen or chosen not in self.repo.diagrams:
            return False
        # Avoid opening duplicate windows for the same diagram within the
        # current container. If a child frame already displays the chosen
        # diagram, simply return.
        for child in self.master.winfo_children():
            if getattr(child, "diagram_id", None) == chosen:
                return True
        diag = self.repo.diagrams[chosen]
        history = self.diagram_history + [self.diagram_id]
        if diag.diag_type == "Use Case Diagram":
            UseCaseDiagramWindow(self.master, self.app, diagram_id=chosen, history=history)
        elif diag.diag_type == "Activity Diagram":
            ActivityDiagramWindow(self.master, self.app, diagram_id=chosen, history=history)
        elif diag.diag_type == "Governance Diagram":
            GovernanceDiagramWindow(self.master, self.app, diagram_id=chosen, history=history)
        elif diag.diag_type == "Block Diagram":
            BlockDiagramWindow(self.master, self.app, diagram_id=chosen, history=history)
        elif diag.diag_type == "Internal Block Diagram":
            InternalBlockDiagramWindow(self.master, self.app, diagram_id=chosen, history=history)
        self._sync_to_repository()
        self.destroy()
        return True

    def _set_diagram_father(self) -> None:
        diag = self.repo.diagrams.get(self.diagram_id)
        if not diag or diag.diag_type != "Internal Block Diagram":
            return
        dlg = DiagramPropertiesDialog(self, diag)
        for data in getattr(dlg, "added_parts", []):
            self.objects.append(SysMLObject(**data))
        self._sync_to_repository()
        self.redraw()
        if self.app:
            self.app.update_views()

    def go_back(self):
        if not self.diagram_history:
            return
        prev_id = self.diagram_history.pop()
        diag = self.repo.diagrams.get(prev_id)
        if not diag:
            return
        if diag.diag_type == "Use Case Diagram":
            UseCaseDiagramWindow(
                self.master, self.app, diagram_id=prev_id, history=self.diagram_history
            )
        elif diag.diag_type == "Activity Diagram":
            ActivityDiagramWindow(
                self.master, self.app, diagram_id=prev_id, history=self.diagram_history
            )
        elif diag.diag_type == "Governance Diagram":
            GovernanceDiagramWindow(
                self.master, self.app, diagram_id=prev_id, history=self.diagram_history
            )
        elif diag.diag_type == "Block Diagram":
            BlockDiagramWindow(
                self.master, self.app, diagram_id=prev_id, history=self.diagram_history
            )
        elif diag.diag_type == "Internal Block Diagram":
            InternalBlockDiagramWindow(
                self.master, self.app, diagram_id=prev_id, history=self.diagram_history
            )
        self._sync_to_repository()
        self.destroy()

    def on_ctrl_mousewheel(self, event):
        if event.delta > 0:
            self.zoom_in()
        else:
            self.zoom_out()

    # ------------------------------------------------------------
    # Utility methods
    # ------------------------------------------------------------
    def find_object(self, x: float, y: float, prefer_port: bool = False) -> SysMLObject | None:
        """Return the diagram object under ``(x, y)``.

        When ``prefer_port`` is ``True`` ports are looked up first so they
        are selected over overlapping parent objects like a Block Boundary.
        """
        if prefer_port:
            for obj in reversed(self.objects):
                if obj.obj_type != "Port":
                    continue
                ox = obj.x * self.zoom
                oy = obj.y * self.zoom
                w = obj.width * self.zoom / 2
                h = obj.height * self.zoom / 2
                if ox - w <= x <= ox + w and oy - h <= y <= oy + h:
                    return obj

        for obj in reversed(self.objects):
            ox = obj.x * self.zoom
            oy = obj.y * self.zoom
            w = obj.width * self.zoom / 2
            h = obj.height * self.zoom / 2
            if obj.obj_type in ("Initial", "Final"):
                r = min(w, h)
                if (x - ox) ** 2 + (y - oy) ** 2 <= r**2:
                    return obj
            elif ox - w <= x <= ox + w and oy - h <= y <= oy + h:
                return obj
        return None

    def hit_resize_handle(self, obj: SysMLObject, x: float, y: float) -> str | None:
        if obj.obj_type in (
            "Initial",
            "Final",
            "Actor",
            "Decision",
            "Merge",
            "Work Product",
        ):
            return None
        margin = 5
        ox = obj.x * self.zoom
        oy = obj.y * self.zoom
        w = obj.width * self.zoom / 2
        h = obj.height * self.zoom / 2
        left = ox - w
        right = ox + w
        top = oy - h
        bottom = oy + h
        near_left = abs(x - left) <= margin
        near_right = abs(x - right) <= margin
        near_top = abs(y - top) <= margin
        near_bottom = abs(y - bottom) <= margin
        if near_left and near_top:
            return "nw"
        if near_right and near_top:
            return "ne"
        if near_left and near_bottom:
            return "sw"
        if near_right and near_bottom:
            return "se"
        if near_left:
            return "w"
        if near_right:
            return "e"
        if near_top:
            return "n"
        if near_bottom:
            return "s"
        return None

    def hit_compartment_toggle(self, obj: SysMLObject, x: float, y: float) -> str | None:
        """Return the label of the compartment toggle hit at *(x, y)* or ``None``."""
        for oid, label, (x1, y1, x2, y2) in self.compartment_buttons:
            if oid == obj.obj_id and x1 <= x <= x2 and y1 <= y <= y2:
                return label
        return None

    def _dist_to_segment(self, p, a, b) -> float:
        px, py = p
        ax, ay = a
        bx, by = b
        if ax == bx and ay == by:
            return ((px - ax) ** 2 + (py - ay) ** 2) ** 0.5
        t = ((px - ax) * (bx - ax) + (py - ay) * (by - ay)) / ((bx - ax) ** 2 + (by - ay) ** 2)
        t = max(0, min(1, t))
        lx = ax + t * (bx - ax)
        ly = ay + t * (by - ay)
        return ((px - lx) ** 2 + (py - ly) ** 2) ** 0.5

    def _segment_intersection(self, p1, p2, p3, p4):
        """Return intersection point (x, y, t) of segments *p1*-*p2* and *p3*-*p4* or None."""
        x1, y1 = p1
        x2, y2 = p2
        x3, y3 = p3
        x4, y4 = p4
        denom = (y4 - y3) * (x2 - x1) - (x4 - x3) * (y2 - y1)
        if denom == 0:
            return None
        t = ((x3 - x1) * (y4 - y3) - (y3 - y1) * (x4 - x3)) / denom
        u = ((x3 - x1) * (y2 - y1) - (y3 - y1) * (x2 - x1)) / denom
        if 0 <= t <= 1 and 0 <= u <= 1:
            ix = x1 + t * (x2 - x1)
            iy = y1 + t * (y2 - y1)
            return ix, iy, t
        return None

    def _nearest_diamond_corner(self, obj: SysMLObject, tx: float, ty: float) -> Tuple[float, float]:
        """Return the diamond corner of *obj* closest to the target (*tx*, *ty*)."""
        x = obj.x * self.zoom
        y = obj.y * self.zoom
        w = obj.width * self.zoom / 2
        h = obj.height * self.zoom / 2
        corners = [
            (x, y - h),
            (x + w, y),
            (x, y + h),
            (x - w, y),
        ]
        return min(corners, key=lambda p: (p[0] - tx) ** 2 + (p[1] - ty) ** 2)

    def find_connection(self, x: float, y: float) -> DiagramConnection | None:
        diag = self.repo.diagrams.get(self.diagram_id)
        for conn in self.connections:
            src = self.get_object(conn.src)
            dst = self.get_object(conn.dst)
            if not src or not dst:
                continue
            # Control flow connectors are drawn as a vertical line between
            # elements. Mirror that behavior so they can be located when
            # selecting.
            if diag and diag.diag_type == "Control Flow Diagram" and conn.conn_type in (
                "Control Action",
                "Feedback",
            ):
                a_left = src.x - src.width / 2
                a_right = src.x + src.width / 2
                b_left = dst.x - dst.width / 2
                b_right = dst.x + dst.width / 2
                cx_val = (
                    conn.points[0][0]
                    if conn.points
                    else (max(a_left, b_left) + min(a_right, b_right)) / 2
                )
                cx_val = SysMLDiagramWindow._constrain_control_flow_x(
                    self, conn, cx_val
                )
                cx = cx_val * self.zoom
                ayc = src.y * self.zoom
                byc = dst.y * self.zoom
                if ayc <= byc:
                    cy1 = ayc + src.height / 2 * self.zoom
                    cy2 = byc - dst.height / 2 * self.zoom
                else:
                    cy1 = ayc - src.height / 2 * self.zoom
                    cy2 = byc + dst.height / 2 * self.zoom
                if (
                    self._dist_to_segment((x, y), (cx, cy1), (cx, cy2))
                    <= CONNECTION_SELECT_RADIUS
                ):
                    return conn
                continue

            if conn.src == conn.dst:
                sx, sy = self.edge_point(src, 0, 0, (1, 0))
                size = max(src.width, src.height) * 0.5 * self.zoom
                points = [
                    (sx, sy),
                    (sx + size, sy),
                    (sx + size, sy - size),
                    (sx, sy - size),
                    (sx, sy),
                ]
            else:
                sx, sy = self.edge_point(
                    src,
                    dst.x * self.zoom,
                    dst.y * self.zoom,
                    conn.src_pos,
                )
                points = [(sx, sy)]
                if conn.style == "Squared":
                    if conn.points:
                        mx = conn.points[0][0] * self.zoom
                    else:
                        mx = (src.x + dst.x) / 2 * self.zoom
                    points.extend([(mx, points[-1][1]), (mx, dst.y * self.zoom)])
                elif conn.style == "Custom":
                    for px, py in conn.points:
                        xpt = px * self.zoom
                        ypt = py * self.zoom
                        last = points[-1]
                        points.extend([(xpt, last[1]), (xpt, ypt)])
                ex, ey = self.edge_point(
                    dst,
                    src.x * self.zoom,
                    src.y * self.zoom,
                    conn.dst_pos,
                )
                points.append((ex, ey))
            for a, b in zip(points[:-1], points[1:]):
                if self._dist_to_segment((x, y), a, b) <= CONNECTION_SELECT_RADIUS:
                    return conn
        return None

    def snap_port_to_parent(self, port: SysMLObject, parent: SysMLObject) -> None:
        snap_port_to_parent_obj(port, parent)

    def edge_point(
        self,
        obj: SysMLObject,
        tx: float,
        ty: float,
        rel: tuple[float, float] | None = None,
        apply_radius: bool = True,
    ) -> Tuple[float, float]:
        cx = obj.x * self.zoom
        cy = obj.y * self.zoom

        def _intersect(vx: float, vy: float, w: float, h: float, r: float) -> Tuple[float, float]:
            """Return intersection of a ray from the origin with a rounded rectangle."""
            if vx == 0 and vy == 0:
                return 0.0, 0.0

            wi, hi = w - r, h - r
            signx = 1 if vx >= 0 else -1
            signy = 1 if vy >= 0 else -1
            candidates: list[tuple[float, float, float]] = []

            if vx != 0:
                t_v = (signx * w) / vx
                if t_v >= 0:
                    y_v = vy * t_v
                    if abs(y_v) <= hi:
                        candidates.append((t_v, signx * w, y_v))

            if vy != 0:
                t_h = (signy * h) / vy
                if t_h >= 0:
                    x_h = vx * t_h
                    if abs(x_h) <= wi:
                        candidates.append((t_h, x_h, signy * h))

            if r > 0:
                cx_arc, cy_arc = signx * wi, signy * hi
                a = vx * vx + vy * vy
                b = -2 * (vx * cx_arc + vy * cy_arc)
                c = cx_arc * cx_arc + cy_arc * cy_arc - r * r
                disc = b * b - 4 * a * c
                if disc >= 0:
                    sqrt_disc = math.sqrt(disc)
                    for t_arc in ((-b - sqrt_disc) / (2 * a), (-b + sqrt_disc) / (2 * a)):
                        if t_arc >= 0:
                            x_arc = vx * t_arc
                            y_arc = vy * t_arc
                            if signx * x_arc >= wi and signy * y_arc >= hi:
                                candidates.append((t_arc, x_arc, y_arc))

            if not candidates:
                return 0.0, 0.0

            t, ix, iy = min(candidates, key=lambda c: c[0])
            return ix, iy

        if obj.obj_type == "Port":
            # Ports are drawn as 12x12 squares regardless of object width/height.
            # Compute the intersection with this square so connectors touch its edge
            # rather than reaching the center.
            w = h = 6 * self.zoom
            if rel is not None:
                rx, ry = rel
                vx = rx * w
                vy = ry * h
            else:
                vx = tx - cx
                vy = ty - cy
            ix, iy = _intersect(vx, vy, w, h, 0.0)
            return cx + ix, cy + iy

        w = obj.width * self.zoom / 2
        h = obj.height * self.zoom / 2
        radius = 0.0
        if apply_radius:
            if obj.obj_type == "Block":
                radius = 6 * self.zoom
            elif obj.obj_type == "System Boundary":
                radius = 12 * self.zoom
            elif obj.obj_type in ("Action Usage", "Action", "CallBehaviorAction"):
                radius = 8 * self.zoom

        if rel is not None:
            rx, ry = rel
            if obj.obj_type in ("Decision", "Merge"):
                if abs(rx) >= abs(ry):
                    return (cx + (w if rx >= 0 else -w), cy)
                else:
                    return (cx, cy + (h if ry >= 0 else -h))
            vx = rx * obj.width / 2 * self.zoom
            vy = ry * obj.height / 2 * self.zoom
            ix, iy = _intersect(vx, vy, w, h, radius if apply_radius else 0.0)
            return cx + ix, cy + iy

        dx = tx - cx
        dy = ty - cy
        if obj.obj_type in ("Initial", "Final"):
            r = min(w, h)
            dist = (dx**2 + dy**2) ** 0.5 or 1
            return cx + dx / dist * r, cy + dy / dist * r
        if obj.obj_type in ("Decision", "Merge"):
            points = [
                (cx, cy - h),
                (cx + w, cy),
                (cx, cy + h),
                (cx - w, cy),
            ]
            best = None
            for i in range(len(points)):
                p3 = points[i]
                p4 = points[(i + 1) % len(points)]
                inter = SysMLDiagramWindow._segment_intersection(
                    self, (cx, cy), (tx, ty), p3, p4
                )
                if inter:
                    ix, iy, t = inter
                    if best is None or t < best[2]:
                        best = (ix, iy, t)
            if best:
                return best[0], best[1]

        ix, iy = _intersect(dx, dy, w, h, radius)
        return cx + ix, cy + iy

    def sync_ports(self, part: SysMLObject) -> None:
        names: List[str] = []
        block_id = part.properties.get("definition")
        if block_id and block_id in self.repo.elements:
            block_elem = self.repo.elements[block_id]
            names.extend(
                [p.strip() for p in block_elem.properties.get("ports", "").split(",") if p.strip()]
            )
        names.extend([p.strip() for p in part.properties.get("ports", "").split(",") if p.strip()])
        existing_ports = [
            o
            for o in self.objects
            if o.obj_type == "Port" and o.properties.get("parent") == str(part.obj_id)
        ]
        existing: dict[str, SysMLObject] = {}
        for p in list(existing_ports):
            name = p.properties.get("name")
            if name in existing:
                self.objects.remove(p)
            else:
                existing[name] = p
        for n in names:
            if n not in existing:
                port = SysMLObject(
                    _get_next_id(),
                    "Port",
                    part.x + part.width / 2 + 20,
                    part.y,
                    properties={
                        "name": n,
                        "parent": str(part.obj_id),
                        "side": "E",
                        "labelX": "8",
                        "labelY": "-8",
                    },
                )
                self.snap_port_to_parent(port, part)
                self.objects.append(port)
                existing[n] = port
        for n, obj in list(existing.items()):
            if n not in names:
                self.objects.remove(obj)
        self.sort_objects()

    def sync_boundary_ports(self, boundary: SysMLObject) -> None:
        names: List[str] = []
        block_id = boundary.element_id
        if block_id and block_id in self.repo.elements:
            block_elem = self.repo.elements[block_id]
            names.extend([
                p.strip() for p in block_elem.properties.get("ports", "").split(",") if p.strip()
            ])
        existing_ports = [
            o
            for o in self.objects
            if o.obj_type == "Port" and o.properties.get("parent") == str(boundary.obj_id)
        ]
        existing: dict[str, SysMLObject] = {}
        for p in list(existing_ports):
            name = p.properties.get("name")
            if name in existing:
                self.objects.remove(p)
            else:
                existing[name] = p
        for n in names:
            if n not in existing:
                port = SysMLObject(
                    _get_next_id(),
                    "Port",
                    boundary.x + boundary.width / 2 + 20,
                    boundary.y,
                    properties={
                        "name": n,
                        "parent": str(boundary.obj_id),
                        "side": "E",
                        "labelX": "8",
                        "labelY": "-8",
                    },
                )
                self.snap_port_to_parent(port, boundary)
                self.objects.append(port)
                existing[n] = port
        for n, obj in list(existing.items()):
            if n not in names:
                self.objects.remove(obj)
        self.sort_objects()

    def zoom_in(self):
        self.zoom *= 1.2
        self.font.config(size=int(8 * self.zoom))
        self.redraw()

    def zoom_out(self):
        self.zoom /= 1.2
        self.font.config(size=int(8 * self.zoom))
        self.redraw()

    def _block_compartments(self, obj: SysMLObject) -> list[tuple[str, str]]:
        """Return the list of compartments displayed for a Block."""
        parts = "\n".join(
            p.strip()
            for p in obj.properties.get("partProperties", "").split(",")
            if p.strip()
        )
        operations = "\n".join(
            format_operation(op)
            for op in parse_operations(obj.properties.get("operations", ""))
        )
        ports = "\n".join(
            p.strip() for p in obj.properties.get("ports", "").split(",") if p.strip()
        )
        reliability = "\n".join(
            f"{label}={obj.properties.get(key, '')}"
            for label, key in (
                ("FIT", "fit"),
                ("Qual", "qualification"),
                ("FM", "failureModes"),
            )
            if obj.properties.get(key, "")
        )
        requirements = "\n".join(r.get("id") for r in obj.requirements)
        return [
            ("Parts", parts),
            ("Operations", operations),
            ("Ports", ports),
            ("Reliability", reliability),
            ("Requirements", requirements),
        ]

    def _min_block_size(self, obj: SysMLObject) -> tuple[float, float]:
        """Return minimum width and height to display all Block text."""
        name = _format_label(self, obj.properties.get('name', ''), obj.phase)
        header = f"<<block>> {name}".strip()
        width_px = self.font.measure(header) + 8 * self.zoom
        compartments = self._block_compartments(obj)
        total_lines = 1
        button_w = 12 * self.zoom
        for label, text in compartments:
            collapsed = obj.collapsed.get(label, False)
            lines = text.splitlines() if text else [""]
            if collapsed:
                # When collapsed only show the compartment name, not the first
                # element. Previously the first line of the compartment content
                # was appended which caused the label to display e.g.
                # "Parts: Motor". The design has changed to only display the
                # compartment title when collapsed so that it simply reads
                # "Parts".
                disp = f"{label}:"
                width_px = max(width_px, self.font.measure(disp) + button_w + 8 * self.zoom)
                total_lines += 1
            else:
                disp = f"{label}:"
                width_px = max(width_px, self.font.measure(disp) + button_w + 8 * self.zoom)
                for line in lines:
                    width_px = max(width_px, self.font.measure(line) + 8 * self.zoom)
                total_lines += 1 + len(lines)
        height_px = total_lines * 20 * self.zoom
        return width_px / self.zoom, height_px / self.zoom

    def _min_action_size(self, obj: SysMLObject) -> tuple[float, float]:
        """Return minimum width and height to display Action text without wrapping."""
        full_width_obj = replace(obj, width=10_000)
        lines = self._object_label_lines(full_width_obj)
        if not lines:
            return (10.0, 10.0)
        text_width = max(self.font.measure(line) for line in lines)
        text_height = self.font.metrics("linespace") * len(lines)
        padding = 6 * self.zoom
        return (text_width + padding) / self.zoom, (text_height + padding) / self.zoom

    def _wrap_text_to_width(self, text: str, width_px: float) -> list[str]:
        """Return *text* wrapped to fit within *width_px* pixels."""
        if self.font.measure(text) <= width_px:
            return [text]
        words = text.split()
        if not words:
            words = [text]

        if len(words) == 1 and self.font.measure(words[0]) > width_px:
            # single long word - wrap by characters
            lines: list[str] = []
            current = ""
            for ch in words[0]:
                if self.font.measure(current + ch) <= width_px:
                    current += ch
                else:
                    if current:
                        lines.append(current)
                    current = ch
            if current:
                lines.append(current)
            return lines

        lines: list[str] = []
        current = words[0]
        for word in words[1:]:
            candidate = current + " " + word
            if self.font.measure(candidate) <= width_px:
                current = candidate
            else:
                lines.append(current)
                if self.font.measure(word) <= width_px:
                    current = word
                else:
                    # break long word
                    part = ""
                    for ch in word:
                        if self.font.measure(part + ch) <= width_px:
                            part += ch
                        else:
                            if part:
                                lines.append(part)
                            part = ch
                    current = part
        if current:
            lines.append(current)
        return lines

    def _object_label_lines(self, obj: SysMLObject) -> list[str]:
        """Return the lines of text displayed inside *obj*."""
        if obj.obj_type == "System Boundary" or obj.obj_type == "Block Boundary":
            name = _format_label(self, obj.properties.get("name", ""), obj.phase)
            return [name] if name else []

        if obj.obj_type in ("Block", "Port"):
            # Blocks and ports use custom drawing logic
            return []

        name = obj.properties.get("name", "")
        has_name = False
        def_id = obj.properties.get("definition")
        if obj.element_id and obj.element_id in self.repo.elements:
            elem = self.repo.elements[obj.element_id]
            name = elem.name or elem.properties.get("component", "")
            def_id = def_id or elem.properties.get("definition")
            def_name = ""
            if def_id and def_id in self.repo.elements:
                def_name = self.repo.elements[def_id].name or def_id
            has_name = bool(name) and not _is_default_part_name(def_name, name)

        if not has_name:
            name = ""
        if obj.obj_type == "Part":
            asil = calculate_allocated_asil(obj.requirements)
            if obj.properties.get("asil") != asil:
                obj.properties["asil"] = asil
                if obj.element_id and obj.element_id in self.repo.elements:
                    self.repo.elements[obj.element_id].properties["asil"] = asil
            def_id = obj.properties.get("definition")
            mult = None
            comp = obj.properties.get("component", "")
            if def_id and def_id in self.repo.elements:
                def_name = self.repo.elements[def_id].name or def_id
                diag = self.repo.diagrams.get(self.diagram_id)
                block_id = (
                    getattr(diag, "father", None)
                    or next(
                        (
                            eid
                            for eid, did in self.repo.element_diagrams.items()
                            if did == self.diagram_id
                        ),
                        None,
                    )
                )
                if block_id:
                    for rel in self.repo.relationships:
                        if (
                            rel.rel_type in ("Aggregation", "Composite Aggregation")
                            and rel.source == block_id
                            and rel.target == def_id
                        ):
                            mult = rel.properties.get("multiplicity", "1")
                            if mult in ("", "1"):
                                mult = None
                            break
                base = name
                index = None
                m = re.match(r"^(.*)\[(\d+)\]$", name)
                if m:
                    base = m.group(1)
                    index = int(m.group(2))
                if index is not None:
                    base = f"{base} {index}"
                name = base
                if obj.element_id and obj.element_id in self.repo.elements and not comp:
                    comp = self.repo.elements[obj.element_id].properties.get("component", "")
                if comp and comp == def_name:
                    comp = ""
                if mult:
                    if ".." in mult:
                        upper = mult.split("..", 1)[1] or "*"
                        disp = f"{index or 1}..{upper}"
                    elif mult == "*":
                        disp = f"{index or 1}..*"
                    else:
                        disp = f"{index or 1}..{mult}"
                    def_part = f"{def_name} [{disp}]"
                else:
                    def_part = def_name
                if comp:
                    def_part = f"{comp} / {def_part}"
                if name and def_part != name:
                    name = f"{name} : {def_part}"
                elif not name:
                    name = f" : {def_part}"

        name = _format_label(self, name, obj.phase)
        lines: list[str] = []
        diag_id = self.repo.get_linked_diagram(obj.element_id)
        if diag_id and diag_id in self.repo.diagrams:
            diag = self.repo.diagrams[diag_id]
            diag_name = _format_label(self, diag.name or diag_id, diag.phase)
            lines.append(diag_name)

        if obj.obj_type in ("Action", "CallBehaviorAction") and name:
            max_width = obj.width * self.zoom - 6 * self.zoom
            if max_width > 0:
                wrapped = self._wrap_text_to_width(name, max_width)
                lines.extend(wrapped)
            else:
                lines.append(name)
        elif obj.obj_type == "Work Product" and name:
            lines.extend(name.split())
        else:
            lines.append(name)

        key = obj.obj_type.replace(" ", "")
        if not key.endswith("Usage"):
            key += "Usage"
        for prop in SYSML_PROPERTIES.get(key, []):
            if obj.obj_type == "Part" and prop in (
                "fit",
                "qualification",
                "failureModes",
                "asil",
            ):
                continue
            val = obj.properties.get(prop)
            if val:
                lines.append(f"{prop}: {val}")

        if obj.obj_type == "Part":
            rel_items = []
            for lbl, key in (
                ("ASIL", "asil"),
                ("FIT", "fit"),
                ("Qual", "qualification"),
                ("FM", "failureModes"),
            ):
                val = obj.properties.get(key)
                if val:
                    rel_items.append(f"{lbl}: {val}")
            if rel_items:
                lines.extend(rel_items)
            reqs = "; ".join(r.get("id") for r in obj.requirements)
            if reqs:
                lines.append(f"Reqs: {reqs}")

        return lines

    def ensure_text_fits(self, obj: SysMLObject) -> None:
        """Expand the object's size so its label is fully visible."""
        if obj.obj_type == "Block":
            b_w, b_h = self._min_block_size(obj)
            min_w, min_h = b_w, b_h
        else:
            label_lines = self._object_label_lines(obj)
            if not label_lines:
                return

            text_width = max(self.font.measure(line) for line in label_lines)
            text_height = self.font.metrics("linespace") * len(label_lines)
            if obj.obj_type in ("Action", "CallBehaviorAction"):
                padding = 6 * self.zoom
                if text_width + padding <= obj.width * self.zoom:
                    min_w = obj.width
                else:
                    min_w = (text_width + padding) / self.zoom
            else:
                padding = 10 * self.zoom
                min_w = (text_width + padding) / self.zoom
            min_h = (text_height + padding) / self.zoom

        if obj.obj_type in ("Block",):
            # _min_block_size already accounts for text padding
            pass
        elif obj.obj_type in (
            "Fork",
            "Join",
            "Initial",
            "Final",
            "Decision",
            "Merge",
        ):
            min_h = obj.height  # height remains unchanged for these types
        if min_w > obj.width:
            obj.width = min_w
        if obj.obj_type not in (
            "Fork",
            "Join",
            "Initial",
            "Final",
            "Decision",
            "Merge",
        ) and min_h > obj.height:
            obj.height = min_h
    def sort_objects(self) -> None:
        """Order objects so boundaries render behind and their ports above."""

        def key(o: SysMLObject) -> int:
            if o.obj_type in ("System Boundary", "Block Boundary", "Existing Element"):
                return 0
            if o.obj_type == "Port":
                parent_id = o.properties.get("parent")
                if parent_id:
                    try:
                        pid = int(parent_id)
                    except (TypeError, ValueError):
                        pid = None
                    if pid is not None:
                        for obj in self.objects:
                            if obj.obj_id == pid and obj.obj_type == "Block Boundary":
                                return 2
            return 1

        self.objects.sort(key=key)

    def redraw(self):
        self.canvas.delete("all")
        self.gradient_cache.clear()
        self.compartment_buttons = []
        self.sort_objects()
        remove_orphan_ports(self.objects)
        for obj in list(self.objects):
            if getattr(obj, "hidden", False):
                continue
            if obj.obj_type == "Part":
                self.sync_ports(obj)
            if obj.obj_type == "Block Boundary":
                self.sync_boundary_ports(obj)
            self.ensure_text_fits(obj)
            self.draw_object(obj)
        for conn in self.connections:
            src = self.get_object(conn.src)
            dst = self.get_object(conn.dst)
            if (
                src
                and dst
                and not getattr(src, "hidden", False)
                and not getattr(dst, "hidden", False)
            ):
                if (
                    conn is self.selected_conn
                    and self.dragging_endpoint is not None
                    and self.endpoint_drag_pos
                ):
                    continue
                self.draw_connection(src, dst, conn, conn is self.selected_conn)
        if (
            self.selected_conn
            and self.dragging_endpoint is not None
            and self.endpoint_drag_pos
        ):
            other = (
                self.get_object(self.selected_conn.dst)
                if self.dragging_endpoint == "src"
                else self.get_object(self.selected_conn.src)
            )
            if other:
                rel = (
                    self.selected_conn.dst_pos
                    if self.dragging_endpoint == "src"
                    else self.selected_conn.src_pos
                )
                sx, sy = self.edge_point(other, *self.endpoint_drag_pos, rel)
                ex, ey = self.endpoint_drag_pos
                forward = self.selected_conn.arrow in ("forward", "both")
                backward = self.selected_conn.arrow in ("backward", "both")
                if self.dragging_endpoint == "src":
                    arrow_start = backward
                    arrow_end = forward
                else:
                    arrow_start = backward
                    arrow_end = forward
                if arrow_start and arrow_end:
                    style = tk.BOTH
                elif arrow_end:
                    style = tk.LAST
                elif arrow_start:
                    style = tk.FIRST
                else:
                    style = tk.NONE
                self.canvas.create_line(
                    sx,
                    sy,
                    ex,
                    ey,
                    dash=(2, 2),
                    arrow=style,
                    tags="connection",
                )
        if (
            self.start
            and self.temp_line_end
            and self.current_tool
            in (
                "Association",
                "Include",
                "Extend",
                "Flow",
                "Connector",
                "Generalization",
                "Generalize",
                "Communication Path",
                "Aggregation",
                "Composite Aggregation",
                "Control Action",
                "Feedback",
            )
        ):
            sx, sy = self.edge_point(self.start, *self.temp_line_end)
            ex, ey = self.temp_line_end
            self.canvas.create_line(
                sx, sy, ex, ey, dash=(2, 2), arrow=tk.LAST, tags="connection"
            )
        self.canvas.tag_raise("connection")
        self.canvas.config(scrollregion=self.canvas.bbox("all"))

    def _create_round_rect(self, x1, y1, x2, y2, radius=10, **kwargs):
        """Draw a rectangle with rounded corners on the canvas."""
        rad = min(radius, abs(x2 - x1) / 2, abs(y2 - y1) / 2)
        points = [
            x1 + rad,
            y1,
            x2 - rad,
            y1,
            x2,
            y1,
            x2,
            y1 + rad,
            x2,
            y2 - rad,
            x2,
            y2,
            x2 - rad,
            y2,
            x1 + rad,
            y2,
            x1,
            y2,
            x1,
            y2 - rad,
            x1,
            y1 + rad,
            x1,
            y1,
        ]
        return self.canvas.create_polygon(points, smooth=True, splinesteps=36, **kwargs)

    def _create_gradient_image(self, width: int, height: int, color: str) -> tk.PhotoImage:
        """Return a left-to-right gradient image from white to *color*."""
        width = max(1, int(width))
        height = max(1, int(height))
        img = tk.PhotoImage(width=width, height=height)
        r = int(color[1:3], 16)
        g = int(color[3:5], 16)
        b = int(color[5:7], 16)
        for x in range(width):
            ratio = x / (width - 1) if width > 1 else 1
            nr = int(255 * (1 - ratio) + r * ratio)
            ng = int(255 * (1 - ratio) + g * ratio)
            nb = int(255 * (1 - ratio) + b * ratio)
            img.put(f"#{nr:02x}{ng:02x}{nb:02x}", to=(x, 0, x + 1, height))
        return img

    def _draw_gradient_rect(self, x1: float, y1: float, x2: float, y2: float, color: str, obj_id: int) -> None:
        """Draw a gradient rectangle on the canvas and cache the image."""
        img = self._create_gradient_image(abs(int(x2 - x1)), abs(int(y2 - y1)), color)
        self.canvas.create_image(min(x1, x2), min(y1, y2), anchor="nw", image=img)
        self.gradient_cache[obj_id] = img


    def _draw_open_arrow(
        self,
        start: Tuple[float, float],
        end: Tuple[float, float],
        color: str = "black",
        width: int = 1,
        tags: str = "connection",
    ) -> None:
        """Draw an open triangular arrow head from *start* to *end*.

        This helper creates the classic hollow triangle used for
        generalization relationships. The interior is filled with the
        canvas background so the outline color defines the arrow shape.
        """
        dx = end[0] - start[0]
        dy = end[1] - start[1]
        length = math.hypot(dx, dy)
        if length == 0:
            return
        size = 10 * self.zoom
        angle = math.atan2(dy, dx)
        spread = math.radians(20)
        p1 = (
            end[0] - size * math.cos(angle - spread),
            end[1] - size * math.sin(angle - spread),
        )
        p2 = (
            end[0] - size * math.cos(angle + spread),
            end[1] - size * math.sin(angle + spread),
        )
        # Draw the arrowhead as a small white triangle with the requested
        # outline color. Using a filled polygon ensures the arrowhead remains
        # visible regardless of the canvas background color.
        self.canvas.create_polygon(
            end,
            p1,
            p2,
            fill="white",
            outline=color,
            width=width,
            tags=tags,
        )

    def _draw_line_arrow(
        self,
        start: Tuple[float, float],
        end: Tuple[float, float],
        color: str = "black",
        width: int = 1,
        tags: str = "connection",
    ) -> None:
        """Draw an open arrow using only line segments.

        The arrow head is composed of two lines so that the center line of
        the connection meets the arrow tip directly, providing a cleaner
        look for port direction indicators.
        """
        dx = end[0] - start[0]
        dy = end[1] - start[1]
        length = math.hypot(dx, dy)
        if length == 0:
            return
        # Use a slightly smaller arrow head so the direction indicator
        # fits nicely on the tiny port square.
        size = 6 * self.zoom
        angle = math.atan2(dy, dx)
        spread = math.radians(20)
        p1 = (
            end[0] - size * math.cos(angle - spread),
            end[1] - size * math.sin(angle - spread),
        )
        p2 = (
            end[0] - size * math.cos(angle + spread),
            end[1] - size * math.sin(angle + spread),
        )
        self.canvas.create_line(
            end[0],
            end[1],
            p1[0],
            p1[1],
            fill=color,
            width=width,
            tags=tags,
        )
        self.canvas.create_line(
            end[0],
            end[1],
            p2[0],
            p2[1],
            fill=color,
            width=width,
            tags=tags,
        )

    def _draw_line_arrow(
        self,
        start: Tuple[float, float],
        end: Tuple[float, float],
        color: str = "black",
        width: int = 1,
        tags: str = "connection",
    ) -> None:
        """Draw an open arrow using only line segments.

        The arrow head is composed of two lines so that the center line of
        the connection meets the arrow tip directly, providing a cleaner
        look for port direction indicators.
        """
        dx = end[0] - start[0]
        dy = end[1] - start[1]
        length = math.hypot(dx, dy)
        if length == 0:
            return
        # Use a tiny arrow head so the indicator does not dwarf the port.
        size = 3 * self.zoom
        angle = math.atan2(dy, dx)
        spread = math.radians(20)
        p1 = (
            end[0] - size * math.cos(angle - spread),
            end[1] - size * math.sin(angle - spread),
        )
        p2 = (
            end[0] - size * math.cos(angle + spread),
            end[1] - size * math.sin(angle + spread),
        )
        self.canvas.create_line(
            end[0],
            end[1],
            p1[0],
            p1[1],
            fill=color,
            width=width,
            tags=tags,
        )
        self.canvas.create_line(
            end[0],
            end[1],
            p2[0],
            p2[1],
            fill=color,
            width=width,
            tags=tags,
        )

    def _draw_filled_arrow(
        self,
        start: Tuple[float, float],
        end: Tuple[float, float],
        color: str = "black",
        width: int = 1,
        tags: str = "connection",
    ) -> None:
        """Draw a filled triangular arrow from *start* to *end*."""
        dx = end[0] - start[0]
        dy = end[1] - start[1]
        length = math.hypot(dx, dy)
        if length == 0:
            return
        size = 10 * self.zoom
        angle = math.atan2(dy, dx)
        spread = math.radians(20)
        p1 = (
            end[0] - size * math.cos(angle - spread),
            end[1] - size * math.sin(angle - spread),
        )
        p2 = (
            end[0] - size * math.cos(angle + spread),
            end[1] - size * math.sin(angle + spread),
        )
        self.canvas.create_polygon(
            end,
            p1,
            p2,
            fill=color,
            outline=color,
            width=width,
            tags=tags,
        )

    def _draw_open_diamond(
        self,
        start: Tuple[float, float],
        end: Tuple[float, float],
        color: str = "black",
        width: int = 1,
        tags: str = "connection",
    ) -> None:
        """Draw an open diamond from *start* to *end*."""
        dx = end[0] - start[0]
        dy = end[1] - start[1]
        length = math.hypot(dx, dy)
        if length == 0:
            return
        size = 10 * self.zoom
        angle = math.atan2(dy, dx)
        p1 = (
            end[0] - size * math.cos(angle),
            end[1] - size * math.sin(angle),
        )
        p2 = (
            p1[0] - size * math.sin(angle) / 2,
            p1[1] + size * math.cos(angle) / 2,
        )
        p3 = (
            end[0] - 2 * size * math.cos(angle),
            end[1] - 2 * size * math.sin(angle),
        )
        p4 = (
            p1[0] + size * math.sin(angle) / 2,
            p1[1] - size * math.cos(angle) / 2,
        )
        self.canvas.create_polygon(
            end,
            p2,
            p3,
            p4,
            fill=self.canvas.cget("background"),
            outline=color,
            width=width,
            tags=tags,
        )

    def _draw_filled_diamond(
        self,
        start: Tuple[float, float],
        end: Tuple[float, float],
        color: str = "black",
        width: int = 1,
        tags: str = "connection",
    ) -> None:
        """Draw a filled diamond from *start* to *end*."""
        dx = end[0] - start[0]
        dy = end[1] - start[1]
        length = math.hypot(dx, dy)
        if length == 0:
            return
        size = 10 * self.zoom
        angle = math.atan2(dy, dx)
        p1 = (
            end[0] - size * math.cos(angle),
            end[1] - size * math.sin(angle),
        )
        p2 = (
            p1[0] - size * math.sin(angle) / 2,
            p1[1] + size * math.cos(angle) / 2,
        )
        p3 = (
            end[0] - 2 * size * math.cos(angle),
            end[1] - 2 * size * math.sin(angle),
        )
        p4 = (
            p1[0] + size * math.sin(angle) / 2,
            p1[1] - size * math.cos(angle) / 2,
        )
        self.canvas.create_polygon(
            end,
            p2,
            p3,
            p4,
            fill=color,
            outline=color,
            width=width,
            tags=tags,
        )

    def _draw_center_triangle(
        self,
        start: Tuple[float, float],
        end: Tuple[float, float],
        color: str = "black",
        width: int = 1,
        tags: str = "connection",
    ) -> None:
        """Draw a small triangular arrow pointing from *start* to *end*.

        The triangle is centered on the line segment defined by the start
        and end points and scales with the current zoom level.
        """
        dx = end[0] - start[0]
        dy = end[1] - start[1]
        length = math.hypot(dx, dy)
        if length == 0:
            return
        mx = (start[0] + end[0]) / 2
        my = (start[1] + end[1]) / 2
        # Slightly enlarge the arrowhead to make flow direction clearer
        size = 10 * self.zoom
        angle = math.atan2(dy, dx)
        spread = math.radians(20)
        p1 = (mx, my)
        p2 = (
            mx - size * math.cos(angle - spread),
            my - size * math.sin(angle - spread),
        )
        p3 = (
            mx - size * math.cos(angle + spread),
            my - size * math.sin(angle + spread),
        )
        self.canvas.create_polygon(
            p1,
            p2,
            p3,
            fill=color,
            outline=color,
            width=width,
            tags=tags,
        )

    def _draw_subdiagram_marker(self, right: float, bottom: float) -> None:
        """Draw a small indicator showing a linked lower level diagram."""

        size = 8 * self.zoom
        pad = 2 * self.zoom
        x1 = right - size - pad
        y1 = bottom - size - pad
        x2 = right - pad
        y2 = bottom - pad
        self.canvas.create_rectangle(x1, y1, x2, y2, outline="black", fill="white")
        cx = (x1 + x2) / 2
        cy = (y1 + y2) / 2
        self.canvas.create_text(
            cx,
            cy,
            text="∞",
            font=("Arial", int(6 * self.zoom)),
            fill="black",
        )

    def draw_object(self, obj: SysMLObject):
        x = obj.x * self.zoom
        y = obj.y * self.zoom
        w = obj.width * self.zoom / 2
        h = obj.height * self.zoom / 2
        color = StyleManager.get_instance().get_color(obj.obj_type)
        outline = "black"
        if obj.obj_type == "Actor":
            sx = obj.width / 80.0 * self.zoom
            sy = obj.height / 40.0 * self.zoom
            self.canvas.create_oval(
                x - 10 * sx,
                y - 30 * sy,
                x + 10 * sx,
                y - 10 * sy,
                outline=outline,
                fill=color,
            )
            self.canvas.create_line(x, y - 10 * sy, x, y + 20 * sy, fill=outline)
            self.canvas.create_line(x - 15 * sx, y, x + 15 * sx, y, fill=outline)
            self.canvas.create_line(
                x,
                y + 20 * sy,
                x - 10 * sx,
                y + 40 * sy,
                fill=outline,
            )
            self.canvas.create_line(
                x,
                y + 20 * sy,
                x + 10 * sx,
                y + 40 * sy,
                fill=outline,
            )
        elif obj.obj_type == "Use Case":
            self.canvas.create_oval(
                x - w,
                y - h,
                x + w,
                y + h,
                fill=color,
                outline=outline,
            )
        elif obj.obj_type == "System Boundary":
            self._draw_gradient_rect(x - w, y - h, x + w, y + h, color, obj.obj_id)
            self._create_round_rect(
                x - w,
                y - h,
                x + w,
                y + h,
                radius=12 * self.zoom,
                dash=(4, 2),
                outline=outline,
                fill="",
            )
            label = _format_label(self, obj.properties.get("name", ""), obj.phase)
            if label:
                # Wrap and scale the label so it always fits within the boundary box
                avail_w = max(obj.width * self.zoom - 16 * self.zoom, 1)
                avail_h = max(obj.height * self.zoom - 16 * self.zoom, 1)

                try:
                    font = tkFont.Font(font=self.font)
                    char_w = max(font.measure("M"), 1)
                    line_h = max(font.metrics("linespace"), 1)
                except Exception:
                    font = None
                    char_w = 8
                    line_h = 16

                max_chars = max(int(avail_h / char_w), 1)
                max_lines = max(int(avail_w / line_h), 1)

                wrap_width = max_chars
                wrapped = textwrap.fill(label, width=wrap_width)
                lines = wrapped.count("\n") + 1

                # Reduce font size until the wrapped text fits horizontally
                if font is not None:
                    while lines > max_lines and font.cget("size") > 6:
                        font.configure(size=font.cget("size") - 1)
                        char_w = max(font.measure("M"), 1)
                        line_h = max(font.metrics("linespace"), 1)
                        max_chars = max(int(avail_h / char_w), 1)
                        max_lines = max(int(avail_w / line_h), 1)
                        wrap_width = max_chars
                        wrapped = textwrap.fill(label, width=wrap_width)
                        lines = wrapped.count("\n") + 1

                # Truncate wrapped lines if they still exceed available space
                wrapped_lines = wrapped.splitlines()
                if len(wrapped_lines) > max_lines:
                    wrapped_lines = wrapped_lines[:max_lines]
                    wrapped = "\n".join(wrapped_lines)
                    lines = len(wrapped_lines)

                # create a compartment on the left for the vertical title
                label_w = lines * line_h + 16 * self.zoom
                label_w = min(label_w, obj.width * self.zoom)
                cx = x - w + label_w
                self.canvas.create_line(
                    cx,
                    y - h + self.zoom,
                    cx,
                    y + h - self.zoom,
                    fill=outline,
                )

                lx = x - w + label_w / 2
                ly = y + 4 * self.zoom
                self.canvas.create_text(
                    lx,
                    ly,
                    text=wrapped,
                    anchor="center",
                    angle=90,
                    font=font or self.font,
                    justify="center",
                )
        elif obj.obj_type == "Block Boundary":
            self._create_round_rect(
                x - w,
                y - h,
                x + w,
                y + h,
                radius=12 * self.zoom,
                dash=(4, 2),
                outline=outline,
                fill="",
            )
            label = _format_label(self, obj.properties.get("name", ""), obj.phase)
            if label:
                lx = x
                ly = y - h - 4 * self.zoom
                self.canvas.create_text(
                    lx,
                    ly,
                    text=label,
                    anchor="s",
                    font=self.font,
                )
        elif obj.obj_type == "Work Product":
            label = _format_label(self, obj.properties.get("name", ""), obj.phase)
            diagram_products = {
                "Architecture Diagram",
                "Safety & Security Concept",
                "Product Goal Specification",
                *REQUIREMENT_WORK_PRODUCTS,
            }
            analysis_products = {
                "HAZOP",
                "STPA",
                "Threat Analysis",
                "FI2TC",
                "TC2FI",
                "Risk Assessment",
                "FTA",
                "FMEA",
                "FMEDA",
            }
            if label in diagram_products:
                color = "#cfe2f3"
            elif label in analysis_products:
                color = "#d5e8d4"
            else:
                color = "#ffffff"
            self._create_round_rect(
                x - w,
                y - h,
                x + w,
                y + h,
                radius=8 * self.zoom,
                outline=outline,
                fill=color,
            )
            fold = 10 * self.zoom
            fold_color = "#fdfdfd"
            self.canvas.create_polygon(
                x + w - fold,
                y - h,
                x + w,
                y - h,
                x + w,
                y - h + fold,
                fill=fold_color,
                outline=outline,
            )
            self.canvas.create_line(
                x + w - fold,
                y - h,
                x + w - fold,
                y - h + fold,
                fill=outline,
            )
            if label:
                self.canvas.create_text(
                    x,
                    y,
                    text=label.replace(" ", "\n"),
                    anchor="center",
                    font=self.font,
                    width=obj.width * self.zoom,
                )
        elif obj.obj_type == "Lifecycle Phase":
            color = "#F4D698"
            tab_h = 10 * self.zoom
            tab_w = min(obj.width * self.zoom / 2, 40 * self.zoom)
            body_top = y - h + tab_h
            self._draw_gradient_rect(x - w, body_top, x + w, y + h, color, obj.obj_id)
            self.canvas.create_rectangle(
                x - w,
                body_top,
                x + w,
                y + h,
                outline=outline,
                fill="",
            )
            self.canvas.create_rectangle(
                x - w,
                y - h,
                x - w + tab_w,
                body_top,
                outline=outline,
                fill=color,
            )
            label = _format_label(self, obj.properties.get("name", ""), obj.phase)
            if label:
                self.canvas.create_text(
                    x,
                    y,
                    text=label,
                    anchor="center",
                    font=self.font,
                    width=obj.width * self.zoom,
                )
        elif obj.obj_type == "Existing Element":
            element = self.repo.elements.get(obj.element_id)
            if element:
                color = StyleManager.get_instance().get_color(element.elem_type)
            outline = color
            self._draw_gradient_rect(x - w, y - h, x + w, y + h, color, obj.obj_id)
            self._create_round_rect(
                x - w,
                y - h,
                x + w,
                y + h,
                radius=12 * self.zoom,
                dash=(),
                outline=outline,
                fill="",
            )
            diag = self.repo.diagrams.get(self.diagram_id)
            if not diag or diag.diag_type != "Control Flow Diagram":
                label = _format_label(self, obj.properties.get("name", ""), obj.phase)
                if label:
                    lx = x
                    ly = y - h - 4 * self.zoom
                    self.canvas.create_text(
                        lx,
                        ly,
                        text=label,
                        anchor="s",
                        font=self.font,
                    )
        elif obj.obj_type in ("Action Usage", "Action", "CallBehaviorAction", "Part", "Port"):
            dash = ()
            if obj.obj_type == "Part":
                dash = (4, 2)
            if obj.obj_type == "Port":
                side = obj.properties.get("side", "E")
                sz = 6 * self.zoom
                self._draw_gradient_rect(x - sz, y - sz, x + sz, y + sz, color, obj.obj_id)
                self.canvas.create_rectangle(
                    x - sz,
                    y - sz,
                    x + sz,
                    y + sz,
                    fill="",
                    outline=outline,
                )
                arrow_len = sz * 1.2
                half = arrow_len / 2
                direction = obj.properties.get("direction", "out")

                if side in ("E", "W"):
                    if side == "E":
                        inside = -half
                        outside = half
                    else:
                        inside = half
                        outside = -half
                    if direction == "in":
                        self.canvas.create_line(x + outside, y, x + inside, y)
                        self._draw_line_arrow(
                            (x + outside, y),
                            (x + inside, y),
                            color=outline,
                            tags="connection",
                        )
                    elif direction == "out":
                        self.canvas.create_line(x + inside, y, x + outside, y)
                        self._draw_line_arrow(
                            (x + inside, y),
                            (x + outside, y),
                            color=outline,
                            tags="connection",
                        )
                    else:
                        self.canvas.create_line(x - half, y, x + half, y)
                        self._draw_line_arrow(
                            (x, y),
                            (x + half, y),
                            color=outline,
                            tags="connection",
                        )
                        self._draw_line_arrow(
                            (x, y),
                            (x - half, y),
                            color=outline,
                            tags="connection",
                        )
                else:  # N or S
                    if side == "S":
                        inside = -half
                        outside = half
                    else:
                        inside = half
                        outside = -half
                    if direction == "in":
                        self.canvas.create_line(x, y + outside, x, y + inside)
                        self._draw_line_arrow(
                            (x, y + outside),
                            (x, y + inside),
                            color=outline,
                            tags="connection",
                        )
                    elif direction == "out":
                        self.canvas.create_line(x, y + inside, x, y + outside)
                        self._draw_line_arrow(
                            (x, y + inside),
                            (x, y + outside),
                            color=outline,
                            tags="connection",
                        )
                    else:
                        self.canvas.create_line(x, y - half, x, y + half)
                        self._draw_line_arrow(
                            (x, y),
                            (x, y + half),
                            color=outline,
                            tags="connection",
                        )
                        self._draw_line_arrow(
                            (x, y),
                            (x, y - half),
                            color=outline,
                            tags="connection",
                        )

                lx_off = _parse_float(obj.properties.get("labelX"), 8.0)
                ly_off = _parse_float(obj.properties.get("labelY"), -8.0)
                lx = x + lx_off * self.zoom
                ly = y + ly_off * self.zoom
                port_label = _format_label(
                    self, obj.properties.get("name", ""), obj.phase
                )
                self.canvas.create_text(
                    lx,
                    ly,
                    text=port_label,
                    anchor="center",
                    font=self.font,
                )
            else:
                if obj.obj_type in ("Action Usage", "Action", "CallBehaviorAction"):
                    self._draw_gradient_rect(x - w, y - h, x + w, y + h, color, obj.obj_id)
                    self._create_round_rect(
                        x - w,
                        y - h,
                        x + w,
                        y + h,
                        radius=8 * self.zoom,
                        dash=dash,
                        fill="",
                        outline=outline,
                    )
                else:
                    self._draw_gradient_rect(x - w, y - h, x + w, y + h, color, obj.obj_id)
                    self.canvas.create_rectangle(
                        x - w,
                        y - h,
                        x + w,
                        y + h,
                        dash=dash,
                        fill="",
                        outline=outline,
                    )
        elif obj.obj_type == "Block":
            left, top = x - w, y - h
            right, bottom = x + w, y + h
            self._draw_gradient_rect(left, top, right, bottom, color, obj.obj_id)
            self._create_round_rect(
                left,
                top,
                right,
                bottom,
                radius=6 * self.zoom,
                fill="",
                outline=outline,
            )
            name = _format_label(self, obj.properties.get('name', ''), obj.phase)
            header = f"<<block>> {name}".strip()
            self.canvas.create_line(left, top + 20 * self.zoom, right, top + 20 * self.zoom)
            self.canvas.create_text(
                left + 4 * self.zoom,
                top + 10 * self.zoom,
                text=header,
                anchor="w",
                font=self.font,
            )
            compartments = self._block_compartments(obj)
            cy = top + 20 * self.zoom
            for label, text in compartments:
                lines = text.splitlines() if text else [""]
                collapsed = obj.collapsed.get(label, False)
                self.canvas.create_line(left, cy, right, cy)
                btn_sz = 8 * self.zoom
                bx1 = left + 2 * self.zoom
                by1 = cy + (20 * self.zoom - btn_sz) / 2
                bx2 = bx1 + btn_sz
                by2 = by1 + btn_sz
                self.canvas.create_rectangle(bx1, by1, bx2, by2, outline="black", fill="white")
                self.canvas.create_text((bx1 + bx2) / 2, (by1 + by2) / 2, text="-" if not collapsed else "+", font=self.font)
                self.compartment_buttons.append((obj.obj_id, label, (bx1, by1, bx2, by2)))
                tx = bx2 + 2 * self.zoom
                if collapsed:
                    # Only display the compartment title when collapsed rather
                    # than showing the first item's text. This keeps the
                    # collapsed view concise and avoids confusion when the
                    # compartment contains multiple elements.
                    self.canvas.create_text(
                        tx,
                        cy + 10 * self.zoom,
                        text=f"{label}:",
                        anchor="w",
                        font=self.font,
                    )
                    cy += 20 * self.zoom
                else:
                    self.canvas.create_text(
                        tx,
                        cy + 10 * self.zoom,
                        text=f"{label}:",
                        anchor="w",
                        font=self.font,
                    )
                    cy += 20 * self.zoom
                    for line in lines:
                        self.canvas.create_text(
                            left + 4 * self.zoom,
                            cy + 10 * self.zoom,
                            text=line,
                            anchor="w",
                            font=self.font,
                        )
                        cy += 20 * self.zoom
        elif obj.obj_type in ("Initial", "Final"):
            if obj.obj_type == "Initial":
                r = min(obj.width, obj.height) / 2 * self.zoom
                self.canvas.create_oval(x - r, y - r, x + r, y + r, fill="black")
            else:
                r = min(obj.width, obj.height) / 2 * self.zoom
                inner = max(r - 5 * self.zoom, 0)
                self.canvas.create_oval(x - r, y - r, x + r, y + r)
                self.canvas.create_oval(x - inner, y - inner, x + inner, y + inner, fill="black")
        elif obj.obj_type in ("Decision", "Merge"):
            self.canvas.create_polygon(
                x,
                y - h,
                x + w,
                y,
                x,
                y + h,
                x - w,
                y,
                fill=color,
                outline=outline,
            )
        elif obj.obj_type in ("Fork", "Join"):
            half = obj.width / 2 * self.zoom
            self.canvas.create_rectangle(
                x - half, y - 5 * self.zoom, x + half, y + 5 * self.zoom, fill="black"
            )
        else:
            self._create_round_rect(
                x - w,
                y - h,
                x + w,
                y + h,
                radius=6 * self.zoom,
                fill=color,
                outline=outline,
            )

        if obj.obj_type not in (
            "Block",
            "System Boundary",
            "Block Boundary",
            "Port",
            "Work Product",
        ):
            if hasattr(self, "_object_label_lines"):
                label_lines = self._object_label_lines(obj)
            else:
                label_lines = SysMLDiagramWindow._object_label_lines(self, obj)
            if obj.obj_type == "Actor":
                sy = obj.height / 40.0 * self.zoom
                label_x = x
                label_y = y + 40 * sy + 10 * self.zoom
                self.canvas.create_text(
                    label_x,
                    label_y,
                    text="\n".join(label_lines),
                    anchor="n",
                    font=self.font,
                )
            elif obj.obj_type in ("Initial", "Final"):
                label_y = y + obj.height / 2 * self.zoom + 10 * self.zoom
                self.canvas.create_text(
                    x,
                    label_y,
                    text="\n".join(label_lines),
                    anchor="n",
                    font=self.font,
                )
            else:
                self.canvas.create_text(
                    x,
                    y,
                    text="\n".join(label_lines),
                    anchor="center",
                    font=self.font,
                )

        show_marker = False
        if obj.obj_type in ("Block", "Action Usage", "Action", "CallBehaviorAction"):
            diag_id = self.repo.get_linked_diagram(obj.element_id)
            view_id = obj.properties.get("view")
            show_marker = bool(
                (diag_id and diag_id in self.repo.diagrams)
                or (view_id and view_id in self.repo.diagrams)
            )
        if show_marker:
            self._draw_subdiagram_marker(x + w, y + h)

        if obj in self.selected_objs:
            bx = x - w
            by = y - h
            ex = x + w
            ey = y + h
            self.canvas.create_rectangle(bx, by, ex, ey, outline="red", dash=(2, 2))
            if obj == self.selected_obj and obj.obj_type != "Actor":
                s = 4
                for hx, hy in [(bx, by), (bx, ey), (ex, by), (ex, ey)]:
                    self.canvas.create_rectangle(
                        hx - s,
                        hy - s,
                        hx + s,
                        hy + s,
                        outline="red",
                        fill="white",
                    )

    def draw_connection(
        self, a: SysMLObject, b: SysMLObject, conn: DiagramConnection, selected: bool = False
    ):
        axc, ayc = a.x * self.zoom, a.y * self.zoom
        bxc, byc = b.x * self.zoom, b.y * self.zoom
        dash = ()
        diag = self.repo.diagrams.get(self.diagram_id)
        label = format_control_flow_label(
            conn, self.repo, diag.diag_type if diag else None
        )
        if diag and diag.diag_type == "Control Flow Diagram" and conn.conn_type in ("Control Action", "Feedback"):
            a_left = a.x - a.width / 2
            a_right = a.x + a.width / 2
            b_left = b.x - b.width / 2
            b_right = b.x + b.width / 2
            x_val = (
                conn.points[0][0]
                if conn.points
                else (max(a_left, b_left) + min(a_right, b_right)) / 2
            )
            x_val = SysMLDiagramWindow._constrain_control_flow_x(
                self, conn, x_val
            )
            if conn.points:
                conn.points[0] = (x_val, 0)
            x = x_val * self.zoom
            if ayc <= byc:
                y1 = ayc + a.height / 2 * self.zoom
                y2 = byc - b.height / 2 * self.zoom
            else:
                y1 = ayc - a.height / 2 * self.zoom
                y2 = byc + b.height / 2 * self.zoom
            color = "red" if selected else "black"
            width = 2 if selected else 1
            self.canvas.create_line(
                x,
                y1,
                x,
                y2,
                arrow=tk.LAST,
                dash=(),
                fill=color,
                width=width,
                tags="connection",
            )
            if label:
                self.canvas.create_text(
                    x,
                    (y1 + y2) / 2 - 10 * self.zoom,
                    text=label,
                    font=self.font,
                    tags="connection",
                )
            if selected:
                s = 3
                for hx, hy in [(x, y1), (x, y2), (x, (y1 + y2) / 2)]:
                    self.canvas.create_rectangle(
                        hx - s,
                        hy - s,
                        hx + s,
                        hy + s,
                        outline="red",
                        fill="white",
                        tags="connection",
                    )
            return
        if a.obj_id == b.obj_id:
            ax, ay = self.edge_point(a, 0, 0, (1, 0))
            bx, by = ax, ay
        else:
            ax, ay = self.edge_point(a, bxc, byc, conn.src_pos)
            bx, by = self.edge_point(b, axc, ayc, conn.dst_pos)
        if conn.conn_type in ("Include", "Extend"):
            dash = (4, 2)
            if label and ">> " in label:
                label = label.replace(">> ", ">>\n", 1)
        elif conn.conn_type in ("Generalize", "Generalization", "Communication Path"):
            dash = (2, 2)
        src_flow = a.properties.get("flow") if a.obj_type == "Port" else None
        dst_flow = b.properties.get("flow") if b.obj_type == "Port" else None
        points = [(ax, ay)]
        if a.obj_id == b.obj_id:
            size = max(a.width, a.height) * 0.5 * self.zoom
            points.extend(
                [
                    (ax + size, ay),
                    (ax + size, ay - size),
                    (ax, ay - size),
                ]
            )
        elif conn.style == "Squared":
            if conn.points:
                mx = conn.points[0][0] * self.zoom
            else:
                mx = (ax + bx) / 2
            points.extend([(mx, ay), (mx, by)])
        elif conn.style == "Custom":
            for px, py in conn.points:
                x = px * self.zoom
                y = py * self.zoom
                last = points[-1]
                points.extend([(x, last[1]), (x, y)])
        points.append((bx, by))
        flat = [coord for pt in points for coord in pt]
        color = "red" if selected else "black"
        width = 2 if selected else 1
        arrow_style = tk.NONE
        open_arrow = conn.conn_type in ("Include", "Extend")
        diamond_src = conn.conn_type in ("Aggregation", "Composite Aggregation")
        filled_diamond = conn.conn_type == "Composite Aggregation"
        forward = conn.arrow in ("forward", "both")
        backward = conn.arrow in ("backward", "both")
        mid_forward = forward
        mid_backward = backward
        if conn.conn_type == "Connector" and (src_flow or dst_flow):
            arrow_style = tk.NONE
            conn.mid_arrow = True
            if src_flow and dst_flow:
                dir_a = a.properties.get("direction", "out").lower()
                dir_b = b.properties.get("direction", "out").lower()
                if dir_a == "out":
                    label = src_flow
                    mid_forward, mid_backward = True, False
                elif dir_b == "out":
                    label = dst_flow
                    mid_forward, mid_backward = False, True
                else:
                    label = src_flow
                    mid_forward, mid_backward = True, True
            elif src_flow:
                label = src_flow
                dir_attr = a.properties.get("direction", "out")
                if dir_attr == "in":
                    mid_forward, mid_backward = False, True
                elif dir_attr == "out":
                    mid_forward, mid_backward = True, False
                else:
                    mid_forward, mid_backward = True, True
            else:
                label = dst_flow
                dir_attr = b.properties.get("direction", "out")
                if dir_attr == "in":
                    mid_forward, mid_backward = True, False
                elif dir_attr == "out":
                    mid_forward, mid_backward = False, True
                else:
                    mid_forward, mid_backward = True, True
            label = f"<<{conn.stereotype or conn.conn_type.lower()}>> {label}".strip()
        self.canvas.create_line(
            *flat,
            arrow=arrow_style,
            dash=dash,
            fill=color,
            width=width,
            tags="connection",
        )
        if open_arrow:
            if forward:
                self._draw_open_arrow(
                    points[-2], points[-1], color=color, width=width, tags="connection"
                )
            if backward:
                self._draw_open_arrow(
                    points[1], points[0], color=color, width=width, tags="connection"
                )
        elif conn.conn_type in ("Generalize", "Generalization"):
            # SysML uses an open triangular arrow head for generalization
            # relationships. Use the open arrow drawing helper so the arrow
            # interior matches the canvas background (typically white).
            if forward:
                self._draw_open_arrow(
                    points[-2], points[-1], color=color, width=width, tags="connection"
                )
            if backward:
                self._draw_filled_arrow(
                    points[1], points[0], color=color, width=width, tags="connection"
                )
        elif diamond_src:
            if filled_diamond:
                self._draw_filled_diamond(
                    points[1], points[0], color=color, width=width, tags="connection"
                )
            else:
                self._draw_open_diamond(
                    points[1], points[0], color=color, width=width, tags="connection"
                )
        else:
            if forward:
                self._draw_filled_arrow(
                    points[-2], points[-1], color=color, width=width, tags="connection"
                )
            if backward:
                self._draw_filled_arrow(
                    points[1], points[0], color=color, width=width, tags="connection"
                )
        flow_port = None
        flow_name = ""
        if a.obj_type == "Port" and a.properties.get("flow"):
            flow_port = a
            flow_name = a.properties.get("flow", "")
        elif b.obj_type == "Port" and b.properties.get("flow"):
            flow_port = b
            flow_name = b.properties.get("flow", "")

        if conn.mid_arrow or flow_port:
            mid_idx = len(points) // 2
            if mid_idx > 0:
                mstart = points[mid_idx - 1]
                mend = points[mid_idx]
                if flow_port:
                    direction = flow_port.properties.get("direction", "")
                    if flow_port is b:
                        direction = "in" if direction == "out" else "out" if direction == "in" else direction
                    if direction == "inout":
                        self._draw_center_triangle(
                            mstart, mend, color=color, width=width, tags="connection"
                        )
                        self._draw_center_triangle(
                            mend, mstart, color=color, width=width, tags="connection"
                        )
                    elif direction == "in":
                        self._draw_center_triangle(
                            mend, mstart, color=color, width=width, tags="connection"
                        )
                    else:
                        self._draw_center_triangle(
                            mstart, mend, color=color, width=width, tags="connection"
                        )
                    mx = (mstart[0] + mend[0]) / 2
                    my = (mstart[1] + mend[1]) / 2
                    self.canvas.create_text(
                        mx,
                        my - 10 * self.zoom,
                        text=flow_name,
                        font=self.font,
                        tags="connection",
                    )
                else:
                    if mid_forward or not mid_backward:
                        self._draw_center_triangle(
                            mstart, mend, color=color, width=width, tags="connection"
                        )
                    if mid_backward:
                        self._draw_center_triangle(
                            mend, mstart, color=color, width=width, tags="connection"
                        )
        if selected:
            if conn.style == "Custom":
                for px, py in conn.points:
                    hx = px * self.zoom
                    hy = py * self.zoom
                    s = 3
                    self.canvas.create_rectangle(
                    hx - s,
                    hy - s,
                    hx + s,
                    hy + s,
                    outline="red",
                    fill="white",
                    tags="connection",
                )
            elif conn.style == "Squared":
                if conn.points:
                    mx = conn.points[0][0] * self.zoom
                else:
                    mx = (ax + bx) / 2
                hy = (ay + by) / 2
                s = 3
                self.canvas.create_rectangle(
                    mx - s,
                    hy - s,
                    mx + s,
                    hy + s,
                    outline="red",
                    fill="white",
                    tags="connection",
                )
            # draw endpoint handles
            for hx, hy in [(ax, ay), (bx, by)]:
                s = 3
                self.canvas.create_rectangle(
                    hx - s,
                    hy - s,
                    hx + s,
                    hy + s,
                    outline="red",
                    fill="white",
                    tags="connection",
                )
        if conn.multiplicity and conn.conn_type in ("Aggregation", "Composite Aggregation"):
            end_x, end_y = points[-1]
            prev_x, prev_y = points[-2]
            dx = prev_x - end_x
            dy = prev_y - end_y
            length = math.hypot(dx, dy)
            if length:
                offset = 15 * self.zoom
                mx = end_x + dx / length * offset
                my = end_y + dy / length * offset
            else:
                mx, my = end_x, end_y
            self.canvas.create_text(
                mx,
                my - 10 * self.zoom,
                text=conn.multiplicity,
                font=self.font,
                tags="connection",
            )
        if label:
            mx, my = (ax + bx) / 2, (ay + by) / 2
            self.canvas.create_text(
                mx,
                my - 10 * self.zoom,
                text=label,
                font=self.font,
                tags="connection",
            )

    def get_object(self, oid: int) -> SysMLObject | None:
        for o in self.objects:
            if o.obj_id == oid:
                return o
        return None

    def get_ibd_boundary(self) -> SysMLObject | None:
        """Return the Block Boundary object if present."""
        for o in self.objects:
            if o.obj_type == "Block Boundary":
                return o
        return None

    def _object_within(self, obj: SysMLObject, boundary: SysMLObject) -> bool:
        left = boundary.x - boundary.width / 2
        right = boundary.x + boundary.width / 2
        top = boundary.y - boundary.height / 2
        bottom = boundary.y + boundary.height / 2
        ox = obj.x
        oy = obj.y
        return left <= ox <= right and top <= oy <= bottom

    def find_boundary_for_obj(self, obj: SysMLObject) -> SysMLObject | None:
        for b in self.objects:
            if b.obj_type == "System Boundary" and self._object_within(obj, b):
                return b
        return None

    def _update_drag_selection(self, x: float, y: float) -> None:
        if not self.select_rect_start:
            return
        x0, y0 = self.select_rect_start
        left, right = sorted([x0, x])
        top, bottom = sorted([y0, y])
        selected: list[SysMLObject] = []
        for obj in self.objects:
            ox = obj.x * self.zoom
            oy = obj.y * self.zoom
            w = obj.width * self.zoom / 2
            h = obj.height * self.zoom / 2
            if left <= ox - w and ox + w <= right and top <= oy - h and oy + h <= bottom:
                selected.append(obj)
        self.selected_objs = selected
        self.selected_obj = selected[0] if len(selected) == 1 else None
        self.redraw()
        self.update_property_view()

    # ------------------------------------------------------------
    # Clipboard operations
    # ------------------------------------------------------------
    def copy_selected(self, _event=None):
        if self.selected_obj:
            import copy

            self.clipboard = copy.deepcopy(self.selected_obj)

    def cut_selected(self, _event=None):
        if self.selected_obj:
            import copy

            self.clipboard = copy.deepcopy(self.selected_obj)
            self.remove_object(self.selected_obj)
            self.selected_obj = None
            self._sync_to_repository()
            self.redraw()
            self.update_property_view()

    def paste_selected(self, _event=None):
        if self.clipboard:
            import copy

            new_obj = copy.deepcopy(self.clipboard)
            new_obj.obj_id = _get_next_id()
            new_obj.x += 20
            new_obj.y += 20
            if new_obj.obj_type == "System Boundary":
                self.objects.insert(0, new_obj)
            else:
                self.objects.append(new_obj)
            self.sort_objects()
            diag = self.repo.diagrams.get(self.diagram_id)
            if diag and new_obj.element_id and new_obj.element_id not in diag.elements:
                diag.elements.append(new_obj.element_id)
            self.selected_obj = new_obj
            self._sync_to_repository()
            self.redraw()
            self.update_property_view()

    def delete_selected(self, _event=None):
        if self.selected_objs:
            result = messagebox.askyesnocancel(
                "Delete",
                "Remove element from model?\nYes = Model, No = Diagram",
            )
            if result is None:
                return
            for obj in list(self.selected_objs):
                if result:
                    if obj.obj_type == "Part":
                        self.remove_part_model(obj)
                    else:
                        self.remove_element_model(obj)
                else:
                    if obj.obj_type == "Work Product":
                        name = obj.properties.get("name", "")
                        if getattr(self.app, "can_remove_work_product", None):
                            if not self.app.can_remove_work_product(name):
                                messagebox.showerror(
                                    "Delete",
                                    f"Cannot delete work product '{name}' with existing artifacts.",
                                )
                                continue
                            getattr(self.app, "disable_work_product", lambda *_: None)(name)
                    self.remove_object(obj)
            self.selected_objs = []
            self.selected_obj = None
            return
        if self.selected_conn:
            if self.selected_conn in self.connections:
                src_elem = self.get_object(self.selected_conn.src)
                dst_elem = self.get_object(self.selected_conn.dst)
                if (
                    self.selected_conn.conn_type == "Generalization"
                    and src_elem
                    and dst_elem
                ):
                    msg = (
                        "Removing this inheritance will delete all inherited parts, "
                        "properties and attributes. Continue?"
                    )
                    if not messagebox.askyesno("Remove Inheritance", msg):
                        return
                elif self.selected_conn.conn_type in (
                    "Aggregation",
                    "Composite Aggregation",
                ):
                    msg = "Delete aggregation and its part?"
                    if not messagebox.askyesno("Remove Aggregation", msg):
                        return
                self.connections.remove(self.selected_conn)
                # remove matching repository relationship
                if src_elem and dst_elem and src_elem.element_id and dst_elem.element_id:
                    for rel in list(self.repo.relationships):
                        if (
                            rel.source == src_elem.element_id
                            and rel.target == dst_elem.element_id
                            and rel.rel_type == self.selected_conn.conn_type
                        ):
                            self.repo.relationships.remove(rel)
                            diag = self.repo.diagrams.get(self.diagram_id)
                            if diag and rel.rel_id in diag.relationships:
                                diag.relationships.remove(rel.rel_id)
                            if self.selected_conn.conn_type == "Generalization":
                                remove_inherited_block_properties(
                                    self.repo, src_elem.element_id, dst_elem.element_id
                                )
                                inherit_block_properties(self.repo, src_elem.element_id)
                            elif self.selected_conn.conn_type in ("Aggregation", "Composite Aggregation"):
                                remove_aggregation_part(
                                    self.repo,
                                    src_elem.element_id,
                                    dst_elem.element_id,
                                    remove_object=self.selected_conn.conn_type == "Composite Aggregation",
                                    app=getattr(self, "app", None),
                                )
                            break
                self.selected_conn = None
                self._sync_to_repository()
                self.redraw()
                self.update_property_view()

    def remove_object(self, obj: SysMLObject) -> None:
        if getattr(obj, "locked", False):
            return
        removed_ids = {obj.obj_id}
        if obj in self.objects:
            self.objects.remove(obj)
        if obj.obj_type == "Part":
            before = {o.obj_id for o in self.objects}
            remove_orphan_ports(self.objects)
            removed_ids.update(before - {o.obj_id for o in self.objects})
        elif obj.obj_type == "Port":
            remove_port(self.repo, obj, self.objects)
        self.connections = [
            c for c in self.connections if c.src not in removed_ids and c.dst not in removed_ids
        ]
        diag = self.repo.diagrams.get(self.diagram_id)
        if diag and obj.element_id in diag.elements:
            diag.elements.remove(obj.element_id)

        prev_parts = None
        block_id = None
        if obj.obj_type == "Part" and diag:
            block_id = getattr(diag, "father", None) or next(
                (eid for eid, did in self.repo.element_diagrams.items() if did == self.diagram_id),
                None,
            )
            if block_id and block_id in self.repo.elements:
                block = self.repo.elements[block_id]
                prev_parts = block.properties.get("partProperties")

        self._sync_to_repository()

        if prev_parts is not None and block_id and block_id in self.repo.elements:
            block = self.repo.elements[block_id]
            if prev_parts:
                block.properties["partProperties"] = prev_parts
            else:
                block.properties.pop("partProperties", None)
            for d in self.repo.diagrams.values():
                for o in getattr(d, "objects", []):
                    if o.get("element_id") == block_id:
                        if prev_parts:
                            o.setdefault("properties", {})["partProperties"] = prev_parts
                        else:
                            o.setdefault("properties", {}).pop("partProperties", None)

    # ------------------------------------------------------------
    # Part removal helpers
    # ------------------------------------------------------------
    def remove_part_diagram(self, obj: SysMLObject) -> None:
        """Remove *obj* from the current diagram but keep it in the model."""
        if obj.obj_type != "Part":
            return
        obj.hidden = True
        self.selected_obj = None
        self._sync_to_repository()
        self.redraw()
        self.update_property_view()

    def remove_part_model(self, obj: SysMLObject) -> None:
        """Remove *obj* from the repository and all diagrams."""
        if obj.obj_type != "Part":
            return
        self.remove_object(obj)
        part_id = obj.element_id
        repo = self.repo
        # remove from other diagrams
        for diag in repo.diagrams.values():
            diag.objects = [o for o in getattr(diag, "objects", []) if o.get("element_id") != part_id]
            if part_id in getattr(diag, "elements", []):
                diag.elements.remove(part_id)
        # update any open windows
        app = getattr(self, "app", None)
        if app:
            for win in getattr(app, "ibd_windows", []):
                win.objects = [o for o in win.objects if o.element_id != part_id]
                remove_orphan_ports(win.objects)
                win.redraw()
                win._sync_to_repository()
        # update block properties
        diag = repo.diagrams.get(self.diagram_id)
        block_id = getattr(diag, "father", None) or next((eid for eid, did in repo.element_diagrams.items() if did == self.diagram_id), None)
        name = ""
        elem = repo.elements.get(part_id)
        if elem:
            name = elem.name or elem.properties.get("component", "")
            def_id = elem.properties.get("definition")
            if not name and def_id and def_id in repo.elements:
                name = repo.elements[def_id].name or def_id
        if block_id and name and block_id in repo.elements:
            block = repo.elements[block_id]
            parts = [p.strip() for p in block.properties.get("partProperties", "").split(",") if p.strip()]
            parts = [p for p in parts if p.split("[")[0].strip() != name]
            if parts:
                block.properties["partProperties"] = ", ".join(parts)
            else:
                block.properties.pop("partProperties", None)
            for d in repo.diagrams.values():
                for o in getattr(d, "objects", []):
                    if o.get("element_id") == block_id:
                        if parts:
                            o.setdefault("properties", {})["partProperties"] = ", ".join(parts)
                        else:
                            o.setdefault("properties", {}).pop("partProperties", None)
        repo.delete_element(part_id)
        repo._undo_stack.pop()
        self._sync_to_repository()
        self.redraw()
        self.update_property_view()

    def remove_element_model(self, obj: SysMLObject) -> None:
        """Remove *obj* and its element from all diagrams and the repository."""
        elem_id = obj.element_id
        if not elem_id:
            self.remove_object(obj)
            return
        self.remove_object(obj)
        repo = self.repo
        for diag in repo.diagrams.values():
            removed_ids = [o.get("obj_id") for o in getattr(diag, "objects", []) if o.get("element_id") == elem_id]
            if removed_ids:
                diag.objects = [o for o in diag.objects if o.get("element_id") != elem_id]
                diag.connections = [
                    c
                    for c in getattr(diag, "connections", [])
                    if c.get("src") not in removed_ids and c.get("dst") not in removed_ids
                ]
            if elem_id in getattr(diag, "elements", []):
                diag.elements.remove(elem_id)
        # remove part elements that reference this element
        to_delete = [
            eid
            for eid, e in repo.elements.items()
            if e.elem_type == "Part" and e.properties.get("definition") == elem_id
        ]
        for pid in to_delete:
            for diag in repo.diagrams.values():
                removed = [o.get("obj_id") for o in getattr(diag, "objects", []) if o.get("element_id") == pid]
                if removed:
                    diag.objects = [o for o in diag.objects if o.get("element_id") != pid]
                    diag.connections = [
                        c
                        for c in getattr(diag, "connections", [])
                        if c.get("src") not in removed and c.get("dst") not in removed
                    ]
                if pid in getattr(diag, "elements", []):
                    diag.elements.remove(pid)
            repo.delete_element(pid)
            if repo._undo_stack:
                repo._undo_stack.pop()

        repo.delete_element(elem_id)
        if repo._undo_stack:
            repo._undo_stack.pop()

        self._sync_to_repository()
        self.redraw()
        self.update_property_view()

    def _sync_to_repository(self) -> None:
        """Persist current objects and connections back to the repository."""
        self.repo.push_undo_state()
        diag = self.repo.diagrams.get(self.diagram_id)
        if diag:
            existing_objs = getattr(diag, "objects", [])
            hidden_objs = [
                o for o in existing_objs if not self.repo.object_visible(o, self.diagram_id)
            ]
            diag.objects = hidden_objs + [obj.__dict__ for obj in self.objects]
            existing_conns = getattr(diag, "connections", [])
            hidden_conns = [
                c
                for c in existing_conns
                if not self.repo.connection_visible(c, self.diagram_id)
            ]
            diag.connections = hidden_conns + [conn.__dict__ for conn in self.connections]
            update_block_parts_from_ibd(self.repo, diag)
            self.repo.touch_diagram(self.diagram_id)
            _sync_block_parts_from_ibd(self.repo, self.diagram_id)
            if diag.diag_type == "Internal Block Diagram":
                block_id = (
                    getattr(diag, "father", None)
                    or next(
                        (
                            eid
                            for eid, did in self.repo.element_diagrams.items()
                            if did == self.diagram_id
                        ),
                        None,
                    )
                )
                if block_id:
                    added_mult = _enforce_ibd_multiplicity(
                        self.repo, block_id, app=getattr(self, "app", None)
                    )
                    if added_mult and not getattr(self, "app", None):
                        for data in added_mult:
                            if not any(
                                o.obj_id == data["obj_id"] for o in self.objects
                            ):
                                self.objects.append(SysMLObject(**data))

    def refresh_from_repository(self, _event=None) -> None:
        """Reload diagram objects from the repository and redraw."""
        diag = self.repo.diagrams.get(self.diagram_id)
        if not diag:
            return
        self.objects = []
        for data in self.repo.visible_objects(diag.diag_id):
            if "requirements" not in data:
                data["requirements"] = []
            obj = SysMLObject(**data)
            if obj.obj_type == "Part":
                asil = calculate_allocated_asil(obj.requirements)
                obj.properties.setdefault("asil", asil)
                if obj.element_id and obj.element_id in self.repo.elements:
                    self.repo.elements[obj.element_id].properties.setdefault(
                        "asil", asil
                    )
            if obj.element_id:
                targets = [
                    self.repo.elements[r.target].name
                    for r in self.repo.relationships
                    if r.rel_type == "Trace"
                    and r.source == obj.element_id
                    and r.target in self.repo.elements
                ]
                if targets:
                    obj.properties["trace_to"] = ", ".join(sorted(targets))
            self.objects.append(obj)
        self.sort_objects()
        self.connections = []
        for data in self.repo.visible_connections(diag.diag_id):
            data.setdefault("stereotype", data.get("conn_type", "").lower())
            self.connections.append(DiagramConnection(**data))
        if self.objects:
            global _next_obj_id
            _next_obj_id = max(o.obj_id for o in self.objects) + 1
        self.redraw()
        self.update_property_view()

    def on_close(self):
        self._sync_to_repository()
        self.destroy()


class SysMLObjectDialog(simpledialog.Dialog):
    """Simple dialog for editing AutoML object properties."""

    def __init__(self, master, obj: SysMLObject):
        if not hasattr(obj, "requirements"):
            obj.requirements = []
        self.obj = obj
        super().__init__(master, title=f"Edit {obj.obj_type}")

    class SelectRequirementsDialog(simpledialog.Dialog):
        def __init__(self, parent, title="Select Requirements"):
            self.selected_vars = {}
            super().__init__(parent, title=title)

        def body(self, master):
            ttk.Label(master, text="Select requirements:").pack(padx=5, pady=5)
            container = ttk.Frame(master)
            container.pack(fill=tk.BOTH, expand=True)
            canvas = tk.Canvas(container, borderwidth=0)
            scrollbar = ttk.Scrollbar(container, orient="vertical", command=canvas.yview)
            self.check_frame = ttk.Frame(canvas)
            self.check_frame.bind(
                "<Configure>", lambda e: canvas.configure(scrollregion=canvas.bbox("all"))
            )
            canvas.create_window((0, 0), window=self.check_frame, anchor="nw")
            canvas.configure(yscrollcommand=scrollbar.set)
            canvas.pack(side="left", fill="both", expand=True)
            scrollbar.pack(side="right", fill="y")
            for req_id, req in global_requirements.items():
                var = tk.BooleanVar(value=False)
                self.selected_vars[req_id] = var
                text = f"[{req['id']}] {req['text']}"
                ttk.Checkbutton(self.check_frame, text=text, variable=var).pack(
                    anchor="w", padx=2, pady=2
                )
            return self.check_frame

        def apply(self):
            self.result = [rid for rid, var in self.selected_vars.items() if var.get()]

    class SelectComponentsDialog(simpledialog.Dialog):
        """Dialog to choose which components should become parts."""

        def __init__(self, parent, components):
            self.components = components
            self.selected = {}
            super().__init__(parent, title="Select Components")

        def body(self, master):
            ttk.Label(master, text="Select components:").pack(padx=5, pady=5)
            frame = ttk.Frame(master)
            frame.pack(fill=tk.BOTH, expand=True)
            canvas = tk.Canvas(frame, borderwidth=0)
            scrollbar = ttk.Scrollbar(frame, orient="vertical", command=canvas.yview)
            self.check_frame = ttk.Frame(canvas)
            self.check_frame.bind(
                "<Configure>", lambda e: canvas.configure(scrollregion=canvas.bbox("all"))
            )
            canvas.create_window((0, 0), window=self.check_frame, anchor="nw")
            canvas.configure(yscrollcommand=scrollbar.set)
            canvas.pack(side="left", fill="both", expand=True)
            scrollbar.pack(side="right", fill="y")
            for comp in self.components:
                var = tk.BooleanVar(value=True)
                self.selected[comp] = var
                ttk.Checkbutton(self.check_frame, text=comp.name, variable=var).pack(
                    anchor="w", padx=2, pady=2
                )
            return self.check_frame

        def apply(self):
            self.result = [c for c, var in self.selected.items() if var.get()]

    class SelectTraceDialog(simpledialog.Dialog):
        """Dialog to choose target elements for trace links."""

        def __init__(
            self,
            parent,
            repo: SysMLRepository,
            work_products: list[str],
            source_id: int | None,
            source_diag: str | None,
        ):
            self.repo = repo
            self.work_products = work_products
            self.source_id = source_id
            self.source_diag = source_diag
            self.selection: list[str] = []
            super().__init__(parent, title="Select Trace Targets")

        def body(self, master):  # pragma: no cover - requires tkinter
            ttk.Label(master, text="Select targets:").pack(anchor="w", padx=5, pady=5)
            self.lb = tk.Listbox(master, selectmode=tk.MULTIPLE, width=40)
            self._tokens: list[str] = []
            for diag in self.repo.diagrams.values():
                if not any(_diag_matches_wp(diag.diag_type, wp) for wp in self.work_products):
                    continue
                dname = diag.name or diag.diag_id
                for obj in getattr(diag, "objects", []):
                    if diag.diag_id == self.source_diag and obj.get("obj_id") == self.source_id:
                        continue
                    name = obj.get("properties", {}).get("name") or obj.get("obj_type", "")
                    token = f"{diag.diag_id}:{obj.get('obj_id')}"
                    self._tokens.append(token)
                    self.lb.insert(tk.END, f"{dname}:{name}")
            self.lb.pack(fill=tk.BOTH, expand=True, padx=5, pady=5)
            return self.lb

        def apply(self):  # pragma: no cover - requires tkinter
            sels = self.lb.curselection()
            self.selection = [self._tokens[i] for i in sels]

    class SelectNamesDialog(simpledialog.Dialog):
        """Dialog to choose which part names should be added."""

        def __init__(self, parent, names, title="Select Parts"):
            self.names = names
            self.selected = {}
            super().__init__(parent, title=title)

        def body(self, master):
            ttk.Label(master, text="Select parts:").pack(padx=5, pady=5)
            frame = ttk.Frame(master)
            frame.pack(fill=tk.BOTH, expand=True)
            canvas = tk.Canvas(frame, borderwidth=0)
            scrollbar = ttk.Scrollbar(frame, orient="vertical", command=canvas.yview)
            self.check_frame = ttk.Frame(canvas)
            self.check_frame.bind(
                "<Configure>", lambda e: canvas.configure(scrollregion=canvas.bbox("all"))
            )
            canvas.create_window((0, 0), window=self.check_frame, anchor="nw")
            canvas.configure(yscrollcommand=scrollbar.set)
            canvas.pack(side="left", fill="both", expand=True)
            scrollbar.pack(side="right", fill="y")
            for name in self.names:
                var = tk.BooleanVar(value=True)
                self.selected[name] = var
                ttk.Checkbutton(self.check_frame, text=name, variable=var).pack(
                    anchor="w", padx=2, pady=2
                )
            return self.check_frame

        def apply(self):
            self.result = [n for n, var in self.selected.items() if var.get()]

    class SelectElementDialog(simpledialog.Dialog):
        """Dialog to choose a single existing element."""

        def __init__(self, parent, names, title="Select Element"):
            self.names = names
            self.result = None
            super().__init__(parent, title=title)

        def body(self, master):
            ttk.Label(master, text="Select element:").pack(padx=5, pady=5)
            self.listbox = tk.Listbox(master)
            for name in self.names:
                self.listbox.insert(tk.END, name)
            self.listbox.pack(fill=tk.BOTH, expand=True, padx=5, pady=5)
            return self.listbox

        def apply(self):
            sel = self.listbox.curselection()
            if sel:
                self.result = self.names[sel[0]]

    class ManagePartsDialog(simpledialog.Dialog):
        """Dialog to toggle visibility of contained parts."""

        def __init__(self, parent, names, visible, hidden):
            self.names = names
            self.visible = visible
            self.hidden = hidden
            self.selected = {}
            super().__init__(parent, title="Add Contained Parts")

        def body(self, master):
            ttk.Label(master, text="Select parts to show:").pack(padx=5, pady=5)
            frame = ttk.Frame(master)
            frame.pack(fill=tk.BOTH, expand=True)
            canvas = tk.Canvas(frame, borderwidth=0)
            scrollbar = ttk.Scrollbar(frame, orient="vertical", command=canvas.yview)
            self.check_frame = ttk.Frame(canvas)
            self.check_frame.bind(
                "<Configure>", lambda e: canvas.configure(scrollregion=canvas.bbox("all"))
            )
            canvas.create_window((0, 0), window=self.check_frame, anchor="nw")
            canvas.configure(yscrollcommand=scrollbar.set)
            canvas.pack(side="left", fill="both", expand=True)
            scrollbar.pack(side="right", fill="y")
            for name in self.names:
                var = tk.BooleanVar(value=name in self.visible)
                self.selected[name] = var
                ttk.Checkbutton(self.check_frame, text=name, variable=var).pack(
                    anchor="w", padx=2, pady=2
                )
            return self.check_frame

        def apply(self):
            self.result = [n for n, var in self.selected.items() if var.get()]

    def body(self, master):
        # Disable window resizing so the layout remains consistent
        self.resizable(False, False)

        # Use a notebook to keep the dialog compact by grouping fields
        self.nb = ttk.Notebook(master)
        self.nb.grid(row=0, column=0, columnspan=3, sticky="nsew")

        gen_frame = ttk.Frame(self.nb)
        prop_frame = ttk.Frame(self.nb)
        rel_frame = ttk.Frame(self.nb)
        link_frame = ttk.Frame(self.nb)
        req_frame = ttk.Frame(self.nb)

        self.nb.add(gen_frame, text="General")
        self.nb.add(prop_frame, text="Properties")
        self.nb.add(rel_frame, text="Reliability")
        self.nb.add(link_frame, text="Links")
        self.nb.add(req_frame, text="Requirements")

        gen_row = 0
        ttk.Label(gen_frame, text="Name:").grid(row=gen_row, column=0, sticky="e", padx=4, pady=4)
        self.name_var = tk.StringVar(value=self.obj.properties.get("name", ""))
        name_state = "readonly" if self.obj.obj_type == "Work Product" else "normal"
        ttk.Entry(gen_frame, textvariable=self.name_var, state=name_state).grid(
            row=gen_row, column=1, padx=4, pady=4
        )
        gen_row += 1
        ttk.Label(gen_frame, text="Width:").grid(row=gen_row, column=0, sticky="e", padx=4, pady=2)
        self.width_var = tk.StringVar(value=str(self.obj.width))
        width_state = (
            "readonly"
            if self.obj.obj_type in ("Initial", "Final", "Actor", "Decision", "Merge")
            else "normal"
        )
        ttk.Entry(gen_frame, textvariable=self.width_var, state=width_state).grid(
            row=gen_row, column=1, padx=4, pady=2
        )
        gen_row += 1
        if self.obj.obj_type not in ("Fork", "Join"):
            ttk.Label(gen_frame, text="Height:").grid(
                row=gen_row, column=0, sticky="e", padx=4, pady=2
            )
            self.height_var = tk.StringVar(value=str(self.obj.height))
            height_state = (
                "readonly"
                if self.obj.obj_type
                in ("Initial", "Final", "Actor", "Decision", "Merge")
                else "normal"
            )
            ttk.Entry(gen_frame, textvariable=self.height_var, state=height_state).grid(
                row=gen_row, column=1, padx=4, pady=2
            )
            gen_row += 1
        else:
            self.height_var = tk.StringVar(value=str(self.obj.height))
        self.entries = {}
        self.listboxes = {}
        self._operations: List[OperationDefinition] = []
        self._behaviors: List[BehaviorAssignment] = []
        prop_row = 0
        rel_row = 0
        if self.obj.obj_type == "Part":
            self.obj.properties.setdefault("asil", calculate_allocated_asil(self.obj.requirements))
        key = f"{self.obj.obj_type.replace(' ', '')}Usage"
        if key not in SYSML_PROPERTIES and self.obj.obj_type == "Block Boundary":
            key = "BlockUsage"
        list_props = {
            "ports",
            "operations",
            "behaviors",
            "failureModes",
        }
        editable_list_props = {"ports"}
        if self.obj.obj_type != "Block":
            list_props.add("partProperties")
            editable_list_props.add("partProperties")
        reliability_props = {
            "analysis",
            "component",
            "fit",
            "qualification",
            "failureModes",
            "asil",
        }
        app = getattr(self.master, "app", None)
        props = SYSML_PROPERTIES.get(key, [])
        if self.obj.obj_type == "Block":
            props = [p for p in props if p != "partProperties"]
        for prop in props:
            frame = rel_frame if prop in reliability_props else prop_frame
            row = rel_row if prop in reliability_props else prop_row
            ttk.Label(frame, text=f"{prop}:").grid(row=row, column=0, sticky="e", padx=4, pady=2)
            if prop == "operations":
                lb = tk.Listbox(frame, height=4)
                self._operations = parse_operations(self.obj.properties.get(prop, ""))
                for op in self._operations:
                    lb.insert(tk.END, format_operation(op))
                lb.grid(row=row, column=1, padx=4, pady=2, sticky="we")
                btnf = ttk.Frame(frame)
                btnf.grid(row=row, column=2, padx=2)
                ttk.Button(btnf, text="Add", command=self.add_operation).pack(side=tk.TOP)
                ttk.Button(btnf, text="Edit", command=self.edit_operation).pack(side=tk.TOP)
                ttk.Button(btnf, text="Remove", command=self.remove_operation).pack(side=tk.TOP)
                self.listboxes[prop] = lb
            elif prop == "behaviors":
                lb = tk.Listbox(frame, height=4)
                self._behaviors = parse_behaviors(self.obj.properties.get(prop, ""))
                repo = SysMLRepository.get_instance()
                for beh in self._behaviors:
                    name = repo.diagrams.get(beh.diagram)
                    label = f"{beh.operation} -> {name.name if name else beh.diagram}"
                    lb.insert(tk.END, label)
                lb.grid(row=row, column=1, padx=4, pady=2, sticky="we")
                btnf = ttk.Frame(frame)
                btnf.grid(row=row, column=2, padx=2)
                ttk.Button(btnf, text="Add", command=self.add_behavior).pack(side=tk.TOP)
                ttk.Button(btnf, text="Edit", command=self.edit_behavior).pack(side=tk.TOP)
                ttk.Button(btnf, text="Remove", command=self.remove_behavior).pack(side=tk.TOP)
                self.listboxes[prop] = lb
            elif prop in list_props:
                lb = tk.Listbox(frame, height=4)
                items = [
                    p.strip() for p in self.obj.properties.get(prop, "").split(",") if p.strip()
                ]
                for it in items:
                    lb.insert(tk.END, it)
                lb.grid(row=row, column=1, padx=4, pady=2, sticky="we")
                btnf = ttk.Frame(frame)
                btnf.grid(row=row, column=2, padx=2)
                if prop == "ports":
                    ttk.Button(btnf, text="Add", command=self.add_port).pack(side=tk.TOP)
                else:
                    ttk.Button(
                        btnf, text="Add", command=lambda p=prop: self.add_list_item(p)
                    ).pack(side=tk.TOP)
                if prop in editable_list_props:
                    if prop == "ports":
                        ttk.Button(btnf, text="Edit", command=self.edit_port).pack(side=tk.TOP)
                    else:
                        ttk.Button(
                            btnf, text="Edit", command=lambda p=prop: self.edit_list_item(p)
                        ).pack(side=tk.TOP)
                ttk.Button(
                    btnf, text="Remove", command=lambda p=prop: self.remove_list_item(p)
                ).pack(side=tk.TOP)
                self.listboxes[prop] = lb
            elif prop == "direction":
                var = tk.StringVar(value=self.obj.properties.get(prop, "in"))
                conns = [
                    c
                    for c in self.master.connections
                    if c.conn_type == "Connector" and self.obj.obj_id in (c.src, c.dst)
                ]
                state = "readonly" if conns else "normal"
                ttk.Combobox(
                    frame,
                    textvariable=var,
                    values=["in", "out", "inout"],
                    state=state,
                ).grid(row=row, column=1, padx=4, pady=2)
                self.entries[prop] = var
            elif self.obj.obj_type == "Use Case" and prop == "useCaseDefinition":
                repo = SysMLRepository.get_instance()
                diags = [
                    d
                    for d in repo.diagrams.values()
                    if d.diag_type == "Use Case Diagram" and d.diag_id != self.master.diagram_id
                ]
                idmap = {d.name or d.diag_id: d.diag_id for d in diags}
                self.ucdef_map = idmap
                cur_id = self.obj.properties.get(prop, "")
                cur_name = next((n for n, i in idmap.items() if i == cur_id), "")
                var = tk.StringVar(value=cur_name)
                ttk.Combobox(frame, textvariable=var, values=list(idmap.keys())).grid(
                    row=row, column=1, padx=4, pady=2
                )
                self.entries[prop] = var
            elif self.obj.obj_type == "Use Case" and prop == "includedUseCase":
                repo = SysMLRepository.get_instance()
                targets = [
                    repo.elements[t].name or t
                    for rel in repo.relationships
                    if rel.rel_type == "Include" and rel.source == self.obj.element_id
                    if (t := rel.target) in repo.elements
                ]
                ttk.Label(frame, text=", ".join(targets)).grid(
                    row=row, column=1, sticky="w", padx=4, pady=2
                )
            elif prop == "analysis" and app:
                analyses = getattr(app, "reliability_analyses", [])
                names = [ra.name for ra in analyses]
                var = tk.StringVar(value=self.obj.properties.get(prop, ""))
                cb = ttk.Combobox(frame, textvariable=var, values=names, state="readonly")
                cb.grid(row=row, column=1, padx=4, pady=2)
                self.entries[prop] = var
                self._analysis_map = {ra.name: ra for ra in analyses}

                def sync_analysis(_):
                    name = var.get()
                    ra = self._analysis_map.get(name)
                    if not ra:
                        return
                    if "fit" in self.entries:
                        self.entries["fit"].set(f"{ra.total_fit:.2f}")
                    else:
                        self.obj.properties["fit"] = f"{ra.total_fit:.2f}"
                    # update part list preview from analysis BOM
                    names = [c.name for c in ra.components]
                    joined = ", ".join(names)
                    if "partProperties" in self.listboxes:
                        lb = self.listboxes["partProperties"]
                        lb.delete(0, tk.END)
                        for n in names:
                            lb.insert(tk.END, n)
                    else:
                        self.obj.properties["partProperties"] = joined

                cb.bind("<<ComboboxSelected>>", sync_analysis)
            elif prop == "component" and app:
                comps = [
                    c
                    for ra in getattr(app, "reliability_analyses", [])
                    for c in ra.components
                    if c.comp_type != "circuit"
                ]
                comps.extend(
                    c
                    for c in getattr(app, "reliability_components", [])
                    if c.comp_type != "circuit"
                )
                names = list({c.name for c in comps})
                var = tk.StringVar(value=self.obj.properties.get(prop, ""))
                cb = ttk.Combobox(frame, textvariable=var, values=names, state="readonly")
                cb.grid(row=row, column=1, padx=4, pady=2)
                self.entries[prop] = var
                self._comp_map = {c.name: c for c in comps}

                def sync_component(_):
                    name = var.get()
                    comp = self._comp_map.get(name)
                    if not comp:
                        return
                    if "fit" in self.entries:
                        self.entries["fit"].set(f"{comp.fit:.2f}")
                    else:
                        self.obj.properties["fit"] = f"{comp.fit:.2f}"
                    if "qualification" in self.entries:
                        self.entries["qualification"].set(comp.qualification)
                    else:
                        self.obj.properties["qualification"] = comp.qualification
                    modes = self._get_failure_modes(app, comp.name)
                    if "failureModes" in self.entries:
                        self.entries["failureModes"].set(modes)
                    else:
                        self.obj.properties["failureModes"] = modes

                cb.bind("<<ComboboxSelected>>", sync_component)
            else:
                var = tk.StringVar(value=self.obj.properties.get(prop, ""))
                state = "normal"
                if self.obj.obj_type == "Block" and prop in ("fit", "qualification"):
                    state = "readonly"
                if self.obj.obj_type == "Part" and prop == "asil":
                    state = "readonly"
                ttk.Entry(frame, textvariable=var, state=state).grid(
                    row=row, column=1, padx=4, pady=2
                )
                self.entries[prop] = var
            if prop in reliability_props:
                rel_row += 1
            else:
                prop_row += 1

        # Display inherited reliability values only for Blocks
        if self.obj.obj_type == "Block":
            for prop in ("fit", "qualification"):
                if prop not in self.entries and self.obj.properties.get(prop, ""):
                    ttk.Label(rel_frame, text=f"{prop}:").grid(
                        row=rel_row, column=0, sticky="e", padx=4, pady=2
                    )
                    var = tk.StringVar(value=self.obj.properties.get(prop, ""))
                    ttk.Entry(rel_frame, textvariable=var, state="readonly").grid(
                        row=rel_row, column=1, padx=4, pady=2
                    )
                    self.entries[prop] = var
                    rel_row += 1

        repo = SysMLRepository.get_instance()
        current_diagram = repo.diagrams.get(getattr(self.master, "diagram_id", ""))
        self.current_diagram = current_diagram
        toolbox = getattr(app, "safety_mgmt_toolbox", None)
        wp_map = {wp.analysis: wp for wp in toolbox.get_work_products()} if toolbox else {}
        diag_type = getattr(current_diagram, "diag_type", "")
        analysis_name = _work_product_name(diag_type)
        diagram_wp = wp_map.get(analysis_name)
        diag_trace_opts = sorted(getattr(diagram_wp, "traceable", [])) if diagram_wp else []
        self._target_work_product = (
            self.obj.properties.get("name", "")
            if self.obj.obj_type == "Work Product"
            else getattr(diagram_wp, "analysis", analysis_name)
        )
        link_row = 0
        trace_shown = False
        if self.obj.obj_type == "Block":
            diags = [d for d in repo.diagrams.values() if d.diag_type == "Internal Block Diagram"]
            ids = {d.name or d.diag_id: d.diag_id for d in diags}
            ttk.Label(link_frame, text="Internal Block Diagram:").grid(
                row=link_row, column=0, sticky="e", padx=4, pady=2
            )
            self.diag_map = ids
            cur_id = repo.get_linked_diagram(self.obj.element_id)
            cur_name = next((n for n, i in ids.items() if i == cur_id), "")
            self.diagram_var = tk.StringVar(value=cur_name)
            ttk.Combobox(link_frame, textvariable=self.diagram_var, values=list(ids.keys())).grid(
                row=link_row, column=1, padx=4, pady=2
            )
            link_row += 1
        elif self.obj.obj_type == "Work Product":
            name = self.obj.properties.get("name", "")
            targets = wp_map.get(name)
            trace_opts = sorted(getattr(targets, "traceable", [])) if targets else []
            if trace_opts:
                ttk.Label(link_frame, text="Trace To:").grid(
                    row=link_row, column=0, sticky="e", padx=4, pady=2
                )
                lb = tk.Listbox(link_frame, height=4, selectmode=tk.MULTIPLE)
                for opt in trace_opts:
                    lb.insert(tk.END, opt)
                current = [
                    s.strip()
                    for s in self.obj.properties.get("trace_to", "").split(",")
                    if s.strip()
                ]
                for idx, opt in enumerate(trace_opts):
                    if opt in current:
                        lb.selection_set(idx)
                lb.grid(row=link_row, column=1, padx=4, pady=2, sticky="we")
                self.trace_list = lb
                link_row += 1
                trace_shown = True
        elif self.obj.obj_type == "Use Case":
            diagrams = [d for d in repo.diagrams.values() if d.diag_type == "Governance Diagram"]
            self.behavior_map = {d.name or d.diag_id: d.diag_id for d in diagrams}
            ttk.Label(link_frame, text="Behavior Diagram:").grid(
                row=link_row, column=0, sticky="e", padx=4, pady=2
            )
            cur_id = repo.get_linked_diagram(self.obj.element_id)
            cur_name = next((n for n, i in self.behavior_map.items() if i == cur_id), "")
            self.behavior_var = tk.StringVar(value=cur_name)
            ttk.Combobox(
                link_frame, textvariable=self.behavior_var, values=list(self.behavior_map.keys())
            ).grid(row=link_row, column=1, padx=4, pady=2)
            link_row += 1
            if diag_trace_opts:
                ttk.Label(link_frame, text="Trace To:").grid(
                    row=link_row, column=0, sticky="e", padx=4, pady=2
                )
                lb = tk.Listbox(link_frame, height=4, selectmode=tk.MULTIPLE)
                for opt in diag_trace_opts:
                    lb.insert(tk.END, opt)
                current = [
                    s.strip()
                    for s in self.obj.properties.get("trace_to", "").split(",")
                    if s.strip()
                ]
                for idx, opt in enumerate(diag_trace_opts):
                    if opt in current:
                        lb.selection_set(idx)
                lb.grid(row=link_row, column=1, padx=4, pady=2, sticky="we")
                self.trace_list = lb
                link_row += 1
                trace_shown = True
        elif self.obj.obj_type in ("Action Usage", "Action"):
            if (
                self.obj.obj_type == "Action"
                and current_diagram
                and current_diagram.diag_type == "Governance Diagram"
            ):
                diagrams = [
                    d for d in repo.diagrams.values() if d.diag_type == "Governance Diagram"
                ]
            else:
                diagrams = [
                    d
                    for d in repo.diagrams.values()
                    if d.diag_type in ("Activity Diagram", "Governance Diagram")
                ]
            self.behavior_map = {d.name or d.diag_id: d.diag_id for d in diagrams}
            ttk.Label(link_frame, text="Behavior Diagram:").grid(
                row=link_row, column=0, sticky="e", padx=4, pady=2
            )
            cur_id = repo.get_linked_diagram(self.obj.element_id)
            cur_name = next((n for n, i in self.behavior_map.items() if i == cur_id), "")
            self.behavior_var = tk.StringVar(value=cur_name)
            ttk.Combobox(
                link_frame, textvariable=self.behavior_var, values=list(self.behavior_map.keys())
            ).grid(row=link_row, column=1, padx=4, pady=2)
            link_row += 1
        elif self.obj.obj_type == "CallBehaviorAction":
            bdiags = [
                d
                for d in repo.diagrams.values()
                if d.diag_type in ("Activity Diagram", "Governance Diagram")
            ]
            self.behavior_map = {d.name or d.diag_id: d.diag_id for d in bdiags}
            ttk.Label(link_frame, text="Behavior Diagram:").grid(
                row=link_row, column=0, sticky="e", padx=4, pady=2
            )
            cur_id = repo.get_linked_diagram(self.obj.element_id)
            cur_name = next((n for n, i in self.behavior_map.items() if i == cur_id), "")
            self.behavior_var = tk.StringVar(value=cur_name)
            ttk.Combobox(
                link_frame, textvariable=self.behavior_var, values=list(self.behavior_map.keys())
            ).grid(row=link_row, column=1, padx=4, pady=2)
            link_row += 1
            vdiags = [d for d in repo.diagrams.values() if d.diag_type == "Internal Block Diagram"]
            self.view_map = {d.name or d.diag_id: d.diag_id for d in vdiags}
            ttk.Label(link_frame, text="View:").grid(
                row=link_row, column=0, sticky="e", padx=4, pady=2
            )
            view_id = self.obj.properties.get("view", "")
            vname = next((n for n, i in self.view_map.items() if i == view_id), "")
            self.view_var = tk.StringVar(value=vname)
            ttk.Combobox(
                link_frame, textvariable=self.view_var, values=list(self.view_map.keys())
            ).grid(row=link_row, column=1, padx=4, pady=2)
            link_row += 1
        elif self.obj.obj_type == "Part":
            blocks = [e for e in repo.elements.values() if e.elem_type == "Block"]
            idmap = {b.name or b.elem_id: b.elem_id for b in blocks}
            ttk.Label(link_frame, text="Definition:").grid(
                row=link_row, column=0, sticky="e", padx=4, pady=2
            )
            self.def_map = idmap
            cur_id = self.obj.properties.get("definition", "")
            cur_name = next((n for n, i in idmap.items() if i == cur_id), "")
            self.def_var = tk.StringVar(value=cur_name)
            self.def_cb = ttk.Combobox(
                link_frame, textvariable=self.def_var, values=list(idmap.keys())
            )
            self.def_cb.grid(row=link_row, column=1, padx=4, pady=2)
            self.def_cb.bind("<<ComboboxSelected>>", self._on_def_selected)
            self._current_def_id = cur_id
            link_row += 1

        if diag_trace_opts and not trace_shown:
            ttk.Label(link_frame, text="Trace To:").grid(
                row=link_row, column=0, sticky="e", padx=4, pady=2
            )
            self.trace_list = tk.Listbox(link_frame, height=4)
            self.trace_list.grid(row=link_row, column=1, padx=4, pady=2, sticky="we")
            btnf = ttk.Frame(link_frame)
            btnf.grid(row=link_row, column=2, padx=2)
            ttk.Button(btnf, text="Add", command=lambda: self.add_trace(diag_trace_opts)).pack(side=tk.TOP)
            ttk.Button(btnf, text="Remove", command=self.remove_trace).pack(side=tk.TOP)
            self._trace_targets = []
            for token in [t.strip() for t in self.obj.properties.get("trace_to", "").split(",") if t.strip()]:
                self._trace_targets.append(token)
                self.trace_list.insert(tk.END, self._format_trace_label(token))
            link_row += 1
            trace_shown = True

        # Requirement allocation section
        req_row = 0
        ttk.Label(req_frame, text="Requirements:").grid(
            row=req_row, column=0, sticky="ne", padx=4, pady=2
        )
        can_trace_reqs = True
        if toolbox:
            diag_name = getattr(diagram_wp, "analysis", None)
            req_wp = next(iter(REQUIREMENT_WORK_PRODUCTS), None)
            if diag_name and req_wp:
                can_trace_reqs = toolbox.can_trace(diag_name, req_wp)
        state = "normal" if can_trace_reqs else "disabled"
        self.req_list = tk.Listbox(req_frame, height=4, state=state)
        self.req_list.grid(row=req_row, column=1, padx=4, pady=2, sticky="we")
        if can_trace_reqs:
            btnf = ttk.Frame(req_frame)
            btnf.grid(row=req_row, column=2, padx=2)
            ttk.Button(btnf, text="Add", command=self.add_requirement).pack(side=tk.TOP)
            ttk.Button(btnf, text="Remove", command=self.remove_requirement).pack(side=tk.TOP)
        else:
            if ToolTip:
                ToolTip(
                    self.req_list,
                    "Requirement allocation is disabled for this diagram due to governance restrictions.",
                )
        for r in self.obj.requirements:
            self.req_list.insert(tk.END, f"[{r.get('id')}] {r.get('text','')}")
        req_row += 1
        self._update_asil()

    def add_port(self):
        name = simpledialog.askstring("Port", "Name:", parent=self)
        if name:
            self.listboxes["ports"].insert(tk.END, name)

    def remove_port(self):
        sel = list(self.listboxes["ports"].curselection())
        for idx in reversed(sel):
            self.listboxes["ports"].delete(idx)

    def edit_port(self):
        lb = self.listboxes["ports"]
        sel = lb.curselection()
        if not sel:
            return
        idx = sel[0]
        cur = lb.get(idx)
        name = simpledialog.askstring("Port", "Name:", initialvalue=cur, parent=self)
        if name:
            lb.delete(idx)
            lb.insert(idx, name)

    def add_list_item(self, prop: str):
        val = simpledialog.askstring(prop, "Value:", parent=self)
        if val:
            self.listboxes[prop].insert(tk.END, val)

    def remove_list_item(self, prop: str):
        lb = self.listboxes[prop]
        sel = list(lb.curselection())
        for idx in reversed(sel):
            lb.delete(idx)

    def edit_list_item(self, prop: str):
        lb = self.listboxes[prop]
        sel = lb.curselection()
        if not sel:
            return
        idx = sel[0]
        cur = lb.get(idx)
        val = simpledialog.askstring(prop, "Value:", initialvalue=cur, parent=self)
        if val:
            lb.delete(idx)
            lb.insert(idx, val)

    def add_trace(self, trace_wps):
        repo = SysMLRepository.get_instance()
        dlg = self.SelectTraceDialog(
            self,
            repo,
            trace_wps,
            getattr(self.obj, "obj_id", None),
            getattr(self.master, "diagram_id", None),
        )
        for token in getattr(dlg, "selection", []):
            if token not in self._trace_targets:
                self._trace_targets.append(token)
                self.trace_list.insert(tk.END, self._format_trace_label(token))

    def remove_trace(self):
        sel = list(self.trace_list.curselection())
        for idx in reversed(sel):
            self.trace_list.delete(idx)
            del self._trace_targets[idx]

    def _format_trace_label(self, token: str) -> str:
        repo = SysMLRepository.get_instance()
        parts = token.split(":", 1)
        if len(parts) != 2:
            return token
        diag_id, obj_id = parts
        diag = repo.diagrams.get(diag_id)
        dname = getattr(diag, "name", diag_id) if diag else diag_id
        obj = None
        if diag:
            obj = next(
                (o for o in getattr(diag, "objects", []) if str(o.get("obj_id")) == obj_id),
                None,
            )
        oname = (
            obj.get("properties", {}).get("name") or obj.get("obj_type")
            if obj
            else obj_id
        )
        return f"{dname}:{oname}"

    class OperationDialog(simpledialog.Dialog):
        def __init__(self, parent, operation=None):
            self.operation = operation
            super().__init__(parent, title="Operation")

        def body(self, master):
            ttk.Label(master, text="Name:").grid(row=0, column=0, padx=4, pady=2, sticky="e")
            self.name_var = tk.StringVar(value=getattr(self.operation, "name", ""))
            ttk.Entry(master, textvariable=self.name_var).grid(row=0, column=1, padx=4, pady=2)
            ttk.Label(master, text="Parameters (name:type:dir)").grid(
                row=1, column=0, columnspan=2, padx=4, pady=2
            )
            self.param_text = tk.Text(master, height=4, width=30)
            if self.operation:
                lines = [f"{p.name}:{p.type}:{p.direction}" for p in self.operation.parameters]
                self.param_text.insert("1.0", "\n".join(lines))
            self.param_text.grid(row=2, column=0, columnspan=2, padx=4, pady=2)
            ttk.Label(master, text="Return type:").grid(row=3, column=0, padx=4, pady=2, sticky="e")
            self.ret_var = tk.StringVar(value=getattr(self.operation, "return_type", ""))
            ttk.Entry(master, textvariable=self.ret_var).grid(row=3, column=1, padx=4, pady=2)

        def apply(self):
            name = self.name_var.get().strip()
            params = []
            for line in self.param_text.get("1.0", tk.END).splitlines():
                line = line.strip()
                if not line:
                    continue
                parts = line.split(":")
                if len(parts) == 1:
                    params.append(OperationParameter(name=parts[0]))
                elif len(parts) == 2:
                    params.append(OperationParameter(name=parts[0], type=parts[1]))
                else:
                    params.append(
                        OperationParameter(name=parts[0], type=parts[1], direction=parts[2])
                    )
            self.result = OperationDefinition(name, params, self.ret_var.get().strip())

    class BehaviorDialog(simpledialog.Dialog):
        def __init__(self, parent, operations: list[str], diag_map: dict[str, str], assignment=None):
            self.operations = operations
            self.diag_map = diag_map
            self.assignment = assignment
            super().__init__(parent, title="Behavior")

        def body(self, master):
            ttk.Label(master, text="Operation:").grid(row=0, column=0, padx=4, pady=2, sticky="e")
            self.op_var = tk.StringVar(value=getattr(self.assignment, "operation", ""))
            ttk.Combobox(master, textvariable=self.op_var, values=self.operations, state="readonly").grid(
                row=0, column=1, padx=4, pady=2
            )
            ttk.Label(master, text="Diagram:").grid(row=1, column=0, padx=4, pady=2, sticky="e")
            cur_name = next((n for n, i in self.diag_map.items() if i == getattr(self.assignment, "diagram", "")), "")
            self.diag_var = tk.StringVar(value=cur_name)
            ttk.Combobox(master, textvariable=self.diag_var, values=list(self.diag_map.keys()), state="readonly").grid(
                row=1, column=1, padx=4, pady=2
            )

        def apply(self):
            op = self.op_var.get().strip()
            diag_id = self.diag_map.get(self.diag_var.get(), "")
            self.result = BehaviorAssignment(operation=op, diagram=diag_id)

    def add_operation(self):
        dlg = self.OperationDialog(self)
        if dlg.result:
            self._operations.append(dlg.result)
            self.listboxes["operations"].insert(tk.END, format_operation(dlg.result))

    def edit_operation(self):
        lb = self.listboxes["operations"]
        sel = lb.curselection()
        if not sel:
            return
        idx = sel[0]
        op = self._operations[idx]
        dlg = self.OperationDialog(self, op)
        if dlg.result:
            self._operations[idx] = dlg.result
            lb.delete(idx)
            lb.insert(idx, format_operation(dlg.result))

    def remove_operation(self):
        lb = self.listboxes["operations"]
        sel = list(lb.curselection())
        for idx in reversed(sel):
            lb.delete(idx)
            del self._operations[idx]

    def add_behavior(self):
        repo = SysMLRepository.get_instance()
        diagrams = [
            d
            for d in repo.diagrams.values()
            if d.diag_type in ("Activity Diagram", "Governance Diagram")
        ]
        diag_map = {d.name or d.diag_id: d.diag_id for d in diagrams}
        ops = [op.name for op in self._operations]
        dlg = self.BehaviorDialog(self, ops, diag_map)
        if dlg.result:
            self._behaviors.append(dlg.result)
            name = repo.diagrams.get(dlg.result.diagram)
            label = f"{dlg.result.operation} -> {name.name if name else dlg.result.diagram}"
            self.listboxes["behaviors"].insert(tk.END, label)

    def edit_behavior(self):
        lb = self.listboxes["behaviors"]
        sel = lb.curselection()
        if not sel:
            return
        idx = sel[0]
        repo = SysMLRepository.get_instance()
        diagrams = [
            d
            for d in repo.diagrams.values()
            if d.diag_type in ("Activity Diagram", "Governance Diagram")
        ]
        diag_map = {d.name or d.diag_id: d.diag_id for d in diagrams}
        ops = [op.name for op in self._operations]
        dlg = self.BehaviorDialog(self, ops, diag_map, self._behaviors[idx])
        if dlg.result:
            self._behaviors[idx] = dlg.result
            name = repo.diagrams.get(dlg.result.diagram)
            label = f"{dlg.result.operation} -> {name.name if name else dlg.result.diagram}"
            lb.delete(idx)
            lb.insert(idx, label)

    def remove_behavior(self):
        lb = self.listboxes["behaviors"]
        sel = list(lb.curselection())
        for idx in reversed(sel):
            lb.delete(idx)
            del self._behaviors[idx]

    def add_requirement(self):
        if not global_requirements:
            messagebox.showinfo("No Requirements", "No requirements defined.")
            return
        dialog = self.SelectRequirementsDialog(self)
        if dialog.result:
            diag_id = getattr(self.master, "diagram_id", None)
            for rid in dialog.result:
                req = global_requirements.get(rid)
                if not req:
                    continue
                toolbox = ACTIVE_TOOLBOX
                if toolbox:
                    req_wp = toolbox.requirement_work_product(req.get("req_type", ""))
                    target = self._target_work_product or ""
                    if not toolbox.can_trace(req_wp, target):
                        messagebox.showwarning(
                            "Invalid Trace",
                            f"Requirement {req['id']} cannot trace to {target}",
                        )
                        continue
                if not any(r.get("id") == rid for r in self.obj.requirements):
                    self.obj.requirements.append(req)
                    self.req_list.insert(tk.END, f"[{req['id']}] {req.get('text','')}")
                before = [r.get("id") for r in getattr(self.obj, "requirements", [])]
                link_requirement_to_object(self.obj, rid, diag_id)
                if rid not in before and self.obj.obj_type != "Work Product":
                    req = global_requirements.get(rid)
                    if req:
                        self.req_list.insert(tk.END, f"[{req['id']}] {req.get('text','')}")
                elif self.obj.obj_type == "Work Product":
                    # Always reflect selection for work products
                    req = global_requirements.get(rid)
                    if req and rid not in [self.req_list.get(i).split("]", 1)[0][1:] for i in range(self.req_list.size())]:
                        self.req_list.insert(tk.END, f"[{req['id']}] {req.get('text','')}")
        self._update_asil()

    def remove_requirement(self):
        sel = list(self.req_list.curselection())
        diag_id = getattr(self.master, "diagram_id", None)
        for idx in reversed(sel):
            if self.obj.obj_type == "Work Product":
                item = self.req_list.get(idx)
                rid = item.split("]", 1)[0][1:]
            else:
                rid = self.obj.requirements[idx].get("id")
            unlink_requirement_from_object(self.obj, rid, diag_id)
            self.req_list.delete(idx)
        self._update_asil()

    def _update_asil(self) -> None:
        """Recompute ASIL based on allocated requirements."""
        if self.obj.obj_type != "Part":
            return
        asil = calculate_allocated_asil(self.obj.requirements)
        self.obj.properties["asil"] = asil
        if "asil" in self.entries:
            self.entries["asil"].set(asil)
        repo = SysMLRepository.get_instance()
        if self.obj.element_id and self.obj.element_id in repo.elements:
            repo.elements[self.obj.element_id].properties["asil"] = asil

    def _get_failure_modes(self, app, comp_name: str) -> str:
        """Return comma separated failure modes for a component name."""
        modes = set()
        for e in getattr(app, "fmea_entries", []):
            if getattr(e, "fmea_component", "") == comp_name:
                label = getattr(e, "description", "") or getattr(e, "user_name", "")
                if label:
                    modes.add(label)
        for fmea in getattr(app, "fmeas", []):
            for e in fmea.get("entries", []):
                if getattr(e, "fmea_component", "") == comp_name:
                    label = getattr(e, "description", "") or getattr(e, "user_name", "")
                    if label:
                        modes.add(label)
        return ", ".join(sorted(modes))

    def _on_def_selected(self, event=None):
        """Callback when the definition combobox is changed."""
        repo = SysMLRepository.get_instance()
        name = self.def_var.get()
        def_id = self.def_map.get(name)
        if not def_id:
            self._current_def_id = ""
            return

        parent_id = None
        if hasattr(self.master, "diagram_id"):
            diag = repo.diagrams.get(self.master.diagram_id)
            if diag and diag.diag_type == "Internal Block Diagram":
                parent_id = getattr(diag, "father", None) or next(
                    (eid for eid, did in repo.element_diagrams.items() if did == diag.diag_id),
                    None,
                )

        if parent_id and _multiplicity_limit_exceeded(
            repo,
            parent_id,
            def_id,
            getattr(self.master, "objects", []),
            self.obj.element_id,
        ):
            messagebox.showinfo(
                "Add Part",
                "Maximum number of parts of that type has been reached",
            )
            prev_name = next(
                (n for n, i in self.def_map.items() if i == self._current_def_id),
                "",
            )
            self.def_var.set(prev_name)
            return

        self._current_def_id = def_id

    def apply(self):
        repo = SysMLRepository.get_instance()
        parent_id = None
        if self.obj.obj_type != "Work Product":
            new_name = self.name_var.get()
            if self.obj.obj_type == "Part" and hasattr(self.master, "diagram_id"):
                diag = repo.diagrams.get(self.master.diagram_id)
                if diag and diag.diag_type == "Internal Block Diagram":
                    parent_id = getattr(diag, "father", None) or next(
                        (eid for eid, did in repo.element_diagrams.items() if did == diag.diag_id),
                        None,
                    )
            if parent_id and _part_name_exists(repo, parent_id, new_name, self.obj.element_id):
                messagebox.showinfo("Add Part", "A part with that name already exists")
                new_name = self.obj.properties.get("name", "")
            new_name = repo.ensure_unique_element_name(new_name, self.obj.element_id)
            if self.obj.obj_type == "Port" and hasattr(self.master, "objects"):
                rename_port(repo, self.obj, self.master.objects, new_name)
            self.obj.properties["name"] = new_name
            if self.obj.element_id and self.obj.element_id in repo.elements:
                elem = repo.elements[self.obj.element_id]
                if self.obj.obj_type in ("Block", "Block Boundary") and elem.elem_type == "Block":
                    rename_block(repo, elem.elem_id, new_name)
                else:
                    elem.name = new_name
            if self.obj.obj_type == "Port" and hasattr(self.master, "objects"):
                rename_port(repo, self.obj, self.master.objects, new_name)
        else:
            new_name = self.obj.properties.get("name", "")
        for prop, var in self.entries.items():
            self.obj.properties[prop] = var.get()
            if self.obj.element_id and self.obj.element_id in repo.elements:
                repo.elements[self.obj.element_id].properties[prop] = var.get()
        removed_parts = []
        prev_parts = []
        if (
            self.obj.element_id
            and self.obj.element_id in repo.elements
            and "partProperties" in repo.elements[self.obj.element_id].properties
        ):
            prev_parts = [
                p.strip()
                for p in repo.elements[self.obj.element_id]
                .properties.get("partProperties", "")
                .split(",")
                if p.strip()
            ]

        for prop, lb in self.listboxes.items():
            if prop == "operations":
                self.obj.properties[prop] = operations_to_json(self._operations)
                if self.obj.element_id and self.obj.element_id in repo.elements:
                    repo.elements[self.obj.element_id].properties[prop] = self.obj.properties[prop]
            elif prop == "behaviors":
                self.obj.properties[prop] = behaviors_to_json(self._behaviors)
                if self.obj.element_id and self.obj.element_id in repo.elements:
                    repo.elements[self.obj.element_id].properties[prop] = self.obj.properties[prop]
            else:
                items = [lb.get(i) for i in range(lb.size())]
                joined = ", ".join(items)
                self.obj.properties[prop] = joined
                if self.obj.element_id and self.obj.element_id in repo.elements:
                    repo.elements[self.obj.element_id].properties[prop] = joined
                if prop == "partProperties" and prev_parts:
                    prev_keys = {_part_prop_key(p) for p in prev_parts}
                    new_keys = {_part_prop_key(i) for i in items}
                    removed_parts = [p for p in prev_parts if _part_prop_key(p) not in new_keys]

        trace_lb = getattr(self, "trace_list", None)
        if trace_lb:
            targets = getattr(self, "_trace_targets", None)
            if targets is None:
                targets = [trace_lb.get(i) for i in getattr(trace_lb, "curselection", lambda: [])()]
<<<<<<< HEAD

            current_diag = getattr(self.master, "diagram_id", None)
            # Remove existing trace connections involving this object
            if current_diag and hasattr(self.master, "connections"):
                self.master.connections = [
                    c
                    for c in self.master.connections
                    if not (
                        c.conn_type == "Trace"
                        and (c.src == self.obj.obj_id or c.dst == self.obj.obj_id)
                    )
                ]
                diag_ref = repo.diagrams.get(current_diag)
                if diag_ref:
                    diag_ref.connections = [
                        c
                        for c in getattr(diag_ref, "connections", [])
                        if not (
                            c.get("conn_type") == "Trace"
                            and (
                                c.get("src") == self.obj.obj_id
                                or c.get("dst") == self.obj.obj_id
                            )
                        )
                    ]

=======
            joined = ", ".join(targets)
            if joined:
                self.obj.properties["trace_to"] = joined
            else:
                self.obj.properties.pop("trace_to", None)
            if self.obj.element_id and self.obj.element_id in repo.elements:
                elem_props = repo.elements[self.obj.element_id].properties
                if joined:
                    elem_props["trace_to"] = joined
                else:
                    elem_props.pop("trace_to", None)
>>>>>>> d951177f
            removed = {
                r.rel_id
                for r in repo.relationships
                if r.rel_type == "Trace"
                and (r.source == self.obj.element_id or r.target == self.obj.element_id)
            }
            if removed:
                repo.relationships = [r for r in repo.relationships if r.rel_id not in removed]
                for diag in repo.diagrams.values():
                    diag.relationships = [rid for rid in diag.relationships if rid not in removed]
<<<<<<< HEAD

            stored_tokens: list[str] = []
            for token in targets:
                parts = token.split(":", 1)
                if len(parts) != 2:
                    stored_tokens.append(token)
=======
            for token in targets:
                parts = token.split(":", 1)
                if len(parts) != 2:
>>>>>>> d951177f
                    target_elem = next(
                        (e for e in repo.elements.values() if e.name == token),
                        None,
                    )
                    if target_elem and self.obj.element_id:
                        repo.create_relationship("Trace", self.obj.element_id, target_elem.elem_id)
                        repo.create_relationship("Trace", target_elem.elem_id, self.obj.element_id)
                    continue
                diag_id, obj_id = parts
                diag = repo.diagrams.get(diag_id)
                if not diag:
                    continue
                obj = next(
                    (o for o in getattr(diag, "objects", []) if str(o.get("obj_id")) == obj_id),
                    None,
                )
                if not obj:
                    continue
<<<<<<< HEAD
                if diag_id == current_diag:
                    link_trace_between_objects(self.obj, obj, current_diag)
                else:
                    stored_tokens.append(token)
                    target_elem = obj.get("element_id")
                    if target_elem and self.obj.element_id:
                        repo.create_relationship("Trace", self.obj.element_id, target_elem)
                        repo.create_relationship("Trace", target_elem, self.obj.element_id)

            joined = ", ".join(stored_tokens)
            if joined:
                self.obj.properties["trace_to"] = joined
            else:
                self.obj.properties.pop("trace_to", None)
            if self.obj.element_id and self.obj.element_id in repo.elements:
                elem_props = repo.elements[self.obj.element_id].properties
                if joined:
                    elem_props["trace_to"] = joined
                else:
                    elem_props.pop("trace_to", None)
=======
                target_elem = obj.get("element_id")
                if target_elem and self.obj.element_id:
                    repo.create_relationship("Trace", self.obj.element_id, target_elem)
                    repo.create_relationship("Trace", target_elem, self.obj.element_id)
>>>>>>> d951177f

        if self.obj.element_id and self.obj.element_id in repo.elements:
            elem_type = repo.elements[self.obj.element_id].elem_type
            if elem_type == "Block" and self.obj.obj_type in ("Block", "Block Boundary"):
                propagate_block_port_changes(repo, self.obj.element_id)
                propagate_block_part_changes(repo, self.obj.element_id)
                propagate_block_changes(repo, self.obj.element_id)
                app_ref = getattr(self.master, "app", None)
                added = _sync_ibd_partproperty_parts(
                    repo,
                    self.obj.element_id,
                    app=app_ref,
                    visible=True,
                )
                for data in added:
                    data["hidden"] = False
                _propagate_boundary_parts(repo, self.obj.element_id, added, app=app_ref)
                father_diag_id = repo.get_linked_diagram(self.obj.element_id)
                for diag in repo.diagrams.values():
                    if (
                        diag.diag_type == "Internal Block Diagram"
                        and getattr(diag, "father", None) == self.obj.element_id
                        and diag.diag_id != father_diag_id
                    ):
                        added_child = inherit_father_parts(repo, diag)
                        for obj in added_child:
                            if obj.get("obj_type") == "Part":
                                obj["hidden"] = False
                        if app_ref:
                            for win in getattr(app_ref, "ibd_windows", []):
                                if getattr(win, "diagram_id", None) == diag.diag_id:
                                    for obj in added_child:
                                        win.objects.append(SysMLObject(**obj))
                                    win.redraw()
                                    win._sync_to_repository()
        try:
            if self.obj.obj_type not in (
                "Initial",
                "Final",
                "Decision",
                "Merge",
            ):
                self.obj.width = float(self.width_var.get())
                self.obj.height = float(self.height_var.get())
        except ValueError:
            pass

        if hasattr(self.master, "ensure_text_fits"):
            self.master.ensure_text_fits(self.obj)

        self._update_asil()

        # ensure block shows BOM components as part names when an analysis is set
        if (
            self.obj.obj_type == "Block"
            and "analysis" in self.obj.properties
            and hasattr(self, "_analysis_map")
        ):
            ra = self._analysis_map.get(self.obj.properties["analysis"], None)
            if ra:
                cur = [
                    p.strip()
                    for p in self.obj.properties.get("partProperties", "").split(",")
                    if p.strip()
                ]
                names = [c.name for c in ra.components]
                for n in names:
                    if n not in cur:
                        cur.append(n)
                joined = ", ".join(cur)
                self.obj.properties["partProperties"] = joined
                if self.obj.element_id and self.obj.element_id in repo.elements:
                    repo.elements[self.obj.element_id].properties["partProperties"] = joined
                if self.obj.element_id:
                    inherit_block_properties(repo, self.obj.element_id)
                    self.obj.properties["partProperties"] = repo.elements[
                        self.obj.element_id
                    ].properties["partProperties"]

        # Update linked diagram if applicable
        link_id = None
        if hasattr(self, "behavior_var") and self.behavior_var.get():
            link_id = self.behavior_map.get(self.behavior_var.get())
        elif hasattr(self, "diagram_var"):
            link_id = self.diag_map.get(self.diagram_var.get())
        if hasattr(self, "behavior_var") or hasattr(self, "diagram_var"):
            if (
                self.obj.obj_type == "Block"
                and hasattr(self, "diagram_var")
                and link_id
                and link_id in repo.diagrams
                and repo.diagrams[link_id].diag_type == "Internal Block Diagram"
            ):
                link_block_to_ibd(
                    repo,
                    self.obj.element_id,
                    link_id,
                    app=getattr(self.master, "app", None),
                )
            else:
                repo.link_diagram(self.obj.element_id, link_id)
        if hasattr(self, "view_var"):
            view_id = self.view_map.get(self.view_var.get())
            if view_id:
                self.obj.properties["view"] = view_id
                if self.obj.element_id and self.obj.element_id in repo.elements:
                    repo.elements[self.obj.element_id].properties["view"] = view_id
            else:
                self.obj.properties.pop("view", None)
                if self.obj.element_id and self.obj.element_id in repo.elements:
                    repo.elements[self.obj.element_id].properties.pop("view", None)
        if hasattr(self, "def_var"):
            name = self.def_var.get()
            def_id = self.def_map.get(name)
            if def_id:
                parent_id = None
                if hasattr(self.master, "diagram_id"):
                    diag = repo.diagrams.get(self.master.diagram_id)
                    if diag and diag.diag_type == "Internal Block Diagram":
                        parent_id = getattr(diag, "father", None) or next(
                            (eid for eid, did in repo.element_diagrams.items() if did == diag.diag_id),
                            None,
                        )
                if parent_id:
                    rel = next(
                        (
                            r
                            for r in repo.relationships
                            if r.source == parent_id
                            and r.target == def_id
                            and r.rel_type in ("Aggregation", "Composite Aggregation")
                        ),
                        None,
                    )
                    limit_exceeded = _multiplicity_limit_exceeded(
                        repo,
                        parent_id,
                        def_id,
                        getattr(self.master, "objects", []),
                        self.obj.element_id,
                    )
                    if limit_exceeded:
                        messagebox.showinfo(
                            "Add Part",
                            "Maximum number of parts of that type has been reached",
                        )
                        def_id = None
                if def_id:
                    self.obj.properties["definition"] = def_id
                    if self.obj.element_id and self.obj.element_id in repo.elements:
                        repo.elements[self.obj.element_id].properties["definition"] = def_id
        if hasattr(self, "ucdef_var"):
            name = self.ucdef_var.get()
            def_id = self.ucdef_map.get(name)
            if def_id:
                self.obj.properties["useCaseDefinition"] = def_id
                if self.obj.element_id and self.obj.element_id in repo.elements:
                    repo.elements[self.obj.element_id].properties["useCaseDefinition"] = def_id

        # ------------------------------------------------------------
        # Add parts from selected analysis BOM
        # ------------------------------------------------------------
        if (
            self.obj.obj_type == "Block"
            and "analysis" in self.obj.properties
            and hasattr(self, "diag_map")
        ):
            diag_id = repo.get_linked_diagram(self.obj.element_id)
            if diag_id:
                ra_name = self.obj.properties.get("analysis", "")
                ra = getattr(self, "_analysis_map", {}).get(ra_name)
                if ra and ra.components:
                    comps = list(ra.components)
                    dlg = self.SelectComponentsDialog(self, comps)
                    selected = dlg.result or []
                    if selected:
                        diag = repo.diagrams.get(diag_id)
                        if diag is not None:
                            diag.objects = getattr(diag, "objects", [])
                            existing = {
                                o.get("properties", {}).get("component")
                                for o in diag.objects
                                if o.get("obj_type") == "Part"
                            }
                            base_x = 50.0
                            base_y = 50.0
                            offset = 60.0
                            for idx, c in enumerate(selected):
                                if c.name in existing:
                                    continue
                                elem = repo.create_element(
                                    "Part",
                                    name=c.name,
                                    properties={
                                        "component": c.name,
                                        "fit": f"{c.fit:.2f}",
                                        "qualification": c.qualification,
                                        "failureModes": self._get_failure_modes(
                                            getattr(self.master, "app", None), c.name
                                        ),
                                    },
                                    owner=repo.root_package.elem_id,
                                )
                                repo.add_element_to_diagram(diag_id, elem.elem_id)
                                obj = SysMLObject(
                                    _get_next_id(),
                                    "Part",
                                    base_x,
                                    base_y + offset * idx,
                                    element_id=elem.elem_id,
                                    properties=elem.properties.copy(),
                                )
                                diag.objects.append(obj.__dict__)
                                # update any open windows for this diagram
                                app = getattr(self.master, "app", None)
                                if app:
                                    for win in getattr(app, "ibd_windows", []):
                                        if win.diagram_id == diag_id:
                                            win.objects.append(obj)
                                            win.redraw()
                                            win._sync_to_repository()
                            # update block partProperties with newly added components
                            new_names = [c.name for c in selected if c.name not in existing]
                            if new_names:
                                cur = self.obj.properties.get("partProperties", "")
                                names = [n.strip() for n in cur.split(",") if n.strip()]
                                for name in new_names:
                                    if name not in names:
                                        names.append(name)
                                joined = ", ".join(names)
                                self.obj.properties["partProperties"] = joined
                                if self.obj.element_id and self.obj.element_id in repo.elements:
                                    repo.elements[self.obj.element_id].properties[
                                        "partProperties"
                                    ] = joined
                                # update all diagram objects referencing this block element
                                for d in repo.diagrams.values():
                                    for o in getattr(d, "objects", []):
                                        if o.get("element_id") == self.obj.element_id:
                                            o.setdefault("properties", {})[
                                                "partProperties"
                                            ] = joined
                                # include parent block parts
                                if self.obj.element_id:
                                    inherit_block_properties(repo, self.obj.element_id)
                                    joined = repo.elements[self.obj.element_id].properties[
                                        "partProperties"
                                    ]
                                    self.obj.properties["partProperties"] = joined
                            repo.diagrams[diag_id] = diag
                            repo.touch_diagram(diag_id)
                            if self.obj.element_id:
                                repo.touch_element(self.obj.element_id)
                            if hasattr(self.master, "_sync_to_repository"):
                                self.master._sync_to_repository()


class ConnectionDialog(simpledialog.Dialog):
    """Edit connection style and custom routing points."""

    def __init__(self, master, connection: DiagramConnection):
        self.connection = connection
        super().__init__(master, title="Connection Properties")

    def body(self, master):
        # Disable window resizing so the property layout stays consistent
        self.resizable(False, False)
        ttk.Label(master, text="Name:").grid(row=0, column=0, sticky="e", padx=4, pady=4)
        self.name_var = tk.StringVar(value=self.connection.name)
        ttk.Entry(master, textvariable=self.name_var).grid(row=0, column=1, columnspan=2, padx=4, pady=4, sticky="we")

        ttk.Label(master, text="Style:").grid(row=1, column=0, sticky="e", padx=4, pady=4)
        self.style_var = tk.StringVar(value=self.connection.style)
        ttk.Combobox(master, textvariable=self.style_var,
                     values=["Straight", "Squared", "Custom"]).grid(row=1, column=1, padx=4, pady=4)

        ttk.Label(master, text="Points:").grid(row=2, column=0, sticky="ne", padx=4, pady=4)
        self.point_list = tk.Listbox(master, height=4)
        for px, py in self.connection.points:
            self.point_list.insert(tk.END, f"{px:.1f},{py:.1f}")
        self.point_list.grid(row=2, column=1, padx=4, pady=4, sticky="we")
        btnf = ttk.Frame(master)
        btnf.grid(row=2, column=2, padx=2)
        ttk.Button(btnf, text="Add", command=self.add_point).pack(side=tk.TOP)
        ttk.Button(btnf, text="Remove", command=self.remove_point).pack(side=tk.TOP)

        ttk.Label(master, text="Arrows:").grid(row=3, column=0, sticky="e", padx=4, pady=4)
        self.arrow_var = tk.StringVar(value=self.connection.arrow)
        self.arrow_cb = ttk.Combobox(
            master,
            textvariable=self.arrow_var,
            values=["none", "forward", "backward", "both"],
        )
        self.arrow_cb.grid(row=3, column=1, padx=4, pady=4)
        self.mid_var = tk.BooleanVar(value=self.connection.mid_arrow)
        self.mid_check = ttk.Checkbutton(
            master, text="Arrow", variable=self.mid_var
        )
        self.mid_check.grid(row=3, column=2, padx=4, pady=4)
        if self.connection.conn_type in (
            "Flow",
            "Generalize",
            "Generalization",
            "Include",
            "Extend",
        ):
            self.arrow_cb.configure(state="disabled")
            self.mid_check.configure(state="disabled")
        row = 4
        if self.connection.conn_type == "Control Action":
            repo = SysMLRepository.get_instance()
            src_obj = self.master.get_object(self.connection.src)
            beh_elems = get_block_behavior_elements(repo, getattr(src_obj, "element_id", ""))
            self.elem_map = {e.name or e.elem_id: e.elem_id for e in beh_elems}
            ttk.Label(master, text="Element:").grid(row=row, column=0, sticky="e", padx=4, pady=4)
            cur_name = next(
                (n for n, i in self.elem_map.items() if i == self.connection.element_id),
                "",
            )
            self.elem_var = tk.StringVar(value=cur_name)
            ttk.Combobox(
                master,
                textvariable=self.elem_var,
                values=list(self.elem_map.keys()),
            ).grid(row=row, column=1, padx=4, pady=4, sticky="we")
            row += 1
            ttk.Label(master, text="Guard:").grid(row=row, column=0, sticky="ne", padx=4, pady=4)
            self.guard_list = tk.Listbox(master, height=4)
            for g in self.connection.guard:
                self.guard_list.insert(tk.END, g)
            self.guard_list.grid(row=row, column=1, padx=4, pady=4, sticky="we")
            gbtn = ttk.Frame(master)
            gbtn.grid(row=row, column=2, padx=2)
            ttk.Button(gbtn, text="Add", command=self.add_guard).pack(side=tk.TOP)
            ttk.Button(gbtn, text="Remove", command=self.remove_guard).pack(side=tk.TOP)
            row += 1
            ttk.Label(master, text="Guard Ops:").grid(row=row, column=0, sticky="ne", padx=4, pady=4)
            self.guard_ops_list = tk.Listbox(master, height=4)
            for op in self.connection.guard_ops:
                self.guard_ops_list.insert(tk.END, op)
            self.guard_ops_list.grid(row=row, column=1, padx=4, pady=4, sticky="we")
            opbtn = ttk.Frame(master)
            opbtn.grid(row=row, column=2, padx=2)
            self.guard_op_choice = tk.StringVar(value="AND")
            ttk.Combobox(opbtn, textvariable=self.guard_op_choice, values=["AND", "OR"], state="readonly").pack(side=tk.TOP)
            ttk.Button(opbtn, text="Add", command=self.add_guard_op).pack(side=tk.TOP)
            ttk.Button(opbtn, text="Remove", command=self.remove_guard_op).pack(side=tk.TOP)
            row += 1

        if self.connection.conn_type in ("Aggregation", "Composite Aggregation"):
            ttk.Label(master, text="Multiplicity:").grid(row=row, column=0, sticky="e", padx=4, pady=4)
            self.mult_var = tk.StringVar(value=self.connection.multiplicity)
            ttk.Combobox(
                master,
                textvariable=self.mult_var,
                values=["1", "0..1", "1..*", "0..*", "2", "3", "4", "5"],
            ).grid(row=row, column=1, padx=4, pady=4, sticky="we")

    def add_point(self):
        x = simpledialog.askfloat("Point", "X:", parent=self)
        y = simpledialog.askfloat("Point", "Y:", parent=self)
        if x is not None and y is not None:
            self.point_list.insert(tk.END, f"{x},{y}")

    def remove_point(self):
        sel = list(self.point_list.curselection())
        for idx in reversed(sel):
            self.point_list.delete(idx)

    def add_guard(self):
        txt = simpledialog.askstring("Guard", "Condition:", parent=self)
        if txt:
            self.guard_list.insert(tk.END, txt)

    def remove_guard(self):
        sel = list(self.guard_list.curselection())
        for idx in reversed(sel):
            self.guard_list.delete(idx)

    def add_guard_op(self):
        op = self.guard_op_choice.get()
        self.guard_ops_list.insert(tk.END, op)

    def remove_guard_op(self):
        sel = list(self.guard_ops_list.curselection())
        for idx in reversed(sel):
            self.guard_ops_list.delete(idx)

    def apply(self):
        self.connection.name = self.name_var.get()
        self.connection.style = self.style_var.get()
        pts = []
        for i in range(self.point_list.size()):
            txt = self.point_list.get(i)
            try:
                x_str, y_str = txt.split(",")
                pts.append((float(x_str), float(y_str)))
            except ValueError:
                continue
        self.connection.points = pts
        self.connection.arrow = self.arrow_var.get()
        self.connection.mid_arrow = self.mid_var.get()
        if hasattr(self, "mult_var"):
            self.connection.multiplicity = self.mult_var.get()
        if hasattr(self, "guard_list"):
            self.connection.guard = [self.guard_list.get(i) for i in range(self.guard_list.size())]
        if hasattr(self, "guard_ops_list"):
            self.connection.guard_ops = [
                self.guard_ops_list.get(i) for i in range(self.guard_ops_list.size())
            ]
        if hasattr(self, "elem_var"):
            sel = self.elem_var.get()
            self.connection.element_id = self.elem_map.get(sel, "")
            if self.connection.element_id:
                repo = SysMLRepository.get_instance()
                elem = repo.elements.get(self.connection.element_id)
                if elem and not self.connection.name:
                    self.connection.name = elem.name
                if hasattr(self.master, "repo"):
                    self.master.repo.add_element_to_diagram(
                        self.master.diagram_id, self.connection.element_id
                    )
        if hasattr(self.master, "_sync_to_repository"):
            self.master._sync_to_repository()
        if self.connection.conn_type in ("Aggregation", "Composite Aggregation"):
            if hasattr(self.master, "repo"):
                whole = self.master.get_object(self.connection.src).element_id
                part = self.master.get_object(self.connection.dst).element_id
                if self.connection.conn_type == "Composite Aggregation":
                    add_composite_aggregation_part(
                        self.master.repo,
                        whole,
                        part,
                        self.connection.multiplicity,
                        app=getattr(self.master, "app", None),
                    )
                else:
                    add_aggregation_part(
                        self.master.repo,
                        whole,
                        part,
                        self.connection.multiplicity,
                        app=getattr(self.master, "app", None),
                    )
                if hasattr(self.master, "_sync_to_repository"):
                    self.master._sync_to_repository()


class UseCaseDiagramWindow(SysMLDiagramWindow):
    def __init__(self, master, app, diagram_id: str | None = None, history=None):
        tools = [
            "Actor",
            "Use Case",
            "System Boundary",
            "Association",
            "Communication Path",
            "Generalize",
            "Include",
            "Extend",
        ]
        super().__init__(master, "Use Case Diagram", tools, diagram_id, app=app, history=history)


class ActivityDiagramWindow(SysMLDiagramWindow):
    def __init__(self, master, app, diagram_id: str | None = None, history=None):
        tools = [
            "Action",
            "CallBehaviorAction",
            "Initial",
            "Final",
            "Decision",
            "Merge",
            "Fork",
            "Join",
            "Flow",
            "System Boundary",
        ]
        super().__init__(master, "Activity Diagram", tools, diagram_id, app=app, history=history)
        ttk.Button(
            self.toolbox,
            text="Add Block Operations",
            command=self.add_block_operations,
        ).pack(fill=tk.X, padx=2, pady=2)

    class SelectOperationsDialog(simpledialog.Dialog):
        def __init__(self, parent, operations):
            self.operations = operations
            self.selected = {}
            super().__init__(parent, title="Select Operations")

        def body(self, master):
            ttk.Label(master, text="Select operations:").pack(padx=5, pady=5)
            frame = ttk.Frame(master)
            frame.pack(fill=tk.BOTH, expand=True)
            canvas = tk.Canvas(frame, borderwidth=0)
            scrollbar = ttk.Scrollbar(frame, orient="vertical", command=canvas.yview)
            self.check_frame = ttk.Frame(canvas)
            self.check_frame.bind("<Configure>", lambda e: canvas.configure(scrollregion=canvas.bbox("all")))
            canvas.create_window((0, 0), window=self.check_frame, anchor="nw")
            canvas.configure(yscrollcommand=scrollbar.set)
            canvas.pack(side="left", fill="both", expand=True)
            scrollbar.pack(side="right", fill="y")
            for label, op, diag in self.operations:
                var = tk.BooleanVar(value=True)
                self.selected[(op, diag)] = var
                ttk.Checkbutton(self.check_frame, text=label, variable=var).pack(anchor="w", padx=2, pady=2)
            return self.check_frame

        def apply(self):
            self.result = [(op, diag) for (op, diag), var in self.selected.items() if var.get()]

    def add_block_operations(self):
        repo = self.repo
        blocks = []
        for elem in repo.elements.values():
            if elem.elem_type != "Block":
                continue
            for beh in parse_behaviors(elem.properties.get("behaviors", "")):
                if beh.diagram == self.diagram_id:
                    blocks.append(elem)
                    break
        operations = []
        for blk in blocks:
            ops = parse_operations(blk.properties.get("operations", ""))
            behs = {b.operation: b.diagram for b in parse_behaviors(blk.properties.get("behaviors", ""))}
            for op in ops:
                diag_id = behs.get(op.name)
                if diag_id:
                    label = f"{blk.name}.{format_operation(op)}"
                    operations.append((label, op.name, diag_id))
        if not operations:
            messagebox.showinfo("Add Block Operations", "No operations available")
            return
        dlg = self.SelectOperationsDialog(self, operations)
        selected = dlg.result or []
        if not selected:
            return
        diag = repo.diagrams.get(self.diagram_id)
        base_x = 50.0
        base_y = 50.0
        offset = 60.0
        for idx, (op_name, d_id) in enumerate(selected):
            elem = repo.create_element("CallBehaviorAction", name=op_name, owner=diag.package)
            repo.add_element_to_diagram(self.diagram_id, elem.elem_id)
            repo.link_diagram(elem.elem_id, d_id)
            obj = SysMLObject(
                _get_next_id(),
                "CallBehaviorAction",
                base_x,
                base_y + offset * idx,
                element_id=elem.elem_id,
                properties={"name": op_name},
            )
            diag.objects.append(obj.__dict__)
            self.objects.append(obj)
        self.redraw()
        self._sync_to_repository()


class GovernanceDiagramWindow(SysMLDiagramWindow):
    def __init__(self, master, app, diagram_id: str | None = None, history=None):
        tools = [
            "Action",
            "Initial",
            "Final",
            "Decision",
            "Merge",
            "Flow",
            "System Boundary",
        ]
        super().__init__(master, "Governance Diagram", tools, diagram_id, app=app, history=history)
        for child in self.toolbox.winfo_children():
            if isinstance(child, ttk.Button) and child.cget("text") == "Action":
                child.configure(text="Task")

        canvas_frame = self.canvas.master
        canvas_frame.pack_forget()

        governance_panel = ttk.LabelFrame(self, text="Governance")
        governance_panel.pack(side=tk.RIGHT, fill=tk.Y, padx=2, pady=2)

        for name in (
            "Propagate",
            "Propagate by Review",
            "Propagate by Approval",
            "Re-use",
            "Trace",
            "Satisfied by",
            "Derived from",
        ):
            ttk.Button(
                governance_panel,
                text=name,
                command=lambda t=name: self.select_tool(t),
            ).pack(fill=tk.X, padx=2, pady=2)

        ttk.Button(
            governance_panel,
            text="Add Work Product",
            command=self.add_work_product,
        ).pack(fill=tk.X, padx=2, pady=2)
        ttk.Button(
            governance_panel,
            text="Add Process Area",
            command=self.add_process_area,
        ).pack(fill=tk.X, padx=2, pady=2)
        ttk.Button(
            governance_panel,
            text="Add Lifecycle Phase",
            command=self.add_lifecycle_phase,
        ).pack(fill=tk.X, padx=2, pady=2)

        canvas_frame.pack(side=tk.RIGHT, fill=tk.BOTH, expand=True)
        self._activate_parent_phase()
        self.refresh_from_repository()

    def _activate_parent_phase(self) -> None:
        """Activate the lifecycle phase containing this diagram.

        When a Governance diagram window is opened, switch the application's active
        lifecycle phase to the module that owns the diagram. Any tooling not
        enabled for that phase is hidden via ``on_lifecycle_selected`` or
        ``refresh_tool_enablement``.
        """

        app = getattr(self, "app", None)
        if not app or not getattr(app, "safety_mgmt_toolbox", None):
            return
        toolbox = app.safety_mgmt_toolbox
        diag = self.repo.diagrams.get(self.diagram_id)
        if not diag:
            return
        name = diag.name or ""
        phase = toolbox.module_for_diagram(name)
        if not phase:
            return
        if hasattr(app, "lifecycle_var"):
            try:
                app.lifecycle_var.set(phase)
            except Exception:
                pass
        if hasattr(app, "on_lifecycle_selected"):
            try:
                app.on_lifecycle_selected()
                return
            except Exception:
                pass
        toolbox.set_active_module(phase)
        if hasattr(app, "refresh_tool_enablement"):
            try:
                app.refresh_tool_enablement()
            except Exception:
                pass

    class _SelectDialog(simpledialog.Dialog):  # pragma: no cover - requires tkinter
        def __init__(self, parent, title: str, options: list[str]):
            self.options = options
            self.selection = ""
            super().__init__(parent, title)

        def body(self, master):  # pragma: no cover - requires tkinter
            ttk.Label(master, text="Select:").pack(padx=5, pady=5)
            self.var = tk.StringVar(value=self.options[0] if self.options else "")
            combo = ttk.Combobox(
                master,
                textvariable=self.var,
                values=self.options,
                state="readonly",
            )
            combo.pack(padx=5, pady=5)
            return combo

        def apply(self):  # pragma: no cover - requires tkinter
            self.selection = self.var.get()

    def add_work_product(self):  # pragma: no cover - requires tkinter
        def _fmt(req: str) -> str:
            return " ".join(
                word.upper() if word.isupper() else word.capitalize()
                for word in req.split()
            )

        options = [
            "Architecture Diagram",
            "Safety & Security Concept",
            "Mission Profile",
            "Reliability Analysis",
            "Safety & Security Case",
            "GSN Argumentation",
            *REQUIREMENT_WORK_PRODUCTS,
            "HAZOP",
            "STPA",
            "Threat Analysis",
            "FI2TC",
            "TC2FI",
            "Risk Assessment",
            "Product Goal Specification",
            "FTA",
            "FMEA",
            "FMEDA",
        ]
        options = list(dict.fromkeys(options))
        dlg = self._SelectDialog(self, "Add Work Product", options)
        name = getattr(dlg, "selection", "")
        if not name:
            return
        area_map = {
            "Architecture Diagram": "System Design (Item Definition)",
            "Safety & Security Concept": "System Design (Item Definition)",
            "Mission Profile": "Safety Analysis",
            "Reliability Analysis": "Safety Analysis",
            "Safety & Security Case": "Safety Analysis",
            "GSN Argumentation": "Safety Analysis",
            "Product Goal Specification": "System Design (Item Definition)",
            **{wp: "System Design (Item Definition)" for wp in REQUIREMENT_WORK_PRODUCTS},
            "HAZOP": "Hazard & Threat Analysis",
            "STPA": "Hazard & Threat Analysis",
            "Threat Analysis": "Hazard & Threat Analysis",
            "FI2TC": "Hazard & Threat Analysis",
            "TC2FI": "Hazard & Threat Analysis",
            "Risk Assessment": "Risk Assessment",
            "FTA": "Safety Analysis",
            "FMEA": "Safety Analysis",
            "FMEDA": "Safety Analysis",
        }
        required = area_map.get(name)
        if required and not any(
            o.obj_type == "System Boundary" and o.properties.get("name") == required
            for o in self.objects
        ):
            messagebox.showerror(
                "Missing Process Area",
                f"Add process area '{required}' before adding this work product.",
            )
            return
        obj = SysMLObject(
            _get_next_id(),
            "Work Product",
            100.0,
            100.0,
            width=60.0,
            height=80.0,
            properties={"name": name},
        )
        self.objects.append(obj)
        self.sort_objects()
        self._sync_to_repository()
        self.redraw()
        if getattr(self.app, "enable_work_product", None):
            self.app.enable_work_product(name)
        toolbox = getattr(self.app, "safety_mgmt_toolbox", None)
        if toolbox:
            diag = self.repo.diagrams.get(self.diagram_id)
            diagram_name = diag.name if diag else ""
            toolbox.add_work_product(diagram_name, name, "")

    def add_process_area(self):  # pragma: no cover - requires tkinter
        options = [
            "System Design (Item Definition)",
            "Hazard & Threat Analysis",
            "Risk Assessment",
            "Safety Analysis",
        ]
        dlg = self._SelectDialog(self, "Add Process Area", options)
        name = getattr(dlg, "selection", "")
        if not name:
            return
        obj = SysMLObject(
            _get_next_id(),
            "System Boundary",
            100.0,
            100.0,
            width=200.0,
            height=150.0,
            properties={"name": name},
        )
        self.objects.insert(0, obj)
        self.sort_objects()
        self._sync_to_repository()
        self.redraw()
        if getattr(self.app, "enable_process_area", None):
            self.app.enable_process_area(name)

    def add_lifecycle_phase(self):  # pragma: no cover - requires tkinter
        toolbox = getattr(self.app, "safety_mgmt_toolbox", None)
        if not toolbox:
            return

        def _collect(mod, prefix=""):
            path = f"{prefix}{mod.name}" if prefix else mod.name
            names.append(path)
            for sub in mod.modules:
                _collect(sub, path + "/")

        names: List[str] = []
        for mod in getattr(toolbox, "modules", []):
            _collect(mod)
        if not names:
            return

        dlg = self._SelectDialog(self, "Add Lifecycle Phase", names)
        name = getattr(dlg, "selection", "")
        if not name:
            return
        obj = SysMLObject(
            _get_next_id(),
            "Lifecycle Phase",
            100.0,
            100.0,
            width=120.0,
            height=80.0,
            properties={"name": name},
        )
        self.objects.append(obj)
        self.sort_objects()
        self._sync_to_repository()
        self.redraw()


class BlockDiagramWindow(SysMLDiagramWindow):
    def __init__(self, master, app, diagram_id: str | None = None, history=None):
        tools = [
            "Block",
            "Association",
            "Generalization",
            "Aggregation",
            "Composite Aggregation",
        ]
        super().__init__(master, "Block Diagram", tools, diagram_id, app=app, history=history)
        ttk.Button(
            self.toolbox,
            text="Add Blocks",
            command=self.add_blocks,
        ).pack(fill=tk.X, padx=2, pady=2)

    def _add_block_relationships(self) -> None:
        """Add connections for any existing relationships between blocks."""
        repo = self.repo
        diag = repo.diagrams.get(self.diagram_id)
        if not diag:
            return
        obj_map = {
            o.element_id: o.obj_id
            for o in self.objects
            if o.obj_type == "Block" and o.element_id
        }
        existing = {
            (c.src, c.dst, c.conn_type)
            for c in self.connections
        } | {
            (c.dst, c.src, c.conn_type)
            for c in self.connections
        }
        for rel in repo.relationships:
            if rel.rel_type not in (
                "Association",
                "Generalization",
                "Aggregation",
                "Composite Aggregation",
            ):
                continue
            if rel.source in obj_map and rel.target in obj_map:
                src_id = obj_map[rel.source]
                dst_id = obj_map[rel.target]
                if (src_id, dst_id, rel.rel_type) in existing:
                    continue
                if (dst_id, src_id, rel.rel_type) in existing:
                    continue
                conn = DiagramConnection(
                    src_id,
                    dst_id,
                    rel.rel_type,
                    arrow="forward" if rel.rel_type == "Generalization" else "none",
                    stereotype=rel.stereotype or "",
                )
                self.connections.append(conn)
                diag.connections.append(conn.__dict__)
                repo.add_relationship_to_diagram(self.diagram_id, rel.rel_id)

    def add_blocks(self) -> None:
        repo = self.repo
        diag = repo.diagrams.get(self.diagram_id)
        if not diag:
            return
        existing = {
            o.element_id
            for o in self.objects
            if o.obj_type == "Block" and o.element_id
        }
        candidates = set()
        for d in repo.diagrams.values():
            if d.diag_type != "Block Diagram" or d.diag_id == self.diagram_id:
                continue
            for obj in getattr(d, "objects", []):
                if obj.get("obj_type") == "Block" and obj.get("element_id"):
                    candidates.add(obj["element_id"])
        names = []
        id_map = {}
        for bid in candidates:
            if bid in existing or bid not in repo.elements:
                continue
            name = repo.elements[bid].name or bid
            names.append(name)
            id_map[name] = bid
        if not names:
            messagebox.showinfo("Add Blocks", "No blocks available")
            return
        dlg = SysMLObjectDialog.SelectNamesDialog(self, names, title="Add Blocks")
        selected = dlg.result or []
        if not selected:
            return
        base_x = 50.0
        base_y = 50.0
        offset = 180.0
        for idx, name in enumerate(selected):
            blk_id = id_map.get(name)
            if not blk_id:
                continue
            repo.add_element_to_diagram(self.diagram_id, blk_id)
            elem = repo.elements.get(blk_id)
            props = elem.properties.copy() if elem else {}
            props["name"] = elem.name if elem else blk_id
            obj = SysMLObject(
                _get_next_id(),
                "Block",
                base_x,
                base_y + offset * idx,
                element_id=blk_id,
                width=160.0,
                height=140.0,
                properties=props,
            )
            diag.objects.append(obj.__dict__)
            self.objects.append(obj)
        if hasattr(self, "_add_block_relationships"):
            self._add_block_relationships()
        self.redraw()
        self._sync_to_repository()


class InternalBlockDiagramWindow(SysMLDiagramWindow):
    def __init__(self, master, app, diagram_id: str | None = None, history=None):
        tools = [
            "Part",
            "Port",
            "Connector",
        ]
        super().__init__(master, "Internal Block Diagram", tools, diagram_id, app=app, history=history)
        ttk.Button(
            self.toolbox,
            text="Add Contained Parts",
            command=self.add_contained_parts,
        ).pack(fill=tk.X, padx=2, pady=2)

    def _get_failure_modes(self, comp_name: str) -> str:
        """Return comma separated failure modes for a component name."""
        app = getattr(self, "app", None)
        modes = set()
        for e in getattr(app, "fmea_entries", []):
            if getattr(e, "fmea_component", "") == comp_name:
                label = getattr(e, "description", "") or getattr(e, "user_name", "")
                if label:
                    modes.add(label)
        for fmea in getattr(app, "fmeas", []):
            for entry in fmea.get("entries", []):
                if getattr(entry, "fmea_component", "") == comp_name:
                    label = getattr(entry, "description", "") or getattr(entry, "user_name", "")
                    if label:
                        modes.add(label)
        return ", ".join(sorted(modes))

    def _get_part_name(self, obj: SysMLObject) -> str:
        repo = self.repo
        name = ""
        has_name = False
        def_id = obj.properties.get("definition")
        if obj.element_id and obj.element_id in repo.elements:
            elem = repo.elements[obj.element_id]
            name = elem.name or elem.properties.get("component", "")
            def_id = def_id or elem.properties.get("definition")
            def_name = ""
            if def_id and def_id in repo.elements:
                def_name = repo.elements[def_id].name or def_id
            has_name = bool(name) and not _is_default_part_name(def_name, name)
        if not has_name:
            name = obj.properties.get("component", "")

        def_id = obj.properties.get("definition")
        def_name = ""
        mult = ""
        comp = obj.properties.get("component", "")
        if def_id and def_id in repo.elements:
            def_name = repo.elements[def_id].name or def_id
            diag = repo.diagrams.get(self.diagram_id)
            block_id = (
                getattr(diag, "father", None)
                or next(
                    (eid for eid, did in repo.element_diagrams.items() if did == self.diagram_id),
                    None,
                )
            )
            if block_id:
                for rel in repo.relationships:
                    if (
                        rel.rel_type in ("Aggregation", "Composite Aggregation")
                        and rel.source == block_id
                        and rel.target == def_id
                    ):
                        mult = rel.properties.get("multiplicity", "1")
                        if mult in ("", "1"):
                            mult = ""
                        break

        if obj.element_id and obj.element_id in repo.elements and not comp:
            comp = repo.elements[obj.element_id].properties.get("component", "")
        if comp and comp == def_name:
            comp = ""

        base = name
        index = None
        m = re.match(r"^(.*)\[(\d+)\]$", name)
        if m:
            base = m.group(1)
            index = int(m.group(2))
            base = f"{base} {index}"

        label = base
        if def_name:
            if mult:
                if ".." in mult:
                    upper = mult.split("..", 1)[1] or "*"
                    disp = f"{index or 1}..{upper}"
                elif mult == "*":
                    disp = f"{index or 1}..*"
                else:
                    disp = f"{index or 1}..{mult}"
                def_part = f"{def_name} [{disp}]"
            else:
                def_part = def_name
            if comp:
                def_part = f"{comp} / {def_part}"
            if label and def_part != label:
                label = f"{label} : {def_part}"
            elif not label:
                label = f" : {def_part}"

        return label

    def _get_part_key(self, obj: SysMLObject) -> str:
        """Return canonical key for identifying ``obj`` regardless of renaming."""
        repo = self.repo
        def_id = obj.properties.get("definition")
        if not def_id and obj.element_id and obj.element_id in repo.elements:
            def_id = repo.elements[obj.element_id].properties.get("definition")
        name = ""
        if def_id and def_id in repo.elements:
            name = repo.elements[def_id].name or def_id
        else:
            name = self._get_part_name(obj)
        return _part_prop_key(name)

    def add_contained_parts(self) -> None:
        repo = self.repo
        block_id = next((eid for eid, did in repo.element_diagrams.items() if did == self.diagram_id), None)
        if not block_id or block_id not in repo.elements:
            messagebox.showinfo("Add Contained Parts", "No block is linked to this diagram")
            return
        block = repo.elements[block_id]
        diag = repo.diagrams.get(self.diagram_id)

        # inherit and sync aggregation/composite parts
        added_parent = inherit_father_parts(repo, diag) if diag else []
        for data in added_parent:
            self.objects.append(SysMLObject(**data))
        added_agg = _sync_ibd_aggregation_parts(repo, block_id, app=getattr(self, "app", None))
        added_comp = _sync_ibd_composite_parts(repo, block_id, app=getattr(self, "app", None))
        for data in added_agg + added_comp:
            self.objects.append(SysMLObject(**data))

        ra_name = block.properties.get("analysis", "")
        analyses = getattr(self.app, "reliability_analyses", [])
        ra_map = {ra.name: ra for ra in analyses}
        ra = ra_map.get(ra_name)
        if ra_name and (not ra or not ra.components):
            messagebox.showinfo("Add Contained Parts", "Analysis has no components")
            return
        comps = list(ra.components) if ra_name and ra and ra.components else []

        # existing parts on the diagram
        visible: dict[str, list[SysMLObject]] = {}
        hidden: dict[str, list[SysMLObject]] = {}
        def_objs: dict[str, list[SysMLObject]] = {}
        for obj in self.objects:
            if obj.obj_type != "Part":
                continue
            key = getattr(self, "_get_part_key", self._get_part_name)(obj)
            def_id = obj.properties.get("definition")
            def_objs.setdefault(def_id or "", []).append(obj)
            if getattr(obj, "hidden", False):
                hidden.setdefault(key, []).append(obj)
            else:
                visible.setdefault(key, []).append(obj)

        part_names = [n.strip() for n in block.properties.get("partProperties", "").split(",") if n.strip()]
        comp_names = [c.name for c in comps]
        prop_map = { _part_prop_key(n): n for n in part_names }
        all_keys = set(prop_map) | set(visible) | set(hidden) | { _part_prop_key(n) for n in comp_names }
        display_map: dict[str, str] = {}
        for key in all_keys:
            if key in prop_map:
                display_map[key] = prop_map[key]
            elif key in visible:
                display_map[key] = self._get_part_name(visible[key][0])
            elif key in hidden:
                display_map[key] = self._get_part_name(hidden[key][0])
            else:
                comp = next((c for c in comps if _part_prop_key(c.name) == key), None)
                display_map[key] = comp.name if comp else key

        names_list = [display_map[k] for k in sorted(display_map)]
        visible_names = {display_map[k] for k in visible}
        hidden_names = {display_map[k] for k in hidden}

        placeholder_map: dict[str, tuple[str, str]] = {}
        for rel in repo.relationships:
            if rel.rel_type in ("Aggregation", "Composite Aggregation") and rel.source == block_id:
                mult = rel.properties.get("multiplicity", "")
                if not mult:
                    continue
                target = rel.target
                low, high = _parse_multiplicity_range(mult)
                expected = high if high is not None else low
                existing = def_objs.get(target, [])
                for i in range(len(existing), expected):
                    def_name = repo.elements[target].name or target
                    if ".." in mult:
                        upper = mult.split("..", 1)[1] or "*"
                        disp = f"{i+1}..{upper}"
                    elif mult == "*":
                        disp = f"{i+1}..*"
                    elif mult.isdigit() and mult == str(expected):
                        disp = mult
                    else:
                        disp = f"{i+1}..{mult}"
                    label = f" : {def_name} [{disp}]"
                    placeholder_map[label] = (target, mult)
                    names_list.append(label)

        dlg = SysMLObjectDialog.ManagePartsDialog(
            self, names_list, visible_names, hidden_names
        )
        selected = dlg.result
        if selected is None:
            # User cancelled the dialog -> keep current visibility unchanged
            return
        selected_keys = { _part_prop_key(n) for n in selected if n not in placeholder_map }
        selected_placeholders = [placeholder_map[n] for n in selected if n in placeholder_map]

        to_add_comps = [c for c in comps if _part_prop_key(c.name) in selected_keys and _part_prop_key(c.name) not in visible and _part_prop_key(c.name) not in hidden]
        to_add_names = [n for n in part_names if _part_prop_key(n) in selected_keys and _part_prop_key(n) not in visible and _part_prop_key(n) not in hidden]
        added_ph: list[dict] = []
        for def_id, mult in selected_placeholders:
            added_ph.extend(
                add_multiplicity_parts(
                    repo, block_id, def_id, mult, count=1, app=getattr(self, "app", None)
                )
            )
        if added_ph and not self.app:
            for data in added_ph:
                if not any(o.obj_id == data["obj_id"] for o in self.objects):
                    self.objects.append(SysMLObject(**data))

        for key, objs in visible.items():
            if key not in selected_keys:
                for obj in objs:
                    obj.hidden = True
        for key, objs in hidden.items():
            if key in selected_keys:
                for obj in objs:
                    obj.hidden = False

        base_x = 50.0
        base_y = 50.0
        offset = 60.0
        added = []
        for idx, comp in enumerate(to_add_comps):
            elem = repo.create_element(
                "Part",
                name=comp.name,
                properties={
                    "component": comp.name,
                    "fit": f"{comp.fit:.2f}",
                    "qualification": comp.qualification,
                    "failureModes": self._get_failure_modes(comp.name),
                },
                owner=repo.root_package.elem_id,
            )
            repo.add_element_to_diagram(self.diagram_id, elem.elem_id)
            obj = SysMLObject(
                _get_next_id(),
                "Part",
                base_x,
                base_y + offset * idx,
                element_id=elem.elem_id,
                properties=elem.properties.copy(),
            )
            diag.objects.append(obj.__dict__)
            self.objects.append(obj)
            added.append(comp.name)

        if to_add_names:
            # Directly sync new part property parts to the repository without
            # updating windows. We then insert the returned objects ourselves so
            # we can ensure they are visible immediately.
            added_props = _sync_ibd_partproperty_parts(
                repo, block_id, names=to_add_names, app=None, hidden=True
            )
            for data in added_props:
                data["hidden"] = False
                # Avoid duplicates if the sync function already populated this
                # window via the application.
                if not any(o.obj_id == data["obj_id"] for o in self.objects):
                    self.objects.append(SysMLObject(**data))

        if added:
            names = [
                n.strip()
                for n in block.properties.get("partProperties", "").split(",")
                if n.strip()
            ]
            for name in added:
                if name not in names:
                    names.append(name)
            joined = ", ".join(names)
            block.properties["partProperties"] = joined
            inherit_block_properties(repo, block_id)
            joined = repo.elements[block_id].properties["partProperties"]
            for d in repo.diagrams.values():
                for o in getattr(d, "objects", []):
                    if o.get("element_id") == block_id:
                        o.setdefault("properties", {})["partProperties"] = joined

        # enforce multiplicity for aggregated parts
        added_mult = _enforce_ibd_multiplicity(
            repo, block_id, app=getattr(self, "app", None)
        )
        if added_mult and not self.app:
            for data in added_mult:
                if not any(o.obj_id == data["obj_id"] for o in self.objects):
                    self.objects.append(SysMLObject(**data))

        boundary = getattr(self, "get_ibd_boundary", lambda: None)()
        if boundary:
            ensure_boundary_contains_parts(boundary, self.objects)

        self.redraw()
        self._sync_to_repository()
        if self.app:
            self.app.update_views()


class ControlFlowDiagramWindow(SysMLDiagramWindow):
    def __init__(self, master, app, diagram_id: str | None = None, history=None):
        tools = [
            "Existing Element",
            "Control Action",
            "Feedback",
            "STPA Analysis",
        ]
        super().__init__(master, "Control Flow Diagram", tools, diagram_id, app=app, history=history)

    def select_tool(self, tool):
        if tool == "STPA Analysis":
            repo = SysMLRepository.get_instance()
            self.app.open_stpa_window()
            diag_id = self.diagram_id
            doc = next((d for d in self.app.stpa_docs if d.diagram == diag_id), None)
            if not doc:
                diag = repo.diagrams.get(diag_id)
                name = diag.name or diag.diag_id if diag else f"STPA {len(self.app.stpa_docs)+1}"
                doc = StpaDoc(name, diag_id, [])
                self.app.stpa_docs.append(doc)
            self.app.active_stpa = doc
            self.app.stpa_entries = doc.entries
            if hasattr(self.app, "_stpa_window"):
                self.app._stpa_window.refresh_docs()
                self.app._stpa_window.doc_var.set(doc.name)
                self.app._stpa_window.select_doc()
            return
        super().select_tool(tool)


class NewDiagramDialog(simpledialog.Dialog):
    """Dialog to create a new diagram and assign a name and type."""

    def __init__(self, master):
        self.name = ""
        self.diag_type = "Use Case Diagram"
        super().__init__(master, title="New Diagram")

    def body(self, master):
        ttk.Label(master, text="Name:").grid(row=0, column=0, padx=4, pady=4, sticky="e")
        self.name_var = tk.StringVar()
        ttk.Entry(master, textvariable=self.name_var).grid(row=0, column=1, padx=4, pady=4)
        ttk.Label(master, text="Type:").grid(row=1, column=0, padx=4, pady=4, sticky="e")
        self.type_var = tk.StringVar(value=self.diag_type)
        ttk.Combobox(
            master,
            textvariable=self.type_var,
                values=[
                    "Use Case Diagram",
                    "Activity Diagram",
                    "Governance Diagram",
                    "Block Diagram",
                    "Internal Block Diagram",
                    "Control Flow Diagram",
                ],
        ).grid(row=1, column=1, padx=4, pady=4)

    def apply(self):
        self.name = self.name_var.get()
        self.diag_type = self.type_var.get()


class DiagramPropertiesDialog(simpledialog.Dialog):
    """Dialog to edit a diagram's metadata."""

    def __init__(self, master, diagram: SysMLDiagram):
        self.diagram = diagram
        self.added_parts: list[dict] = []
        super().__init__(master, title="Diagram Properties")

    def body(self, master):
        ttk.Label(master, text="Name:").grid(row=0, column=0, sticky="e", padx=4, pady=2)
        self.name_var = tk.StringVar(value=self.diagram.name)
        ttk.Entry(master, textvariable=self.name_var).grid(row=0, column=1, padx=4, pady=2)
        ttk.Label(master, text="Description:").grid(row=1, column=0, sticky="e", padx=4, pady=2)
        self.desc_var = tk.StringVar(value=getattr(self.diagram, "description", ""))
        ttk.Entry(master, textvariable=self.desc_var).grid(row=1, column=1, padx=4, pady=2)
        ttk.Label(master, text="Color:").grid(row=2, column=0, sticky="e", padx=4, pady=2)
        self.color_var = tk.StringVar(value=getattr(self.diagram, "color", "#FFFFFF"))
        ttk.Entry(master, textvariable=self.color_var).grid(row=2, column=1, padx=4, pady=2)
        if self.diagram.diag_type == "Internal Block Diagram":
            repo = SysMLRepository.get_instance()
            blocks = [e for e in repo.elements.values() if e.elem_type == "Block"]
            idmap = {b.name or b.elem_id: b.elem_id for b in blocks}
            ttk.Label(master, text="Father:").grid(row=3, column=0, sticky="e", padx=4, pady=2)
            self.father_map = idmap
            cur_id = getattr(self.diagram, "father", "")
            cur_name = next((n for n, i in idmap.items() if i == cur_id), "")
            self.father_var = tk.StringVar(value=cur_name)
            ttk.Combobox(master, textvariable=self.father_var, values=list(idmap.keys())).grid(
                row=3, column=1, padx=4, pady=2
            )
        else:
            self.father_map = {}
            self.father_var = tk.StringVar()

    def apply(self):
        self.diagram.name = self.name_var.get()
        self.diagram.description = self.desc_var.get()
        self.diagram.color = self.color_var.get()
        if self.diagram.diag_type == "Internal Block Diagram":
            father_id = self.father_map.get(self.father_var.get())
            repo = SysMLRepository.get_instance()
            self.added_parts = set_ibd_father(
                repo, self.diagram, father_id, app=getattr(self.master, "app", None)
            )
            self.added_parts.extend(inherit_father_parts(repo, self.diagram))


class PackagePropertiesDialog(simpledialog.Dialog):
    """Dialog to edit a package's name."""

    def __init__(self, master, package: SysMLElement):
        self.package = package
        super().__init__(master, title="Package Properties")

    def body(self, master):
        ttk.Label(master, text="Name:").grid(row=0, column=0, sticky="e", padx=4, pady=2)
        self.name_var = tk.StringVar(value=self.package.name)
        ttk.Entry(master, textvariable=self.name_var).grid(row=0, column=1, padx=4, pady=2)

    def apply(self):
        self.package.name = self.name_var.get()


class ElementPropertiesDialog(simpledialog.Dialog):
    """Dialog to edit a generic element's name and properties."""

    def __init__(self, master, element: SysMLElement):
        self.element = element
        super().__init__(master, title=f"{element.elem_type} Properties")

    def body(self, master):
        ttk.Label(master, text="Name:").grid(row=0, column=0, sticky="e", padx=4, pady=2)
        self.name_var = tk.StringVar(value=self.element.name)
        ttk.Entry(master, textvariable=self.name_var).grid(row=0, column=1, padx=4, pady=2)
        self.entries = {}
        key = f"{self.element.elem_type.replace(' ', '')}Usage"
        row = 1
        for prop in SYSML_PROPERTIES.get(key, []):
            if prop == "partProperties":
                # Part properties are configured through dedicated dialogs.
                # Skip them in the generic properties window.
                continue
            ttk.Label(master, text=f"{prop}:").grid(row=row, column=0, sticky="e", padx=4, pady=2)
            var = tk.StringVar(value=self.element.properties.get(prop, ""))
            ttk.Entry(master, textvariable=var).grid(row=row, column=1, padx=4, pady=2)
            self.entries[prop] = var
            row += 1

    def apply(self):
        repo = SysMLRepository.get_instance()
        new_name = self.name_var.get()
        if self.element.elem_type == "Block":
            rename_block(repo, self.element.elem_id, new_name)
        else:
            self.element.name = new_name
        for prop, var in self.entries.items():
            self.element.properties[prop] = var.get()


class ArchitectureManagerDialog(tk.Frame):
    """Manage packages and diagrams in a hierarchical tree."""

    def __init__(self, master, app=None):
        if isinstance(master, tk.Toplevel):
            container = master
        else:
            container = master
        super().__init__(container)
        self.app = app
        if isinstance(master, tk.Toplevel):
            master.title("AutoML Explorer")
            master.geometry("350x400")
            self.pack(fill=tk.BOTH, expand=True)
        self.repo = SysMLRepository.get_instance()

        tree_frame = ttk.Frame(self)
        tree_frame.pack(fill=tk.BOTH, expand=True, padx=4, pady=4)
        self.tree = ttk.Treeview(tree_frame)
        vsb = ttk.Scrollbar(tree_frame, orient="vertical", command=self.tree.yview)
        hsb = ttk.Scrollbar(tree_frame, orient="horizontal", command=self.tree.xview)
        self.tree.configure(yscrollcommand=vsb.set, xscrollcommand=hsb.set)
        self.tree.grid(row=0, column=0, sticky="nsew")
        vsb.grid(row=0, column=1, sticky="ns")
        hsb.grid(row=1, column=0, sticky="ew")
        tree_frame.rowconfigure(0, weight=1)
        tree_frame.columnconfigure(0, weight=1)

        # simple icons to visually distinguish packages, diagrams and objects
        self.pkg_icon = self._create_icon("folder", "#b8860b")
        self.diagram_icons = {
            "Use Case Diagram": self._create_icon("circle", "blue"),
            "Activity Diagram": self._create_icon("arrow", "green"),
            "Governance Diagram": self._create_icon("arrow", "green"),
            "Block Diagram": self._create_icon("rect", "orange"),
            "Internal Block Diagram": self._create_icon("nested", "purple"),
        }
        self.elem_icons = {
            "Actor": self._create_icon("circle"),
            "Use Case": self._create_icon("circle"),
            "Block": self._create_icon("rect"),
            "Part": self._create_icon("rect"),
            "Port": self._create_icon("circle"),
        }
        self.default_diag_icon = self._create_icon("rect")
        self.default_elem_icon = self._create_icon("rect")
        btns = ttk.Frame(self)
        btns.pack(fill=tk.X, padx=4, pady=4)
        ttk.Button(btns, text="Open", command=self.open).pack(side=tk.LEFT, padx=2)
        ttk.Button(btns, text="Properties", command=self.properties).pack(side=tk.LEFT, padx=2)
        ttk.Button(btns, text="New Package", command=self.new_package).pack(side=tk.LEFT, padx=2)
        ttk.Button(btns, text="New Diagram", command=self.new_diagram).pack(side=tk.LEFT, padx=2)
        ttk.Button(btns, text="Cut", command=self.cut).pack(side=tk.LEFT, padx=2)
        ttk.Button(btns, text="Paste", command=self.paste).pack(side=tk.LEFT, padx=2)
        ttk.Button(btns, text="Delete", command=self.delete).pack(side=tk.LEFT, padx=2)
        ttk.Button(btns, text="Close", command=self.destroy).pack(side=tk.RIGHT, padx=2)
        self.populate()
        self.tree.bind("<Button-3>", self.on_right_click)
        self.tree.bind("<Double-1>", self.on_double)
        self.tree.bind("<ButtonPress-1>", self.on_drag_start)
        self.tree.bind("<B1-Motion>", self.on_drag_motion)
        self.tree.bind("<ButtonRelease-1>", self.on_drag_release)
        self.bind("<FocusIn>", lambda _e: self.populate())
        self.drag_item = None
        self.cut_item = None

    def populate(self):
        """Populate the tree view with packages, diagrams and elements."""
        self.tree.delete(*self.tree.get_children())
        from collections import defaultdict

        rel_children = defaultdict(list)
        for rel in self.repo.relationships:
            rel_children[rel.source].append((rel.rel_id, rel.target, rel.rel_type))

        visited: set[str] = set()

        # collect all elements that already appear on a diagram so they don't
        # show up twice in the hierarchy
        diagram_elems = {
            elem_id
            for diag in self.repo.diagrams.values()
            for elem_id in (
                list(getattr(diag, "elements", []))
                + [
                    getattr(o, "element_id", o.get("element_id"))
                    for o in getattr(diag, "objects", [])
                    if getattr(o, "element_id", o.get("element_id"))
                ]
            )
        }

        def add_elem(elem_id: str, parent: str):
            if elem_id in visited:
                return
            visited.add(elem_id)
            elem = self.repo.elements[elem_id]
            icon = self.elem_icons.get(elem.elem_type, self.default_elem_icon)
            if self.tree.exists(elem_id):
                node = elem_id
            else:
                node = self.tree.insert(
                    parent,
                    "end",
                    iid=elem_id,
                    text=format_name_with_phase(elem.name or elem_id, elem.phase),
                    values=(elem.elem_type,),
                    image=icon,
                )
            for rel_id, tgt_id, rtype in rel_children.get(elem_id, []):
                if tgt_id in self.repo.elements:
                    rel_iid = f"rel_{rel_id}"
                    if self.tree.exists(rel_iid):
                        rel_node = rel_iid
                    else:
                        rel_node = self.tree.insert(
                            node, "end", iid=rel_iid, text=rtype, values=("Relationship",)
                        )
                    add_elem(tgt_id, rel_node)
            visited.remove(elem_id)

        root_pkg = getattr(self.repo, "root_package", None)
        if not root_pkg or root_pkg.elem_id not in self.repo.elements:
            # ensure a valid root package exists
            self.repo.root_package = self.repo.create_element("Package", name="Root")
            root_pkg = self.repo.root_package

        def add_pkg(pkg_id, parent=""):
            pkg = self.repo.elements[pkg_id]
            if self.tree.exists(pkg_id):
                node = pkg_id
            else:
                node = self.tree.insert(
                    parent,
                    "end",
                    iid=pkg_id,
                    text=format_name_with_phase(pkg.name or pkg_id, pkg.phase),
                    open=True,
                    image=self.pkg_icon,
                )
            for p in self.repo.elements.values():
                if p.elem_type == "Package" and p.owner == pkg_id:
                    add_pkg(p.elem_id, node)
            for e in self.repo.elements.values():
                if (
                    e.owner == pkg_id
                    and e.elem_type not in ("Package", "Part")
                    and e.name
                    and e.elem_id not in diagram_elems
                ):
                    add_elem(e.elem_id, node)
            for d in self.repo.diagrams.values():
                if d.package == pkg_id and "safety-management" not in getattr(d, "tags", []):
                    label = format_name_with_phase(d.name or d.diag_id, d.phase)
                    icon = self.diagram_icons.get(d.diag_type, self.default_diag_icon)
                    diag_iid = f"diag_{d.diag_id}"
                    if self.tree.exists(diag_iid):
                        diag_node = diag_iid
                    else:
                        diag_node = self.tree.insert(
                            node,
                            "end",
                            iid=diag_iid,
                            text=label,
                            values=(d.diag_type,),
                            image=icon,
                        )
                    objs = sorted(
                        d.objects,
                        key=lambda o: (
                            1 if getattr(o, "obj_type", o.get("obj_type")) == "Port" else 0
                        ),
                    )
                    for obj in objs:
                        props = getattr(obj, "properties", obj.get("properties", {}))
                        name = format_name_with_phase(
                            props.get("name", getattr(obj, "obj_type", obj.get("obj_type"))),
                            getattr(obj, "phase", obj.get("phase")),
                        )
                        oid = getattr(obj, "obj_id", obj.get("obj_id"))
                        otype = getattr(obj, "obj_type", obj.get("obj_type"))
                        icon = self.elem_icons.get(otype, self.default_elem_icon)
                        parent_node = diag_node
                        if (
                            otype == "Port"
                            and props.get("parent")
                            and self.tree.exists(f"obj_{d.diag_id}_{props.get('parent')}")
                        ):
                            parent_node = f"obj_{d.diag_id}_{props.get('parent')}"
                        obj_iid = f"obj_{d.diag_id}_{oid}"
                        if self.tree.exists(obj_iid):
                            continue
                        self.tree.insert(
                            parent_node,
                            "end",
                            iid=obj_iid,
                            text=name,
                            values=(obj.get("obj_type"),),
                            image=icon,
                        )

        add_pkg(root_pkg.elem_id)
        if self.app:
            self.app.update_views()

    def selected(self):
        sel = self.tree.selection()
        if sel:
            return sel[0]
        item = self.tree.focus()
        return item if item else None

    def open(self):
        item = self.selected()
        if not item:
            return
        if item.startswith("diag_"):
            self.open_diagram(item[5:])
        elif item.startswith("obj_"):
            diag_id, oid = item[4:].split("_", 1)
            win = self.open_diagram(diag_id)
            if win:
                for o in win.objects:
                    if o.obj_id == int(oid):
                        win.selected_obj = o
                        win.redraw()
                        break

    def on_double(self, event):
        item = self.tree.identify_row(event.y)
        if item:
            self.tree.selection_set(item)
            if item.startswith("diag_"):
                self.open_diagram(item[5:])
            elif item.startswith("obj_"):
                self.open()

    def open_diagram(self, diag_id: str):
        diag = self.repo.diagrams.get(diag_id)
        if not diag:
            return None

        # If an application instance is available, open the diagram using
        # the main document notebook so duplicate tabs are avoided.
        if self.app and hasattr(self.app, "diagram_tabs"):
            idx = next(
                (i for i, d in enumerate(self.app.arch_diagrams) if d.diag_id == diag_id),
                -1,
            )
            if idx != -1:
                self.app.open_arch_window(idx)
                tab = self.app.diagram_tabs.get(diag_id)
                if tab and tab.winfo_exists():
                    for child in tab.winfo_children():
                        if isinstance(child, SysMLDiagramWindow):
                            return child
                return None

        master = self.master if self.master else self
        win = None
        if diag.diag_type == "Use Case Diagram":
            win = UseCaseDiagramWindow(master, self.app, diagram_id=diag_id)
        elif diag.diag_type == "Activity Diagram":
            win = ActivityDiagramWindow(master, self.app, diagram_id=diag_id)
        elif diag.diag_type == "Governance Diagram":
            win = GovernanceDiagramWindow(master, self.app, diagram_id=diag_id)
        elif diag.diag_type == "Block Diagram":
            win = BlockDiagramWindow(master, self.app, diagram_id=diag_id)
        elif diag.diag_type == "Internal Block Diagram":
            win = InternalBlockDiagramWindow(master, self.app, diagram_id=diag_id)
        return win

    def new_package(self):
        item = self.selected() or self.repo.root_package.elem_id
        if item.startswith("diag_"):
            item = self.repo.diagrams[item[5:]].package
        name = simpledialog.askstring("New Package", "Name:")
        if name:
            self.repo.create_package(name, parent=item)
            self.populate()

    def new_diagram(self):
        item = self.selected() or self.repo.root_package.elem_id
        if item.startswith("diag_"):
            item = self.repo.diagrams[item[5:]].package
        dlg = NewDiagramDialog(self)
        if dlg.name:
            self.repo.create_diagram(dlg.diag_type, name=dlg.name, package=item)
            self.populate()

    def delete(self):
        item = self.selected()
        if not item:
            return
        if item.startswith("diag_"):
            self.repo.delete_diagram(item[5:])
        elif item.startswith("obj_"):
            diag_id, oid = item[4:].split("_", 1)
            diag = self.repo.diagrams.get(diag_id)
            if diag:
                diag.objects = [o for o in diag.objects if str(o.get("obj_id")) != oid]
        else:
            if item == self.repo.root_package.elem_id:
                messagebox.showerror("Delete", "Cannot delete the root package.")
            else:
                self.repo.delete_package(item)
        self.populate()

    def properties(self):
        item = self.selected()
        if not item:
            return
        if item.startswith("diag_"):
            diag = self.repo.diagrams.get(item[5:])
            if diag:
                DiagramPropertiesDialog(self, diag)
                self.populate()
        elif item.startswith("obj_"):
            diag_id, oid = item[4:].split("_", 1)
            diag = self.repo.diagrams.get(diag_id)
            if diag:
                obj_data = next(
                    (o for o in diag.objects if str(o.get("obj_id")) == oid),
                    None,
                )
                if obj_data:
                    obj = SysMLObject(**obj_data)
                    SysMLObjectDialog(self, obj)
                    diag.objects = [
                        obj.__dict__ if str(o.get("obj_id")) == oid else o for o in diag.objects
                    ]
                self.populate()
        else:
            elem = self.repo.elements.get(item)
            if elem:
                if elem.elem_type == "Package":
                    PackagePropertiesDialog(self, elem)
                else:
                    ElementPropertiesDialog(self, elem)
                self.populate()

    def on_right_click(self, event):
        item = self.tree.identify_row(event.y)
        if not item:
            return
        self.tree.selection_set(item)
        menu = tk.Menu(self.tree, tearoff=0)
        menu.add_command(label="Rename", command=lambda: self.rename_item(item))
        menu.tk_popup(event.x_root, event.y_root)

    def rename_item(self, item=None):
        item = item or self.selected()
        if not item:
            return
        if item.startswith("diag_"):
            diag = self.repo.diagrams.get(item[5:])
            if diag and "safety-management" in getattr(diag, "tags", []):
                return
            if diag:
                name = simpledialog.askstring("Rename Diagram", "Name:", initialvalue=diag.name)
                if name:
                    diag.name = name
                    self.populate()
        elif item.startswith("obj_"):
            return
        else:
            elem = self.repo.elements.get(item)
            if elem:
                name = simpledialog.askstring("Rename", "Name:", initialvalue=elem.name)
                if name:
                    name = self.repo.ensure_unique_element_name(name, elem.elem_id)
                    if elem.elem_type == "Block":
                        rename_block(self.repo, elem.elem_id, name)
                    else:
                        elem.name = name
                    self.populate()

    # ------------------------------------------------------------------
    # Cut/Paste and Drag & Drop Handling
    # ------------------------------------------------------------------
    def cut(self):
        item = self.selected()
        if item:
            self.cut_item = item

    def paste(self):
        if not self.cut_item:
            return
        target = self.selected() or self.repo.root_package.elem_id
        if target.startswith("diag_"):
            target = self.repo.diagrams[target[5:]].package
        self._move_item(self.cut_item, target)
        self.cut_item = None
        self.populate()

    def on_drag_start(self, event):
        self.drag_item = self.tree.identify_row(event.y)
        if self.drag_item:
            self.tree.selection_set(self.drag_item)

    def on_drag_motion(self, _event):
        pass

    def on_drag_release(self, event):
        if not self.drag_item:
            return
        target = self.tree.identify_row(event.y)
        if not target:
            self.drag_item = None
            return
        if target == self.drag_item:
            self.drag_item = None
            return
        if self.drag_item.startswith("obj_"):
            messagebox.showerror("Drop Error", "Objects cannot be moved in the explorer.")
            self.drag_item = None
            return
        if target.startswith("obj_"):
            messagebox.showerror("Drop Error", "Cannot drop items on an object.")
            self.drag_item = None
            return
        region = self.tree.identify_region(event.x, event.y)
        if region in ("separator", "nothing"):
            parent = self.tree.parent(target)
            index = self.tree.index(target)
            self.tree.move(self.drag_item, parent, index)
            self._move_item(self.drag_item, parent)
        else:
            if target.startswith("diag_"):
                diag = self.repo.diagrams.get(target[5:])
                self._drop_on_diagram(self.drag_item, diag)
            else:
                self.tree.move(self.drag_item, target, "end")
                self._move_item(self.drag_item, target)
        self.drag_item = None
        self.populate()

    def _move_item(self, item, new_parent):
        if item.startswith("obj_") or new_parent.startswith("obj_"):
            messagebox.showerror("Drop Error", "Cannot drop items on an object.")
            return
        if new_parent == "":
            new_parent = self.repo.root_package.elem_id
        if item.startswith("diag_"):
            self.repo.diagrams[item[5:]].package = new_parent
        else:
            elem = self.repo.elements.get(item)
            if elem:
                elem.owner = new_parent

    def _drop_on_diagram(self, elem_id, diagram):
        repo = self.repo
        if elem_id.startswith("obj_"):
            messagebox.showerror("Drop Error", "Objects cannot be dropped on a diagram.")
            return
        # Dropping a diagram onto an Activity or Governance Diagram creates a behavior reference
        if elem_id.startswith("diag_"):
            src_diag = repo.diagrams.get(elem_id[5:])
            if src_diag and diagram.diag_type == "Activity Diagram" and src_diag.diag_type in (
                "Activity Diagram",
                "Internal Block Diagram",
                "Governance Diagram",
            ):
                elem_type = "Action" if diagram.diag_type == "Governance Diagram" else "CallBehaviorAction"
                act = repo.create_element(
                    elem_type, name=src_diag.name, owner=diagram.package
                )
                repo.add_element_to_diagram(diagram.diag_id, act.elem_id)
                props = {"name": src_diag.name}
                if src_diag.diag_type == "Internal Block Diagram":
                    props["view"] = src_diag.diag_id
                    repo.link_diagram(act.elem_id, None)
                else:
                    repo.link_diagram(act.elem_id, src_diag.diag_id)
                obj = SysMLObject(
                    _get_next_id(),
                    elem_type,
                    50.0,
                    50.0,
                    element_id=act.elem_id,
                    properties=props,
                )
                diagram.objects.append(obj.__dict__)
                return
            if (
                src_diag
                and diagram.diag_type == "Governance Diagram"
                and src_diag.diag_type == "Governance Diagram"
            ):
                act = repo.create_element("Action", name=src_diag.name, owner=diagram.package)
                repo.add_element_to_diagram(diagram.diag_id, act.elem_id)
                props = {"name": src_diag.name}
                repo.link_diagram(act.elem_id, src_diag.diag_id)
                obj = SysMLObject(
                    _get_next_id(),
                    "Action",
                    50.0,
                    50.0,
                    element_id=act.elem_id,
                    properties=props,
                )
                diagram.objects.append(obj.__dict__)
                return
            messagebox.showerror("Drop Error", "This item cannot be dropped on that diagram.")
            return

        allowed = diagram.diag_type == "Block Diagram"
        if allowed and repo.elements[elem_id].elem_type == "Package":
            block = repo.create_element("Block", name=repo.elements[elem_id].name, owner=elem_id)
            repo.add_element_to_diagram(diagram.diag_id, block.elem_id)
            obj = SysMLObject(_get_next_id(), "Block", 50.0, 50.0, element_id=block.elem_id)
            diagram.objects.append(obj.__dict__)
        else:
            messagebox.showerror("Drop Error", "This item cannot be dropped on that diagram.")

    def _create_icon(self, shape: str, color: str = "black") -> tk.PhotoImage:
        """Return a simple 16x16 PhotoImage representing the given shape."""
        size = 16
        img = tk.PhotoImage(width=size, height=size)
        img.put("white", to=(0, 0, size - 1, size - 1))
        c = color
        if shape == "circle":
            r = size // 2 - 2
            cx = cy = size // 2
            for y in range(size):
                for x in range(size):
                    if (x - cx) ** 2 + (y - cy) ** 2 <= r * r:
                        img.put(c, (x, y))
        elif shape == "arrow":
            mid = size // 2
            for x in range(2, mid + 1):
                img.put(c, to=(x, mid - 1, x + 1, mid + 1))
            for i in range(4):
                img.put(c, to=(mid + i, mid - 2 - i, mid + i + 1, mid - i))
                img.put(c, to=(mid + i, mid + i, mid + i + 1, mid + 2 + i))
        elif shape == "rect":
            for x in range(3, size - 3):
                img.put(c, (x, 3))
                img.put(c, (x, size - 4))
            for y in range(3, size - 3):
                img.put(c, (3, y))
                img.put(c, (size - 4, y))
        elif shape == "nested":
            for x in range(1, size - 1):
                img.put(c, (x, 1))
                img.put(c, (x, size - 2))
            for y in range(1, size - 1):
                img.put(c, (1, y))
                img.put(c, (size - 2, y))
            for x in range(5, size - 5):
                img.put(c, (x, 5))
                img.put(c, (x, size - 6))
            for y in range(5, size - 5):
                img.put(c, (5, y))
                img.put(c, (size - 6, y))
        elif shape == "folder":
            for x in range(1, size - 1):
                img.put(c, (x, 4))
                img.put(c, (x, size - 2))
            for y in range(4, size - 1):
                img.put(c, (1, y))
                img.put(c, (size - 2, y))
            for x in range(3, size - 3):
                img.put(c, (x, 2))
            img.put(c, to=(1, 3, size - 2, 4))
        else:
            img.put(c, to=(2, 2, size - 2, size - 2))
        return img<|MERGE_RESOLUTION|>--- conflicted
+++ resolved
@@ -1984,7 +1984,6 @@
 
 
 # ---------------------------------------------------------------------------
-<<<<<<< HEAD
 def link_trace_between_objects(src_obj, dst_obj, diagram_id: str):
     """Create a ``Trace`` connection between two diagram objects.
 
@@ -2025,8 +2024,7 @@
 
 
 # ---------------------------------------------------------------------------
-=======
->>>>>>> d951177f
+
 def link_requirements(src_id: str, relation: str, dst_id: str) -> None:
     """Create a requirement relationship and mirror the inverse."""
 
@@ -8125,7 +8123,6 @@
             targets = getattr(self, "_trace_targets", None)
             if targets is None:
                 targets = [trace_lb.get(i) for i in getattr(trace_lb, "curselection", lambda: [])()]
-<<<<<<< HEAD
 
             current_diag = getattr(self.master, "diagram_id", None)
             # Remove existing trace connections involving this object
@@ -8152,19 +8149,6 @@
                         )
                     ]
 
-=======
-            joined = ", ".join(targets)
-            if joined:
-                self.obj.properties["trace_to"] = joined
-            else:
-                self.obj.properties.pop("trace_to", None)
-            if self.obj.element_id and self.obj.element_id in repo.elements:
-                elem_props = repo.elements[self.obj.element_id].properties
-                if joined:
-                    elem_props["trace_to"] = joined
-                else:
-                    elem_props.pop("trace_to", None)
->>>>>>> d951177f
             removed = {
                 r.rel_id
                 for r in repo.relationships
@@ -8175,18 +8159,12 @@
                 repo.relationships = [r for r in repo.relationships if r.rel_id not in removed]
                 for diag in repo.diagrams.values():
                     diag.relationships = [rid for rid in diag.relationships if rid not in removed]
-<<<<<<< HEAD
 
             stored_tokens: list[str] = []
             for token in targets:
                 parts = token.split(":", 1)
                 if len(parts) != 2:
                     stored_tokens.append(token)
-=======
-            for token in targets:
-                parts = token.split(":", 1)
-                if len(parts) != 2:
->>>>>>> d951177f
                     target_elem = next(
                         (e for e in repo.elements.values() if e.name == token),
                         None,
@@ -8205,7 +8183,6 @@
                 )
                 if not obj:
                     continue
-<<<<<<< HEAD
                 if diag_id == current_diag:
                     link_trace_between_objects(self.obj, obj, current_diag)
                 else:
@@ -8226,12 +8203,6 @@
                     elem_props["trace_to"] = joined
                 else:
                     elem_props.pop("trace_to", None)
-=======
-                target_elem = obj.get("element_id")
-                if target_elem and self.obj.element_id:
-                    repo.create_relationship("Trace", self.obj.element_id, target_elem)
-                    repo.create_relationship("Trace", target_elem, self.obj.element_id)
->>>>>>> d951177f
 
         if self.obj.element_id and self.obj.element_id in repo.elements:
             elem_type = repo.elements[self.obj.element_id].elem_type
