--- conflicted
+++ resolved
@@ -5511,7 +5511,6 @@
                         wrap_width = max_chars
                         wrapped = textwrap.fill(label, width=wrap_width)
                         lines = wrapped.count("\n") + 1
-<<<<<<< HEAD
                 # create a compartment on the left for the vertical title
                 label_w = lines * line_h + 16 * self.zoom
                 cx = x - w + label_w
@@ -5522,8 +5521,6 @@
                     y + h - self.zoom,
                     fill=outline,
                 )
-=======
->>>>>>> 1fbedcfc
 
                 lx = x - w + 8 * self.zoom
                 self.canvas.create_text(
