# Author: Miguel Marina <karel.capek.robotics@gmail.com>
import tkinter as tk
import tkinter.font as tkFont
from tkinter import ttk, simpledialog, messagebox
import json
import math
from dataclasses import dataclass, field, asdict
from typing import Dict, List, Tuple

from sysml.sysml_repository import SysMLRepository, SysMLDiagram, SysMLElement

from sysml.sysml_spec import SYSML_PROPERTIES
from analysis.models import global_requirements, ASIL_ORDER

# ---------------------------------------------------------------------------
# Appearance customization
# ---------------------------------------------------------------------------
# Basic fill colors for different AutoML object types. This provides a simple
# color palette so diagrams appear less bland and more professional.
OBJECT_COLORS: dict[str, str] = {
    "Actor": "#E0F7FA",
    "Use Case": "#FFF3E0",
    "System Boundary": "#ECEFF1",
    "Action Usage": "#E8F5E9",
    "Action": "#E8F5E9",
    "CallBehaviorAction": "#E8F5E9",
    "Part": "#FFFDE7",
    "Port": "#F3E5F5",
    "Block": "#E0E0E0",
    "Decision": "#E1F5FE",
    "Merge": "#E1F5FE",
    # Fork and Join bars remain black so are not listed here
}


_next_obj_id = 1


def _get_next_id() -> int:
    global _next_obj_id
    val = _next_obj_id
    _next_obj_id += 1
    return val


def _parse_float(val: str | None, default: float) -> float:
    """Convert *val* to ``float`` or return ``default`` if conversion fails."""
    try:
        return float(val)
    except (TypeError, ValueError):
        return default


def _find_parent_blocks(repo: SysMLRepository, block_id: str) -> set[str]:
    """Return all blocks that directly use ``block_id`` as a part or are
    associated with it."""
    parents: set[str] = set()
    # check IBDs for parts referencing this block
    for parent_id, diag_id in repo.element_diagrams.items():
        diag = repo.diagrams.get(diag_id)
        if not diag:
            continue
        for obj in getattr(diag, "objects", []):
            if obj.get("obj_type") != "Part":
                continue
            if obj.get("properties", {}).get("definition") == block_id:
                parents.add(parent_id)
                break
    # also follow Association and Generalization relationships
    for rel in repo.relationships:
        if rel.rel_type not in ("Association", "Generalization"):
            continue
        if rel.rel_type == "Generalization":
            if rel.source == block_id and rel.target in repo.elements:
                parents.add(rel.target)
            continue
        if rel.source == block_id and rel.target in repo.elements:
            parents.add(rel.target)
        elif rel.target == block_id and rel.source in repo.elements:
            parents.add(rel.source)
    # include father block from internal block diagram linkage
    diag_id = repo.get_linked_diagram(block_id)
    diag = repo.diagrams.get(diag_id)
    if diag and getattr(diag, "father", None) in repo.elements:
        parents.add(diag.father)
    return parents


def _collect_parent_parts(repo: SysMLRepository, block_id: str, visited=None) -> list[str]:
    """Recursively gather parts from all parent blocks of ``block_id``."""
    if visited is None:
        visited = set()
    parts: list[str] = []
    for parent in _find_parent_blocks(repo, block_id):
        if parent in visited:
            continue
        visited.add(parent)
        elem = repo.elements.get(parent)
        if elem:
            parts.extend(
                [
                    p.strip()
                    for p in elem.properties.get("partProperties", "").split(",")
                    if p.strip()
                ]
            )
        parts.extend(_collect_parent_parts(repo, parent, visited))
    seen = []
    for p in parts:
        if p not in seen:
            seen.append(p)
    return seen


def extend_block_parts_with_parents(repo: SysMLRepository, block_id: str) -> None:
    """Merge parent block parts into the given block's ``partProperties``."""
    block = repo.elements.get(block_id)
    if not block:
        return
    names = [p.strip() for p in block.properties.get("partProperties", "").split(",") if p.strip()]
    for p in _collect_parent_parts(repo, block_id):
        if p not in names:
            names.append(p)
    joined = ", ".join(names)
    block.properties["partProperties"] = joined
    for d in repo.diagrams.values():
        for o in getattr(d, "objects", []):
            if o.get("element_id") == block_id:
                o.setdefault("properties", {})["partProperties"] = joined


def _find_blocks_with_part(repo: SysMLRepository, part_id: str) -> set[str]:
    """Return all blocks that directly include ``part_id`` as a part."""
    blocks: set[str] = set()
    for blk_id, diag_id in repo.element_diagrams.items():
        diag = repo.diagrams.get(diag_id)
        if not diag:
            continue
        for obj in getattr(diag, "objects", []):
            if obj.get("obj_type") != "Part":
                continue
            if obj.get("properties", {}).get("definition") == part_id:
                blocks.add(blk_id)
                break
    return blocks


def _find_generalization_children(repo: SysMLRepository, parent_id: str) -> set[str]:
    """Return all blocks that generalize ``parent_id``."""
    children: set[str] = set()
    for rel in repo.relationships:
        if rel.rel_type == "Generalization" and rel.target == parent_id:
            children.add(rel.source)
    return children


def _collect_generalization_parents(
    repo: SysMLRepository, block_id: str, visited: set[str] | None = None
) -> list[str]:
    """Return all parent blocks of ``block_id`` reachable through generalizations."""

    if visited is None:
        visited = set()
    parents: list[str] = []
    for rel in repo.relationships:
        if rel.rel_type == "Generalization" and rel.source == block_id:
            target = rel.target
            if target in visited:
                continue
            visited.add(target)
            parents.append(target)
            parents.extend(_collect_generalization_parents(repo, target, visited))
    return parents


def rename_block(repo: SysMLRepository, block_id: str, new_name: str) -> None:
    """Rename ``block_id`` and propagate changes to related blocks."""
    block = repo.elements.get(block_id)
    if not block or block.elem_type != "Block":
        return
    old_name = block.name
    if old_name == new_name:
        return
    block.name = new_name
    # update part elements referencing this block
    for elem in repo.elements.values():
        if elem.elem_type == "Part" and elem.properties.get("definition") == block_id:
            elem.name = new_name
    # update blocks that include this block as a part
    for parent_id in _find_blocks_with_part(repo, block_id):
        parent = repo.elements.get(parent_id)
        if not parent:
            continue
        parts = [p.strip() for p in parent.properties.get("partProperties", "").split(",") if p.strip()]
        changed = False
        for idx, val in enumerate(parts):
            base = val.split("[")[0].strip()
            suffix = val[len(base):]
            if base == old_name:
                parts[idx] = new_name + suffix
                changed = True
        if changed:
            parent.properties["partProperties"] = ", ".join(parts)
            for d in repo.diagrams.values():
                for o in getattr(d, "objects", []):
                    if o.get("element_id") == parent_id:
                        o.setdefault("properties", {})["partProperties"] = parent.properties["partProperties"]
    # propagate property inheritance to children blocks
    for child_id in _find_generalization_children(repo, block_id):
        inherit_block_properties(repo, child_id)


def add_aggregation_part(
    repo: SysMLRepository,
    whole_id: str,
    part_id: str,
    multiplicity: str = "",
) -> None:
    """Add *part_id* as a part of *whole_id* block."""
    whole = repo.elements.get(whole_id)
    part = repo.elements.get(part_id)
    if not whole or not part:
        return
    name = part.name or part_id
    entry = f"{name}[{multiplicity}]" if multiplicity else name
    parts = [p.strip() for p in whole.properties.get("partProperties", "").split(",") if p.strip()]
    base = [p.split("[")[0].strip() for p in parts]
    if name in base:
        for idx, b in enumerate(base):
            if b == name:
                parts[idx] = entry
                break
    else:
        parts.append(entry)
    whole.properties["partProperties"] = ", ".join(parts)
    for d in repo.diagrams.values():
        for o in getattr(d, "objects", []):
            if o.get("element_id") == whole_id:
                o.setdefault("properties", {})["partProperties"] = ", ".join(parts)

    # propagate changes to any generalization children
    for child_id in _find_generalization_children(repo, whole_id):
        remove_inherited_block_properties(repo, child_id, whole_id)
        inherit_block_properties(repo, child_id)


def add_composite_aggregation_part(
    repo: SysMLRepository,
    whole_id: str,
    part_id: str,
    multiplicity: str = "",
    app=None,
) -> None:
    """Add *part_id* as a composite part of *whole_id* block and create the
    part object in the whole's Internal Block Diagram if present."""

    add_aggregation_part(repo, whole_id, part_id, multiplicity)
    diag_id = repo.get_linked_diagram(whole_id)
    diag = repo.diagrams.get(diag_id)
    # locate the relationship for future reference
    rel = next(
        (
            r
            for r in repo.relationships
            if r.rel_type == "Composite Aggregation"
            and r.source == whole_id
            and r.target == part_id
        ),
        None,
    )
    if not diag or diag.diag_type != "Internal Block Diagram":
        if rel and not rel.properties.get("part_elem"):
            part_elem = repo.create_element(
                "Part",
                name=repo.elements.get(part_id).name or part_id,
                properties={"definition": part_id, "force_ibd": "true"},
                owner=repo.root_package.elem_id,
            )
            rel.properties["part_elem"] = part_elem.elem_id
        elif rel and rel.properties.get("part_elem"):
            pid = rel.properties["part_elem"]
            elem = repo.elements.get(pid)
            if elem:
                elem.properties["force_ibd"] = "true"
        return
    diag.objects = getattr(diag, "objects", [])
    existing_defs = {
        o.get("properties", {}).get("definition")
        for o in diag.objects
        if o.get("obj_type") == "Part"
    }
    if part_id in existing_defs:
        return
    if rel and rel.properties.get("part_elem") and rel.properties["part_elem"] in repo.elements:
        part_elem = repo.elements[rel.properties["part_elem"]]
        part_elem.properties["force_ibd"] = "true"
    else:
        part_elem = repo.create_element(
            "Part",
            name=repo.elements.get(part_id).name or part_id,
            properties={"definition": part_id, "force_ibd": "true"},
            owner=repo.root_package.elem_id,
        )
        if rel:
            rel.properties["part_elem"] = part_elem.elem_id
    repo.add_element_to_diagram(diag.diag_id, part_elem.elem_id)
    obj_dict = {
        "obj_id": _get_next_id(),
        "obj_type": "Part",
        "x": 50.0,
        "y": 50.0 + 60.0 * len(existing_defs),
        "element_id": part_elem.elem_id,
        "properties": {"definition": part_id},
        "locked": True,
    }
    diag.objects.append(obj_dict)
    _add_ports_for_part(repo, diag, obj_dict, app=app)
    if app:
        for win in getattr(app, "ibd_windows", []):
            if getattr(win, "diagram_id", None) == diag.diag_id:
                win.objects.append(SysMLObject(**obj_dict))
                win.redraw()
                win._sync_to_repository()

    # propagate composite part addition to any generalization children
    for child_id in _find_generalization_children(repo, whole_id):
        inherit_block_properties(repo, child_id)


def _sync_ibd_composite_parts(
    repo: SysMLRepository, block_id: str, app=None
) -> list[dict]:
    """Ensure *block_id*'s IBD includes parts for existing composite aggregations.

    Returns the list of added part object dictionaries."""

    diag_id = repo.get_linked_diagram(block_id)
    diag = repo.diagrams.get(diag_id)
    if not diag or diag.diag_type != "Internal Block Diagram":
        return []
    diag.objects = getattr(diag, "objects", [])
    existing_defs = {
        o.get("properties", {}).get("definition")
        for o in diag.objects
        if o.get("obj_type") == "Part"
    }
    src_ids = [block_id] + _collect_generalization_parents(repo, block_id)
    rels = [
        rel
        for rel in repo.relationships
        if rel.rel_type == "Composite Aggregation" and rel.source in src_ids
    ]
    added: list[dict] = []
    base_x = 50.0
    base_y = 50.0 + 60.0 * len(existing_defs)
    for rel in rels:
        pid = rel.target
        if pid in existing_defs:
            continue
        if rel.properties.get("part_elem") and rel.properties["part_elem"] in repo.elements:
            part_elem = repo.elements[rel.properties["part_elem"]]
            part_elem.properties["force_ibd"] = "true"
        else:
            part_elem = repo.create_element(
                "Part",
                name=repo.elements.get(pid).name or pid,
                properties={"definition": pid, "force_ibd": "true"},
                owner=repo.root_package.elem_id,
            )
            rel.properties["part_elem"] = part_elem.elem_id
        repo.add_element_to_diagram(diag.diag_id, part_elem.elem_id)
        obj_dict = {
            "obj_id": _get_next_id(),
            "obj_type": "Part",
            "x": base_x,
            "y": base_y,
            "element_id": part_elem.elem_id,
            "properties": {"definition": pid},
            "locked": True,
        }
        base_y += 60.0
        diag.objects.append(obj_dict)
        added.append(obj_dict)
        added += _add_ports_for_part(repo, diag, obj_dict, app=app)
        if app:
            for win in getattr(app, "ibd_windows", []):
                if getattr(win, "diagram_id", None) == diag.diag_id:
                    win.objects.append(SysMLObject(**obj_dict))
                    win.redraw()
                    win._sync_to_repository()
    return added


def _sync_ibd_aggregation_parts(
    repo: SysMLRepository, block_id: str, app=None
) -> list[dict]:
    """Ensure ``block_id``'s IBD includes parts for regular aggregations.

    Returns the list of added part object dictionaries."""

    diag_id = repo.get_linked_diagram(block_id)
    diag = repo.diagrams.get(diag_id)
    if not diag or diag.diag_type != "Internal Block Diagram":
        return []
    diag.objects = getattr(diag, "objects", [])
    existing_defs = {
        o.get("properties", {}).get("definition")
        for o in diag.objects
        if o.get("obj_type") == "Part"
    }
    src_ids = [block_id] + _collect_generalization_parents(repo, block_id)
    part_ids = [
        rel.target
        for rel in repo.relationships
        if rel.rel_type == "Aggregation" and rel.source in src_ids
    ]
    added: list[dict] = []
    base_x = 50.0
    base_y = 50.0 + 60.0 * len(existing_defs)
    for pid in part_ids:
        if pid in existing_defs:
            continue
        part_elem = repo.create_element(
            "Part",
            name=repo.elements.get(pid).name or pid,
            properties={"definition": pid},
            owner=repo.root_package.elem_id,
        )
        repo.add_element_to_diagram(diag.diag_id, part_elem.elem_id)
        obj_dict = {
            "obj_id": _get_next_id(),
            "obj_type": "Part",
            "x": base_x,
            "y": base_y,
            "element_id": part_elem.elem_id,
            "properties": {"definition": pid},
        }
        base_y += 60.0
        diag.objects.append(obj_dict)
        added.append(obj_dict)
        added += _add_ports_for_part(repo, diag, obj_dict, app=app)
        if app:
            for win in getattr(app, "ibd_windows", []):
                if getattr(win, "diagram_id", None) == diag.diag_id:
                    win.objects.append(SysMLObject(**obj_dict))
                    win.redraw()
                    win._sync_to_repository()
    return added


def _sync_ibd_partproperty_parts(
    repo: SysMLRepository, block_id: str, app=None
) -> list[dict]:
    """Ensure ``block_id``'s IBD includes parts for entries in ``partProperties``.

    Returns the list of added part object dictionaries."""

    diag_id = repo.get_linked_diagram(block_id)
    diag = repo.diagrams.get(diag_id)
    if not diag or diag.diag_type != "Internal Block Diagram":
        return []
    block = repo.elements.get(block_id)
    if not block:
        return []

    diag.objects = getattr(diag, "objects", [])
    existing_defs = {
        o.get("properties", {}).get("definition")
        for o in diag.objects
        if o.get("obj_type") == "Part"
    }
    existing_names = {
        repo.elements[did].name
        for did in existing_defs
        if did in repo.elements and repo.elements[did].elem_type == "Block"
    }
    names = [
        p.split("[")[0].strip()
        for p in block.properties.get("partProperties", "").split(",")
        if p.strip()
    ]
    added: list[dict] = []
    base_x = 50.0
    base_y = 50.0 + 60.0 * len(existing_defs)
    for name in names:
        if name in existing_names:
            continue
        target_id = next(
            (
                eid
                for eid, elem in repo.elements.items()
                if elem.elem_type == "Block" and elem.name == name
            ),
            None,
        )
        if not target_id:
            continue
        part_elem = repo.create_element(
            "Part",
            name=name,
            properties={"definition": target_id},
            owner=repo.root_package.elem_id,
        )
        repo.add_element_to_diagram(diag.diag_id, part_elem.elem_id)
        obj_dict = {
            "obj_id": _get_next_id(),
            "obj_type": "Part",
            "x": base_x,
            "y": base_y,
            "element_id": part_elem.elem_id,
            "properties": {"definition": target_id},
        }
        base_y += 60.0
        diag.objects.append(obj_dict)
        added.append(obj_dict)
        if app:
            for win in getattr(app, "ibd_windows", []):
                if getattr(win, "diagram_id", None) == diag.diag_id:
                    win.objects.append(SysMLObject(**obj_dict))
                    win.redraw()
                    win._sync_to_repository()
    return added


def _sync_ibd_partproperty_parts(
    repo: SysMLRepository, block_id: str, names: list[str] | None = None, app=None
) -> list[dict]:
    """Ensure ``block_id``'s IBD includes parts for given ``names``.

    If *names* is ``None``, the block's ``partProperties`` attribute is parsed.
    Returns the list of added part object dictionaries."""

    diag_id = repo.get_linked_diagram(block_id)
    diag = repo.diagrams.get(diag_id)
    if not diag or diag.diag_type != "Internal Block Diagram":
        return []
    block = repo.elements.get(block_id)
    if not block:
        return []

    diag.objects = getattr(diag, "objects", [])
    existing_defs = {
        o.get("properties", {}).get("definition")
        for o in diag.objects
        if o.get("obj_type") == "Part"
    }
    existing_names = {
        repo.elements[did].name
        for did in existing_defs
        if did in repo.elements and repo.elements[did].elem_type == "Block"
    }
    if names is None:
        names = [
            p.split("[")[0].strip()
            for p in block.properties.get("partProperties", "").split(",")
            if p.strip()
        ]
    added: list[dict] = []
    base_x = 50.0
    base_y = 50.0 + 60.0 * len(existing_defs)
    for name in names:
        if name in existing_names:
            continue
        target_id = next(
            (
                eid
                for eid, elem in repo.elements.items()
                if elem.elem_type == "Block" and elem.name == name
            ),
            None,
        )
        if not target_id:
            continue
        part_elem = repo.create_element(
            "Part",
            name=name,
            properties={"definition": target_id},
            owner=repo.root_package.elem_id,
        )
        repo.add_element_to_diagram(diag.diag_id, part_elem.elem_id)
        obj_dict = {
            "obj_id": _get_next_id(),
            "obj_type": "Part",
            "x": base_x,
            "y": base_y,
            "element_id": part_elem.elem_id,
            "properties": {"definition": target_id},
        }
        base_y += 60.0
        diag.objects.append(obj_dict)
        added.append(obj_dict)
        if app:
            for win in getattr(app, "ibd_windows", []):
                if getattr(win, "diagram_id", None) == diag.diag_id:
                    win.objects.append(SysMLObject(**obj_dict))
                    win.redraw()
                    win._sync_to_repository()
    return added


def set_ibd_father(
    repo: SysMLRepository, diagram: SysMLDiagram, father_id: str | None, app=None
) -> list[dict]:
    """Assign *father_id* as the block represented by *diagram*.

    Links the diagram to the block and syncs composite parts. Returns any added
    part object dictionaries."""

    prev = getattr(diagram, "father", None)
    diagram.father = father_id
    if prev and prev != father_id:
        repo.link_diagram(prev, None)
    if father_id:
        repo.link_diagram(father_id, diagram.diag_id)
    added = _sync_ibd_composite_parts(repo, father_id, app=app) if father_id else []
    return added


def remove_aggregation_part(
    repo: SysMLRepository,
    whole_id: str,
    part_id: str,
    remove_object: bool = False,
    app=None,
) -> None:
    """Remove *part_id* from *whole_id* block's part list.

    If *remove_object* is True, also delete any part object representing
    *part_id* in the Internal Block Diagram linked to *whole_id*.
    """
    whole = repo.elements.get(whole_id)
    part = repo.elements.get(part_id)
    if not whole or not part:
        return
    name = part.name or part_id
    parts = [p.strip() for p in whole.properties.get("partProperties", "").split(",") if p.strip()]
    new_parts = [p for p in parts if p.split("[")[0].strip() != name]
    if len(new_parts) != len(parts):
        if new_parts:
            whole.properties["partProperties"] = ", ".join(new_parts)
        else:
            whole.properties.pop("partProperties", None)
        for d in repo.diagrams.values():
            for o in getattr(d, "objects", []):
                if o.get("element_id") == whole_id:
                    if new_parts:
                        o.setdefault("properties", {})["partProperties"] = ", ".join(new_parts)
                    else:
                        o.setdefault("properties", {}).pop("partProperties", None)

    # propagate removals to any generalization children
    for child_id in _find_generalization_children(repo, whole_id):
        child = repo.elements.get(child_id)
        if not child:
            continue
        child_parts = [
            p.strip() for p in child.properties.get("partProperties", "").split(",") if p.strip()
        ]
        child_parts = [p for p in child_parts if p.split("[")[0].strip() != name]
        if child_parts:
            child.properties["partProperties"] = ", ".join(child_parts)
        else:
            child.properties.pop("partProperties", None)
        for d in repo.diagrams.values():
            for o in getattr(d, "objects", []):
                if o.get("element_id") == child_id:
                    if child_parts:
                        o.setdefault("properties", {})["partProperties"] = ", ".join(child_parts)
                    else:
                        o.setdefault("properties", {}).pop("partProperties", None)
    if remove_object:
        diag_id = repo.get_linked_diagram(whole_id)
        diag = repo.diagrams.get(diag_id)
        if diag and diag.diag_type == "Internal Block Diagram":
            diag.objects = getattr(diag, "objects", [])
            before = len(diag.objects)
            diag.objects = [
                o
                for o in diag.objects
                if not (
                    o.get("obj_type") == "Part"
                    and o.get("properties", {}).get("definition") == part_id
                )
            ]
            if len(diag.objects) != before and app:
                for win in getattr(app, "ibd_windows", []):
                    if getattr(win, "diagram_id", None) == diag_id:
                        win.objects = [
                            o
                            for o in win.objects
                            if not (
                                o.obj_type == "Part"
                                and o.properties.get("definition") == part_id
                            )
                        ]
                        win.redraw()
                        win._sync_to_repository()
        # remove stored part element if any
        rel = next(
            (
                r
                for r in repo.relationships
                if r.rel_type == "Composite Aggregation"
                and r.source == whole_id
                and r.target == part_id
            ),
            None,
        )
        if rel:
            pid = rel.properties.pop("part_elem", None)
            if pid and pid in repo.elements:
                repo.delete_element(pid)


def inherit_block_properties(repo: SysMLRepository, block_id: str) -> None:
    """Merge parent block properties into the given block."""
    extend_block_parts_with_parents(repo, block_id)
    block = repo.elements.get(block_id)
    if not block:
        return
    for parent_id in _find_parent_blocks(repo, block_id):
        parent = repo.elements.get(parent_id)
        if not parent:
            continue
        for prop in SYSML_PROPERTIES.get("BlockUsage", []):
            if prop == "partProperties":
                continue
            if prop == "operations":
                child_ops = parse_operations(block.properties.get(prop, ""))
                child_names = {o.name for o in child_ops}
                for op in parse_operations(parent.properties.get(prop, "")):
                    if op.name not in child_names:
                        child_ops.append(op)
                        child_names.add(op.name)
                block.properties[prop] = operations_to_json(child_ops)
            else:
                child_vals = [
                    v.strip() for v in block.properties.get(prop, "").split(",") if v.strip()
                ]
                parent_vals = [
                    v.strip() for v in parent.properties.get(prop, "").split(",") if v.strip()
                ]
                for v in parent_vals:
                    if v not in child_vals:
                        child_vals.append(v)
                if child_vals:
                    block.properties[prop] = ", ".join(child_vals)
    for d in repo.diagrams.values():
        for o in getattr(d, "objects", []):
            if o.get("element_id") == block_id:
                o.setdefault("properties", {}).update(block.properties)


def remove_inherited_block_properties(repo: SysMLRepository, child_id: str, parent_id: str) -> None:
    """Remove properties of *parent_id* from *child_id* block."""
    child = repo.elements.get(child_id)
    parent = repo.elements.get(parent_id)
    if not child or not parent:
        return

    # handle partProperties separately
    child_parts = [
        v.strip() for v in child.properties.get("partProperties", "").split(",") if v.strip()
    ]
    parent_parts = [
        v.strip() for v in parent.properties.get("partProperties", "").split(",") if v.strip()
    ]
    child_parts = [v for v in child_parts if v not in parent_parts]
    if child_parts:
        child.properties["partProperties"] = ", ".join(child_parts)
    else:
        child.properties.pop("partProperties", None)

    for prop in SYSML_PROPERTIES.get("BlockUsage", []):
        if prop == "partProperties":
            continue
        if prop == "operations":
            child_ops = parse_operations(child.properties.get(prop, ""))
            parent_ops = parse_operations(parent.properties.get(prop, ""))
            parent_names = {o.name for o in parent_ops}
            child_ops = [op for op in child_ops if op.name not in parent_names]
            if child_ops:
                child.properties[prop] = operations_to_json(child_ops)
            else:
                child.properties.pop(prop, None)
        else:
            child_vals = [v.strip() for v in child.properties.get(prop, "").split(",") if v.strip()]
            parent_vals = [
                v.strip() for v in parent.properties.get(prop, "").split(",") if v.strip()
            ]
            child_vals = [v for v in child_vals if v not in parent_vals]
            if child_vals:
                child.properties[prop] = ", ".join(child_vals)
            else:
                child.properties.pop(prop, None)

    # propagate changes to diagrams referencing the child block
    for d in repo.diagrams.values():
        for o in getattr(d, "objects", []):
            if o.get("element_id") == child_id:
                o.setdefault("properties", {}).update(child.properties)


def inherit_father_parts(repo: SysMLRepository, diagram: SysMLDiagram) -> list[dict]:
    """Copy parts from the diagram's father block into the diagram.

    Returns a list with the inherited object dictionaries (parts and ports)."""
    father = getattr(diagram, "father", None)
    if not father:
        return []
    father_diag_id = repo.get_linked_diagram(father)
    father_diag = repo.diagrams.get(father_diag_id)
    if not father_diag:
        return []
    diagram.objects = getattr(diagram, "objects", [])
    added: list[dict] = []
    # Track existing parts by element id to avoid duplicates
    existing = {o.get("element_id") for o in diagram.objects if o.get("obj_type") == "Part"}

    # Map of source part obj_id -> new obj_id so ports can be updated
    part_map: dict[int, int] = {}

    # ------------------------------------------------------------------
    # Copy parts from the father diagram
    # ------------------------------------------------------------------
    for obj in getattr(father_diag, "objects", []):
        if obj.get("obj_type") != "Part":
            continue
        if obj.get("element_id") in existing:
            continue
        new_obj = obj.copy()
        new_obj["obj_id"] = _get_next_id()
        diagram.objects.append(new_obj)
        repo.add_element_to_diagram(diagram.diag_id, obj.get("element_id"))
        added.append(new_obj)
        part_map[obj.get("obj_id")] = new_obj["obj_id"]

    # ------------------------------------------------------------------
    # Copy ports belonging to the inherited parts so orientation and other
    # attributes are preserved. Only ports referencing a copied part are
    # considered.
    # ------------------------------------------------------------------
    for obj in getattr(father_diag, "objects", []):
        if obj.get("obj_type") != "Port":
            continue
        parent_id = obj.get("properties", {}).get("parent")
        if not parent_id:
            continue
        try:
            parent_id_int = int(parent_id)
        except Exception:
            continue
        new_parent = part_map.get(parent_id_int)
        if not new_parent:
            continue
        new_obj = obj.copy()
        new_obj["obj_id"] = _get_next_id()
        new_obj.setdefault("properties", {})["parent"] = str(new_parent)
        diagram.objects.append(new_obj)
        added.append(new_obj)
    # update child block partProperties with inherited names
    child_id = next(
        (eid for eid, did in repo.element_diagrams.items() if did == diagram.diag_id),
        None,
    )
    if child_id and father in repo.elements:
        child = repo.elements[child_id]
        father_elem = repo.elements[father]
        names = [
            p.strip() for p in child.properties.get("partProperties", "").split(",") if p.strip()
        ]
        father_names = [
            p.strip()
            for p in father_elem.properties.get("partProperties", "").split(",")
            if p.strip()
        ]
        for n in father_names:
            if n not in names:
                names.append(n)
        joined = ", ".join(names)
        child.properties["partProperties"] = joined
        for d in repo.diagrams.values():
            for o in getattr(d, "objects", []):
                if o.get("element_id") == child_id:
                    o.setdefault("properties", {})["partProperties"] = joined
        inherit_block_properties(repo, child_id)
    return added


@dataclass
class SysMLObject:
    obj_id: int
    obj_type: str
    x: float
    y: float
    element_id: str | None = None
    width: float = 80.0
    height: float = 40.0
    properties: Dict[str, str] = field(default_factory=dict)
    requirements: List[dict] = field(default_factory=list)
    locked: bool = False


@dataclass
class OperationParameter:
    """Representation of a SysML parameter."""

    name: str
    type: str = ""
    direction: str = "in"


@dataclass
class OperationDefinition:
    """Operation with a list of parameters and an optional return type."""

    name: str
    parameters: List[OperationParameter] = field(default_factory=list)
    return_type: str = ""


def calculate_allocated_asil(requirements: List[dict]) -> str:
    """Return highest ASIL level from the given requirement list."""
    asil = "QM"
    for req in requirements:
        level = req.get("asil") or global_requirements.get(req.get("id"), {}).get("asil", "QM")
        if ASIL_ORDER.get(level, 0) > ASIL_ORDER.get(asil, 0):
            asil = level
    return asil


def remove_orphan_ports(objs: List[SysMLObject]) -> None:
    """Delete ports that don't reference an existing parent part."""
    part_ids = {o.obj_id for o in objs if o.obj_type == "Part"}
    filtered: List[SysMLObject] = []
    for o in objs:
        if o.obj_type == "Port":
            pid = o.properties.get("parent")
            if not pid or int(pid) not in part_ids:
                continue
        filtered.append(o)
    objs[:] = filtered


def snap_port_to_parent_obj(port: SysMLObject, parent: SysMLObject) -> None:
    """Position *port* along the closest edge of *parent*."""
    px = port.x
    py = port.y
    left = parent.x - parent.width / 2
    right = parent.x + parent.width / 2
    top = parent.y - parent.height / 2
    bottom = parent.y + parent.height / 2
    d_left = abs(px - left)
    d_right = abs(px - right)
    d_top = abs(py - top)
    d_bottom = abs(py - bottom)
    min_d = min(d_left, d_right, d_top, d_bottom)
    if min_d == d_left:
        port.x = left
        port.y = min(max(py, top), bottom)
        port.properties["side"] = "W"
    elif min_d == d_right:
        port.x = right
        port.y = min(max(py, top), bottom)
        port.properties["side"] = "E"
    elif min_d == d_top:
        port.y = top
        port.x = min(max(px, left), right)
        port.properties["side"] = "N"
    else:
        port.y = bottom
        port.x = min(max(px, left), right)
        port.properties["side"] = "S"


def update_ports_for_part(part: SysMLObject, objs: List[SysMLObject]) -> None:
    """Snap all ports referencing *part* to its border."""
    for o in objs:
        if o.obj_type == "Port" and o.properties.get("parent") == str(part.obj_id):
            snap_port_to_parent_obj(o, part)


def _add_ports_for_part(
    repo: SysMLRepository,
    diag: SysMLDiagram,
    part_obj: dict,
    app=None,
) -> list[dict]:
    """Create port objects for ``part_obj`` based on its block definition."""

    part_elem = repo.elements.get(part_obj.get("element_id"))
    if not part_elem:
        return []
    block_id = part_elem.properties.get("definition")
    names: list[str] = []
    if block_id and block_id in repo.elements:
        block_elem = repo.elements[block_id]
        names.extend([
            p.strip()
            for p in block_elem.properties.get("ports", "").split(",")
            if p.strip()
        ])
    names.extend([
        p.strip() for p in part_elem.properties.get("ports", "").split(",") if p.strip()
    ])
    if not names:
        return []
    added: list[dict] = []
    parent = SysMLObject(
        part_obj.get("obj_id"),
        "Part",
        part_obj.get("x", 0.0),
        part_obj.get("y", 0.0),
        element_id=part_obj.get("element_id"),
        width=part_obj.get("width", 80.0),
        height=part_obj.get("height", 40.0),
        properties=part_obj.get("properties", {}).copy(),
        locked=part_obj.get("locked", False),
    )
    for name in names:
        port = SysMLObject(
            _get_next_id(),
            "Port",
            parent.x + parent.width / 2 + 20,
            parent.y,
            properties={
                "name": name,
                "parent": str(parent.obj_id),
                "side": "E",
                "labelX": "8",
                "labelY": "-8",
            },
        )
        snap_port_to_parent_obj(port, parent)
        port_dict = asdict(port)
        diag.objects.append(port_dict)
        added.append(port_dict)
        if app:
            for win in getattr(app, "ibd_windows", []):
                if getattr(win, "diagram_id", None) == diag.diag_id:
                    win.objects.append(port)
                    win.redraw()
                    win._sync_to_repository()
    part_obj.setdefault("properties", {})["ports"] = ", ".join(names)
    part_elem.properties["ports"] = ", ".join(names)
    return added


def parse_operations(raw: str) -> List[OperationDefinition]:
    """Return a list of operations parsed from *raw* JSON or comma text."""
    if not raw:
        return []
    try:
        data = json.loads(raw)
        ops = []
        for o in data:
            params = [OperationParameter(**p) for p in o.get("parameters", [])]
            ops.append(OperationDefinition(o.get("name", ""), params, o.get("return_type", "")))
        return ops
    except Exception:
        return [OperationDefinition(n) for n in [p.strip() for p in raw.split(",") if p.strip()]]


def format_operation(op: OperationDefinition) -> str:
    """Return a readable string for an operation."""
    plist = ", ".join(f"{p.name}: {p.type}" if p.type else p.name for p in op.parameters)
    ret = f" : {op.return_type}" if op.return_type else ""
    return f"{op.name}({plist}){ret}"


def operations_to_json(ops: List[OperationDefinition]) -> str:
    return json.dumps([asdict(o) for o in ops])


@dataclass
class BehaviorAssignment:
    """Mapping of a block operation to an activity diagram."""

    operation: str
    diagram: str


def parse_behaviors(raw: str) -> List[BehaviorAssignment]:
    """Return a list of BehaviorAssignments from *raw* JSON."""
    if not raw:
        return []
    try:
        data = json.loads(raw)
        return [BehaviorAssignment(**b) for b in data]
    except Exception:
        return []


def behaviors_to_json(behaviors: List[BehaviorAssignment]) -> str:
    return json.dumps([asdict(b) for b in behaviors])


@dataclass
class DiagramConnection:
    src: int
    dst: int
    conn_type: str
    style: str = "Straight"  # Straight, Squared, Custom
    points: List[Tuple[float, float]] = field(default_factory=list)
    src_pos: Tuple[float, float] | None = None  # relative anchor (x,y)
    dst_pos: Tuple[float, float] | None = None
    name: str = ""
    arrow: str = "none"  # none, forward, backward, both
    mid_arrow: bool = False
    multiplicity: str = ""


class SysMLDiagramWindow(tk.Frame):
    """Base frame for AutoML diagrams with zoom and pan support."""

    def __init__(self, master, title, tools, diagram_id: str | None = None, app=None, history=None):
        super().__init__(master)
        self.app = app
        self.diagram_history: list[str] = list(history) if history else []
        self.master.title(title) if isinstance(self.master, tk.Toplevel) else None
        if isinstance(self.master, tk.Toplevel):
            self.master.geometry("800x600")

        self.repo = SysMLRepository.get_instance()
        if diagram_id and diagram_id in self.repo.diagrams:
            diagram = self.repo.diagrams[diagram_id]
        else:
            diagram = self.repo.create_diagram(title, name=title, diag_id=diagram_id)
        self.diagram_id = diagram.diag_id
        if isinstance(self.master, tk.Toplevel):
            self.master.protocol("WM_DELETE_WINDOW", self.on_close)
        else:
            # When embedded in another window, provide a small X button so
            # the user can close the frame.
            close_btn = ttk.Button(self, text="x", width=2, command=self.on_close)
            close_btn.place(relx=1.0, x=-4, y=4, anchor="ne")

        # Load any saved objects and connections for this diagram
        self.objects: List[SysMLObject] = []
        for data in getattr(diagram, "objects", []):
            if "requirements" not in data:
                data["requirements"] = []
            self.objects.append(SysMLObject(**data))
        self.sort_objects()
        self.connections: List[DiagramConnection] = [
            DiagramConnection(**data) for data in getattr(diagram, "connections", [])
        ]
        if self.objects:
            global _next_obj_id
            _next_obj_id = max(o.obj_id for o in self.objects) + 1

        self.zoom = 1.0
        self.font = tkFont.Font(family="Arial", size=int(8 * self.zoom))
        self.current_tool = None
        self.start = None
        self.selected_obj: SysMLObject | None = None
        self.selected_objs: list[SysMLObject] = []
        self.selected_conn: DiagramConnection | None = None
        self.drag_offset = (0, 0)
        self.dragging_point_index: int | None = None
        self.dragging_endpoint: str | None = None  # "src" or "dst"
        self.conn_drag_offset: tuple[float, float] | None = None
        self.clipboard: SysMLObject | None = None
        self.resizing_obj: SysMLObject | None = None
        self.resize_edge: str | None = None
        self.select_rect_start: tuple[float, float] | None = None
        self.select_rect_id: int | None = None
        self.temp_line_end: tuple[float, float] | None = None
        self.rc_dragged = False

        self.toolbox = ttk.Frame(self)
        self.toolbox.pack(side=tk.LEFT, fill=tk.Y)

        self.back_btn = ttk.Button(self.toolbox, text="Go Back", command=self.go_back)
        self.back_btn.pack(fill=tk.X, padx=2, pady=2)
        self.back_btn.configure(state=tk.NORMAL if self.diagram_history else tk.DISABLED)

        # Always provide a select tool
        tools = ["Select"] + tools
        for tool in tools:
            ttk.Button(self.toolbox, text=tool, command=lambda t=tool: self.select_tool(t)).pack(
                fill=tk.X, padx=2, pady=2
            )

        self.prop_frame = ttk.LabelFrame(self.toolbox, text="Properties")
        self.prop_frame.pack(fill=tk.BOTH, expand=True, padx=2, pady=2)
        self.prop_view = ttk.Treeview(
            self.prop_frame,
            columns=("field", "value"),
            show="headings",
            height=8,
        )
        self.prop_view.heading("field", text="Field")
        self.prop_view.heading("value", text="Value")
        self.prop_view.column("field", width=80, anchor="w")
        self.prop_view.column("value", width=120, anchor="w")
        self.prop_view.pack(fill=tk.BOTH, expand=True)

        self.canvas = tk.Canvas(self, bg="white")
        self.canvas.pack(side=tk.RIGHT, fill=tk.BOTH, expand=True)

        if not isinstance(self.master, tk.Toplevel):
            # When a diagram is embedded in another window, add a small
            # close button over the canvas so the frame can be closed.
            self.close_btn = ttk.Button(self.canvas, text="x", width=2, command=self.on_close)
            self.close_btn.place(relx=1.0, x=-4, y=4, anchor="ne")
            self.close_btn.lift()

        self.canvas.bind("<Button-1>", self.on_left_press)
        self.canvas.bind("<B1-Motion>", self.on_left_drag)
        self.canvas.bind("<ButtonRelease-1>", self.on_left_release)
        self.canvas.bind("<Double-Button-1>", self.on_double_click)
        self.canvas.bind("<ButtonPress-3>", self.on_rc_press)
        self.canvas.bind("<B3-Motion>", self.on_rc_drag)
        self.canvas.bind("<ButtonRelease-3>", self.on_rc_release)
        self.canvas.bind("<Motion>", self.on_mouse_move)
        self.canvas.bind("<Control-MouseWheel>", self.on_ctrl_mousewheel)
        self.bind("<Control-c>", self.copy_selected)
        self.bind("<Control-x>", self.cut_selected)
        self.bind("<Control-v>", self.paste_selected)
        self.bind("<Delete>", self.delete_selected)

        self.redraw()
        self.update_property_view()
        if not isinstance(self.master, tk.Toplevel):
            self.pack(fill=tk.BOTH, expand=True)

    def update_property_view(self) -> None:
        """Display properties and metadata for the selected object."""
        if not hasattr(self, "prop_view"):
            return
        self.prop_view.delete(*self.prop_view.get_children())
        obj = self.selected_obj
        if not obj:
            return
        self.prop_view.insert("", "end", values=("Type", obj.obj_type))
        name = obj.properties.get("name", "")
        if name:
            self.prop_view.insert("", "end", values=("Name", name))
        for k, v in obj.properties.items():
            if k == "name":
                continue
            self.prop_view.insert("", "end", values=(k, v))
        if obj.element_id:
            elem = self.repo.elements.get(obj.element_id)
            if elem:
                self.prop_view.insert("", "end", values=("Author", getattr(elem, "author", "")))
                self.prop_view.insert("", "end", values=("Created", getattr(elem, "created", "")))
                self.prop_view.insert("", "end", values=("Modified", getattr(elem, "modified", "")))
                self.prop_view.insert("", "end", values=("ModifiedBy", getattr(elem, "modified_by", "")))

    def select_tool(self, tool):
        self.current_tool = tool
        self.start = None
        self.temp_line_end = None
        self.selected_obj = None
        self.selected_objs = []
        self.selected_conn = None
        self.dragging_point_index = None
        self.dragging_endpoint = None
        self.conn_drag_offset = None
        cursor = "arrow"
        if tool != "Select":
            cursor = (
                "crosshair"
                if tool
                in (
                    "Association",
                    "Include",
                    "Extend",
                    "Flow",
                    "Connector",
                    "Generalize",
                    "Generalization",
                    "Communication Path",
                    "Aggregation",
                    "Composite Aggregation",
                )
                else "tcross"
            )
        self.canvas.configure(cursor=cursor)
        self.update_property_view()

    # ------------------------------------------------------------
    # Event handlers
    # ------------------------------------------------------------
    def validate_connection(
        self, src: SysMLObject, dst: SysMLObject, conn_type: str
    ) -> tuple[bool, str]:
        """Return (valid, message) for a potential connection."""
        diag = self.repo.diagrams.get(self.diagram_id)
        diag_type = diag.diag_type if diag else ""

        if conn_type in (
            "Association",
            "Include",
            "Extend",
            "Flow",
            "Connector",
            "Generalize",
            "Generalization",
            "Communication Path",
            "Aggregation",
            "Composite Aggregation",
        ):
            if src == dst:
                return False, "Cannot connect an element to itself"

        if diag_type == "Use Case Diagram":
            if conn_type == "Association":
                actors = {"Actor"}
                if not (
                    (src.obj_type in actors and dst.obj_type == "Use Case")
                    or (dst.obj_type in actors and src.obj_type == "Use Case")
                ):
                    return False, "Associations must connect an Actor and a Use Case"
            elif conn_type in ("Include", "Extend"):
                if src.obj_type != "Use Case" or dst.obj_type != "Use Case":
                    return False, f"{conn_type} relationships must connect two Use Cases"
            elif conn_type == "Generalize":
                if src.obj_type != dst.obj_type or src.obj_type not in ("Actor", "Use Case"):
                    return False, "Generalizations must link two Actors or two Use Cases"
            elif conn_type == "Communication Path":
                if src.obj_type != "Actor" or dst.obj_type != "Actor":
                    return False, "Communication Paths must connect two Actors"

        elif diag_type == "Block Diagram":
            if conn_type == "Association":
                if src.obj_type != "Block" or dst.obj_type != "Block":
                    return False, "Associations in block diagrams must connect Blocks"
            elif conn_type == "Generalization":
                if src.obj_type != "Block" or dst.obj_type != "Block":
                    return False, "Generalizations in block diagrams must connect Blocks"
            elif conn_type in ("Aggregation", "Composite Aggregation"):
                if src.obj_type != "Block" or dst.obj_type != "Block":
                    return False, "Aggregations must connect Blocks"

        elif diag_type == "Internal Block Diagram":
            if conn_type == "Connector":
                if src.obj_type not in ("Port", "Part") or dst.obj_type not in (
                    "Port",
                    "Part",
                ):
                    return False, "Connectors must link Parts or Ports"
                if src.obj_type == "Port" and dst.obj_type == "Port":
                    dir_a = src.properties.get("direction", "inout").lower()
                    dir_b = dst.properties.get("direction", "inout").lower()
                    if {dir_a, dir_b} != {"in", "out"}:
                        return False, "Ports must connect one 'in' and one 'out'"
                    def flow_dir(conn: DiagramConnection, port_id: int) -> str | None:
                        if conn.arrow == "both":
                            return None
                        if port_id == conn.src:
                            if conn.arrow == "forward":
                                return "out"
                            if conn.arrow == "backward":
                                return "in"
                        elif port_id == conn.dst:
                            if conn.arrow == "forward":
                                return "in"
                            if conn.arrow == "backward":
                                return "out"
                        return None
                    new_dir_a = "out" if dir_a == "out" else "in"
                    new_dir_b = "out" if dir_b == "out" else "in"
                    connections = getattr(self, "connections", None)
                    if connections is None:
                        return False, "Inconsistent data flow on port"
                    for c in connections:
                        if c.conn_type != "Connector":
                            continue
                        if src.obj_id in (c.src, c.dst):
                            ex = flow_dir(c, src.obj_id)
                            if ex and ex != new_dir_a:
                                return False, "Inconsistent data flow on port"
                        if dst.obj_id in (c.src, c.dst):
                            ex = flow_dir(c, dst.obj_id)
                            if ex and ex != new_dir_b:
                                return False, "Inconsistent data flow on port"

        elif diag_type == "Activity Diagram":
            # Basic control flow rules
            allowed = {
                "Initial": {
                    "Action",
                    "CallBehaviorAction",
                    "Decision",
                    "Merge",
                    "Fork",
                    "Join",
                },
                "Action": {
                    "Action",
                    "CallBehaviorAction",
                    "Decision",
                    "Merge",
                    "Fork",
                    "Join",
                    "Final",
                },
                "CallBehaviorAction": {
                    "Action",
                    "CallBehaviorAction",
                    "Decision",
                    "Merge",
                    "Fork",
                    "Join",
                    "Final",
                },
                "Decision": {
                    "Action",
                    "CallBehaviorAction",
                    "Decision",
                    "Merge",
                    "Fork",
                    "Join",
                    "Final",
                },
                "Merge": {
                    "Action",
                    "CallBehaviorAction",
                    "Decision",
                    "Fork",
                    "Join",
                },
                "Fork": {
                    "Action",
                    "CallBehaviorAction",
                    "Decision",
                    "Merge",
                    "Fork",
                    "Join",
                },
                "Join": {
                    "Action",
                    "CallBehaviorAction",
                    "Decision",
                    "Merge",
                },
                "Final": set(),
            }
            if src.obj_type == "Final":
                return False, "Flows cannot originate from Final nodes"
            if dst.obj_type == "Initial":
                return False, "Flows cannot terminate at an Initial node"
            valid_targets = allowed.get(src.obj_type)
            if valid_targets and dst.obj_type not in valid_targets:
                return (
                    False,
                    f"Flow from {src.obj_type} to {dst.obj_type} is not allowed",
                )

        return True, ""

    def on_left_press(self, event):
        x = self.canvas.canvasx(event.x)
        y = self.canvas.canvasy(event.y)
        obj = self.find_object(x, y)
        t = self.current_tool

        if t in (
            "Association",
            "Include",
            "Extend",
            "Flow",
            "Connector",
            "Generalize",
            "Generalization",
            "Communication Path",
            "Aggregation",
            "Composite Aggregation",
        ):
            if self.start is None:
                if obj:
                    self.start = obj
                    # Do not highlight objects while adding a connection
                    self.selected_obj = None
                    self.update_property_view()
                    self.temp_line_end = (x, y)
                    self.redraw()
            else:
                if obj and obj != self.start:
                    valid, msg = self.validate_connection(self.start, obj, t)
                    if valid:
                        arrow_default = (
                            "forward"
                            if t in (
                                "Flow",
                                "Generalize",
                                "Generalization",
                                "Include",
                                "Extend",
                            )
                            else "none"
                        )
                        conn = DiagramConnection(
                            self.start.obj_id,
                            obj.obj_id,
                            t,
                            arrow=arrow_default,
                        )
                        self.connections.append(conn)
                        src_id = self.start.element_id
                        dst_id = obj.element_id
                        if src_id and dst_id:
                            rel = self.repo.create_relationship(t, src_id, dst_id)
                            self.repo.add_relationship_to_diagram(self.diagram_id, rel.rel_id)
                        self._sync_to_repository()
                        ConnectionDialog(self, conn)
                    else:
                        messagebox.showwarning("Invalid Connection", msg)
                self.start = None
                self.temp_line_end = None
                self.selected_obj = None
                self.update_property_view()
                # Return to select mode after completing a connection
                self.current_tool = "Select"
                self.canvas.configure(cursor="arrow")
                self.redraw()
        elif t and t != "Select":
            if t == "Port":
                parent_obj = obj if obj and obj.obj_type == "Part" else None
                if parent_obj is None:
                    return
            pkg = self.repo.diagrams[self.diagram_id].package
            element = self.repo.create_element(t, owner=pkg)
            self.repo.add_element_to_diagram(self.diagram_id, element.elem_id)
            new_obj = SysMLObject(
                _get_next_id(),
                t,
                x / self.zoom,
                y / self.zoom,
                element_id=element.elem_id,
            )
            if t == "Block":
                new_obj.height = 140.0
                new_obj.width = 160.0
            elif t == "System Boundary":
                new_obj.width = 200.0
                new_obj.height = 120.0
            elif t in ("Decision", "Merge"):
                new_obj.width = 40.0
                new_obj.height = 40.0
            elif t == "Initial":
                new_obj.width = 20.0
                new_obj.height = 20.0
            elif t == "Final":
                new_obj.width = 30.0
                new_obj.height = 30.0
            elif t in ("Fork", "Join"):
                new_obj.width = 60.0
                new_obj.height = 10.0
            key = f"{t.replace(' ', '')}Usage"

            for prop in SYSML_PROPERTIES.get(key, []):
                new_obj.properties.setdefault(prop, "")
            if t == "Port":
                new_obj.properties.setdefault("labelX", "8")
                new_obj.properties.setdefault("labelY", "-8")
                if parent_obj:
                    new_obj.properties["parent"] = str(parent_obj.obj_id)
                    self.snap_port_to_parent(new_obj, parent_obj)
                    # Persist the port by adding it to the parent part's list
                    pname = new_obj.properties.get("name") or ""
                    ports = [
                        p.strip()
                        for p in parent_obj.properties.get("ports", "").split(",")
                        if p.strip()
                    ]
                    if not pname:
                        base = "Port"
                        idx = 1
                        existing = set(ports)
                        existing.update(
                            p.properties.get("name")
                            for p in self.objects
                            if p.obj_type == "Port"
                            and p.properties.get("parent") == str(parent_obj.obj_id)
                        )
                        pname = base
                        while pname in existing:
                            pname = f"{base}{idx}"
                            idx += 1
                        new_obj.properties["name"] = pname
                        element.name = pname
                    if pname not in ports:
                        ports.append(pname)
                        parent_obj.properties["ports"] = ", ".join(ports)
                        if parent_obj.element_id and parent_obj.element_id in self.repo.elements:
                            self.repo.elements[parent_obj.element_id].properties["ports"] = (
                                parent_obj.properties["ports"]
                            )
            element.properties.update(new_obj.properties)
            self.ensure_text_fits(new_obj)
            if t == "System Boundary":
                self.objects.insert(0, new_obj)
            else:
                self.objects.append(new_obj)
            self.sort_objects()
            self._sync_to_repository()
            self.selected_obj = new_obj
            # After placing one object, revert to select mode so additional
            # clicks do not keep adding elements unintentionally
            self.current_tool = "Select"
            self.canvas.configure(cursor="arrow")
            self.redraw()
            self.update_property_view()
        else:
            if obj:
                self.selected_obj = obj
                self.selected_objs = [obj]
                self.drag_offset = (x / self.zoom - obj.x, y / self.zoom - obj.y)
                self.resizing_obj = None
                self.resize_edge = self.hit_resize_handle(obj, x, y)
                if self.resize_edge:
                    self.resizing_obj = obj
                self.redraw()
                self.update_property_view()
            else:
                conn = self.find_connection(x, y)
                if conn:
                    if (event.state & 0x0001) and conn.style == "Custom":
                        conn.points.append((x / self.zoom, y / self.zoom))
                        self._sync_to_repository()
                    self.selected_conn = conn
                    self.selected_obj = None
                    self.selected_objs = []
                    self.dragging_point_index = None
                    self.dragging_endpoint = None
                    self.update_property_view()
                    if conn.style == "Custom":
                        for idx, (px, py) in enumerate(conn.points):
                            hx = px * self.zoom
                            hy = py * self.zoom
                            if abs(hx - x) <= 4 and abs(hy - y) <= 4:
                                self.dragging_point_index = idx
                                self.conn_drag_offset = (x - hx, y - hy)
                                break
                    elif conn.style == "Squared":
                        src_obj = self.get_object(conn.src)
                        dst_obj = self.get_object(conn.dst)
                        if src_obj and dst_obj:
                            mx = (
                                conn.points[0][0] * self.zoom
                                if conn.points
                                else ((src_obj.x + dst_obj.x) / 2 * self.zoom)
                            )
                            my = (src_obj.y + dst_obj.y) / 2 * self.zoom
                            if abs(mx - x) <= 4 and abs(my - y) <= 4:
                                self.dragging_point_index = 0
                                self.conn_drag_offset = (x - mx, 0)
                    # check for dragging endpoints
                    src_obj = self.get_object(conn.src)
                    dst_obj = self.get_object(conn.dst)
                    if src_obj and dst_obj:
                        sx, sy = self.edge_point(
                            src_obj,
                            dst_obj.x * self.zoom,
                            dst_obj.y * self.zoom,
                            conn.src_pos,
                        )
                        dxp, dyp = self.edge_point(
                            dst_obj,
                            src_obj.x * self.zoom,
                            src_obj.y * self.zoom,
                            conn.dst_pos,
                        )
                        if abs(sx - x) <= 6 and abs(sy - y) <= 6:
                            self.dragging_endpoint = "src"
                            self.conn_drag_offset = (x - sx, y - sy)
                        elif abs(dxp - x) <= 6 and abs(dyp - y) <= 6:
                            self.dragging_endpoint = "dst"
                            self.conn_drag_offset = (x - dxp, y - dyp)
                    self.redraw()
                else:
                    # allow clicking on the resize handle even if outside the object
                    if self.selected_obj:
                        self.resize_edge = self.hit_resize_handle(self.selected_obj, x, y)
                        if self.resize_edge:
                            self.resizing_obj = self.selected_obj
                            return
                    self.selected_obj = None
                    self.selected_objs = []
                    self.selected_conn = None
                    self.resizing_obj = None
                    self.resize_edge = None
                    if self.current_tool == "Select":
                        self.select_rect_start = (x, y)
                        self.select_rect_id = self.canvas.create_rectangle(
                            x, y, x, y, dash=(2, 2), outline="blue"
                        )
                    self.redraw()
                    self.update_property_view()

    def on_left_drag(self, event):
        if self.start and self.current_tool in (
            "Association",
            "Include",
            "Extend",
            "Flow",
            "Connector",
            "Generalization",
            "Generalize",
            "Communication Path",
            "Aggregation",
            "Composite Aggregation",
        ):
            x = self.canvas.canvasx(event.x)
            y = self.canvas.canvasy(event.y)
            self.temp_line_end = (x, y)
            self.redraw()
            return
        if self.select_rect_start:
            x = self.canvas.canvasx(event.x)
            y = self.canvas.canvasy(event.y)
            self.canvas.coords(
                self.select_rect_id,
                self.select_rect_start[0],
                self.select_rect_start[1],
                x,
                y,
            )
            self._update_drag_selection(x, y)
            return
        if (
            self.dragging_endpoint is not None
            and self.selected_conn
            and self.current_tool == "Select"
        ):
            x = self.canvas.canvasx(event.x) - self.conn_drag_offset[0]
            y = self.canvas.canvasy(event.y) - self.conn_drag_offset[1]
            if self.dragging_endpoint == "src":
                obj = self.get_object(self.selected_conn.src)
                if obj:
                    ex, ey = self.edge_point(obj, x, y)
                    rx = (ex / self.zoom - obj.x) / (obj.width / 2)
                    ry = (ey / self.zoom - obj.y) / (obj.height / 2)
                    self.selected_conn.src_pos = (rx, ry)
            else:
                obj = self.get_object(self.selected_conn.dst)
                if obj:
                    ex, ey = self.edge_point(obj, x, y)
                    rx = (ex / self.zoom - obj.x) / (obj.width / 2)
                    ry = (ey / self.zoom - obj.y) / (obj.height / 2)
                    self.selected_conn.dst_pos = (rx, ry)
            self.redraw()
            return
        if (
            self.dragging_point_index is not None
            and self.selected_conn
            and self.current_tool == "Select"
        ):
            x = self.canvas.canvasx(event.x)
            y = self.canvas.canvasy(event.y)
            px = (x - self.conn_drag_offset[0]) / self.zoom
            py = (y - self.conn_drag_offset[1]) / self.zoom
            if self.selected_conn.style == "Squared":
                if not self.selected_conn.points:
                    self.selected_conn.points.append((px, 0))
                else:
                    self.selected_conn.points[0] = (px, 0)
            else:
                self.selected_conn.points[self.dragging_point_index] = (px, py)
            self.redraw()
            return
        if not self.selected_obj:
            return
        x = self.canvas.canvasx(event.x)
        y = self.canvas.canvasy(event.y)
        if self.resizing_obj:
            obj = self.resizing_obj
            if obj.obj_type in ("Initial", "Final"):
                return
            cx = obj.x * self.zoom
            cy = obj.y * self.zoom
            new_w = obj.width
            new_h = obj.height
            min_w, min_h = (10.0, 10.0)
            if obj.obj_type == "Block":
                min_w, min_h = self._min_block_size(obj)
            if "e" in self.resize_edge or "w" in self.resize_edge:
                desired_w = 2 * abs(x - cx) / self.zoom
                new_w = max(min_w, desired_w)
            if "n" in self.resize_edge or "s" in self.resize_edge:
                if obj.obj_type not in ("Fork", "Join"):
                    desired_h = 2 * abs(y - cy) / self.zoom
                    new_h = max(min_h, desired_h)
            if obj.obj_type in ("Initial", "Final"):
                size = max(new_w, new_h)
                new_w = new_h = size
            obj.width = new_w
            obj.height = new_h
            if obj.obj_type == "Part":
                update_ports_for_part(obj, self.objects)
            self.redraw()
            return
        if self.selected_obj.obj_type == "Port" and "parent" in self.selected_obj.properties:
            parent = self.get_object(int(self.selected_obj.properties["parent"]))
            if parent:
                self.selected_obj.x = x / self.zoom
                self.selected_obj.y = y / self.zoom
                self.snap_port_to_parent(self.selected_obj, parent)
        else:
            old_x = self.selected_obj.x
            old_y = self.selected_obj.y
            self.selected_obj.x = x / self.zoom - self.drag_offset[0]
            self.selected_obj.y = y / self.zoom - self.drag_offset[1]
            dx = self.selected_obj.x - old_x
            dy = self.selected_obj.y - old_y
            if self.selected_obj.obj_type == "Part":
                for p in self.objects:
                    if p.obj_type == "Port" and p.properties.get("parent") == str(
                        self.selected_obj.obj_id
                    ):
                        p.x += dx
                        p.y += dy
                        self.snap_port_to_parent(p, self.selected_obj)
            if self.selected_obj.obj_type == "System Boundary":
                for o in self.objects:
                    if o.properties.get("boundary") == str(self.selected_obj.obj_id):
                        o.x += dx
                        o.y += dy
            else:
                b_id = self.selected_obj.properties.get("boundary")
                if b_id:
                    b = self.get_object(int(b_id))
                    if b:
                        b.x += dx
                        b.y += dy
                        for o in self.objects:
                            if o is not self.selected_obj and o.properties.get("boundary") == b_id:
                                o.x += dx
                                o.y += dy
        self.redraw()
        self._sync_to_repository()

    def on_left_release(self, event):
        if self.start and self.current_tool in (
            "Association",
            "Include",
            "Extend",
            "Flow",
            "Connector",
            "Generalization",
            "Generalize",
            "Communication Path",
            "Aggregation",
            "Composite Aggregation",
        ):
            x = self.canvas.canvasx(event.x)
            y = self.canvas.canvasy(event.y)
            obj = self.find_object(x, y)
            if obj and obj != self.start:
                valid, msg = self.validate_connection(self.start, obj, self.current_tool)
                if valid:
                    arrow_default = (
                        "forward"
                        if self.current_tool
                        in (
                            "Flow",
                            "Generalize",
                            "Generalization",
                            "Include",
                            "Extend",
                        )
                        else "none"
                    )
                    conn = DiagramConnection(
                        self.start.obj_id,
                        obj.obj_id,
                        self.current_tool,
                        arrow=arrow_default,
                    )
                    if self.current_tool == "Connector":
                        src_flow = self.start.properties.get("flow") if self.start.obj_type == "Port" else None
                        dst_flow = obj.properties.get("flow") if obj.obj_type == "Port" else None
                        if src_flow or dst_flow:
                            conn.mid_arrow = True
                            if src_flow and dst_flow:
                                dir_a = self.start.properties.get("direction", "out").lower()
                                dir_b = obj.properties.get("direction", "out").lower()
                                if dir_a == "out":
                                    conn.name = src_flow
                                    conn.arrow = "forward"
                                elif dir_b == "out":
                                    conn.name = dst_flow
                                    conn.arrow = "backward"
                                else:
                                    conn.name = src_flow
                                    conn.arrow = "both"
                            elif src_flow:
                                conn.name = src_flow
                                dir_attr = self.start.properties.get("direction", "out")
                                if dir_attr == "in":
                                    conn.arrow = "backward"
                                elif dir_attr == "out":
                                    conn.arrow = "forward"
                                else:
                                    conn.arrow = "both"
                            else:
                                conn.name = dst_flow
                                dir_attr = obj.properties.get("direction", "out")
                                if dir_attr == "in":
                                    conn.arrow = "forward"
                                elif dir_attr == "out":
                                    conn.arrow = "backward"
                                else:
                                    conn.arrow = "both"
                    self.connections.append(conn)
                    if self.start.element_id and obj.element_id:
                        rel = self.repo.create_relationship(
                            self.current_tool, self.start.element_id, obj.element_id
                        )
                        self.repo.add_relationship_to_diagram(self.diagram_id, rel.rel_id)
                        if self.current_tool == "Generalization":
                            inherit_block_properties(self.repo, self.start.element_id)
                    self._sync_to_repository()
                    ConnectionDialog(self, conn)
                else:
                    messagebox.showwarning("Invalid Connection", msg)
        if self.select_rect_start:
            x = self.canvas.canvasx(event.x)
            y = self.canvas.canvasy(event.y)
            self.canvas.coords(
                self.select_rect_id,
                self.select_rect_start[0],
                self.select_rect_start[1],
                x,
                y,
            )
            self._update_drag_selection(x, y)
            self.canvas.delete(self.select_rect_id)
            self.select_rect_start = None
            self.select_rect_id = None
        self.start = None
        self.temp_line_end = None
        # Return to select mode after completing a connection
        self.current_tool = "Select"
        self.canvas.configure(cursor="arrow")
        self.resizing_obj = None
        self.resize_edge = None
        if self.dragging_point_index is not None and self.selected_conn:
            self._sync_to_repository()
        self.dragging_point_index = None
        if self.dragging_endpoint is not None and self.selected_conn:
            x = self.canvas.canvasx(event.x)
            y = self.canvas.canvasy(event.y)
            obj = self.find_object(x, y)
            src_obj = self.get_object(self.selected_conn.src)
            dst_obj = self.get_object(self.selected_conn.dst)
            if obj and obj not in (src_obj, dst_obj):
                if self.dragging_endpoint == "src":
                    valid, msg = self.validate_connection(
                        obj, dst_obj, self.selected_conn.conn_type
                    )
                else:
                    valid, msg = self.validate_connection(
                        src_obj, obj, self.selected_conn.conn_type
                    )
                if valid and src_obj and dst_obj and obj.element_id:
                    for rel in self.repo.relationships:
                        if (
                            rel.source == src_obj.element_id
                            and rel.target == dst_obj.element_id
                            and rel.rel_type == self.selected_conn.conn_type
                        ):
                            if self.selected_conn.conn_type == "Generalization":
                                if self.dragging_endpoint == "dst":
                                    msgbox = "Changing inheritance will remove all inherited parts, properties and attributes. Continue?"
                                    if not messagebox.askyesno("Change Inheritance", msgbox):
                                        break
                                    remove_inherited_block_properties(
                                        self.repo, src_obj.element_id, dst_obj.element_id
                                    )
                                    rel.target = obj.element_id
                                    self.selected_conn.dst = obj.obj_id
                                    inherit_block_properties(self.repo, src_obj.element_id)
                                else:
                                    msgbox = "Changing inheritance will remove all inherited parts, properties and attributes. Continue?"
                                    if not messagebox.askyesno("Change Inheritance", msgbox):
                                        break
                                    remove_inherited_block_properties(
                                        self.repo, src_obj.element_id, dst_obj.element_id
                                    )
                                    rel.source = obj.element_id
                                    self.selected_conn.src = obj.obj_id
                                    inherit_block_properties(self.repo, obj.element_id)
                            else:
                                if self.selected_conn.conn_type in (
                                    "Aggregation",
                                    "Composite Aggregation",
                                ):
                                    remove_aggregation_part(
                                        self.repo,
                                        src_obj.element_id,
                                        dst_obj.element_id,
                                        remove_object=self.selected_conn.conn_type
                                        == "Composite Aggregation",
                                        app=getattr(self, "app", None),
                                    )
                                if self.dragging_endpoint == "dst":
                                    rel.target = obj.element_id
                                    self.selected_conn.dst = obj.obj_id
                                    new_whole = src_obj.element_id
                                    new_part = obj.element_id
                                else:
                                    rel.source = obj.element_id
                                    self.selected_conn.src = obj.obj_id
                                    new_whole = obj.element_id
                                    new_part = dst_obj.element_id
                                if self.selected_conn.conn_type == "Composite Aggregation":
                                    add_composite_aggregation_part(
                                        self.repo,
                                        new_whole,
                                        new_part,
                                        self.selected_conn.multiplicity,
                                        app=getattr(self, "app", None),
                                    )
                                elif self.selected_conn.conn_type == "Aggregation":
                                    add_aggregation_part(
                                        self.repo,
                                        new_whole,
                                        new_part,
                                        self.selected_conn.multiplicity,
                                    )
                                else:
                                    if self.dragging_endpoint == "dst":
                                        rel.target = obj.element_id
                                        self.selected_conn.dst = obj.obj_id
                                    else:
                                        rel.source = obj.element_id
                                        self.selected_conn.src = obj.obj_id
                            break
                    self._sync_to_repository()
                elif not valid:
                    messagebox.showwarning("Invalid Connection", msg)
            else:
                self._sync_to_repository()
            self.dragging_endpoint = None
            self.conn_drag_offset = None
        else:
            self.dragging_endpoint = None
            self.conn_drag_offset = None
        if self.selected_obj and self.current_tool == "Select":
            if self.selected_obj.obj_type != "System Boundary":
                b = self.find_boundary_for_obj(self.selected_obj)
                if b:
                    self.selected_obj.properties["boundary"] = str(b.obj_id)
                else:
                    self.selected_obj.properties.pop("boundary", None)
            self._sync_to_repository()
        self.redraw()

    def on_mouse_move(self, event):
        if self.start and self.current_tool in (
            "Association",
            "Include",
            "Extend",
            "Flow",
            "Connector",
            "Generalization",
            "Generalize",
            "Communication Path",
            "Aggregation",
            "Composite Aggregation",
        ):
            x = self.canvas.canvasx(event.x)
            y = self.canvas.canvasy(event.y)
            self.temp_line_end = (x, y)
            self.redraw()

    def on_mouse_move(self, event):
        if self.start and self.current_tool in (
            "Association",
            "Include",
            "Extend",
            "Flow",
            "Connector",
            "Generalization",
            "Generalize",
            "Communication Path",
            "Aggregation",
            "Composite Aggregation",
        ):
            x = self.canvas.canvasx(event.x)
            y = self.canvas.canvasy(event.y)
            self.temp_line_end = (x, y)
            self.redraw()

    def on_double_click(self, event):
        x = self.canvas.canvasx(event.x)
        y = self.canvas.canvasy(event.y)
        obj = self.find_object(x, y)
        if obj:
            if self._open_linked_diagram(obj):
                return
            SysMLObjectDialog(self, obj)
            self.redraw()
        else:
            conn = self.find_connection(x, y)
            if conn:
                ConnectionDialog(self, conn)
                self.redraw()

    def on_rc_press(self, event):
        self.rc_dragged = False
        self.canvas.scan_mark(event.x, event.y)

    def on_rc_drag(self, event):
        self.rc_dragged = True
        self.canvas.scan_dragto(event.x, event.y, gain=1)

    def on_rc_release(self, event):
        if not self.rc_dragged:
            self.show_context_menu(event)

    def show_context_menu(self, event):
        x = self.canvas.canvasx(event.x)
        y = self.canvas.canvasy(event.y)
        obj = self.find_object(x, y)
        conn = None
        if not obj:
            conn = self.find_connection(x, y)
            if not conn:
                diag = self.repo.diagrams.get(self.diagram_id)
                if diag and diag.diag_type == "Internal Block Diagram":
                    menu = tk.Menu(self, tearoff=0)
                    menu.add_command(label="Set Father", command=self._set_diagram_father)
                    menu.tk_popup(event.x_root, event.y_root)
                return
        self.selected_obj = obj
        self.selected_conn = conn
        menu = tk.Menu(self, tearoff=0)
        if obj:
            menu.add_command(label="Properties", command=lambda: self._edit_object(obj))
            diag_id = self.repo.get_linked_diagram(obj.element_id)
            if diag_id and diag_id in self.repo.diagrams or obj.properties.get("view"):
                menu.add_command(
                    label="Open Linked Diagram", command=lambda: self._open_linked_diagram(obj)
                )
            menu.add_separator()
            menu.add_command(label="Copy", command=self.copy_selected)
            menu.add_command(label="Cut", command=self.cut_selected)
            menu.add_command(label="Paste", command=self.paste_selected)
        menu.add_command(label="Delete", command=self.delete_selected)
        menu.tk_popup(event.x_root, event.y_root)

    def _edit_object(self, obj):
        SysMLObjectDialog(self, obj)
        self._sync_to_repository()
        self.redraw()
        self.update_property_view()

    def _open_linked_diagram(self, obj) -> bool:
        diag_id = self.repo.get_linked_diagram(obj.element_id)
        view_id = obj.properties.get("view")
        if (
            obj.obj_type == "CallBehaviorAction"
            and diag_id
            and view_id
            and view_id in self.repo.diagrams
        ):
            if messagebox.askyesno("Open Diagram", "Open Behavior Diagram?\nChoose No for View"):
                chosen = diag_id
            else:
                chosen = view_id
        else:
            chosen = diag_id or view_id
        if not chosen or chosen not in self.repo.diagrams:
            return False
        # Avoid opening duplicate windows for the same diagram within the
        # current container. If a child frame already displays the chosen
        # diagram, simply return.
        for child in self.master.winfo_children():
            if getattr(child, "diagram_id", None) == chosen:
                return True
        diag = self.repo.diagrams[chosen]
        history = self.diagram_history + [self.diagram_id]
        if diag.diag_type == "Use Case Diagram":
            UseCaseDiagramWindow(self.master, self.app, diagram_id=chosen, history=history)
        elif diag.diag_type == "Activity Diagram":
            ActivityDiagramWindow(self.master, self.app, diagram_id=chosen, history=history)
        elif diag.diag_type == "Block Diagram":
            BlockDiagramWindow(self.master, self.app, diagram_id=chosen, history=history)
        elif diag.diag_type == "Internal Block Diagram":
            InternalBlockDiagramWindow(self.master, self.app, diagram_id=chosen, history=history)
        self._sync_to_repository()
        self.destroy()
        return True

    def _set_diagram_father(self) -> None:
        diag = self.repo.diagrams.get(self.diagram_id)
        if not diag or diag.diag_type != "Internal Block Diagram":
            return
        dlg = DiagramPropertiesDialog(self, diag)
        for data in getattr(dlg, "added_parts", []):
            self.objects.append(SysMLObject(**data))
        self._sync_to_repository()
        self.redraw()

    def go_back(self):
        if not self.diagram_history:
            return
        prev_id = self.diagram_history.pop()
        diag = self.repo.diagrams.get(prev_id)
        if not diag:
            return
        if diag.diag_type == "Use Case Diagram":
            UseCaseDiagramWindow(
                self.master, self.app, diagram_id=prev_id, history=self.diagram_history
            )
        elif diag.diag_type == "Activity Diagram":
            ActivityDiagramWindow(
                self.master, self.app, diagram_id=prev_id, history=self.diagram_history
            )
        elif diag.diag_type == "Block Diagram":
            BlockDiagramWindow(
                self.master, self.app, diagram_id=prev_id, history=self.diagram_history
            )
        elif diag.diag_type == "Internal Block Diagram":
            InternalBlockDiagramWindow(
                self.master, self.app, diagram_id=prev_id, history=self.diagram_history
            )
        self._sync_to_repository()
        self.destroy()

    def on_ctrl_mousewheel(self, event):
        if event.delta > 0:
            self.zoom_in()
        else:
            self.zoom_out()

    # ------------------------------------------------------------
    # Utility methods
    # ------------------------------------------------------------
    def find_object(self, x: float, y: float) -> SysMLObject | None:
        for obj in reversed(self.objects):
            ox = obj.x * self.zoom
            oy = obj.y * self.zoom
            w = obj.width * self.zoom / 2
            h = obj.height * self.zoom / 2
            if obj.obj_type in ("Initial", "Final"):
                r = min(w, h)
                if (x - ox) ** 2 + (y - oy) ** 2 <= r**2:
                    return obj
            elif ox - w <= x <= ox + w and oy - h <= y <= oy + h:
                return obj
        return None

    def hit_resize_handle(self, obj: SysMLObject, x: float, y: float) -> str | None:
        if obj.obj_type in ("Initial", "Final"):
            return None
        margin = 5
        ox = obj.x * self.zoom
        oy = obj.y * self.zoom
        w = obj.width * self.zoom / 2
        h = obj.height * self.zoom / 2
        left = ox - w
        right = ox + w
        top = oy - h
        bottom = oy + h
        near_left = abs(x - left) <= margin
        near_right = abs(x - right) <= margin
        near_top = abs(y - top) <= margin
        near_bottom = abs(y - bottom) <= margin
        if near_left and near_top:
            return "nw"
        if near_right and near_top:
            return "ne"
        if near_left and near_bottom:
            return "sw"
        if near_right and near_bottom:
            return "se"
        if near_left:
            return "w"
        if near_right:
            return "e"
        if near_top:
            return "n"
        if near_bottom:
            return "s"
        return None

    def _dist_to_segment(self, p, a, b) -> float:
        px, py = p
        ax, ay = a
        bx, by = b
        if ax == bx and ay == by:
            return ((px - ax) ** 2 + (py - ay) ** 2) ** 0.5
        t = ((px - ax) * (bx - ax) + (py - ay) * (by - ay)) / ((bx - ax) ** 2 + (by - ay) ** 2)
        t = max(0, min(1, t))
        lx = ax + t * (bx - ax)
        ly = ay + t * (by - ay)
        return ((px - lx) ** 2 + (py - ly) ** 2) ** 0.5

    def _segment_intersection(self, p1, p2, p3, p4):
        """Return intersection point (x, y, t) of segments *p1*-*p2* and *p3*-*p4* or None."""
        x1, y1 = p1
        x2, y2 = p2
        x3, y3 = p3
        x4, y4 = p4
        denom = (y4 - y3) * (x2 - x1) - (x4 - x3) * (y2 - y1)
        if denom == 0:
            return None
        t = ((x3 - x1) * (y4 - y3) - (y3 - y1) * (x4 - x3)) / denom
        u = ((x3 - x1) * (y2 - y1) - (y3 - y1) * (x2 - x1)) / denom
        if 0 <= t <= 1 and 0 <= u <= 1:
            ix = x1 + t * (x2 - x1)
            iy = y1 + t * (y2 - y1)
            return ix, iy, t
        return None

    def find_connection(self, x: float, y: float) -> DiagramConnection | None:
        for conn in self.connections:
            src = self.get_object(conn.src)
            dst = self.get_object(conn.dst)
            if not src or not dst:
                continue
            sx, sy = self.edge_point(
                src,
                dst.x * self.zoom,
                dst.y * self.zoom,
                conn.src_pos,
            )
            points = [(sx, sy)]
            if conn.style == "Squared":
                if conn.points:
                    mx = conn.points[0][0] * self.zoom
                else:
                    mx = (src.x + dst.x) / 2 * self.zoom
                points.extend([(mx, points[-1][1]), (mx, dst.y * self.zoom)])
            elif conn.style == "Custom":
                for px, py in conn.points:
                    xpt = px * self.zoom
                    ypt = py * self.zoom
                    last = points[-1]
                    points.extend([(xpt, last[1]), (xpt, ypt)])
            ex, ey = self.edge_point(
                dst,
                src.x * self.zoom,
                src.y * self.zoom,
                conn.dst_pos,
            )
            points.append((ex, ey))
            for a, b in zip(points[:-1], points[1:]):
                if self._dist_to_segment((x, y), a, b) <= 8:
                    return conn
        return None

    def snap_port_to_parent(self, port: SysMLObject, parent: SysMLObject) -> None:
        snap_port_to_parent_obj(port, parent)

    def edge_point(
        self,
        obj: SysMLObject,
        tx: float,
        ty: float,
        rel: tuple[float, float] | None = None,
    ) -> Tuple[float, float]:
        x = obj.x * self.zoom
        y = obj.y * self.zoom
        if obj.obj_type == "Port":
            return x, y
        if rel is not None:
            rx, ry = rel
            return (
                (obj.x + rx * obj.width / 2) * self.zoom,
                (obj.y + ry * obj.height / 2) * self.zoom,
            )
        w = obj.width * self.zoom / 2
        h = obj.height * self.zoom / 2
        dx = tx - x
        dy = ty - y
        if obj.obj_type in ("Initial", "Final"):
            r = min(w, h)
            dist = (dx**2 + dy**2) ** 0.5 or 1
            return x + dx / dist * r, y + dy / dist * r
        if obj.obj_type in ("Decision", "Merge"):
            points = [
                (x, y - h),
                (x + w, y),
                (x, y + h),
                (x - w, y),
            ]
            best = None
            for i in range(len(points)):
                p3 = points[i]
                p4 = points[(i + 1) % len(points)]
                inter = self._segment_intersection((x, y), (tx, ty), p3, p4)
                if inter:
                    ix, iy, t = inter
                    if best is None or t < best[2]:
                        best = (ix, iy, t)
            if best:
                return best[0], best[1]
        if abs(dx) > abs(dy):
            if dx > 0:
                x += w
                y += dy * (w / abs(dx)) if dx != 0 else 0
            else:
                x -= w
                y += dy * (w / abs(dx)) if dx != 0 else 0
        else:
            if dy > 0:
                y += h
                x += dx * (h / abs(dy)) if dy != 0 else 0
            else:
                y -= h
                x += dx * (h / abs(dy)) if dy != 0 else 0
        return x, y

    def sync_ports(self, part: SysMLObject) -> None:
        names: List[str] = []
        block_id = part.properties.get("definition")
        if block_id and block_id in self.repo.elements:
            block_elem = self.repo.elements[block_id]
            names.extend(
                [p.strip() for p in block_elem.properties.get("ports", "").split(",") if p.strip()]
            )
        names.extend([p.strip() for p in part.properties.get("ports", "").split(",") if p.strip()])
        existing = {
            o.properties.get("name"): o
            for o in self.objects
            if o.obj_type == "Port" and o.properties.get("parent") == str(part.obj_id)
        }
        for n in names:
            if n not in existing:
                port = SysMLObject(
                    _get_next_id(),
                    "Port",
                    part.x + part.width / 2 + 20,
                    part.y,
                    properties={
                        "name": n,
                        "parent": str(part.obj_id),
                        "side": "E",
                        "labelX": "8",
                        "labelY": "-8",
                    },
                )
                self.snap_port_to_parent(port, part)
                self.objects.append(port)
                existing[n] = port
        for n, obj in list(existing.items()):
            if n not in names:
                self.objects.remove(obj)
        self.sort_objects()

    def zoom_in(self):
        self.zoom *= 1.2
        self.font.config(size=int(8 * self.zoom))
        self.redraw()

    def zoom_out(self):
        self.zoom /= 1.2
        self.font.config(size=int(8 * self.zoom))
        self.redraw()

    def _block_compartments(self, obj: SysMLObject) -> list[tuple[str, str]]:
        """Return the list of compartments displayed for a Block."""
        return [
            ("Parts", obj.properties.get("partProperties", "")),
            (
                "Operations",
                "; ".join(
                    format_operation(op)
                    for op in parse_operations(obj.properties.get("operations", ""))
                ),
            ),
            ("Ports", obj.properties.get("ports", "")),
            (
                "Reliability",
                " ".join(
                    f"{label}={obj.properties.get(key, '')}"
                    for label, key in (
                        ("FIT", "fit"),
                        ("Qual", "qualification"),
                        ("FM", "failureModes"),
                    )
                    if obj.properties.get(key, "")
                ),
            ),
            ("Requirements", "; ".join(r.get("id") for r in obj.requirements)),
        ]

    def _min_block_size(self, obj: SysMLObject) -> tuple[float, float]:
        """Return minimum width and height to display all Block text."""
        header = f"<<block>> {obj.properties.get('name', '')}".strip()
        width_px = self.font.measure(header) + 8 * self.zoom
        compartments = self._block_compartments(obj)
        for label, text in compartments:
            display = f"{label}: {text}" if text else f"{label}:"
            width_px = max(width_px, self.font.measure(display) + 8 * self.zoom)
        height_px = (1 + len(compartments)) * 20 * self.zoom
        return width_px / self.zoom, height_px / self.zoom

    def ensure_text_fits(self, obj: SysMLObject) -> None:
        """Expand the object's size so its label is fully visible."""
        label_lines: list[str] = []
        if obj.obj_type == "System Boundary":
            name = obj.properties.get("name", "")
            if name:
                label_lines.append(name)
        else:
            name = obj.properties.get("name", obj.obj_type)
            if obj.obj_type == "Part":
                def_id = obj.properties.get("definition")
                if def_id and def_id in self.repo.elements:
                    def_name = self.repo.elements[def_id].name or def_id
                    name = f"{name} : {def_name}" if name else def_name
            diag_id = self.repo.get_linked_diagram(obj.element_id)
            if diag_id and diag_id in self.repo.diagrams:
                diag = self.repo.diagrams[diag_id]
                diag_name = diag.name or diag_id
                label_lines.append(diag_name)
            label_lines.append(name)

        if not label_lines:
            return

        text_width = max(self.font.measure(line) for line in label_lines)
        text_height = self.font.metrics("linespace") * len(label_lines)
        padding = 10 * self.zoom
        min_w = (text_width + padding) / self.zoom
        min_h = (text_height + padding) / self.zoom

        if obj.obj_type == "Block":
            b_w, b_h = self._min_block_size(obj)
            min_w = max(min_w, b_w)
            min_h = max(min_h, b_h)

        if min_w > obj.width:
            obj.width = min_w
        if obj.obj_type not in ("Fork", "Join", "Initial", "Final") and min_h > obj.height:
            obj.height = min_h

    def sort_objects(self) -> None:
        """Ensure System Boundaries are drawn and selected behind others."""
        self.objects.sort(key=lambda o: 0 if o.obj_type == "System Boundary" else 1)

    def redraw(self):
        self.canvas.delete("all")
        self.sort_objects()
        remove_orphan_ports(self.objects)
        for obj in list(self.objects):
            if obj.obj_type == "Part":
                self.sync_ports(obj)
            self.ensure_text_fits(obj)
            self.draw_object(obj)
        for conn in self.connections:
            src = self.get_object(conn.src)
            dst = self.get_object(conn.dst)
            if src and dst:
                self.draw_connection(src, dst, conn, conn is self.selected_conn)
        if (
            self.start
            and self.temp_line_end
            and self.current_tool
            in (
                "Association",
                "Include",
                "Extend",
                "Flow",
                "Connector",
                "Generalization",
                "Generalize",
                "Communication Path",
                "Aggregation",
                "Composite Aggregation",
            )
        ):
            sx, sy = self.edge_point(self.start, *self.temp_line_end)
            ex, ey = self.temp_line_end
            self.canvas.create_line(sx, sy, ex, ey, dash=(2, 2), arrow=tk.LAST)
        self.canvas.config(scrollregion=self.canvas.bbox("all"))

    def _create_round_rect(self, x1, y1, x2, y2, radius=10, **kwargs):
        """Draw a rectangle with rounded corners on the canvas."""
        rad = min(radius, abs(x2 - x1) / 2, abs(y2 - y1) / 2)
        points = [
            x1 + rad,
            y1,
            x2 - rad,
            y1,
            x2,
            y1,
            x2,
            y1 + rad,
            x2,
            y2 - rad,
            x2,
            y2,
            x2 - rad,
            y2,
            x1 + rad,
            y2,
            x1,
            y2,
            x1,
            y2 - rad,
            x1,
            y1 + rad,
            x1,
            y1,
        ]
        return self.canvas.create_polygon(points, smooth=True, splinesteps=36, **kwargs)

    def _draw_open_arrow(
        self,
        start: Tuple[float, float],
        end: Tuple[float, float],
        color: str = "black",
        width: int = 1,
    ) -> None:
        """Draw an open arrow head from *start* to *end*."""
        dx = end[0] - start[0]
        dy = end[1] - start[1]
        length = math.hypot(dx, dy)
        if length == 0:
            return
        size = 10 * self.zoom
        angle = math.atan2(dy, dx)
        spread = math.radians(20)
        p1 = (
            end[0] - size * math.cos(angle - spread),
            end[1] - size * math.sin(angle - spread),
        )
        p2 = (
            end[0] - size * math.cos(angle + spread),
            end[1] - size * math.sin(angle + spread),
        )
        self.canvas.create_polygon(
            end,
            p1,
            p2,
            fill=self.canvas.cget("background"),
            outline=color,
            width=width,
        )

    def _draw_filled_arrow(
        self,
        start: Tuple[float, float],
        end: Tuple[float, float],
        color: str = "black",
        width: int = 1,
    ) -> None:
        """Draw a filled triangular arrow from *start* to *end*."""
        dx = end[0] - start[0]
        dy = end[1] - start[1]
        length = math.hypot(dx, dy)
        if length == 0:
            return
        size = 10 * self.zoom
        angle = math.atan2(dy, dx)
        spread = math.radians(20)
        p1 = (
            end[0] - size * math.cos(angle - spread),
            end[1] - size * math.sin(angle - spread),
        )
        p2 = (
            end[0] - size * math.cos(angle + spread),
            end[1] - size * math.sin(angle + spread),
        )
        self.canvas.create_polygon(
            end,
            p1,
            p2,
            fill=color,
            outline=color,
            width=width,
        )

    def _draw_open_diamond(
        self,
        start: Tuple[float, float],
        end: Tuple[float, float],
        color: str = "black",
        width: int = 1,
    ) -> None:
        """Draw an open diamond from *start* to *end*."""
        dx = end[0] - start[0]
        dy = end[1] - start[1]
        length = math.hypot(dx, dy)
        if length == 0:
            return
        size = 10 * self.zoom
        angle = math.atan2(dy, dx)
        p1 = (
            end[0] - size * math.cos(angle),
            end[1] - size * math.sin(angle),
        )
        p2 = (
            p1[0] - size * math.sin(angle) / 2,
            p1[1] + size * math.cos(angle) / 2,
        )
        p3 = (
            end[0] - 2 * size * math.cos(angle),
            end[1] - 2 * size * math.sin(angle),
        )
        p4 = (
            p1[0] + size * math.sin(angle) / 2,
            p1[1] - size * math.cos(angle) / 2,
        )
        self.canvas.create_polygon(
            end,
            p2,
            p3,
            p4,
            fill=self.canvas.cget("background"),
            outline=color,
            width=width,
        )

    def _draw_filled_diamond(
        self,
        start: Tuple[float, float],
        end: Tuple[float, float],
        color: str = "black",
        width: int = 1,
    ) -> None:
        """Draw a filled diamond from *start* to *end*."""
        dx = end[0] - start[0]
        dy = end[1] - start[1]
        length = math.hypot(dx, dy)
        if length == 0:
            return
        size = 10 * self.zoom
        angle = math.atan2(dy, dx)
        p1 = (
            end[0] - size * math.cos(angle),
            end[1] - size * math.sin(angle),
        )
        p2 = (
            p1[0] - size * math.sin(angle) / 2,
            p1[1] + size * math.cos(angle) / 2,
        )
        p3 = (
            end[0] - 2 * size * math.cos(angle),
            end[1] - 2 * size * math.sin(angle),
        )
        p4 = (
            p1[0] + size * math.sin(angle) / 2,
            p1[1] - size * math.cos(angle) / 2,
        )
        self.canvas.create_polygon(
            end,
            p2,
            p3,
            p4,
            fill=color,
            outline=color,
            width=width,
        )

    def _draw_center_triangle(
        self,
        start: Tuple[float, float],
        end: Tuple[float, float],
        color: str = "black",
        width: int = 1,
    ) -> None:
        """Draw a small triangular arrow pointing from *start* to *end*.

        The triangle is centered on the line segment defined by the start
        and end points and scales with the current zoom level.
        """
        dx = end[0] - start[0]
        dy = end[1] - start[1]
        length = math.hypot(dx, dy)
        if length == 0:
            return
        mx = (start[0] + end[0]) / 2
        my = (start[1] + end[1]) / 2
        size = 6 * self.zoom
        angle = math.atan2(dy, dx)
        spread = math.radians(20)
        p1 = (mx, my)
        p2 = (
            mx - size * math.cos(angle - spread),
            my - size * math.sin(angle - spread),
        )
        p3 = (
            mx - size * math.cos(angle + spread),
            my - size * math.sin(angle + spread),
        )
        self.canvas.create_polygon(
            p1,
            p2,
            p3,
            fill=color,
            outline=color,
            width=width,
        )

    def draw_object(self, obj: SysMLObject):
        x = obj.x * self.zoom
        y = obj.y * self.zoom
        w = obj.width * self.zoom / 2
        h = obj.height * self.zoom / 2
        color = OBJECT_COLORS.get(obj.obj_type, "white")
        outline = "black"
        if obj.obj_type == "Actor":
            sx = obj.width / 80.0 * self.zoom
            sy = obj.height / 40.0 * self.zoom
            self.canvas.create_oval(
                x - 10 * sx,
                y - 30 * sy,
                x + 10 * sx,
                y - 10 * sy,
                outline=outline,
                fill=color,
            )
            self.canvas.create_line(x, y - 10 * sy, x, y + 20 * sy, fill=outline)
            self.canvas.create_line(x - 15 * sx, y, x + 15 * sx, y, fill=outline)
            self.canvas.create_line(
                x,
                y + 20 * sy,
                x - 10 * sx,
                y + 40 * sy,
                fill=outline,
            )
            self.canvas.create_line(
                x,
                y + 20 * sy,
                x + 10 * sx,
                y + 40 * sy,
                fill=outline,
            )
        elif obj.obj_type == "Use Case":
            self.canvas.create_oval(
                x - w,
                y - h,
                x + w,
                y + h,
                fill=color,
                outline=outline,
            )
        elif obj.obj_type == "System Boundary":
            self._create_round_rect(
                x - w,
                y - h,
                x + w,
                y + h,
                radius=12 * self.zoom,
                dash=(4, 2),
                outline=outline,
                fill=color,
            )
            label = obj.properties.get("name", "")
            if label:
                lx = x
                ly = y - h - 4 * self.zoom
                self.canvas.create_text(
                    lx,
                    ly,
                    text=label,
                    anchor="s",
                    font=self.font,
                )
        elif obj.obj_type in ("Action Usage", "Action", "CallBehaviorAction", "Part", "Port"):
            dash = ()
            fill = color
            if obj.obj_type == "Part":
                dash = (4, 2)
            if obj.obj_type == "Port":
                side = obj.properties.get("side", "E")
                sz = 6 * self.zoom
                self.canvas.create_rectangle(
                    x - sz,
                    y - sz,
                    x + sz,
                    y + sz,
                    fill=color,
                    outline=outline,
                )
                arrow_len = sz * 1.2
                half = arrow_len / 2
                direction = obj.properties.get("direction", "out")

                if side in ("E", "W"):
                    if side == "E":
                        inside = -half
                        outside = half
                    else:
                        inside = half
                        outside = -half
                    if direction == "in":
                        self.canvas.create_line(x + outside, y, x + inside, y, arrow=tk.LAST)
                    elif direction == "out":
                        self.canvas.create_line(x + inside, y, x + outside, y, arrow=tk.LAST)
                    else:
                        self.canvas.create_line(x - half, y, x + half, y, arrow=tk.BOTH)
                else:  # N or S
                    if side == "S":
                        inside = -half
                        outside = half
                    else:
                        inside = half
                        outside = -half
                    if direction == "in":
                        self.canvas.create_line(x, y + outside, x, y + inside, arrow=tk.LAST)
                    elif direction == "out":
                        self.canvas.create_line(x, y + inside, x, y + outside, arrow=tk.LAST)
                    else:
                        self.canvas.create_line(x, y - half, x, y + half, arrow=tk.BOTH)

                lx_off = _parse_float(obj.properties.get("labelX"), 8.0)
                ly_off = _parse_float(obj.properties.get("labelY"), -8.0)
                lx = x + lx_off * self.zoom
                ly = y + ly_off * self.zoom
                self.canvas.create_text(
                    lx,
                    ly,
                    text=obj.properties.get("name", ""),
                    anchor="center",
                    font=self.font,
                )
            else:
                if obj.obj_type in ("Action Usage", "Action", "CallBehaviorAction"):
                    self._create_round_rect(
                        x - w,
                        y - h,
                        x + w,
                        y + h,
                        radius=8 * self.zoom,
                        dash=dash,
                        fill=fill,
                        outline=outline,
                    )
                else:
                    self.canvas.create_rectangle(
                        x - w,
                        y - h,
                        x + w,
                        y + h,
                        dash=dash,
                        fill=fill,
                        outline=outline,
                    )
        elif obj.obj_type == "Block":
            left, top = x - w, y - h
            right, bottom = x + w, y + h
            self._create_round_rect(
                left,
                top,
                right,
                bottom,
                radius=6 * self.zoom,
                fill=color,
                outline=outline,
            )
            header = f"<<block>> {obj.properties.get('name', '')}".strip()
            self.canvas.create_line(left, top + 20 * self.zoom, right, top + 20 * self.zoom)
            self.canvas.create_text(
                left + 4 * self.zoom,
                top + 10 * self.zoom,
                text=header,
                anchor="w",
                font=self.font,
            )
            compartments = [
                ("Parts", obj.properties.get("partProperties", "")),
                (
                    "Operations",
                    "; ".join(
                        format_operation(op)
                        for op in parse_operations(obj.properties.get("operations", ""))
                    ),
                ),
                ("Ports", obj.properties.get("ports", "")),
                (
                    "Reliability",
                    " ".join(
                        f"{label}={obj.properties.get(key,'')}"
                        for label, key in (
                            ("FIT", "fit"),
                            ("Qual", "qualification"),
                            ("FM", "failureModes"),
                        )
                        if obj.properties.get(key, "")
                    ),
                ),
                (
                    "Requirements",
                    "; ".join(r.get("id") for r in obj.requirements),
                ),
            ]
            cy = top + 20 * self.zoom
            for label, text in compartments:
                self.canvas.create_line(left, cy, right, cy)
                display = f"{label}: {text}" if text else f"{label}:"
                self.canvas.create_text(
                    left + 4 * self.zoom,
                    cy + 10 * self.zoom,
                    text=display,
                    anchor="w",
                    font=self.font,
                )
                cy += 20 * self.zoom
        elif obj.obj_type in ("Initial", "Final"):
            if obj.obj_type == "Initial":
                r = min(obj.width, obj.height) / 2 * self.zoom
                self.canvas.create_oval(x - r, y - r, x + r, y + r, fill="black")
            else:
                r = min(obj.width, obj.height) / 2 * self.zoom
                inner = max(r - 5 * self.zoom, 0)
                self.canvas.create_oval(x - r, y - r, x + r, y + r)
                self.canvas.create_oval(x - inner, y - inner, x + inner, y + inner, fill="black")
        elif obj.obj_type in ("Decision", "Merge"):
            self.canvas.create_polygon(
                x,
                y - h,
                x + w,
                y,
                x,
                y + h,
                x - w,
                y,
                fill=color,
                outline=outline,
            )
        elif obj.obj_type in ("Fork", "Join"):
            half = obj.width / 2 * self.zoom
            self.canvas.create_rectangle(
                x - half, y - 5 * self.zoom, x + half, y + 5 * self.zoom, fill="black"
            )
        else:
            self._create_round_rect(
                x - w,
                y - h,
                x + w,
                y + h,
                radius=6 * self.zoom,
                fill=color,
                outline=outline,
            )

        if obj.obj_type not in ("Block", "System Boundary", "Port"):
            name = obj.properties.get("name", obj.obj_type)
            label = name
            if obj.obj_type == "Part":
                def_id = obj.properties.get("definition")
                if def_id and def_id in self.repo.elements:
                    def_name = self.repo.elements[def_id].name or def_id
                    label = f"{name} : {def_name}" if name else def_name
            diag_id = self.repo.get_linked_diagram(obj.element_id)
            label_lines = []
            if diag_id and diag_id in self.repo.diagrams:
                diag = self.repo.diagrams[diag_id]
                diag_name = diag.name or diag_id
                label_lines.append(diag_name)
            label_lines.append(label)
            key = obj.obj_type.replace(" ", "")
            if not key.endswith("Usage"):
                key += "Usage"
            for prop in SYSML_PROPERTIES.get(key, []):
                if obj.obj_type == "Part" and prop in (
                    "fit",
                    "qualification",
                    "failureModes",
                    "asil",
                ):
                    continue
                val = obj.properties.get(prop)
                if val:
                    label_lines.append(f"{prop}: {val}")
            if obj.obj_type == "Part":
                rel_items = []
                for lbl, key in (
                    ("ASIL", "asil"),
                    ("FIT", "fit"),
                    ("Qual", "qualification"),
                    ("FM", "failureModes"),
                ):
                    val = obj.properties.get(key)
                    if val:
                        rel_items.append(f"{lbl}: {val}")
                if rel_items:
                    label_lines.extend(rel_items)
                reqs = "; ".join(r.get("id") for r in obj.requirements)
                if reqs:
                    label_lines.append(f"Reqs: {reqs}")
            if obj.obj_type == "Actor":
                sy = obj.height / 40.0 * self.zoom
                label_x = x
                label_y = y + 40 * sy + 10 * self.zoom
                self.canvas.create_text(label_x, label_y, text="\n".join(label_lines), anchor="n")
            elif obj.obj_type in ("Initial", "Final"):
                label_y = y + obj.height / 2 * self.zoom + 10 * self.zoom
                self.canvas.create_text(x, label_y, text="\n".join(label_lines), anchor="n")
            else:
                self.canvas.create_text(x, y, text="\n".join(label_lines), anchor="center")

        if obj in self.selected_objs:
            bx = x - w
            by = y - h
            ex = x + w
            ey = y + h
            self.canvas.create_rectangle(bx, by, ex, ey, outline="red", dash=(2, 2))
            if obj == self.selected_obj:
                s = 4
                for hx, hy in [(bx, by), (bx, ey), (ex, by), (ex, ey)]:
                    self.canvas.create_rectangle(
                        hx - s,
                        hy - s,
                        hx + s,
                        hy + s,
                        outline="red",
                        fill="white",
                    )

    def draw_connection(
        self, a: SysMLObject, b: SysMLObject, conn: DiagramConnection, selected: bool = False
    ):
        axc, ayc = a.x * self.zoom, a.y * self.zoom
        bxc, byc = b.x * self.zoom, b.y * self.zoom
        ax, ay = self.edge_point(a, bxc, byc, conn.src_pos)
        bx, by = self.edge_point(b, axc, ayc, conn.dst_pos)
        dash = ()
        label = conn.name or None
        if conn.conn_type in ("Include", "Extend"):
            dash = (4, 2)
            incl_label = f"<<{conn.conn_type.lower()}>>"
            label = f"{incl_label}\n{label}" if label else incl_label
        elif conn.conn_type in ("Generalize", "Generalization", "Communication Path"):
            dash = (2, 2)
        src_flow = a.properties.get("flow") if a.obj_type == "Port" else None
        dst_flow = b.properties.get("flow") if b.obj_type == "Port" else None
        points = [(ax, ay)]
        if conn.style == "Squared":
            if conn.points:
                mx = conn.points[0][0] * self.zoom
            else:
                mx = (ax + bx) / 2
            points.extend([(mx, ay), (mx, by)])
        elif conn.style == "Custom":
            for px, py in conn.points:
                x = px * self.zoom
                y = py * self.zoom
                last = points[-1]
                points.extend([(x, last[1]), (x, y)])
        points.append((bx, by))
        flat = [coord for pt in points for coord in pt]
        color = "red" if selected else "black"
        width = 2 if selected else 1
        arrow_style = tk.NONE
        open_arrow = conn.conn_type in ("Include", "Extend")
        diamond_src = conn.conn_type in ("Aggregation", "Composite Aggregation")
        filled_diamond = conn.conn_type == "Composite Aggregation"
        if not open_arrow and conn.conn_type not in ("Generalize", "Generalization"):
            if conn.arrow == "forward":
                arrow_style = tk.LAST
            elif conn.arrow == "backward":
                arrow_style = tk.FIRST
            elif conn.arrow == "both":
                arrow_style = tk.BOTH
        forward = conn.arrow in ("forward", "both")
        backward = conn.arrow in ("backward", "both")
        mid_forward = forward
        mid_backward = backward
        if conn.conn_type == "Connector" and (src_flow or dst_flow):
            arrow_style = tk.NONE
            conn.mid_arrow = True
            if src_flow and dst_flow:
                dir_a = a.properties.get("direction", "out").lower()
                dir_b = b.properties.get("direction", "out").lower()
                if dir_a == "out":
                    label = src_flow
                    mid_forward, mid_backward = True, False
                elif dir_b == "out":
                    label = dst_flow
                    mid_forward, mid_backward = False, True
                else:
                    label = src_flow
                    mid_forward, mid_backward = True, True
            elif src_flow:
                label = src_flow
                dir_attr = a.properties.get("direction", "out")
                if dir_attr == "in":
                    mid_forward, mid_backward = False, True
                elif dir_attr == "out":
                    mid_forward, mid_backward = True, False
                else:
                    mid_forward, mid_backward = True, True
            else:
                label = dst_flow
                dir_attr = b.properties.get("direction", "out")
                if dir_attr == "in":
                    mid_forward, mid_backward = True, False
                elif dir_attr == "out":
                    mid_forward, mid_backward = False, True
                else:
                    mid_forward, mid_backward = True, True
        self.canvas.create_line(
            *flat, arrow=arrow_style, dash=dash, fill=color, width=width
        )
        if open_arrow:
            if forward:
                self._draw_open_arrow(points[-2], points[-1], color=color, width=width)
            if backward:
                self._draw_open_arrow(points[1], points[0], color=color, width=width)
        elif conn.conn_type in ("Generalize", "Generalization"):
            # SysML uses an open triangular arrow head for generalization
            # relationships. Use the open arrow drawing helper so the arrow
            # interior matches the canvas background (typically white).
            if forward:
                self._draw_open_arrow(points[-2], points[-1], color=color, width=width)
            if backward:
                self._draw_filled_arrow(points[1], points[0], color=color, width=width)
        elif diamond_src:
            if filled_diamond:
                self._draw_filled_diamond(points[1], points[0], color=color, width=width)
            else:
                self._draw_open_diamond(points[1], points[0], color=color, width=width)
        flow_port = None
        flow_name = ""
        if a.obj_type == "Port" and a.properties.get("flow"):
            flow_port = a
            flow_name = a.properties.get("flow", "")
        elif b.obj_type == "Port" and b.properties.get("flow"):
            flow_port = b
            flow_name = b.properties.get("flow", "")

        if conn.mid_arrow or flow_port:
            mid_idx = len(points) // 2
            if mid_idx > 0:
                mstart = points[mid_idx - 1]
                mend = points[mid_idx]
                if flow_port:
                    direction = flow_port.properties.get("direction", "")
                    if flow_port is b:
                        direction = "in" if direction == "out" else "out" if direction == "in" else direction
                    if direction == "inout":
                        self._draw_center_triangle(mstart, mend, color=color, width=width)
                        self._draw_center_triangle(mend, mstart, color=color, width=width)
                    elif direction == "in":
                        self._draw_center_triangle(mend, mstart, color=color, width=width)
                    else:
                        self._draw_center_triangle(mstart, mend, color=color, width=width)
                    mx = (mstart[0] + mend[0]) / 2
                    my = (mstart[1] + mend[1]) / 2
                    self.canvas.create_text(
                        mx,
                        my - 10 * self.zoom,
                        text=flow_name,
                        font=self.font,
                    )
                else:
                    if mid_forward or not mid_backward:
                        self._draw_center_triangle(mstart, mend, color=color, width=width)
                    if mid_backward:
                        self._draw_center_triangle(mend, mstart, color=color, width=width)
        if selected:
            if conn.style == "Custom":
                for px, py in conn.points:
                    hx = px * self.zoom
                    hy = py * self.zoom
                    s = 3
                    self.canvas.create_rectangle(
                        hx - s, hy - s, hx + s, hy + s, outline="red", fill="white"
                    )
            elif conn.style == "Squared":
                if conn.points:
                    mx = conn.points[0][0] * self.zoom
                else:
                    mx = (ax + bx) / 2
                hy = (ay + by) / 2
                s = 3
                self.canvas.create_rectangle(
                    mx - s, hy - s, mx + s, hy + s, outline="red", fill="white"
                )
            # draw endpoint handles
            for hx, hy in [(ax, ay), (bx, by)]:
                s = 3
                self.canvas.create_rectangle(
                    hx - s, hy - s, hx + s, hy + s, outline="red", fill="white"
                )
        if conn.multiplicity and conn.conn_type in ("Aggregation", "Composite Aggregation"):
            mx = (bx + points[-2][0]) / 2
            my = (by + points[-2][1]) / 2
            self.canvas.create_text(
                mx,
                my - 10 * self.zoom,
                text=conn.multiplicity,
                font=self.font,
            )
        if label:
            mx, my = (ax + bx) / 2, (ay + by) / 2
            self.canvas.create_text(
                mx,
                my - 10 * self.zoom,
                text=label,
                font=self.font,
            )

    def get_object(self, oid: int) -> SysMLObject | None:
        for o in self.objects:
            if o.obj_id == oid:
                return o
        return None

    def _object_within(self, obj: SysMLObject, boundary: SysMLObject) -> bool:
        left = boundary.x - boundary.width / 2
        right = boundary.x + boundary.width / 2
        top = boundary.y - boundary.height / 2
        bottom = boundary.y + boundary.height / 2
        ox = obj.x
        oy = obj.y
        return left <= ox <= right and top <= oy <= bottom

    def find_boundary_for_obj(self, obj: SysMLObject) -> SysMLObject | None:
        for b in self.objects:
            if b.obj_type == "System Boundary" and self._object_within(obj, b):
                return b
        return None

    def _update_drag_selection(self, x: float, y: float) -> None:
        if not self.select_rect_start:
            return
        x0, y0 = self.select_rect_start
        left, right = sorted([x0, x])
        top, bottom = sorted([y0, y])
        selected: list[SysMLObject] = []
        for obj in self.objects:
            ox = obj.x * self.zoom
            oy = obj.y * self.zoom
            w = obj.width * self.zoom / 2
            h = obj.height * self.zoom / 2
            if left <= ox - w and ox + w <= right and top <= oy - h and oy + h <= bottom:
                selected.append(obj)
        self.selected_objs = selected
        self.selected_obj = selected[0] if len(selected) == 1 else None
        self.redraw()
        self.update_property_view()

    # ------------------------------------------------------------
    # Clipboard operations
    # ------------------------------------------------------------
    def copy_selected(self, _event=None):
        if self.selected_obj:
            import copy

            self.clipboard = copy.deepcopy(self.selected_obj)

    def cut_selected(self, _event=None):
        if self.selected_obj:
            import copy

            self.clipboard = copy.deepcopy(self.selected_obj)
            self.remove_object(self.selected_obj)
            self.selected_obj = None
            self._sync_to_repository()
            self.redraw()
            self.update_property_view()

    def paste_selected(self, _event=None):
        if self.clipboard:
            import copy

            new_obj = copy.deepcopy(self.clipboard)
            new_obj.obj_id = _get_next_id()
            new_obj.x += 20
            new_obj.y += 20
            if new_obj.obj_type == "System Boundary":
                self.objects.insert(0, new_obj)
            else:
                self.objects.append(new_obj)
            self.sort_objects()
            diag = self.repo.diagrams.get(self.diagram_id)
            if diag and new_obj.element_id and new_obj.element_id not in diag.elements:
                diag.elements.append(new_obj.element_id)
            self.selected_obj = new_obj
            self._sync_to_repository()
            self.redraw()
            self.update_property_view()

    def delete_selected(self, _event=None):
        if self.selected_objs:
            for obj in list(self.selected_objs):
                self.remove_object(obj)
            self.selected_objs = []
            self.selected_obj = None
            self._sync_to_repository()
            self.redraw()
            self.update_property_view()
            return
        if self.selected_conn:
            if self.selected_conn in self.connections:
                src_elem = self.get_object(self.selected_conn.src)
                dst_elem = self.get_object(self.selected_conn.dst)
                if self.selected_conn.conn_type == "Generalization" and src_elem and dst_elem:
                    msg = (
                        "Removing this inheritance will delete all inherited parts, "
                        "properties and attributes. Continue?"
                    )
                    if not messagebox.askyesno("Remove Inheritance", msg):
                        return
                self.connections.remove(self.selected_conn)
                # remove matching repository relationship
                if src_elem and dst_elem and src_elem.element_id and dst_elem.element_id:
                    for rel in list(self.repo.relationships):
                        if (
                            rel.source == src_elem.element_id
                            and rel.target == dst_elem.element_id
                            and rel.rel_type == self.selected_conn.conn_type
                        ):
                            self.repo.relationships.remove(rel)
                            diag = self.repo.diagrams.get(self.diagram_id)
                            if diag and rel.rel_id in diag.relationships:
                                diag.relationships.remove(rel.rel_id)
                            if self.selected_conn.conn_type == "Generalization":
                                remove_inherited_block_properties(
                                    self.repo, src_elem.element_id, dst_elem.element_id
                                )
                                inherit_block_properties(self.repo, src_elem.element_id)
                            elif self.selected_conn.conn_type in ("Aggregation", "Composite Aggregation"):
                                remove_aggregation_part(
                                    self.repo,
                                    src_elem.element_id,
                                    dst_elem.element_id,
                                    remove_object=self.selected_conn.conn_type == "Composite Aggregation",
                                    app=getattr(self, "app", None),
                                )
                            break
                self.selected_conn = None
                self._sync_to_repository()
                self.redraw()
                self.update_property_view()

    def remove_object(self, obj: SysMLObject) -> None:
        if getattr(obj, "locked", False):
            return
        removed_ids = {obj.obj_id}
        if obj in self.objects:
            self.objects.remove(obj)
        if obj.obj_type == "Part":
            before = {o.obj_id for o in self.objects}
            remove_orphan_ports(self.objects)
            removed_ids.update(before - {o.obj_id for o in self.objects})
        self.connections = [
            c for c in self.connections if c.src not in removed_ids and c.dst not in removed_ids
        ]
        diag = self.repo.diagrams.get(self.diagram_id)
        if diag and obj.element_id in diag.elements:
            diag.elements.remove(obj.element_id)
        self._sync_to_repository()

    def _sync_to_repository(self) -> None:
        """Persist current objects and connections back to the repository."""
        diag = self.repo.diagrams.get(self.diagram_id)
        if diag:
            diag.objects = [obj.__dict__ for obj in self.objects]
            diag.connections = [conn.__dict__ for conn in self.connections]
            self.repo.touch_diagram(self.diagram_id)

    def on_close(self):
        self._sync_to_repository()
        self.destroy()


class SysMLObjectDialog(simpledialog.Dialog):
    """Simple dialog for editing AutoML object properties."""

    def __init__(self, master, obj: SysMLObject):
        if not hasattr(obj, "requirements"):
            obj.requirements = []
        self.obj = obj
        super().__init__(master, title=f"Edit {obj.obj_type}")

    class SelectRequirementsDialog(simpledialog.Dialog):
        def __init__(self, parent, title="Select Requirements"):
            self.selected_vars = {}
            super().__init__(parent, title=title)

        def body(self, master):
            ttk.Label(master, text="Select requirements:").pack(padx=5, pady=5)
            container = ttk.Frame(master)
            container.pack(fill=tk.BOTH, expand=True)
            canvas = tk.Canvas(container, borderwidth=0)
            scrollbar = ttk.Scrollbar(container, orient="vertical", command=canvas.yview)
            self.check_frame = ttk.Frame(canvas)
            self.check_frame.bind(
                "<Configure>", lambda e: canvas.configure(scrollregion=canvas.bbox("all"))
            )
            canvas.create_window((0, 0), window=self.check_frame, anchor="nw")
            canvas.configure(yscrollcommand=scrollbar.set)
            canvas.pack(side="left", fill="both", expand=True)
            scrollbar.pack(side="right", fill="y")
            for req_id, req in global_requirements.items():
                var = tk.BooleanVar(value=False)
                self.selected_vars[req_id] = var
                text = f"[{req['id']}] {req['text']}"
                ttk.Checkbutton(self.check_frame, text=text, variable=var).pack(
                    anchor="w", padx=2, pady=2
                )
            return self.check_frame

        def apply(self):
            self.result = [rid for rid, var in self.selected_vars.items() if var.get()]

    class SelectComponentsDialog(simpledialog.Dialog):
        """Dialog to choose which components should become parts."""

        def __init__(self, parent, components):
            self.components = components
            self.selected = {}
            super().__init__(parent, title="Select Components")

        def body(self, master):
            ttk.Label(master, text="Select components:").pack(padx=5, pady=5)
            frame = ttk.Frame(master)
            frame.pack(fill=tk.BOTH, expand=True)
            canvas = tk.Canvas(frame, borderwidth=0)
            scrollbar = ttk.Scrollbar(frame, orient="vertical", command=canvas.yview)
            self.check_frame = ttk.Frame(canvas)
            self.check_frame.bind(
                "<Configure>", lambda e: canvas.configure(scrollregion=canvas.bbox("all"))
            )
            canvas.create_window((0, 0), window=self.check_frame, anchor="nw")
            canvas.configure(yscrollcommand=scrollbar.set)
            canvas.pack(side="left", fill="both", expand=True)
            scrollbar.pack(side="right", fill="y")
            for comp in self.components:
                var = tk.BooleanVar(value=True)
                self.selected[comp] = var
                ttk.Checkbutton(self.check_frame, text=comp.name, variable=var).pack(
                    anchor="w", padx=2, pady=2
                )
            return self.check_frame

        def apply(self):
            self.result = [c for c, var in self.selected.items() if var.get()]

    class SelectNamesDialog(simpledialog.Dialog):
        """Dialog to choose which part names should be added."""

        def __init__(self, parent, names, title="Select Parts"):
            self.names = names
            self.selected = {}
            super().__init__(parent, title=title)

        def body(self, master):
            ttk.Label(master, text="Select parts:").pack(padx=5, pady=5)
            frame = ttk.Frame(master)
            frame.pack(fill=tk.BOTH, expand=True)
            canvas = tk.Canvas(frame, borderwidth=0)
            scrollbar = ttk.Scrollbar(frame, orient="vertical", command=canvas.yview)
            self.check_frame = ttk.Frame(canvas)
            self.check_frame.bind(
                "<Configure>", lambda e: canvas.configure(scrollregion=canvas.bbox("all"))
            )
            canvas.create_window((0, 0), window=self.check_frame, anchor="nw")
            canvas.configure(yscrollcommand=scrollbar.set)
            canvas.pack(side="left", fill="both", expand=True)
            scrollbar.pack(side="right", fill="y")
            for name in self.names:
                var = tk.BooleanVar(value=True)
                self.selected[name] = var
                ttk.Checkbutton(self.check_frame, text=name, variable=var).pack(
                    anchor="w", padx=2, pady=2
                )
            return self.check_frame

        def apply(self):
            self.result = [n for n, var in self.selected.items() if var.get()]

    def body(self, master):
        # Disable window resizing so the layout remains consistent
        self.resizable(False, False)

        # Use a notebook to keep the dialog compact by grouping fields
        self.nb = ttk.Notebook(master)
        self.nb.grid(row=0, column=0, columnspan=3, sticky="nsew")

        gen_frame = ttk.Frame(self.nb)
        prop_frame = ttk.Frame(self.nb)
        rel_frame = ttk.Frame(self.nb)
        link_frame = ttk.Frame(self.nb)
        req_frame = ttk.Frame(self.nb)

        self.nb.add(gen_frame, text="General")
        self.nb.add(prop_frame, text="Properties")
        self.nb.add(rel_frame, text="Reliability")
        self.nb.add(link_frame, text="Links")
        self.nb.add(req_frame, text="Requirements")

        gen_row = 0
        ttk.Label(gen_frame, text="Name:").grid(row=gen_row, column=0, sticky="e", padx=4, pady=4)
        self.name_var = tk.StringVar(value=self.obj.properties.get("name", ""))
        ttk.Entry(gen_frame, textvariable=self.name_var).grid(row=gen_row, column=1, padx=4, pady=4)
        gen_row += 1
        ttk.Label(gen_frame, text="Width:").grid(row=gen_row, column=0, sticky="e", padx=4, pady=2)
        self.width_var = tk.StringVar(value=str(self.obj.width))
        width_state = "readonly" if self.obj.obj_type in ("Initial", "Final") else "normal"
        ttk.Entry(gen_frame, textvariable=self.width_var, state=width_state).grid(
            row=gen_row, column=1, padx=4, pady=2
        )
        gen_row += 1
        if self.obj.obj_type not in ("Fork", "Join"):
            ttk.Label(gen_frame, text="Height:").grid(
                row=gen_row, column=0, sticky="e", padx=4, pady=2
            )
            self.height_var = tk.StringVar(value=str(self.obj.height))
            height_state = "readonly" if self.obj.obj_type in ("Initial", "Final") else "normal"
            ttk.Entry(gen_frame, textvariable=self.height_var, state=height_state).grid(
                row=gen_row, column=1, padx=4, pady=2
            )
            gen_row += 1
        else:
            self.height_var = tk.StringVar(value=str(self.obj.height))
        self.entries = {}
        self.listboxes = {}
        self._operations: List[OperationDefinition] = []
        self._behaviors: List[BehaviorAssignment] = []
        prop_row = 0
        rel_row = 0
        if self.obj.obj_type == "Part":
            self.obj.properties.setdefault("asil", calculate_allocated_asil(self.obj.requirements))
        key = f"{self.obj.obj_type.replace(' ', '')}Usage"
        list_props = {
            "ports",
            "partProperties",
            "operations",
            "behaviors",
            "failureModes",
        }
        editable_list_props = {"ports", "partProperties"}
        reliability_props = {
            "analysis",
            "component",
            "fit",
            "qualification",
            "failureModes",
            "asil",
        }
        app = getattr(self.master, "app", None)
        for prop in SYSML_PROPERTIES.get(key, []):
            frame = rel_frame if prop in reliability_props else prop_frame
            row = rel_row if prop in reliability_props else prop_row
            ttk.Label(frame, text=f"{prop}:").grid(row=row, column=0, sticky="e", padx=4, pady=2)
            if prop == "operations":
                lb = tk.Listbox(frame, height=4)
                self._operations = parse_operations(self.obj.properties.get(prop, ""))
                for op in self._operations:
                    lb.insert(tk.END, format_operation(op))
                lb.grid(row=row, column=1, padx=4, pady=2, sticky="we")
                btnf = ttk.Frame(frame)
                btnf.grid(row=row, column=2, padx=2)
                ttk.Button(btnf, text="Add", command=self.add_operation).pack(side=tk.TOP)
                ttk.Button(btnf, text="Edit", command=self.edit_operation).pack(side=tk.TOP)
                ttk.Button(btnf, text="Remove", command=self.remove_operation).pack(side=tk.TOP)
                self.listboxes[prop] = lb
            elif prop == "behaviors":
                lb = tk.Listbox(frame, height=4)
                self._behaviors = parse_behaviors(self.obj.properties.get(prop, ""))
                repo = SysMLRepository.get_instance()
                for beh in self._behaviors:
                    name = repo.diagrams.get(beh.diagram)
                    label = f"{beh.operation} -> {name.name if name else beh.diagram}"
                    lb.insert(tk.END, label)
                lb.grid(row=row, column=1, padx=4, pady=2, sticky="we")
                btnf = ttk.Frame(frame)
                btnf.grid(row=row, column=2, padx=2)
                ttk.Button(btnf, text="Add", command=self.add_behavior).pack(side=tk.TOP)
                ttk.Button(btnf, text="Edit", command=self.edit_behavior).pack(side=tk.TOP)
                ttk.Button(btnf, text="Remove", command=self.remove_behavior).pack(side=tk.TOP)
                self.listboxes[prop] = lb
            elif prop in list_props:
                lb = tk.Listbox(frame, height=4)
                items = [
                    p.strip() for p in self.obj.properties.get(prop, "").split(",") if p.strip()
                ]
                for it in items:
                    lb.insert(tk.END, it)
                lb.grid(row=row, column=1, padx=4, pady=2, sticky="we")
                btnf = ttk.Frame(frame)
                btnf.grid(row=row, column=2, padx=2)
                ttk.Button(btnf, text="Add", command=lambda p=prop: self.add_list_item(p)).pack(
                    side=tk.TOP
                )
                if prop in editable_list_props:
                    if prop == "ports":
                        ttk.Button(btnf, text="Edit", command=self.edit_port).pack(side=tk.TOP)
                    else:
                        ttk.Button(
                            btnf, text="Edit", command=lambda p=prop: self.edit_list_item(p)
                        ).pack(side=tk.TOP)
                ttk.Button(
                    btnf, text="Remove", command=lambda p=prop: self.remove_list_item(p)
                ).pack(side=tk.TOP)
                self.listboxes[prop] = lb
            elif prop == "direction":
                var = tk.StringVar(value=self.obj.properties.get(prop, "in"))
                conns = [
                    c
                    for c in self.master.connections
                    if c.conn_type == "Connector" and self.obj.obj_id in (c.src, c.dst)
                ]
                state = "readonly" if conns else "normal"
                ttk.Combobox(
                    frame,
                    textvariable=var,
                    values=["in", "out", "inout"],
                    state=state,
                ).grid(row=row, column=1, padx=4, pady=2)
                self.entries[prop] = var
            elif self.obj.obj_type == "Use Case" and prop == "useCaseDefinition":
                repo = SysMLRepository.get_instance()
                diags = [
                    d
                    for d in repo.diagrams.values()
                    if d.diag_type == "Use Case Diagram" and d.diag_id != self.master.diagram_id
                ]
                idmap = {d.name or d.diag_id: d.diag_id for d in diags}
                self.ucdef_map = idmap
                cur_id = self.obj.properties.get(prop, "")
                cur_name = next((n for n, i in idmap.items() if i == cur_id), "")
                var = tk.StringVar(value=cur_name)
                ttk.Combobox(frame, textvariable=var, values=list(idmap.keys())).grid(
                    row=row, column=1, padx=4, pady=2
                )
                self.entries[prop] = var
            elif self.obj.obj_type == "Use Case" and prop == "includedUseCase":
                repo = SysMLRepository.get_instance()
                targets = [
                    repo.elements[t].name or t
                    for rel in repo.relationships
                    if rel.rel_type == "Include" and rel.source == self.obj.element_id
                    if (t := rel.target) in repo.elements
                ]
                ttk.Label(frame, text=", ".join(targets)).grid(
                    row=row, column=1, sticky="w", padx=4, pady=2
                )
            elif prop == "analysis" and app:
                analyses = getattr(app, "reliability_analyses", [])
                names = [ra.name for ra in analyses]
                var = tk.StringVar(value=self.obj.properties.get(prop, ""))
                cb = ttk.Combobox(frame, textvariable=var, values=names, state="readonly")
                cb.grid(row=row, column=1, padx=4, pady=2)
                self.entries[prop] = var
                self._analysis_map = {ra.name: ra for ra in analyses}

                def sync_analysis(_):
                    name = var.get()
                    ra = self._analysis_map.get(name)
                    if not ra:
                        return
                    if "fit" in self.entries:
                        self.entries["fit"].set(f"{ra.total_fit:.2f}")
                    else:
                        self.obj.properties["fit"] = f"{ra.total_fit:.2f}"
                    # update part list preview from analysis BOM
                    names = [c.name for c in ra.components]
                    joined = ", ".join(names)
                    if "partProperties" in self.listboxes:
                        lb = self.listboxes["partProperties"]
                        lb.delete(0, tk.END)
                        for n in names:
                            lb.insert(tk.END, n)
                    else:
                        self.obj.properties["partProperties"] = joined

                cb.bind("<<ComboboxSelected>>", sync_analysis)
            elif prop == "component" and app:
                comps = [
                    c
                    for ra in getattr(app, "reliability_analyses", [])
                    for c in ra.components
                    if c.comp_type != "circuit"
                ]
                comps.extend(
                    c
                    for c in getattr(app, "reliability_components", [])
                    if c.comp_type != "circuit"
                )
                names = list({c.name for c in comps})
                var = tk.StringVar(value=self.obj.properties.get(prop, ""))
                cb = ttk.Combobox(frame, textvariable=var, values=names, state="readonly")
                cb.grid(row=row, column=1, padx=4, pady=2)
                self.entries[prop] = var
                self._comp_map = {c.name: c for c in comps}

                def sync_component(_):
                    name = var.get()
                    comp = self._comp_map.get(name)
                    if not comp:
                        return
                    if "fit" in self.entries:
                        self.entries["fit"].set(f"{comp.fit:.2f}")
                    else:
                        self.obj.properties["fit"] = f"{comp.fit:.2f}"
                    if "qualification" in self.entries:
                        self.entries["qualification"].set(comp.qualification)
                    else:
                        self.obj.properties["qualification"] = comp.qualification
                    modes = self._get_failure_modes(app, comp.name)
                    if "failureModes" in self.entries:
                        self.entries["failureModes"].set(modes)
                    else:
                        self.obj.properties["failureModes"] = modes

                cb.bind("<<ComboboxSelected>>", sync_component)
            else:
                var = tk.StringVar(value=self.obj.properties.get(prop, ""))
                state = "normal"
                if self.obj.obj_type == "Block" and prop in ("fit", "qualification"):
                    state = "readonly"
                if self.obj.obj_type == "Part" and prop == "asil":
                    state = "readonly"
                ttk.Entry(frame, textvariable=var, state=state).grid(
                    row=row, column=1, padx=4, pady=2
                )
                self.entries[prop] = var
            if prop in reliability_props:
                rel_row += 1
            else:
                prop_row += 1

        # Display inherited reliability values only for Blocks
        if self.obj.obj_type == "Block":
            for prop in ("fit", "qualification"):
                if prop not in self.entries and self.obj.properties.get(prop, ""):
                    ttk.Label(rel_frame, text=f"{prop}:").grid(
                        row=rel_row, column=0, sticky="e", padx=4, pady=2
                    )
                    var = tk.StringVar(value=self.obj.properties.get(prop, ""))
                    ttk.Entry(rel_frame, textvariable=var, state="readonly").grid(
                        row=rel_row, column=1, padx=4, pady=2
                    )
                    self.entries[prop] = var
                    rel_row += 1

        repo = SysMLRepository.get_instance()
        link_row = 0
        if self.obj.obj_type == "Block":
            diags = [d for d in repo.diagrams.values() if d.diag_type == "Internal Block Diagram"]
            ids = {d.name or d.diag_id: d.diag_id for d in diags}
            ttk.Label(link_frame, text="Internal Block Diagram:").grid(
                row=link_row, column=0, sticky="e", padx=4, pady=2
            )
            self.diag_map = ids
            cur_id = repo.get_linked_diagram(self.obj.element_id)
            cur_name = next((n for n, i in ids.items() if i == cur_id), "")
            self.diagram_var = tk.StringVar(value=cur_name)
            ttk.Combobox(link_frame, textvariable=self.diagram_var, values=list(ids.keys())).grid(
                row=link_row, column=1, padx=4, pady=2
            )
            link_row += 1
        elif self.obj.obj_type == "Use Case":
            diagrams = [d for d in repo.diagrams.values() if d.diag_type == "Activity Diagram"]
            self.behavior_map = {d.name or d.diag_id: d.diag_id for d in diagrams}
            ttk.Label(link_frame, text="Behavior Diagram:").grid(
                row=link_row, column=0, sticky="e", padx=4, pady=2
            )
            cur_id = repo.get_linked_diagram(self.obj.element_id)
            cur_name = next((n for n, i in self.behavior_map.items() if i == cur_id), "")
            self.behavior_var = tk.StringVar(value=cur_name)
            ttk.Combobox(
                link_frame, textvariable=self.behavior_var, values=list(self.behavior_map.keys())
            ).grid(row=link_row, column=1, padx=4, pady=2)
            link_row += 1
        elif self.obj.obj_type in ("Action Usage", "Action"):
            diagrams = [d for d in repo.diagrams.values() if d.diag_type == "Activity Diagram"]
            self.behavior_map = {d.name or d.diag_id: d.diag_id for d in diagrams}
            ttk.Label(link_frame, text="Behavior Diagram:").grid(
                row=link_row, column=0, sticky="e", padx=4, pady=2
            )
            cur_id = repo.get_linked_diagram(self.obj.element_id)
            cur_name = next((n for n, i in self.behavior_map.items() if i == cur_id), "")
            self.behavior_var = tk.StringVar(value=cur_name)
            ttk.Combobox(
                link_frame, textvariable=self.behavior_var, values=list(self.behavior_map.keys())
            ).grid(row=link_row, column=1, padx=4, pady=2)
            link_row += 1
        elif self.obj.obj_type == "CallBehaviorAction":
            bdiags = [d for d in repo.diagrams.values() if d.diag_type == "Activity Diagram"]
            self.behavior_map = {d.name or d.diag_id: d.diag_id for d in bdiags}
            ttk.Label(link_frame, text="Behavior Diagram:").grid(
                row=link_row, column=0, sticky="e", padx=4, pady=2
            )
            cur_id = repo.get_linked_diagram(self.obj.element_id)
            cur_name = next((n for n, i in self.behavior_map.items() if i == cur_id), "")
            self.behavior_var = tk.StringVar(value=cur_name)
            ttk.Combobox(
                link_frame, textvariable=self.behavior_var, values=list(self.behavior_map.keys())
            ).grid(row=link_row, column=1, padx=4, pady=2)
            link_row += 1
            vdiags = [d for d in repo.diagrams.values() if d.diag_type == "Internal Block Diagram"]
            self.view_map = {d.name or d.diag_id: d.diag_id for d in vdiags}
            ttk.Label(link_frame, text="View:").grid(
                row=link_row, column=0, sticky="e", padx=4, pady=2
            )
            view_id = self.obj.properties.get("view", "")
            vname = next((n for n, i in self.view_map.items() if i == view_id), "")
            self.view_var = tk.StringVar(value=vname)
            ttk.Combobox(
                link_frame, textvariable=self.view_var, values=list(self.view_map.keys())
            ).grid(row=link_row, column=1, padx=4, pady=2)
            link_row += 1
        elif self.obj.obj_type == "Part":
            blocks = [e for e in repo.elements.values() if e.elem_type == "Block"]
            idmap = {b.name or b.elem_id: b.elem_id for b in blocks}
            ttk.Label(link_frame, text="Definition:").grid(
                row=link_row, column=0, sticky="e", padx=4, pady=2
            )
            self.def_map = idmap
            cur_id = self.obj.properties.get("definition", "")
            cur_name = next((n for n, i in idmap.items() if i == cur_id), "")
            self.def_var = tk.StringVar(value=cur_name)
            ttk.Combobox(link_frame, textvariable=self.def_var, values=list(idmap.keys())).grid(
                row=link_row, column=1, padx=4, pady=2
            )
            link_row += 1

        # Requirement allocation section
        req_row = 0
        ttk.Label(req_frame, text="Requirements:").grid(
            row=req_row, column=0, sticky="ne", padx=4, pady=2
        )
        self.req_list = tk.Listbox(req_frame, height=4)
        self.req_list.grid(row=req_row, column=1, padx=4, pady=2, sticky="we")
        btnf = ttk.Frame(req_frame)
        btnf.grid(row=req_row, column=2, padx=2)
        ttk.Button(btnf, text="Add", command=self.add_requirement).pack(side=tk.TOP)
        ttk.Button(btnf, text="Remove", command=self.remove_requirement).pack(side=tk.TOP)
        for r in self.obj.requirements:
            self.req_list.insert(tk.END, f"[{r.get('id')}] {r.get('text','')}")
        req_row += 1
        self._update_asil()

    def add_port(self):
        name = simpledialog.askstring("Port", "Name:", parent=self)
        if name:
            self.listboxes["ports"].insert(tk.END, name)

    def remove_port(self):
        sel = list(self.listboxes["ports"].curselection())
        for idx in reversed(sel):
            self.listboxes["ports"].delete(idx)

    def edit_port(self):
        lb = self.listboxes["ports"]
        sel = lb.curselection()
        if not sel:
            return
        idx = sel[0]
        cur = lb.get(idx)
        name = simpledialog.askstring("Port", "Name:", initialvalue=cur, parent=self)
        if name:
            lb.delete(idx)
            lb.insert(idx, name)

    def add_list_item(self, prop: str):
        val = simpledialog.askstring(prop, "Value:", parent=self)
        if val:
            self.listboxes[prop].insert(tk.END, val)

    def remove_list_item(self, prop: str):
        lb = self.listboxes[prop]
        sel = list(lb.curselection())
        for idx in reversed(sel):
            lb.delete(idx)

    def edit_list_item(self, prop: str):
        lb = self.listboxes[prop]
        sel = lb.curselection()
        if not sel:
            return
        idx = sel[0]
        cur = lb.get(idx)
        val = simpledialog.askstring(prop, "Value:", initialvalue=cur, parent=self)
        if val:
            lb.delete(idx)
            lb.insert(idx, val)

    class OperationDialog(simpledialog.Dialog):
        def __init__(self, parent, operation=None):
            self.operation = operation
            super().__init__(parent, title="Operation")

        def body(self, master):
            ttk.Label(master, text="Name:").grid(row=0, column=0, padx=4, pady=2, sticky="e")
            self.name_var = tk.StringVar(value=getattr(self.operation, "name", ""))
            ttk.Entry(master, textvariable=self.name_var).grid(row=0, column=1, padx=4, pady=2)
            ttk.Label(master, text="Parameters (name:type:dir)").grid(
                row=1, column=0, columnspan=2, padx=4, pady=2
            )
            self.param_text = tk.Text(master, height=4, width=30)
            if self.operation:
                lines = [f"{p.name}:{p.type}:{p.direction}" for p in self.operation.parameters]
                self.param_text.insert("1.0", "\n".join(lines))
            self.param_text.grid(row=2, column=0, columnspan=2, padx=4, pady=2)
            ttk.Label(master, text="Return type:").grid(row=3, column=0, padx=4, pady=2, sticky="e")
            self.ret_var = tk.StringVar(value=getattr(self.operation, "return_type", ""))
            ttk.Entry(master, textvariable=self.ret_var).grid(row=3, column=1, padx=4, pady=2)

        def apply(self):
            name = self.name_var.get().strip()
            params = []
            for line in self.param_text.get("1.0", tk.END).splitlines():
                line = line.strip()
                if not line:
                    continue
                parts = line.split(":")
                if len(parts) == 1:
                    params.append(OperationParameter(name=parts[0]))
                elif len(parts) == 2:
                    params.append(OperationParameter(name=parts[0], type=parts[1]))
                else:
                    params.append(
                        OperationParameter(name=parts[0], type=parts[1], direction=parts[2])
                    )
            self.result = OperationDefinition(name, params, self.ret_var.get().strip())

    class BehaviorDialog(simpledialog.Dialog):
        def __init__(self, parent, operations: list[str], diag_map: dict[str, str], assignment=None):
            self.operations = operations
            self.diag_map = diag_map
            self.assignment = assignment
            super().__init__(parent, title="Behavior")

        def body(self, master):
            ttk.Label(master, text="Operation:").grid(row=0, column=0, padx=4, pady=2, sticky="e")
            self.op_var = tk.StringVar(value=getattr(self.assignment, "operation", ""))
            ttk.Combobox(master, textvariable=self.op_var, values=self.operations, state="readonly").grid(
                row=0, column=1, padx=4, pady=2
            )
            ttk.Label(master, text="Diagram:").grid(row=1, column=0, padx=4, pady=2, sticky="e")
            cur_name = next((n for n, i in self.diag_map.items() if i == getattr(self.assignment, "diagram", "")), "")
            self.diag_var = tk.StringVar(value=cur_name)
            ttk.Combobox(master, textvariable=self.diag_var, values=list(self.diag_map.keys()), state="readonly").grid(
                row=1, column=1, padx=4, pady=2
            )

        def apply(self):
            op = self.op_var.get().strip()
            diag_id = self.diag_map.get(self.diag_var.get(), "")
            self.result = BehaviorAssignment(operation=op, diagram=diag_id)

    def add_operation(self):
        dlg = self.OperationDialog(self)
        if dlg.result:
            self._operations.append(dlg.result)
            self.listboxes["operations"].insert(tk.END, format_operation(dlg.result))

    def edit_operation(self):
        lb = self.listboxes["operations"]
        sel = lb.curselection()
        if not sel:
            return
        idx = sel[0]
        op = self._operations[idx]
        dlg = self.OperationDialog(self, op)
        if dlg.result:
            self._operations[idx] = dlg.result
            lb.delete(idx)
            lb.insert(idx, format_operation(dlg.result))

    def remove_operation(self):
        lb = self.listboxes["operations"]
        sel = list(lb.curselection())
        for idx in reversed(sel):
            lb.delete(idx)
            del self._operations[idx]

    def add_behavior(self):
        repo = SysMLRepository.get_instance()
        diagrams = [d for d in repo.diagrams.values() if d.diag_type == "Activity Diagram"]
        diag_map = {d.name or d.diag_id: d.diag_id for d in diagrams}
        ops = [op.name for op in self._operations]
        dlg = self.BehaviorDialog(self, ops, diag_map)
        if dlg.result:
            self._behaviors.append(dlg.result)
            name = repo.diagrams.get(dlg.result.diagram)
            label = f"{dlg.result.operation} -> {name.name if name else dlg.result.diagram}"
            self.listboxes["behaviors"].insert(tk.END, label)

    def edit_behavior(self):
        lb = self.listboxes["behaviors"]
        sel = lb.curselection()
        if not sel:
            return
        idx = sel[0]
        repo = SysMLRepository.get_instance()
        diagrams = [d for d in repo.diagrams.values() if d.diag_type == "Activity Diagram"]
        diag_map = {d.name or d.diag_id: d.diag_id for d in diagrams}
        ops = [op.name for op in self._operations]
        dlg = self.BehaviorDialog(self, ops, diag_map, self._behaviors[idx])
        if dlg.result:
            self._behaviors[idx] = dlg.result
            name = repo.diagrams.get(dlg.result.diagram)
            label = f"{dlg.result.operation} -> {name.name if name else dlg.result.diagram}"
            lb.delete(idx)
            lb.insert(idx, label)

    def remove_behavior(self):
        lb = self.listboxes["behaviors"]
        sel = list(lb.curselection())
        for idx in reversed(sel):
            lb.delete(idx)
            del self._behaviors[idx]

    def add_requirement(self):
        if not global_requirements:
            messagebox.showinfo("No Requirements", "No requirements defined.")
            return
        dialog = self.SelectRequirementsDialog(self)
        if dialog.result:
            for rid in dialog.result:
                req = global_requirements.get(rid)
                if req and not any(r.get("id") == rid for r in self.obj.requirements):
                    self.obj.requirements.append(req)
                    self.req_list.insert(tk.END, f"[{req['id']}] {req.get('text','')}")
        self._update_asil()

    def remove_requirement(self):
        sel = list(self.req_list.curselection())
        for idx in reversed(sel):
            del self.obj.requirements[idx]
            self.req_list.delete(idx)
        self._update_asil()

    def _update_asil(self) -> None:
        """Recompute ASIL based on allocated requirements."""
        if self.obj.obj_type != "Part":
            return
        asil = calculate_allocated_asil(self.obj.requirements)
        self.obj.properties["asil"] = asil
        if "asil" in self.entries:
            self.entries["asil"].set(asil)
        repo = SysMLRepository.get_instance()
        if self.obj.element_id and self.obj.element_id in repo.elements:
            repo.elements[self.obj.element_id].properties["asil"] = asil

    def _get_failure_modes(self, app, comp_name: str) -> str:
        """Return comma separated failure modes for a component name."""
        modes = set()
        for e in getattr(app, "fmea_entries", []):
            if getattr(e, "fmea_component", "") == comp_name:
                label = getattr(e, "description", "") or getattr(e, "user_name", "")
                if label:
                    modes.add(label)
        for fmea in getattr(app, "fmeas", []):
            for e in fmea.get("entries", []):
                if getattr(e, "fmea_component", "") == comp_name:
                    label = getattr(e, "description", "") or getattr(e, "user_name", "")
                    if label:
                        modes.add(label)
        return ", ".join(sorted(modes))

    def apply(self):
        self.obj.properties["name"] = self.name_var.get()
        repo = SysMLRepository.get_instance()
        if self.obj.element_id and self.obj.element_id in repo.elements:
            repo.elements[self.obj.element_id].name = self.name_var.get()
        for prop, var in self.entries.items():
            self.obj.properties[prop] = var.get()
            if self.obj.element_id and self.obj.element_id in repo.elements:
                repo.elements[self.obj.element_id].properties[prop] = var.get()
        for prop, lb in self.listboxes.items():
            if prop == "operations":
                self.obj.properties[prop] = operations_to_json(self._operations)
                if self.obj.element_id and self.obj.element_id in repo.elements:
                    repo.elements[self.obj.element_id].properties[prop] = self.obj.properties[prop]
            elif prop == "behaviors":
                self.obj.properties[prop] = behaviors_to_json(self._behaviors)
                if self.obj.element_id and self.obj.element_id in repo.elements:
                    repo.elements[self.obj.element_id].properties[prop] = self.obj.properties[prop]
            else:
                items = [lb.get(i) for i in range(lb.size())]
                joined = ", ".join(items)
                self.obj.properties[prop] = joined
                if self.obj.element_id and self.obj.element_id in repo.elements:
                    repo.elements[self.obj.element_id].properties[prop] = joined
        try:
            if self.obj.obj_type not in ("Initial", "Final"):
                self.obj.width = float(self.width_var.get())
                self.obj.height = float(self.height_var.get())
        except ValueError:
            pass

        if hasattr(self.master, "ensure_text_fits"):
            self.master.ensure_text_fits(self.obj)

        self._update_asil()

        # ensure block shows BOM components as part names when an analysis is set
        if (
            self.obj.obj_type == "Block"
            and "analysis" in self.obj.properties
            and hasattr(self, "_analysis_map")
        ):
            ra = self._analysis_map.get(self.obj.properties["analysis"], None)
            if ra:
                cur = [
                    p.strip()
                    for p in self.obj.properties.get("partProperties", "").split(",")
                    if p.strip()
                ]
                names = [c.name for c in ra.components]
                for n in names:
                    if n not in cur:
                        cur.append(n)
                joined = ", ".join(cur)
                self.obj.properties["partProperties"] = joined
                if self.obj.element_id and self.obj.element_id in repo.elements:
                    repo.elements[self.obj.element_id].properties["partProperties"] = joined
                if self.obj.element_id:
                    inherit_block_properties(repo, self.obj.element_id)
                    self.obj.properties["partProperties"] = repo.elements[
                        self.obj.element_id
                    ].properties["partProperties"]

        # Update linked diagram if applicable
        link_id = None
        if hasattr(self, "behavior_var") and self.behavior_var.get():
            link_id = self.behavior_map.get(self.behavior_var.get())
        elif hasattr(self, "diagram_var"):
            link_id = self.diag_map.get(self.diagram_var.get())
        if hasattr(self, "behavior_var") or hasattr(self, "diagram_var"):
            repo.link_diagram(self.obj.element_id, link_id)
        if hasattr(self, "view_var"):
            view_id = self.view_map.get(self.view_var.get())
            if view_id:
                self.obj.properties["view"] = view_id
                if self.obj.element_id and self.obj.element_id in repo.elements:
                    repo.elements[self.obj.element_id].properties["view"] = view_id
            else:
                self.obj.properties.pop("view", None)
                if self.obj.element_id and self.obj.element_id in repo.elements:
                    repo.elements[self.obj.element_id].properties.pop("view", None)
        if hasattr(self, "def_var"):
            name = self.def_var.get()
            def_id = self.def_map.get(name)
            if def_id:
                self.obj.properties["definition"] = def_id
                if self.obj.element_id and self.obj.element_id in repo.elements:
                    repo.elements[self.obj.element_id].properties["definition"] = def_id
        if hasattr(self, "ucdef_var"):
            name = self.ucdef_var.get()
            def_id = self.ucdef_map.get(name)
            if def_id:
                self.obj.properties["useCaseDefinition"] = def_id
                if self.obj.element_id and self.obj.element_id in repo.elements:
                    repo.elements[self.obj.element_id].properties["useCaseDefinition"] = def_id

        # ------------------------------------------------------------
        # Add parts from selected analysis BOM
        # ------------------------------------------------------------
        if (
            self.obj.obj_type == "Block"
            and "analysis" in self.obj.properties
            and hasattr(self, "diag_map")
        ):
            diag_id = repo.get_linked_diagram(self.obj.element_id)
            if diag_id:
                ra_name = self.obj.properties.get("analysis", "")
                ra = getattr(self, "_analysis_map", {}).get(ra_name)
                if ra and ra.components:
                    comps = list(ra.components)
                    dlg = self.SelectComponentsDialog(self, comps)
                    selected = dlg.result or []
                    if selected:
                        diag = repo.diagrams.get(diag_id)
                        if diag is not None:
                            diag.objects = getattr(diag, "objects", [])
                            existing = {
                                o.get("properties", {}).get("component")
                                for o in diag.objects
                                if o.get("obj_type") == "Part"
                            }
                            base_x = 50.0
                            base_y = 50.0
                            offset = 60.0
                            for idx, c in enumerate(selected):
                                if c.name in existing:
                                    continue
                                elem = repo.create_element(
                                    "Part",
                                    name=c.name,
                                    properties={
                                        "component": c.name,
                                        "fit": f"{c.fit:.2f}",
                                        "qualification": c.qualification,
                                        "failureModes": self._get_failure_modes(
                                            getattr(self.master, "app", None), c.name
                                        ),
                                    },
                                    owner=repo.root_package.elem_id,
                                )
                                repo.add_element_to_diagram(diag_id, elem.elem_id)
                                obj = SysMLObject(
                                    _get_next_id(),
                                    "Part",
                                    base_x,
                                    base_y + offset * idx,
                                    element_id=elem.elem_id,
                                    properties=elem.properties.copy(),
                                )
                                diag.objects.append(obj.__dict__)
                                # update any open windows for this diagram
                                app = getattr(self.master, "app", None)
                                if app:
                                    for win in getattr(app, "ibd_windows", []):
                                        if win.diagram_id == diag_id:
                                            win.objects.append(obj)
                                            win.redraw()
                                            win._sync_to_repository()
                            # update block partProperties with newly added components
                            new_names = [c.name for c in selected if c.name not in existing]
                            if new_names:
                                cur = self.obj.properties.get("partProperties", "")
                                names = [n.strip() for n in cur.split(",") if n.strip()]
                                for name in new_names:
                                    if name not in names:
                                        names.append(name)
                                joined = ", ".join(names)
                                self.obj.properties["partProperties"] = joined
                                if self.obj.element_id and self.obj.element_id in repo.elements:
                                    repo.elements[self.obj.element_id].properties[
                                        "partProperties"
                                    ] = joined
                                # update all diagram objects referencing this block element
                                for d in repo.diagrams.values():
                                    for o in getattr(d, "objects", []):
                                        if o.get("element_id") == self.obj.element_id:
                                            o.setdefault("properties", {})[
                                                "partProperties"
                                            ] = joined
                                # include parent block parts
                                if self.obj.element_id:
                                    inherit_block_properties(repo, self.obj.element_id)
                                    joined = repo.elements[self.obj.element_id].properties[
                                        "partProperties"
                                    ]
                                    self.obj.properties["partProperties"] = joined
                            repo.diagrams[diag_id] = diag
                            repo.touch_diagram(diag_id)
                            if self.obj.element_id:
                                repo.touch_element(self.obj.element_id)
                            if hasattr(self.master, "_sync_to_repository"):
                                self.master._sync_to_repository()


class ConnectionDialog(simpledialog.Dialog):
    """Edit connection style and custom routing points."""

    def __init__(self, master, connection: DiagramConnection):
        self.connection = connection
        super().__init__(master, title="Connection Properties")

    def body(self, master):
        ttk.Label(master, text="Name:").grid(row=0, column=0, sticky="e", padx=4, pady=4)
        self.name_var = tk.StringVar(value=self.connection.name)
        ttk.Entry(master, textvariable=self.name_var).grid(row=0, column=1, columnspan=2, padx=4, pady=4, sticky="we")

        ttk.Label(master, text="Style:").grid(row=1, column=0, sticky="e", padx=4, pady=4)
        self.style_var = tk.StringVar(value=self.connection.style)
        ttk.Combobox(master, textvariable=self.style_var,
                     values=["Straight", "Squared", "Custom"]).grid(row=1, column=1, padx=4, pady=4)

        ttk.Label(master, text="Points:").grid(row=2, column=0, sticky="ne", padx=4, pady=4)
        self.point_list = tk.Listbox(master, height=4)
        for px, py in self.connection.points:
            self.point_list.insert(tk.END, f"{px:.1f},{py:.1f}")
        self.point_list.grid(row=2, column=1, padx=4, pady=4, sticky="we")
        btnf = ttk.Frame(master)
        btnf.grid(row=2, column=2, padx=2)
        ttk.Button(btnf, text="Add", command=self.add_point).pack(side=tk.TOP)
        ttk.Button(btnf, text="Remove", command=self.remove_point).pack(side=tk.TOP)

        ttk.Label(master, text="Arrows:").grid(row=3, column=0, sticky="e", padx=4, pady=4)
        self.arrow_var = tk.StringVar(value=self.connection.arrow)
        self.arrow_cb = ttk.Combobox(
            master,
            textvariable=self.arrow_var,
            values=["none", "forward", "backward", "both"],
        )
        self.arrow_cb.grid(row=3, column=1, padx=4, pady=4)
        self.mid_var = tk.BooleanVar(value=self.connection.mid_arrow)
        self.mid_check = ttk.Checkbutton(
            master, text="Arrow", variable=self.mid_var
        )
        self.mid_check.grid(row=3, column=2, padx=4, pady=4)
        if self.connection.conn_type in (
            "Flow",
            "Generalize",
            "Generalization",
            "Include",
            "Extend",
        ):
            self.arrow_cb.configure(state="disabled")
            self.mid_check.configure(state="disabled")

        if self.connection.conn_type in ("Aggregation", "Composite Aggregation"):
            ttk.Label(master, text="Multiplicity:").grid(row=4, column=0, sticky="e", padx=4, pady=4)
            self.mult_var = tk.StringVar(value=self.connection.multiplicity)
            ttk.Entry(master, textvariable=self.mult_var).grid(row=4, column=1, padx=4, pady=4, sticky="we")

    def add_point(self):
        x = simpledialog.askfloat("Point", "X:", parent=self)
        y = simpledialog.askfloat("Point", "Y:", parent=self)
        if x is not None and y is not None:
            self.point_list.insert(tk.END, f"{x},{y}")

    def remove_point(self):
        sel = list(self.point_list.curselection())
        for idx in reversed(sel):
            self.point_list.delete(idx)

    def apply(self):
        self.connection.name = self.name_var.get()
        self.connection.style = self.style_var.get()
        pts = []
        for i in range(self.point_list.size()):
            txt = self.point_list.get(i)
            try:
                x_str, y_str = txt.split(",")
                pts.append((float(x_str), float(y_str)))
            except ValueError:
                continue
        self.connection.points = pts
        self.connection.arrow = self.arrow_var.get()
        self.connection.mid_arrow = self.mid_var.get()
        if hasattr(self, "mult_var"):
            self.connection.multiplicity = self.mult_var.get()
        if hasattr(self.master, "_sync_to_repository"):
            self.master._sync_to_repository()
        if self.connection.conn_type in ("Aggregation", "Composite Aggregation"):
            if hasattr(self.master, "repo"):
                whole = self.master.get_object(self.connection.src).element_id
                part = self.master.get_object(self.connection.dst).element_id
                if self.connection.conn_type == "Composite Aggregation":
                    add_composite_aggregation_part(
                        self.master.repo,
                        whole,
                        part,
                        self.connection.multiplicity,
                        app=getattr(self.master, "app", None),
                    )
                else:
                    add_aggregation_part(
                        self.master.repo,
                        whole,
                        part,
                        self.connection.multiplicity,
                    )
                if hasattr(self.master, "_sync_to_repository"):
                    self.master._sync_to_repository()


class UseCaseDiagramWindow(SysMLDiagramWindow):
    def __init__(self, master, app, diagram_id: str | None = None, history=None):
        tools = [
            "Actor",
            "Use Case",
            "System Boundary",
            "Association",
            "Communication Path",
            "Generalize",
            "Include",
            "Extend",
        ]
        super().__init__(master, "Use Case Diagram", tools, diagram_id, app=app, history=history)


class ActivityDiagramWindow(SysMLDiagramWindow):
    def __init__(self, master, app, diagram_id: str | None = None, history=None):
        tools = [
            "Action",
            "CallBehaviorAction",
            "Initial",
            "Final",
            "Decision",
            "Merge",
            "Fork",
            "Join",
            "Flow",
        ]
        super().__init__(master, "Activity Diagram", tools, diagram_id, app=app, history=history)
        ttk.Button(
            self.toolbox,
            text="Add Block Operations",
            command=self.add_block_operations,
        ).pack(fill=tk.X, padx=2, pady=2)

    class SelectOperationsDialog(simpledialog.Dialog):
        def __init__(self, parent, operations):
            self.operations = operations
            self.selected = {}
            super().__init__(parent, title="Select Operations")

        def body(self, master):
            ttk.Label(master, text="Select operations:").pack(padx=5, pady=5)
            frame = ttk.Frame(master)
            frame.pack(fill=tk.BOTH, expand=True)
            canvas = tk.Canvas(frame, borderwidth=0)
            scrollbar = ttk.Scrollbar(frame, orient="vertical", command=canvas.yview)
            self.check_frame = ttk.Frame(canvas)
            self.check_frame.bind("<Configure>", lambda e: canvas.configure(scrollregion=canvas.bbox("all")))
            canvas.create_window((0, 0), window=self.check_frame, anchor="nw")
            canvas.configure(yscrollcommand=scrollbar.set)
            canvas.pack(side="left", fill="both", expand=True)
            scrollbar.pack(side="right", fill="y")
            for label, op, diag in self.operations:
                var = tk.BooleanVar(value=True)
                self.selected[(op, diag)] = var
                ttk.Checkbutton(self.check_frame, text=label, variable=var).pack(anchor="w", padx=2, pady=2)
            return self.check_frame

        def apply(self):
            self.result = [(op, diag) for (op, diag), var in self.selected.items() if var.get()]

    def add_block_operations(self):
        repo = self.repo
        blocks = []
        for elem in repo.elements.values():
            if elem.elem_type != "Block":
                continue
            for beh in parse_behaviors(elem.properties.get("behaviors", "")):
                if beh.diagram == self.diagram_id:
                    blocks.append(elem)
                    break
        operations = []
        for blk in blocks:
            ops = parse_operations(blk.properties.get("operations", ""))
            behs = {b.operation: b.diagram for b in parse_behaviors(blk.properties.get("behaviors", ""))}
            for op in ops:
                diag_id = behs.get(op.name)
                if diag_id:
                    label = f"{blk.name}.{format_operation(op)}"
                    operations.append((label, op.name, diag_id))
        if not operations:
            messagebox.showinfo("Add Block Operations", "No operations available")
            return
        dlg = self.SelectOperationsDialog(self, operations)
        selected = dlg.result or []
        if not selected:
            return
        diag = repo.diagrams.get(self.diagram_id)
        base_x = 50.0
        base_y = 50.0
        offset = 60.0
        for idx, (op_name, d_id) in enumerate(selected):
            elem = repo.create_element("CallBehaviorAction", name=op_name, owner=diag.package)
            repo.add_element_to_diagram(self.diagram_id, elem.elem_id)
            repo.link_diagram(elem.elem_id, d_id)
            obj = SysMLObject(
                _get_next_id(),
                "CallBehaviorAction",
                base_x,
                base_y + offset * idx,
                element_id=elem.elem_id,
                properties={"name": op_name},
            )
            diag.objects.append(obj.__dict__)
            self.objects.append(obj)
        self.redraw()
        self._sync_to_repository()


class BlockDiagramWindow(SysMLDiagramWindow):
    def __init__(self, master, app, diagram_id: str | None = None, history=None):
        tools = [
            "Block",
            "Association",
            "Generalization",
            "Aggregation",
            "Composite Aggregation",
        ]
        super().__init__(master, "Block Diagram", tools, diagram_id, app=app, history=history)


class InternalBlockDiagramWindow(SysMLDiagramWindow):
    def __init__(self, master, app, diagram_id: str | None = None, history=None):
        tools = [
            "Part",
            "Port",
            "Connector",
        ]
        super().__init__(master, "Internal Block Diagram", tools, diagram_id, app=app, history=history)
        ttk.Button(
            self.toolbox,
            text="Add Contained Parts",
            command=self.add_contained_parts,
        ).pack(fill=tk.X, padx=2, pady=2)

    def _get_failure_modes(self, comp_name: str) -> str:
        """Return comma separated failure modes for a component name."""
        app = getattr(self, "app", None)
        modes = set()
        for e in getattr(app, "fmea_entries", []):
            if getattr(e, "fmea_component", "") == comp_name:
                label = getattr(e, "description", "") or getattr(e, "user_name", "")
                if label:
                    modes.add(label)
        for fmea in getattr(app, "fmeas", []):
            for entry in fmea.get("entries", []):
                if getattr(entry, "fmea_component", "") == comp_name:
                    label = getattr(entry, "description", "") or getattr(entry, "user_name", "")
                    if label:
                        modes.add(label)
        return ", ".join(sorted(modes))

    def add_contained_parts(self) -> None:
        repo = self.repo
        block_id = next((eid for eid, did in repo.element_diagrams.items() if did == self.diagram_id), None)
        if not block_id or block_id not in repo.elements:
            messagebox.showinfo("Add Contained Parts", "No block is linked to this diagram")
            return
        block = repo.elements[block_id]
        diag = repo.diagrams.get(self.diagram_id)

        # ------------------------------------------------------------
        # Always inherit parts from the father block if assigned
        # ------------------------------------------------------------
        added_parent = []
        if diag:
            added_parent = inherit_father_parts(repo, diag)
            for data in added_parent:
                self.objects.append(SysMLObject(**data))

        # ------------------------------------------------------------
        # Add parts from aggregation relationships
        # ------------------------------------------------------------
        added_agg = _sync_ibd_aggregation_parts(repo, block_id, app=getattr(self, "app", None))
        added_comp = _sync_ibd_composite_parts(repo, block_id, app=getattr(self, "app", None))
        for data in added_agg + added_comp:
            self.objects.append(SysMLObject(**data))

        # ------------------------------------------------------------
        # If the represented block has a reliability analysis with
        # components, allow the user to select which components to add
        # ------------------------------------------------------------
        ra_name = block.properties.get("analysis", "")
        analyses = getattr(self.app, "reliability_analyses", [])
        ra_map = {ra.name: ra for ra in analyses}
        ra = ra_map.get(ra_name)
        if ra_name and (not ra or not ra.components):
            messagebox.showinfo("Add Contained Parts", "Analysis has no components")
            return
        comps = list(ra.components) if ra_name and ra and ra.components else []

        # If there are no components, no father and no aggregations,
        # there is nothing to inherit
        src_ids = [block_id] + _collect_generalization_parents(repo, block_id)
        has_aggr = any(
            rel.rel_type in ("Aggregation", "Composite Aggregation") and rel.source in src_ids
            for rel in repo.relationships
        )
        part_names = [
            n.strip() for n in block.properties.get("partProperties", "").split(",") if n.strip()
        ]
        if not comps and not getattr(diag, "father", None) and not has_aggr and not part_names:
            messagebox.showinfo("Add Contained Parts", "No contained parts available")
            self.redraw()
            self._sync_to_repository()
            return

        selected = []
        if comps:
            dlg = SysMLObjectDialog.SelectComponentsDialog(self, comps)
            selected = dlg.result or []

<<<<<<< HEAD
        selected_names: list[str] = []
        if part_names:
            dlg = SysMLObjectDialog.SelectNamesDialog(self, part_names)
            selected_names = dlg.result or []

        if not selected and not selected_names and not comps and not part_names:
=======
        if not selected and not comps and not part_names:
>>>>>>> 922aebcb
            # No reliability components or contained parts to add
            self.redraw()
            self._sync_to_repository()
            return

        if diag is None:
            return
        diag.objects = getattr(diag, "objects", [])
        existing = {
            o.get("properties", {}).get("component")
            for o in diag.objects
            if o.get("obj_type") == "Part"
        }
        base_x = 50.0
        base_y = 50.0
        offset = 60.0
        added = []
        for idx, c in enumerate(selected):
            if c.name in existing:
                continue
            elem = repo.create_element(
                "Part",
                name=c.name,
                properties={
                    "component": c.name,
                    "fit": f"{c.fit:.2f}",
                    "qualification": c.qualification,
                    "failureModes": self._get_failure_modes(c.name),
                },
                owner=repo.root_package.elem_id,
            )
            repo.add_element_to_diagram(self.diagram_id, elem.elem_id)
            obj = SysMLObject(
                _get_next_id(),
                "Part",
                base_x,
                base_y + offset * idx,
                element_id=elem.elem_id,
                properties=elem.properties.copy(),
            )
            diag.objects.append(obj.__dict__)
            self.objects.append(obj)
            added.append(c.name)
        # add parts defined in partProperties that are not yet present
<<<<<<< HEAD
        added_props = []
        if selected_names:
            added_props = _sync_ibd_partproperty_parts(
                repo, block_id, names=selected_names, app=getattr(self, "app", None)
            )
=======
        added_props = _sync_ibd_partproperty_parts(
            repo, block_id, app=getattr(self, "app", None)
        )
>>>>>>> 922aebcb
        for data in added_props:
            self.objects.append(SysMLObject(**data))
        self.redraw()
        self._sync_to_repository()
        if added:
            names = [
                n.strip()
                for n in block.properties.get("partProperties", "").split(",")
                if n.strip()
            ]
            for name in added:
                if name not in names:
                    names.append(name)
            joined = ", ".join(names)
            block.properties["partProperties"] = joined
            inherit_block_properties(repo, block_id)
            joined = repo.elements[block_id].properties["partProperties"]
            for d in repo.diagrams.values():
                for o in getattr(d, "objects", []):
                    if o.get("element_id") == block_id:
                        o.setdefault("properties", {})["partProperties"] = joined

class NewDiagramDialog(simpledialog.Dialog):
    """Dialog to create a new diagram and assign a name and type."""

    def __init__(self, master):
        self.name = ""
        self.diag_type = "Use Case Diagram"
        super().__init__(master, title="New Diagram")

    def body(self, master):
        ttk.Label(master, text="Name:").grid(row=0, column=0, padx=4, pady=4, sticky="e")
        self.name_var = tk.StringVar()
        ttk.Entry(master, textvariable=self.name_var).grid(row=0, column=1, padx=4, pady=4)
        ttk.Label(master, text="Type:").grid(row=1, column=0, padx=4, pady=4, sticky="e")
        self.type_var = tk.StringVar(value=self.diag_type)
        ttk.Combobox(
            master,
            textvariable=self.type_var,
            values=[
                "Use Case Diagram",
                "Activity Diagram",
                "Block Diagram",
                "Internal Block Diagram",
            ],
        ).grid(row=1, column=1, padx=4, pady=4)

    def apply(self):
        self.name = self.name_var.get()
        self.diag_type = self.type_var.get()


class DiagramPropertiesDialog(simpledialog.Dialog):
    """Dialog to edit a diagram's metadata."""

    def __init__(self, master, diagram: SysMLDiagram):
        self.diagram = diagram
        self.added_parts: list[dict] = []
        super().__init__(master, title="Diagram Properties")

    def body(self, master):
        ttk.Label(master, text="Name:").grid(row=0, column=0, sticky="e", padx=4, pady=2)
        self.name_var = tk.StringVar(value=self.diagram.name)
        ttk.Entry(master, textvariable=self.name_var).grid(row=0, column=1, padx=4, pady=2)
        ttk.Label(master, text="Description:").grid(row=1, column=0, sticky="e", padx=4, pady=2)
        self.desc_var = tk.StringVar(value=getattr(self.diagram, "description", ""))
        ttk.Entry(master, textvariable=self.desc_var).grid(row=1, column=1, padx=4, pady=2)
        ttk.Label(master, text="Color:").grid(row=2, column=0, sticky="e", padx=4, pady=2)
        self.color_var = tk.StringVar(value=getattr(self.diagram, "color", "#FFFFFF"))
        ttk.Entry(master, textvariable=self.color_var).grid(row=2, column=1, padx=4, pady=2)
        if self.diagram.diag_type == "Internal Block Diagram":
            repo = SysMLRepository.get_instance()
            blocks = [e for e in repo.elements.values() if e.elem_type == "Block"]
            idmap = {b.name or b.elem_id: b.elem_id for b in blocks}
            ttk.Label(master, text="Father:").grid(row=3, column=0, sticky="e", padx=4, pady=2)
            self.father_map = idmap
            cur_id = getattr(self.diagram, "father", "")
            cur_name = next((n for n, i in idmap.items() if i == cur_id), "")
            self.father_var = tk.StringVar(value=cur_name)
            ttk.Combobox(master, textvariable=self.father_var, values=list(idmap.keys())).grid(
                row=3, column=1, padx=4, pady=2
            )
        else:
            self.father_map = {}
            self.father_var = tk.StringVar()

    def apply(self):
        self.diagram.name = self.name_var.get()
        self.diagram.description = self.desc_var.get()
        self.diagram.color = self.color_var.get()
        if self.diagram.diag_type == "Internal Block Diagram":
            father_id = self.father_map.get(self.father_var.get())
            repo = SysMLRepository.get_instance()
            self.added_parts = set_ibd_father(
                repo, self.diagram, father_id, app=getattr(self.master, "app", None)
            )
            self.added_parts.extend(inherit_father_parts(repo, self.diagram))


class PackagePropertiesDialog(simpledialog.Dialog):
    """Dialog to edit a package's name."""

    def __init__(self, master, package: SysMLElement):
        self.package = package
        super().__init__(master, title="Package Properties")

    def body(self, master):
        ttk.Label(master, text="Name:").grid(row=0, column=0, sticky="e", padx=4, pady=2)
        self.name_var = tk.StringVar(value=self.package.name)
        ttk.Entry(master, textvariable=self.name_var).grid(row=0, column=1, padx=4, pady=2)

    def apply(self):
        self.package.name = self.name_var.get()


class ElementPropertiesDialog(simpledialog.Dialog):
    """Dialog to edit a generic element's name and properties."""

    def __init__(self, master, element: SysMLElement):
        self.element = element
        super().__init__(master, title=f"{element.elem_type} Properties")

    def body(self, master):
        ttk.Label(master, text="Name:").grid(row=0, column=0, sticky="e", padx=4, pady=2)
        self.name_var = tk.StringVar(value=self.element.name)
        ttk.Entry(master, textvariable=self.name_var).grid(row=0, column=1, padx=4, pady=2)
        self.entries = {}
        key = f"{self.element.elem_type.replace(' ', '')}Usage"
        row = 1
        for prop in SYSML_PROPERTIES.get(key, []):
            ttk.Label(master, text=f"{prop}:").grid(row=row, column=0, sticky="e", padx=4, pady=2)
            var = tk.StringVar(value=self.element.properties.get(prop, ""))
            ttk.Entry(master, textvariable=var).grid(row=row, column=1, padx=4, pady=2)
            self.entries[prop] = var
            row += 1

    def apply(self):
        self.element.name = self.name_var.get()
        for prop, var in self.entries.items():
            self.element.properties[prop] = var.get()


class ArchitectureManagerDialog(tk.Frame):
    """Manage packages and diagrams in a hierarchical tree."""

    def __init__(self, master, app=None):
        if isinstance(master, tk.Toplevel):
            container = master
        else:
            container = master
        super().__init__(container)
        self.app = app
        if isinstance(master, tk.Toplevel):
            master.title("AutoML Explorer")
            master.geometry("350x400")
            self.pack(fill=tk.BOTH, expand=True)
        self.repo = SysMLRepository.get_instance()

        tree_frame = ttk.Frame(self)
        tree_frame.pack(fill=tk.BOTH, expand=True, padx=4, pady=4)
        self.tree = ttk.Treeview(tree_frame)
        vsb = ttk.Scrollbar(tree_frame, orient="vertical", command=self.tree.yview)
        hsb = ttk.Scrollbar(tree_frame, orient="horizontal", command=self.tree.xview)
        self.tree.configure(yscrollcommand=vsb.set, xscrollcommand=hsb.set)
        self.tree.grid(row=0, column=0, sticky="nsew")
        vsb.grid(row=0, column=1, sticky="ns")
        hsb.grid(row=1, column=0, sticky="ew")
        tree_frame.rowconfigure(0, weight=1)
        tree_frame.columnconfigure(0, weight=1)

        # simple icons to visually distinguish packages, diagrams and objects
        self.pkg_icon = self._create_icon("folder", "#b8860b")
        self.diagram_icons = {
            "Use Case Diagram": self._create_icon("circle", "blue"),
            "Activity Diagram": self._create_icon("arrow", "green"),
            "Block Diagram": self._create_icon("rect", "orange"),
            "Internal Block Diagram": self._create_icon("nested", "purple"),
        }
        self.elem_icons = {
            "Actor": self._create_icon("circle"),
            "Use Case": self._create_icon("circle"),
            "Block": self._create_icon("rect"),
            "Part": self._create_icon("rect"),
            "Port": self._create_icon("circle"),
        }
        self.default_diag_icon = self._create_icon("rect")
        self.default_elem_icon = self._create_icon("rect")
        btns = ttk.Frame(self)
        btns.pack(fill=tk.X, padx=4, pady=4)
        ttk.Button(btns, text="Open", command=self.open).pack(side=tk.LEFT, padx=2)
        ttk.Button(btns, text="Properties", command=self.properties).pack(side=tk.LEFT, padx=2)
        ttk.Button(btns, text="New Package", command=self.new_package).pack(side=tk.LEFT, padx=2)
        ttk.Button(btns, text="New Diagram", command=self.new_diagram).pack(side=tk.LEFT, padx=2)
        ttk.Button(btns, text="Cut", command=self.cut).pack(side=tk.LEFT, padx=2)
        ttk.Button(btns, text="Paste", command=self.paste).pack(side=tk.LEFT, padx=2)
        ttk.Button(btns, text="Delete", command=self.delete).pack(side=tk.LEFT, padx=2)
        ttk.Button(btns, text="Close", command=self.destroy).pack(side=tk.RIGHT, padx=2)
        self.populate()
        self.tree.bind("<Button-3>", self.on_right_click)
        self.tree.bind("<Double-1>", self.on_double)
        self.tree.bind("<ButtonPress-1>", self.on_drag_start)
        self.tree.bind("<B1-Motion>", self.on_drag_motion)
        self.tree.bind("<ButtonRelease-1>", self.on_drag_release)
        self.bind("<FocusIn>", lambda _e: self.populate())
        self.drag_item = None
        self.cut_item = None

    def populate(self):
        """Populate the tree view with packages, diagrams and elements."""
        self.tree.delete(*self.tree.get_children())
        from collections import defaultdict

        rel_children = defaultdict(list)
        for rel in self.repo.relationships:
            rel_children[rel.source].append((rel.rel_id, rel.target, rel.rel_type))

        visited: set[str] = set()

        # collect all elements that already appear on a diagram so they don't
        # show up twice in the hierarchy
        diagram_elems = {
            elem_id
            for diag in self.repo.diagrams.values()
            for elem_id in (
                list(getattr(diag, "elements", []))
                + [
                    getattr(o, "element_id", o.get("element_id"))
                    for o in getattr(diag, "objects", [])
                    if getattr(o, "element_id", o.get("element_id"))
                ]
            )
        }

        def add_elem(elem_id: str, parent: str):
            if elem_id in visited:
                return
            visited.add(elem_id)
            elem = self.repo.elements[elem_id]
            icon = self.elem_icons.get(elem.elem_type, self.default_elem_icon)
            if self.tree.exists(elem_id):
                node = elem_id
            else:
                node = self.tree.insert(
                    parent,
                    "end",
                    iid=elem_id,
                    text=elem.name or elem_id,
                    values=(elem.elem_type,),
                    image=icon,
                )
            for rel_id, tgt_id, rtype in rel_children.get(elem_id, []):
                if tgt_id in self.repo.elements:
                    rel_iid = f"rel_{rel_id}"
                    if self.tree.exists(rel_iid):
                        rel_node = rel_iid
                    else:
                        rel_node = self.tree.insert(
                            node, "end", iid=rel_iid, text=rtype, values=("Relationship",)
                        )
                    add_elem(tgt_id, rel_node)
            visited.remove(elem_id)

        root_pkg = getattr(self.repo, "root_package", None)
        if not root_pkg or root_pkg.elem_id not in self.repo.elements:
            # ensure a valid root package exists
            self.repo.root_package = self.repo.create_element("Package", name="Root")
            root_pkg = self.repo.root_package

        def add_pkg(pkg_id, parent=""):
            pkg = self.repo.elements[pkg_id]
            if self.tree.exists(pkg_id):
                node = pkg_id
            else:
                node = self.tree.insert(
                    parent,
                    "end",
                    iid=pkg_id,
                    text=pkg.name or pkg_id,
                    open=True,
                    image=self.pkg_icon,
                )
            for p in self.repo.elements.values():
                if p.elem_type == "Package" and p.owner == pkg_id:
                    add_pkg(p.elem_id, node)
            for e in self.repo.elements.values():
                if (
                    e.owner == pkg_id
                    and e.elem_type not in ("Package", "Part")
                    and e.name
                    and e.elem_id not in diagram_elems
                ):
                    add_elem(e.elem_id, node)
            for d in self.repo.diagrams.values():
                if d.package == pkg_id:
                    label = d.name or d.diag_id
                    icon = self.diagram_icons.get(d.diag_type, self.default_diag_icon)
                    diag_iid = f"diag_{d.diag_id}"
                    if self.tree.exists(diag_iid):
                        diag_node = diag_iid
                    else:
                        diag_node = self.tree.insert(
                            node,
                            "end",
                            iid=diag_iid,
                            text=label,
                            values=(d.diag_type,),
                            image=icon,
                        )
                    objs = sorted(
                        d.objects,
                        key=lambda o: (
                            1 if getattr(o, "obj_type", o.get("obj_type")) == "Port" else 0
                        ),
                    )
                    for obj in objs:
                        props = getattr(obj, "properties", obj.get("properties", {}))
                        name = props.get("name", getattr(obj, "obj_type", obj.get("obj_type")))
                        oid = getattr(obj, "obj_id", obj.get("obj_id"))
                        otype = getattr(obj, "obj_type", obj.get("obj_type"))
                        icon = self.elem_icons.get(otype, self.default_elem_icon)
                        parent_node = diag_node
                        if (
                            otype == "Port"
                            and props.get("parent")
                            and self.tree.exists(f"obj_{d.diag_id}_{props.get('parent')}")
                        ):
                            parent_node = f"obj_{d.diag_id}_{props.get('parent')}"
                        obj_iid = f"obj_{d.diag_id}_{oid}"
                        if self.tree.exists(obj_iid):
                            continue
                        self.tree.insert(
                            parent_node,
                            "end",
                            iid=obj_iid,
                            text=name,
                            values=(obj.get("obj_type"),),
                            image=icon,
                        )

        add_pkg(root_pkg.elem_id)
        if self.app:
            self.app.update_views()

    def selected(self):
        sel = self.tree.selection()
        if sel:
            return sel[0]
        item = self.tree.focus()
        return item if item else None

    def open(self):
        item = self.selected()
        if not item:
            return
        if item.startswith("diag_"):
            self.open_diagram(item[5:])
        elif item.startswith("obj_"):
            diag_id, oid = item[4:].split("_", 1)
            win = self.open_diagram(diag_id)
            if win:
                for o in win.objects:
                    if o.obj_id == int(oid):
                        win.selected_obj = o
                        win.redraw()
                        break

    def on_double(self, event):
        item = self.tree.identify_row(event.y)
        if item:
            self.tree.selection_set(item)
            if item.startswith("diag_"):
                self.open_diagram(item[5:])
            elif item.startswith("obj_"):
                self.open()

    def open_diagram(self, diag_id: str):
        diag = self.repo.diagrams.get(diag_id)
        if not diag:
            return None

        # If an application instance is available, open the diagram using
        # the main document notebook so duplicate tabs are avoided.
        if self.app and hasattr(self.app, "diagram_tabs"):
            idx = next(
                (i for i, d in enumerate(self.app.arch_diagrams) if d.diag_id == diag_id),
                -1,
            )
            if idx != -1:
                self.app.open_arch_window(idx)
                tab = self.app.diagram_tabs.get(diag_id)
                if tab and tab.winfo_exists():
                    for child in tab.winfo_children():
                        if isinstance(child, SysMLDiagramWindow):
                            return child
                return None

        master = self.master if self.master else self
        win = None
        if diag.diag_type == "Use Case Diagram":
            win = UseCaseDiagramWindow(master, self.app, diagram_id=diag_id)
        elif diag.diag_type == "Activity Diagram":
            win = ActivityDiagramWindow(master, self.app, diagram_id=diag_id)
        elif diag.diag_type == "Block Diagram":
            win = BlockDiagramWindow(master, self.app, diagram_id=diag_id)
        elif diag.diag_type == "Internal Block Diagram":
            win = InternalBlockDiagramWindow(master, self.app, diagram_id=diag_id)
        return win

    def new_package(self):
        item = self.selected() or self.repo.root_package.elem_id
        if item.startswith("diag_"):
            item = self.repo.diagrams[item[5:]].package
        name = simpledialog.askstring("New Package", "Name:")
        if name:
            self.repo.create_package(name, parent=item)
            self.populate()

    def new_diagram(self):
        item = self.selected() or self.repo.root_package.elem_id
        if item.startswith("diag_"):
            item = self.repo.diagrams[item[5:]].package
        dlg = NewDiagramDialog(self)
        if dlg.name:
            self.repo.create_diagram(dlg.diag_type, name=dlg.name, package=item)
            self.populate()

    def delete(self):
        item = self.selected()
        if not item:
            return
        if item.startswith("diag_"):
            self.repo.delete_diagram(item[5:])
        elif item.startswith("obj_"):
            diag_id, oid = item[4:].split("_", 1)
            diag = self.repo.diagrams.get(diag_id)
            if diag:
                diag.objects = [o for o in diag.objects if str(o.get("obj_id")) != oid]
        else:
            if item == self.repo.root_package.elem_id:
                messagebox.showerror("Delete", "Cannot delete the root package.")
            else:
                self.repo.delete_package(item)
        self.populate()

    def properties(self):
        item = self.selected()
        if not item:
            return
        if item.startswith("diag_"):
            diag = self.repo.diagrams.get(item[5:])
            if diag:
                DiagramPropertiesDialog(self, diag)
                self.populate()
        elif item.startswith("obj_"):
            diag_id, oid = item[4:].split("_", 1)
            diag = self.repo.diagrams.get(diag_id)
            if diag:
                obj_data = next(
                    (o for o in diag.objects if str(o.get("obj_id")) == oid),
                    None,
                )
                if obj_data:
                    obj = SysMLObject(**obj_data)
                    SysMLObjectDialog(self, obj)
                    diag.objects = [
                        obj.__dict__ if str(o.get("obj_id")) == oid else o for o in diag.objects
                    ]
                self.populate()
        else:
            elem = self.repo.elements.get(item)
            if elem:
                if elem.elem_type == "Package":
                    PackagePropertiesDialog(self, elem)
                else:
                    ElementPropertiesDialog(self, elem)
                self.populate()

    def on_right_click(self, event):
        item = self.tree.identify_row(event.y)
        if not item:
            return
        self.tree.selection_set(item)
        menu = tk.Menu(self.tree, tearoff=0)
        menu.add_command(label="Rename", command=lambda: self.rename_item(item))
        menu.tk_popup(event.x_root, event.y_root)

    def rename_item(self, item=None):
        item = item or self.selected()
        if not item:
            return
        if item.startswith("diag_"):
            diag = self.repo.diagrams.get(item[5:])
            if diag:
                name = simpledialog.askstring("Rename Diagram", "Name:", initialvalue=diag.name)
                if name:
                    diag.name = name
                    self.populate()
        elif item.startswith("obj_"):
            return
        else:
            elem = self.repo.elements.get(item)
            if elem:
                name = simpledialog.askstring("Rename", "Name:", initialvalue=elem.name)
                if name:
                    if elem.elem_type == "Block":
                        rename_block(self.repo, elem.elem_id, name)
                    else:
                        elem.name = name
                    self.populate()

    # ------------------------------------------------------------------
    # Cut/Paste and Drag & Drop Handling
    # ------------------------------------------------------------------
    def cut(self):
        item = self.selected()
        if item:
            self.cut_item = item

    def paste(self):
        if not self.cut_item:
            return
        target = self.selected() or self.repo.root_package.elem_id
        if target.startswith("diag_"):
            target = self.repo.diagrams[target[5:]].package
        self._move_item(self.cut_item, target)
        self.cut_item = None
        self.populate()

    def on_drag_start(self, event):
        self.drag_item = self.tree.identify_row(event.y)
        if self.drag_item:
            self.tree.selection_set(self.drag_item)

    def on_drag_motion(self, _event):
        pass

    def on_drag_release(self, event):
        if not self.drag_item:
            return
        target = self.tree.identify_row(event.y)
        if not target:
            self.drag_item = None
            return
        if target == self.drag_item:
            self.drag_item = None
            return
        if self.drag_item.startswith("obj_"):
            messagebox.showerror("Drop Error", "Objects cannot be moved in the explorer.")
            self.drag_item = None
            return
        if target.startswith("obj_"):
            messagebox.showerror("Drop Error", "Cannot drop items on an object.")
            self.drag_item = None
            return
        region = self.tree.identify_region(event.x, event.y)
        if region in ("separator", "nothing"):
            parent = self.tree.parent(target)
            index = self.tree.index(target)
            self.tree.move(self.drag_item, parent, index)
            self._move_item(self.drag_item, parent)
        else:
            if target.startswith("diag_"):
                diag = self.repo.diagrams.get(target[5:])
                self._drop_on_diagram(self.drag_item, diag)
            else:
                self.tree.move(self.drag_item, target, "end")
                self._move_item(self.drag_item, target)
        self.drag_item = None
        self.populate()

    def _move_item(self, item, new_parent):
        if item.startswith("obj_") or new_parent.startswith("obj_"):
            messagebox.showerror("Drop Error", "Cannot drop items on an object.")
            return
        if new_parent == "":
            new_parent = self.repo.root_package.elem_id
        if item.startswith("diag_"):
            self.repo.diagrams[item[5:]].package = new_parent
        else:
            elem = self.repo.elements.get(item)
            if elem:
                elem.owner = new_parent

    def _drop_on_diagram(self, elem_id, diagram):
        repo = self.repo
        if elem_id.startswith("obj_"):
            messagebox.showerror("Drop Error", "Objects cannot be dropped on a diagram.")
            return
        # Dropping a diagram onto an Activity Diagram creates a CallBehaviorAction
        if elem_id.startswith("diag_"):
            src_diag = repo.diagrams.get(elem_id[5:])
            if (
                src_diag
                and diagram.diag_type == "Activity Diagram"
                and src_diag.diag_type in ("Activity Diagram", "Internal Block Diagram")
            ):
                act = repo.create_element(
                    "CallBehaviorAction", name=src_diag.name, owner=diagram.package
                )
                repo.add_element_to_diagram(diagram.diag_id, act.elem_id)
                props = {"name": src_diag.name}
                if src_diag.diag_type == "Internal Block Diagram":
                    props["view"] = src_diag.diag_id
                    repo.link_diagram(act.elem_id, None)
                else:
                    repo.link_diagram(act.elem_id, src_diag.diag_id)
                obj = SysMLObject(
                    _get_next_id(),
                    "CallBehaviorAction",
                    50.0,
                    50.0,
                    element_id=act.elem_id,
                    properties=props,
                )
                diagram.objects.append(obj.__dict__)
                return
            messagebox.showerror("Drop Error", "This item cannot be dropped on that diagram.")
            return

        allowed = diagram.diag_type == "Block Diagram"
        if allowed and repo.elements[elem_id].elem_type == "Package":
            block = repo.create_element("Block", name=repo.elements[elem_id].name, owner=elem_id)
            repo.add_element_to_diagram(diagram.diag_id, block.elem_id)
            obj = SysMLObject(_get_next_id(), "Block", 50.0, 50.0, element_id=block.elem_id)
            diagram.objects.append(obj.__dict__)
        else:
            messagebox.showerror("Drop Error", "This item cannot be dropped on that diagram.")

    def _create_icon(self, shape: str, color: str = "black") -> tk.PhotoImage:
        """Return a simple 16x16 PhotoImage representing the given shape."""
        size = 16
        img = tk.PhotoImage(width=size, height=size)
        img.put("white", to=(0, 0, size - 1, size - 1))
        c = color
        if shape == "circle":
            r = size // 2 - 2
            cx = cy = size // 2
            for y in range(size):
                for x in range(size):
                    if (x - cx) ** 2 + (y - cy) ** 2 <= r * r:
                        img.put(c, (x, y))
        elif shape == "arrow":
            mid = size // 2
            for x in range(2, mid + 1):
                img.put(c, to=(x, mid - 1, x + 1, mid + 1))
            for i in range(4):
                img.put(c, to=(mid + i, mid - 2 - i, mid + i + 1, mid - i))
                img.put(c, to=(mid + i, mid + i, mid + i + 1, mid + 2 + i))
        elif shape == "rect":
            for x in range(3, size - 3):
                img.put(c, (x, 3))
                img.put(c, (x, size - 4))
            for y in range(3, size - 3):
                img.put(c, (3, y))
                img.put(c, (size - 4, y))
        elif shape == "nested":
            for x in range(1, size - 1):
                img.put(c, (x, 1))
                img.put(c, (x, size - 2))
            for y in range(1, size - 1):
                img.put(c, (1, y))
                img.put(c, (size - 2, y))
            for x in range(5, size - 5):
                img.put(c, (x, 5))
                img.put(c, (x, size - 6))
            for y in range(5, size - 5):
                img.put(c, (5, y))
                img.put(c, (size - 6, y))
        elif shape == "folder":
            for x in range(1, size - 1):
                img.put(c, (x, 4))
                img.put(c, (x, size - 2))
            for y in range(4, size - 1):
                img.put(c, (1, y))
                img.put(c, (size - 2, y))
            for x in range(3, size - 3):
                img.put(c, (x, 2))
            img.put(c, to=(1, 3, size - 2, 4))
        else:
            img.put(c, to=(2, 2, size - 2, size - 2))
        return img<|MERGE_RESOLUTION|>--- conflicted
+++ resolved
@@ -4663,16 +4663,12 @@
             dlg = SysMLObjectDialog.SelectComponentsDialog(self, comps)
             selected = dlg.result or []
 
-<<<<<<< HEAD
         selected_names: list[str] = []
         if part_names:
             dlg = SysMLObjectDialog.SelectNamesDialog(self, part_names)
             selected_names = dlg.result or []
 
         if not selected and not selected_names and not comps and not part_names:
-=======
-        if not selected and not comps and not part_names:
->>>>>>> 922aebcb
             # No reliability components or contained parts to add
             self.redraw()
             self._sync_to_repository()
@@ -4717,17 +4713,11 @@
             self.objects.append(obj)
             added.append(c.name)
         # add parts defined in partProperties that are not yet present
-<<<<<<< HEAD
         added_props = []
         if selected_names:
             added_props = _sync_ibd_partproperty_parts(
                 repo, block_id, names=selected_names, app=getattr(self, "app", None)
             )
-=======
-        added_props = _sync_ibd_partproperty_parts(
-            repo, block_id, app=getattr(self, "app", None)
-        )
->>>>>>> 922aebcb
         for data in added_props:
             self.objects.append(SysMLObject(**data))
         self.redraw()
