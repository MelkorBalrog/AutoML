"""Utility helpers for consistent button presentation across toolboxes."""

from __future__ import annotations

import tkinter as tk
from tkinter import ttk

from .capsule_button import _lighten


def set_uniform_button_width(widget: tk.Misc) -> None:
    """Ensure all ``ttk.Button`` children of *widget* share the same width.

    ``CapsuleButton`` derivatives like ``TranslucidButton`` express width in
    *pixels* rather than character units.  Simply matching on label length can
    therefore yield inconsistent button sizes or truncated text.  By measuring
    each button's requested pixel width we can apply a uniform size that fits
    all labels.
    """
    widget.update_idletasks()
    buttons: list[ttk.Button] = []

    def _collect(w: tk.Misc) -> None:
        for child in w.winfo_children():
            if isinstance(child, ttk.Button):
                buttons.append(child)
            else:
                _collect(child)

    _collect(widget)
    if not buttons:
        return

    max_width = max(btn.winfo_reqwidth() for btn in buttons)
    for btn in buttons:
        try:
            btn.configure(width=max_width)
        except Exception:  # pragma: no cover - defensive
            pass

<<<<<<< HEAD

def _lighten_color(color: str, factor: float = 1.2) -> str:
    """Return a subtly glowing version of *color*.

    The base colour channels are scaled by *factor* and then blended with
    white and a hint of pastel green.  This mirrors the behaviour of the
    :func:`_lighten` helper used by :class:`gui.capsule_button.CapsuleButton` so
    hover images across the application share the same gentle glow.
    """

    r = int(color[1:3], 16)
    g = int(color[3:5], 16)
    b = int(color[5:7], 16)
    r = min(int(r * factor), 255)
    g = min(int(g * factor), 255)
    b = min(int(b * factor), 255)
    # Blend with white and a touch of light green (#ccffcc)
    r = int(r * 0.6 + 255 * 0.3 + 204 * 0.1)
    g = int(g * 0.6 + 255 * 0.3 + 255 * 0.1)
    b = int(b * 0.6 + 255 * 0.3 + 204 * 0.1)
    return f"#{min(r,255):02x}{min(g,255):02x}{min(b,255):02x}"


=======
>>>>>>> 0bd90cfe
def _lighten_image(
    img: tk.PhotoImage,
    factor: float = 1.2,
    *,
    bottom_factor: float = 1.4,
    bottom_ratio: float = 0.3,
) -> tk.PhotoImage:
    """Return a new image with all non-black pixels lightened.

    A subtle "lighting" effect is added to the lower portion of the image by
    applying a stronger lightening factor to the bottom *bottom_ratio* of
    pixels.  This creates the impression of a light source shining on the base
    of the button when hovered.
    """
    w, h = img.width(), img.height()
    new_img = tk.PhotoImage(width=w, height=h)
    highlight_start = int(h * (1 - bottom_ratio))
    for x in range(w):
        for y in range(h):
            pixel = img.get(x, y)
            # ``PhotoImage.get`` may return a tuple or an empty string for
            # transparency.  Normalise to ``#rrggbb`` when a colour is present.
            if isinstance(pixel, tuple):
                if len(pixel) == 4 and pixel[3] == 0:
                    continue
                pixel = f"#{pixel[0]:02x}{pixel[1]:02x}{pixel[2]:02x}"
            if not pixel:
                continue
            if pixel.lower() == "#000000":
                new_img.put(pixel, (x, y))
            else:
                lf = factor * bottom_factor if y >= highlight_start else factor
                new_img.put(_lighten(pixel, lf), (x, y))
    return new_img


def add_hover_highlight(
    button: ttk.Button, image: tk.PhotoImage, factor: float = 1.2
) -> tk.PhotoImage:
    """Swap *button* image to a lighter variant on hover.

    The returned :class:`tk.PhotoImage` is the generated hover image including a
    subtle light glow toward the bottom edge.  A reference to both normal and
    hover images is stored on the button to avoid them being garbage collected.
    """

    hover_img = _lighten_image(image, factor)
    button.configure(image=image)
    # Preserve references so Tk does not discard the images
    button._normal_image = image  # type: ignore[attr-defined]
    button._hover_image = hover_img  # type: ignore[attr-defined]
    button.bind("<Enter>", lambda _e: button.configure(image=hover_img))
    button.bind("<Leave>", lambda _e: button.configure(image=image))
    return hover_img<|MERGE_RESOLUTION|>--- conflicted
+++ resolved
@@ -38,8 +38,6 @@
         except Exception:  # pragma: no cover - defensive
             pass
 
-<<<<<<< HEAD
-
 def _lighten_color(color: str, factor: float = 1.2) -> str:
     """Return a subtly glowing version of *color*.
 
@@ -61,9 +59,6 @@
     b = int(b * 0.6 + 255 * 0.3 + 204 * 0.1)
     return f"#{min(r,255):02x}{min(g,255):02x}{min(b,255):02x}"
 
-
-=======
->>>>>>> 0bd90cfe
 def _lighten_image(
     img: tk.PhotoImage,
     factor: float = 1.2,
