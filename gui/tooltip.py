import tkinter as tk
from tkinter import ttk

class ToolTip:
    """Simple tooltip for Tkinter widgets.

    By default the tooltip is displayed when the mouse hovers over the
    associated widget.  The ``show`` and ``hide`` methods can also be used to
    control the tooltip manually (e.g. for notebook tabs).
    """

    def __init__(self, widget, text: str, delay: int = 500, *, automatic: bool = True):
        self.widget = widget
        self.text = text
        self.delay = delay
        self.tipwindow = None
        self.id = None
        if automatic:
            widget.bind("<Enter>", self._schedule)
            widget.bind("<Leave>", self._hide)

    def _schedule(self, _event=None):
        self._unschedule()
        self.id = self.widget.after(self.delay, self._show)

    def _show(self, _x: int | None = None, _y: int | None = None):
        if self.tipwindow or not self.text:
            return
<<<<<<< HEAD

        # If explicit coordinates aren't provided, fall back to the current
        # pointer location so the tooltip follows the cursor.  Handle x and y
        # independently to avoid "unbound" errors when only one value is given.
        if x is None or y is None:
            px, py = self.widget.winfo_pointerxy()
            if x is None:
                x = px
            if y is None:
                y = py

        # Offset slightly so the cursor stays over the widget, otherwise some
        # widgets (e.g. notebook tabs) immediately receive a <Leave> event when
        # the tooltip window appears on top of the pointer.
        x += 1
        y += 1
=======
        if x is None:
            x, y = self.widget.winfo_pointerxy()
            # Offset slightly so the cursor stays over the widget, otherwise
            # some widgets (e.g. notebook tabs) immediately receive a <Leave>
            # event when the tooltip window appears on top of the pointer.
            x += 1
            y += 1
>>>>>>> 358cff8a
        self.tipwindow = tw = tk.Toplevel(self.widget)
        tw.wm_overrideredirect(True)
        # Ensure the tooltip stays above other windows
        try:
            tw.wm_attributes("-topmost", True)
            tw.wm_attributes("-alpha", 0.9)
<<<<<<< HEAD
=======
        except tk.TclError:
            pass
        # Add slight transparency
        try:
            tw.wm_attributes("-alpha", 0.9)
>>>>>>> 358cff8a
        except tk.TclError:
            pass

        lines = self.text.split("\n")
        max_len = max((len(line) for line in lines), default=1)
        width = min(max_len, 80)
        height = min(len(lines), 20)
        need_h = max_len > width
        need_v = len(lines) > height

        text = tk.Text(
            tw,
            width=width,
            height=height,
            background="#ffffe0",
            relief="solid",
            borderwidth=1,
            wrap="none",
            # Use a fixed-width font so table-like tooltip content stays aligned
            font=("TkFixedFont", 8),
        )
        vbar = ttk.Scrollbar(tw, orient="vertical", command=text.yview)
        hbar = ttk.Scrollbar(tw, orient="horizontal", command=text.xview)
        if need_v:
            text.configure(yscrollcommand=vbar.set)
            vbar.grid(row=0, column=1, sticky="ns")
        if need_h:
            text.configure(xscrollcommand=hbar.set)
            hbar.grid(row=1, column=0, sticky="ew")
        text.insert("1.0", self.text)
        text.configure(state="disabled")
        text.grid(row=0, column=0, sticky="nsew")
        tw.grid_columnconfigure(0, weight=1)
        tw.grid_rowconfigure(0, weight=1)
        tw.wm_geometry(f"+{x}+{y}")

    def show(self, x: int | None = None, y: int | None = None):
        """Show the tooltip immediately."""
        self._hide()
        self._show()

    def hide(self):
        """Hide the tooltip immediately."""
        self._hide()

    def _hide(self, _event=None):
        self._unschedule()
        if self.tipwindow:
            self.tipwindow.destroy()
            self.tipwindow = None

    def _unschedule(self):
        if self.id:
            self.widget.after_cancel(self.id)
            self.id = None<|MERGE_RESOLUTION|>--- conflicted
+++ resolved
@@ -26,7 +26,6 @@
     def _show(self, _x: int | None = None, _y: int | None = None):
         if self.tipwindow or not self.text:
             return
-<<<<<<< HEAD
 
         # If explicit coordinates aren't provided, fall back to the current
         # pointer location so the tooltip follows the cursor.  Handle x and y
@@ -43,29 +42,12 @@
         # the tooltip window appears on top of the pointer.
         x += 1
         y += 1
-=======
-        if x is None:
-            x, y = self.widget.winfo_pointerxy()
-            # Offset slightly so the cursor stays over the widget, otherwise
-            # some widgets (e.g. notebook tabs) immediately receive a <Leave>
-            # event when the tooltip window appears on top of the pointer.
-            x += 1
-            y += 1
->>>>>>> 358cff8a
         self.tipwindow = tw = tk.Toplevel(self.widget)
         tw.wm_overrideredirect(True)
         # Ensure the tooltip stays above other windows
         try:
             tw.wm_attributes("-topmost", True)
             tw.wm_attributes("-alpha", 0.9)
-<<<<<<< HEAD
-=======
-        except tk.TclError:
-            pass
-        # Add slight transparency
-        try:
-            tw.wm_attributes("-alpha", 0.9)
->>>>>>> 358cff8a
         except tk.TclError:
             pass
 
