--- conflicted
+++ resolved
@@ -98,7 +98,6 @@
         # Add a triangular arrow head
         head = size - 5
         for i in range(5):
-<<<<<<< HEAD
             img.put(outline, (mid + i, mid - 3 - i))
             img.put(outline, (mid + i, mid + 3 + i))
     elif shape == "relation":
@@ -108,12 +107,6 @@
         for i in range(4):
             img.put(c, (size - 4 + i, mid - i))
             img.put(c, (size - 4 + i, mid + i))
-=======
-            for y in range(mid - i, mid + i + 1):
-                img.put(c, (head + i, y))
-            img.put(outline, (head + i, mid - i))
-            img.put(outline, (head + i, mid + i))
->>>>>>> 345fd547
     elif shape == "triangle":
         mid = size // 2
         height = size - 4
