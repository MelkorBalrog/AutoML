# Author: Miguel Marina <karel.capek.robotics@gmail.com>
import tkinter as tk
from tkinter import ttk, filedialog, messagebox, simpledialog
import csv
import copy
import textwrap
import uuid

from gui.tooltip import ToolTip
from analysis.models import (
    ReliabilityComponent,
    ReliabilityAnalysis,
    HazopEntry,
    HaraEntry,
    HazopDoc,
    HaraDoc,
    FI2TCDoc,
    TC2FIDoc,
    QUALIFICATIONS,
    COMPONENT_ATTR_TEMPLATES,
    RELIABILITY_MODELS,
    PASSIVE_QUAL_FACTORS,
    component_fit_map,
    calc_asil,
    global_requirements,
    REQUIREMENT_TYPE_OPTIONS,
    ASIL_LEVEL_OPTIONS,
    CAL_LEVEL_OPTIONS,
)
from analysis.fmeda_utils import compute_fmeda_metrics
from analysis.constants import CHECK_MARK, CROSS_MARK


def _total_fit_from_boms(boms):
    """Return the aggregated FIT of all components in ``boms``.

    Each element of ``boms`` is a list of :class:`ReliabilityComponent` objects.
    The stored ``fit`` values of the components are used so pre-calculated
    analyses can be combined without a mission profile.
    """

    total = 0.0
    for bom in boms:
        total += sum(component_fit_map(bom).values())
    return total


def _wrap_val(val, width=30):
    """Return text wrapped value for tree view cells."""
    if val is None:
        return ""
    return textwrap.fill(str(val), width)


class RequirementDialog(simpledialog.Dialog):
    """Create or edit a functional modification requirement."""

    def __init__(self, parent, title, initial_req=None):
        self.initial_req = initial_req or {}
        super().__init__(parent, title=title)

    def body(self, master):
        self.resizable(False, False)
        dialog_font = tk.font.Font(family="Arial", size=10)
        ttk.Label(master, text="Requirement Type:").grid(row=0, column=0, sticky="e", padx=5, pady=5)
        self.type_var = tk.StringVar(value=self.initial_req.get("req_type", "functional modification"))
        self.type_combo = ttk.Combobox(master, textvariable=self.type_var, values=REQUIREMENT_TYPE_OPTIONS, state="readonly", width=20)
        self.type_combo.grid(row=0, column=1, padx=5, pady=5)

        ttk.Label(master, text="Custom Requirement ID:").grid(row=1, column=0, sticky="e", padx=5, pady=5)
        self.custom_id_entry = tk.Entry(master, width=20, font=dialog_font)
        self.custom_id_entry.insert(0, self.initial_req.get("custom_id", self.initial_req.get("id", "")))
        self.custom_id_entry.grid(row=1, column=1, padx=5, pady=5)

        ttk.Label(master, text="Requirement Text:").grid(row=2, column=0, sticky="e", padx=5, pady=5)
        self.req_entry = tk.Entry(master, width=40, font=dialog_font)
        self.req_entry.insert(0, self.initial_req.get("text", ""))
        self.req_entry.grid(row=2, column=1, padx=5, pady=5)

        ttk.Label(master, text="ASIL:").grid(row=3, column=0, sticky="e", padx=5, pady=5)
        self.req_asil_var = tk.StringVar(value=self.initial_req.get("asil", "QM"))
        self.req_asil_combo = ttk.Combobox(master, textvariable=self.req_asil_var, values=ASIL_LEVEL_OPTIONS, state="readonly", width=8)
        self.req_asil_combo.grid(row=3, column=1, padx=5, pady=5, sticky="w")

        ttk.Label(master, text="CAL:").grid(row=4, column=0, sticky="e", padx=5, pady=5)
        self.req_cal_var = tk.StringVar(value=self.initial_req.get("cal", CAL_LEVEL_OPTIONS[0]))
        self.req_cal_combo = ttk.Combobox(master, textvariable=self.req_cal_var, values=CAL_LEVEL_OPTIONS, state="readonly", width=8)
        self.req_cal_combo.grid(row=4, column=1, padx=5, pady=5, sticky="w")

        return self.req_entry

    def validate(self):
        custom_id = self.custom_id_entry.get().strip()
        if custom_id:
            existing = global_requirements.get(custom_id)
            if existing and custom_id not in (
                self.initial_req.get("custom_id"),
                self.initial_req.get("id"),
            ):
                messagebox.showerror("Duplicate ID", f"Requirement ID '{custom_id}' already exists. Please choose a unique ID.")
                return False
        return True

    def apply(self):
        self.result = {
            "req_type": self.type_var.get().strip(),
            "custom_id": self.custom_id_entry.get().strip(),
            "text": self.req_entry.get().strip(),
            "asil": self.req_asil_var.get().strip(),
            "cal": self.req_cal_var.get().strip(),
        }


class SelectExistingRequirementsDialog(simpledialog.Dialog):
    """Dialog showing all global requirements with checkboxes."""

    def __init__(self, parent, title="Select Existing Requirements"):
        self.selected_vars = {}
        super().__init__(parent, title=title)

    def body(self, master):
        ttk.Label(master, text="Select one or more existing requirements:").pack(padx=5, pady=5)

        container = ttk.Frame(master)
        container.pack(fill=tk.BOTH, expand=True)

        canvas = tk.Canvas(container, borderwidth=0)
        scrollbar = ttk.Scrollbar(container, orient="vertical", command=canvas.yview)
        self.check_frame = ttk.Frame(canvas)
        self.check_frame.bind("<Configure>", lambda e: canvas.configure(scrollregion=canvas.bbox("all")))
        canvas.create_window((0, 0), window=self.check_frame, anchor="nw")
        canvas.configure(yscrollcommand=scrollbar.set)
        canvas.pack(side="left", fill="both", expand=True)
        scrollbar.pack(side="right", fill="y")

        for req_id, req in global_requirements.items():
            var = tk.BooleanVar(value=False)
            self.selected_vars[req_id] = var
            text = f"[{req['id']}] [{req['req_type']}] [{req.get('asil','')}] [{req.get('cal','')}] {req['text']}"
            ttk.Checkbutton(self.check_frame, text=text, variable=var).pack(anchor="w", padx=2, pady=2)
        return self.check_frame

    def apply(self):
        self.result = [rid for rid, var in self.selected_vars.items() if var.get()]


class ReliabilityWindow(tk.Frame):
    def __init__(self, master, app):
        if isinstance(master, tk.Toplevel):
            container = master
        else:
            container = master
        super().__init__(container)
        self.app = app
        if isinstance(master, tk.Toplevel):
            master.title("Reliability Analysis")
            master.geometry("600x400")
            self.pack(fill=tk.BOTH, expand=True)
        self.components = []

        std_lbl = ttk.Label(self, text="Standard:")
        std_lbl.pack(anchor="w")
        ToolTip(std_lbl, "Choose the reliability standard used for FIT calculations.")
        self.standard_var = tk.StringVar(value="IEC 62380")
        std_cb = ttk.Combobox(
            self,
            textvariable=self.standard_var,
            values=["IEC 62380", "SN 29500"],
            state="readonly",
        )
        std_cb.pack(anchor="w")
        ToolTip(std_cb, "Values are applied when calculating component failure rates.")

        mp_lbl = ttk.Label(self, text="Mission Profile:")
        mp_lbl.pack(anchor="w")
        ToolTip(mp_lbl, "Select operating conditions that influence FIT values.")
        self.profile_var = tk.StringVar()
        self.profile_combo = ttk.Combobox(
            self,
            textvariable=self.profile_var,
            values=[mp.name for mp in app.mission_profiles],
            state="readonly",
        )
        self.profile_combo.pack(anchor="w", fill="x")
        ToolTip(
            self.profile_combo, "Mission profiles define temperature and usage factors."
        )

        ttk.Label(self, text="Analysis:").pack(anchor="w")
        self.analysis_var = tk.StringVar()
        self.analysis_combo = ttk.Combobox(
            self,
            textvariable=self.analysis_var,
            state="readonly",
        )
        self.analysis_combo.pack(anchor="w", fill="x")
        self.analysis_combo.bind("<<ComboboxSelected>>", self.load_selected_analysis)
        self.refresh_analysis_list()

        self.tree = ttk.Treeview(
            self,
            columns=("name", "type", "qty", "fit", "qualification"),
            show="headings",
        )
        for col in ("name", "type", "qty", "fit", "qualification"):
            heading = "Qualification" if col == "qualification" else col.capitalize()
            self.tree.heading(col, text=heading)
            self.tree.column(col, width=120 if col == "qualification" else 100)
        self.tree.pack(fill=tk.BOTH, expand=True)
        self.tree.bind("<<TreeviewSelect>>", self.show_formula)

        btn_frame = ttk.Frame(self)
        btn_frame.pack(fill=tk.X)
        load_btn = ttk.Button(btn_frame, text="Load CSV", command=self.load_csv)
        load_btn.pack(side=tk.LEFT, padx=2, pady=2)
        ToolTip(load_btn, "Import components from a CSV Bill of Materials.")
        add_btn = ttk.Button(
            btn_frame, text="Add Component", command=self.add_component
        )
        add_btn.pack(side=tk.LEFT, padx=2, pady=2)
        ToolTip(add_btn, "Create a new component entry manually.")
        cfg_btn = ttk.Button(
            btn_frame, text="Configure Component", command=self.configure_component
        )
        cfg_btn.pack(side=tk.LEFT, padx=2, pady=2)
        ToolTip(cfg_btn, "Edit parameters of the selected component.")
        calc_btn = ttk.Button(
            btn_frame, text="Calculate FIT", command=self.calculate_fit
        )
        calc_btn.pack(side=tk.LEFT, padx=2, pady=2)
        ToolTip(
            calc_btn,
            "Compute total FIT rate using the selected model and mission profile.",
        )
        save_btn = ttk.Button(
            btn_frame, text="Save Analysis", command=self.save_analysis
        )
        save_btn.pack(side=tk.LEFT, padx=2, pady=2)
        ToolTip(save_btn, "Store the current analysis in the project file.")
        load_an_btn = ttk.Button(
            btn_frame, text="Load Analysis", command=self.load_analysis
        )
        load_an_btn.pack(side=tk.LEFT, padx=2, pady=2)
        ToolTip(load_an_btn, "Reload a previously saved reliability analysis.")
        del_btn = ttk.Button(
            btn_frame, text="Delete Analysis", command=self.delete_analysis
        )
        del_btn.pack(side=tk.LEFT, padx=2, pady=2)
        ToolTip(del_btn, "Remove the selected analysis from the project.")
        self.formula_label = ttk.Label(self, text="")
        self.formula_label.pack(anchor="w", padx=5, pady=5)

    def add_component(self):
        dialog = tk.Toplevel(self)
        dialog.title("New Component")
        ttk.Label(dialog, text="Name").grid(row=0, column=0, padx=5, pady=5, sticky="e")
        name_var = tk.StringVar()
        ttk.Entry(dialog, textvariable=name_var).grid(row=0, column=1, padx=5, pady=5)
        ttk.Label(dialog, text="Type").grid(row=1, column=0, padx=5, pady=5, sticky="e")
        type_var = tk.StringVar(value="capacitor")
        type_cb = ttk.Combobox(
            dialog,
            textvariable=type_var,
            values=list(COMPONENT_ATTR_TEMPLATES.keys()),
            state="readonly",
        )
        type_cb.grid(row=1, column=1, padx=5, pady=5)
        ttk.Label(dialog, text="Quantity").grid(
            row=2, column=0, padx=5, pady=5, sticky="e"
        )
        qty_var = tk.IntVar(value=1)
        ttk.Entry(dialog, textvariable=qty_var).grid(row=2, column=1, padx=5, pady=5)
        ttk.Label(dialog, text="Qualification").grid(
            row=3, column=0, padx=5, pady=5, sticky="e"
        )
        qual_var = tk.StringVar(value="None")
        ttk.Combobox(
            dialog, textvariable=qual_var, values=QUALIFICATIONS, state="readonly"
        ).grid(row=3, column=1, padx=5, pady=5)
        passive_var = tk.BooleanVar(value=False)
        ttk.Checkbutton(dialog, text="Passive", variable=passive_var).grid(
            row=4, column=0, columnspan=2, pady=5
        )

        attr_frame = ttk.Frame(dialog)
        attr_frame.grid(row=5, column=0, columnspan=2)
        attr_vars = {}

        def refresh_attr_fields(*_):
            for child in attr_frame.winfo_children():
                child.destroy()
            attr_vars.clear()
            template = COMPONENT_ATTR_TEMPLATES.get(type_var.get(), {})
            for i, (k, v) in enumerate(template.items()):
                ttk.Label(attr_frame, text=k).grid(
                    row=i, column=0, padx=5, pady=5, sticky="e"
                )
                if isinstance(v, list):
                    var = tk.StringVar(value=v[0])
                    ttk.Combobox(
                        attr_frame, textvariable=var, values=v, state="readonly"
                    ).grid(row=i, column=1, padx=5, pady=5)
                else:
                    var = tk.StringVar(value=str(v))
                    ttk.Entry(attr_frame, textvariable=var).grid(
                        row=i, column=1, padx=5, pady=5
                    )
                attr_vars[k] = var

        type_cb.bind("<<ComboboxSelected>>", refresh_attr_fields)
        refresh_attr_fields()

        def ok():
            comp = ReliabilityComponent(
                name_var.get(),
                type_var.get(),
                qty_var.get(),
                {},
                qual_var.get(),
                is_passive=passive_var.get(),
            )
            for k, var in attr_vars.items():
                comp.attributes[k] = var.get()
            self.components.append(comp)
            self.refresh_tree()
            dialog.destroy()

        ttk.Button(dialog, text="Add", command=ok).grid(
            row=6, column=0, columnspan=2, pady=5
        )
        dialog.grab_set()
        dialog.wait_window()

    def show_formula(self, event=None):
        sel = self.tree.focus()
        if not sel:
            self.formula_label.config(text="")
            return
        idx = self.tree.index(sel)
        if idx >= len(self.components):
            return
        comp = self.components[idx]
        std = self.standard_var.get()
        info = RELIABILITY_MODELS.get(std, {}).get(comp.comp_type)
        if info:
            self.formula_label.config(text=f"Formula: {info['text']}")
        else:
            self.formula_label.config(text="Formula: N/A")

    def refresh_tree(self):
        self.tree.delete(*self.tree.get_children())
        for comp in self.components:
            self.tree.insert(
                "",
                "end",
                values=(
                    comp.name,
                    comp.comp_type,
                    comp.quantity,
                    f"{comp.fit:.2f}",
                    comp.qualification,
                ),
            )
        self.profile_combo.config(values=[mp.name for mp in self.app.mission_profiles])
        # keep application level components updated so property dialogs see them
        self.app.reliability_components = list(self.components)

    def load_csv(self):
        path = filedialog.askopenfilename(filetypes=[("CSV", "*.csv")])
        if not path:
            return
        self.components.clear()
        with open(path, newline="") as f:
            reader = csv.DictReader(f)
            fields = reader.fieldnames or []
            mapping = self.ask_mapping(fields)
            if not mapping:
                return
            for row in reader:
                try:
                    name = row.get(mapping["name"], "")
                    ctype = row.get(mapping["type"], "")
                    qty = int(row.get(mapping["qty"], 1) or 1)
                    qual = (
                        row.get(mapping.get("qualification"), "")
                        if mapping.get("qualification")
                        else ""
                    )
                    comp = ReliabilityComponent(name, ctype, qty, {}, qual)
                    template = COMPONENT_ATTR_TEMPLATES.get(ctype, {})
                    for k, v in template.items():
                        comp.attributes[k] = v[0] if isinstance(v, list) else v
                    # store any extra columns as attributes
                    for key, val in row.items():
                        if key not in mapping.values():
                            comp.attributes[key] = val
                    self.components.append(comp)
                except Exception:
                    continue
        self.refresh_tree()

    def ask_mapping(self, fields):
        if not fields:
            return None
        win = tk.Toplevel(self)
        win.title("Map Columns")
        vars = {}
        targets = ["name", "type", "qty", "qualification"]
        for i, tgt in enumerate(targets):
            ttk.Label(win, text=tgt.capitalize()).grid(
                row=i, column=0, padx=5, pady=5, sticky="e"
            )
            var = tk.StringVar()
            cb = ttk.Combobox(win, textvariable=var, values=fields, state="readonly")
            if i < len(fields):
                var.set(fields[i])
            cb.grid(row=i, column=1, padx=5, pady=5)
            vars[tgt] = var

        result = {}

        def ok():
            for k, v in vars.items():
                result[k] = v.get()
            win.destroy()

        def cancel():
            result.clear()
            win.destroy()

        ttk.Button(win, text="OK", command=ok).grid(row=len(targets), column=0, pady=5)
        ttk.Button(win, text="Cancel", command=cancel).grid(
            row=len(targets), column=1, pady=5
        )
        win.grab_set()
        win.wait_window()
        if not result:
            return None
        return result

    def configure_component(self):
        sel = self.tree.focus()
        if not sel:
            messagebox.showwarning("Configure", "Select a component")
            return
        idx = self.tree.index(sel)
        comp = self.components[idx]

        template = COMPONENT_ATTR_TEMPLATES.get(comp.comp_type, {})
        for k, v in template.items():
            comp.attributes.setdefault(k, v[0] if isinstance(v, list) else v)

        class ParamDialog(simpledialog.Dialog):
            def body(self, master):
                self.resizable(False, False)
                self.vars = {}
                nb = ttk.Notebook(master)
                nb.pack(fill=tk.BOTH, expand=True)
                gen_tab = ttk.Frame(nb)
                attr_tab = ttk.Frame(nb)
                nb.add(gen_tab, text="General")
                nb.add(attr_tab, text="Attributes")

                row = 0
                ttk.Label(gen_tab, text="Quantity").grid(
                    row=row, column=0, padx=5, pady=5, sticky="e"
                )
                qty_var = tk.IntVar(value=comp.quantity)
                ttk.Entry(gen_tab, textvariable=qty_var).grid(
                    row=row, column=1, padx=5, pady=5
                )
                self.vars["__qty__"] = qty_var
                row += 1
                ttk.Label(gen_tab, text="Qualification").grid(
                    row=row, column=0, padx=5, pady=5, sticky="e"
                )
                qual_var = tk.StringVar(value=comp.qualification)
                ttk.Combobox(
                    gen_tab,
                    textvariable=qual_var,
                    values=QUALIFICATIONS,
                    state="readonly",
                ).grid(row=row, column=1, padx=5, pady=5)
                self.vars["__qual__"] = qual_var

                row = 0
                for k, v in comp.attributes.items():
                    ttk.Label(attr_tab, text=k).grid(
                        row=row, column=0, padx=5, pady=5, sticky="e"
                    )
                    if isinstance(template.get(k), list):
                        var = tk.StringVar(value=str(v))
                        ttk.Combobox(
                            attr_tab,
                            textvariable=var,
                            values=template[k],
                            state="readonly",
                        ).grid(row=row, column=1, padx=5, pady=5)
                    else:
                        var = tk.StringVar(value=str(v))
                        ttk.Entry(attr_tab, textvariable=var).grid(
                            row=row, column=1, padx=5, pady=5
                        )
                    self.vars[k] = var
                    row += 1

            def apply(self):
                comp.quantity = int(self.vars["__qty__"].get())
                comp.qualification = self.vars["__qual__"].get()
                for k, v in self.vars.items():
                    if k.startswith("__"):
                        continue
                    comp.attributes[k] = v.get()

        ParamDialog(self)
        self.refresh_tree()

    def calculate_fit(self):
        prof_name = self.profile_var.get()
        mp = next((m for m in self.app.mission_profiles if m.name == prof_name), None)
        needs_profile = any(not c.sub_boms for c in self.components)
        if mp is None and needs_profile:
            messagebox.showwarning("FIT", "Select a mission profile")
            return
        std = self.standard_var.get()
        total = 0.0
        for comp in self.components:
            if comp.sub_boms:
                # Aggregate FIT from the referenced BOMs without recomputation
                comp.fit = _total_fit_from_boms(comp.sub_boms)
            else:
                info = RELIABILITY_MODELS.get(std, {}).get(comp.comp_type)
                if info:
                    qf = (
                        PASSIVE_QUAL_FACTORS.get(comp.qualification, 1.0)
                        if comp.is_passive
                        else 1.0
                    )
                    if mp is not None:
                        comp.fit = info["formula"](comp.attributes, mp) * mp.tau * qf
                    else:
                        comp.fit = 0.0
                else:
                    comp.fit = 0.0
            total += comp.fit * comp.quantity

        sg_targets = {
            sg.user_name: {
                "dc": getattr(sg, "sg_dc_target", 0.0),
                "spfm": getattr(sg, "sg_spfm_target", 0.0),
                "lpfm": getattr(sg, "sg_lpfm_target", 0.0),
            }
            for sg in self.app.top_events
        }
        for be in self.app.fmea_entries:
            sg = getattr(be, "fmeda_safety_goal", "")
            if sg and sg not in sg_targets:
                sg_targets[sg] = {
                    "dc": getattr(be, "fmeda_dc_target", 0.0),
                    "spfm": getattr(be, "fmeda_spfm_target", 0.0),
                    "lpfm": getattr(be, "fmeda_lpfm_target", 0.0),
                }

        metrics = compute_fmeda_metrics(
            self.app.fmea_entries,
            self.components,
            self.app.get_safety_goal_asil,
            sg_targets=sg_targets,
        )
        self.app.reliability_components = list(self.components)
        self.app.reliability_total_fit = metrics["total"]
        self.app.spfm = metrics["spfm_raw"]
        self.app.lpfm = metrics["lpfm_raw"]
        self.app.reliability_dc = metrics["dc"]
        self.refresh_tree()
        goal_res = []
        for sg, gm in metrics.get("goal_metrics", {}).items():
            ok = gm["ok_dc"] and gm["ok_spfm"] and gm["ok_lpfm"]
            symbol = CHECK_MARK if ok else CROSS_MARK
            goal_res.append(f"{sg}:{symbol}")
        extra = f"  [{' ; '.join(goal_res)}]" if goal_res else ""
        self.formula_label.config(
            text=(
                f"Total FIT: {metrics['total']:.2f}  DC: {metrics['dc']:.2f}  "
                f"SPFM: {metrics['spfm_raw']:.2f}  LPFM: {metrics['lpfm_raw']:.2f}"
                + extra
            )
        )

    def save_analysis(self):
        if not self.components:
            messagebox.showwarning("Save", "No components defined")
            return
        current = self.analysis_var.get()
        if current:
            # Update existing analysis without asking for a name
            ra = next(
                (r for r in self.app.reliability_analyses if r.name == current),
                None,
            )
            if ra is None:
                ra = ReliabilityAnalysis(current, "", "", [], 0.0, 0.0, 0.0, 0.0)
                self.app.reliability_analyses.append(ra)
        else:
            name = simpledialog.askstring("Save Analysis", "Enter analysis name:")
            if not name:
                return
            ra = ReliabilityAnalysis(name, "", "", [], 0.0, 0.0, 0.0, 0.0)
            self.app.reliability_analyses.append(ra)
            current = name

        ra.name = current
        ra.standard = self.standard_var.get()
        ra.profile = self.profile_var.get()
        ra.components = copy.deepcopy(self.components)
        ra.total_fit = self.app.reliability_total_fit
        ra.spfm = self.app.spfm
        ra.lpfm = self.app.lpfm
        ra.dc = self.app.reliability_dc

        self.refresh_analysis_list()
        self.analysis_var.set(current)
        messagebox.showinfo("Save", "Analysis saved")

    def load_analysis(self):
        """Load a previously saved reliability analysis."""
        if not self.app.reliability_analyses:
            messagebox.showwarning("Load", "No saved analyses")
            return
        win = tk.Toplevel(self)
        win.title("Select Analysis")
        lb = tk.Listbox(win, height=8, width=40)
        lb.pack(side=tk.LEFT, fill=tk.BOTH, expand=True)
        for ra in self.app.reliability_analyses:
            lb.insert(tk.END, ra.name)

        def do_load():
            sel = lb.curselection()
            if not sel:
                return
            ra = self.app.reliability_analyses[sel[0]]
            self._populate_from_analysis(ra)
            win.destroy()

        ttk.Button(win, text="Load", command=do_load).pack(
            side=tk.RIGHT, padx=5, pady=5
        )

    def load_selected_analysis(self, *_):
        """Load analysis chosen from the combo box."""
        name = self.analysis_var.get()
        ra = next((r for r in self.app.reliability_analyses if r.name == name), None)
        if ra:
            self._populate_from_analysis(ra)

    def delete_analysis(self):
        name = self.analysis_var.get()
        if not name:
            messagebox.showwarning("Delete", "Select an analysis")
            return
        if not messagebox.askyesno("Delete", f"Delete analysis '{name}'?"):
            return
        self.app.reliability_analyses = [
            r for r in self.app.reliability_analyses if r.name != name
        ]
        self.analysis_var.set("")
        self.refresh_analysis_list()
        self.components.clear()
        self.refresh_tree()
        self.formula_label.config(text="")

    def refresh_analysis_list(self):
        names = [ra.name for ra in self.app.reliability_analyses]
        self.analysis_combo.configure(values=names)
        if not self.analysis_var.get() and names:
            self.analysis_var.set(names[0])
            self.load_selected_analysis()

    def _populate_from_analysis(self, ra):
        self.analysis_var.set(ra.name)
        self.standard_var.set(ra.standard)
        self.profile_var.set(ra.profile)
        self.components = copy.deepcopy(ra.components)
        self.app.reliability_total_fit = ra.total_fit
        self.app.spfm = ra.spfm
        self.app.lpfm = ra.lpfm
        self.app.reliability_dc = ra.dc
        self.refresh_tree()
        self.formula_label.config(
            text=f"Total FIT: {ra.total_fit:.2f}  DC: {ra.dc:.2f}  SPFM: {ra.spfm:.2f}  LPFM: {ra.lpfm:.2f}"
        )


class FI2TCWindow(tk.Frame):
    COLS = [
        "id",
        "system_function",
        "allocation",
        "interfaces",
        "functional_insufficiencies",
        "scene",
        "scenario",
        "driver_behavior",
        "occurrence",
        "vehicle_effect",
        "severity",
        "design_measures",
        "verification",
        "measure_effectiveness",
        "triggering_conditions",
        "mitigation",
        "acceptance",
    ]

    def __init__(self, master, app):
        super().__init__(master)
        self.app = app
        if isinstance(master, tk.Toplevel):
            master.title("FI2TC Analysis")
        top = ttk.Frame(self)
        top.pack(fill=tk.X)
        ttk.Label(top, text="FI2TC:").pack(side=tk.LEFT)
        self.doc_var = tk.StringVar()
        self.doc_cb = ttk.Combobox(top, textvariable=self.doc_var, state="readonly")
        self.doc_cb.pack(side=tk.LEFT, padx=2)
        ttk.Button(top, text="New", command=self.new_doc).pack(side=tk.LEFT)
        ttk.Button(top, text="Rename", command=self.rename_doc).pack(side=tk.LEFT)
        ttk.Button(top, text="Delete", command=self.delete_doc).pack(side=tk.LEFT)
        self.doc_cb.bind("<<ComboboxSelected>>", self.select_doc)

        tree_frame = ttk.Frame(self)
        tree_frame.pack(fill=tk.BOTH, expand=True)
        style = ttk.Style(self)
        style.configure("FI2TC.Treeview", rowheight=80)
        self.tree = ttk.Treeview(
            tree_frame,
            columns=self.COLS,
            show="headings",
            style="FI2TC.Treeview",
            height=4,
        )
        vsb = ttk.Scrollbar(tree_frame, orient="vertical", command=self.tree.yview)
        hsb = ttk.Scrollbar(tree_frame, orient="horizontal", command=self.tree.xview)
        self.tree.configure(yscrollcommand=vsb.set, xscrollcommand=hsb.set)
        for c in self.COLS:
            self.tree.heading(c, text=c.replace("_", " ").title())
            width = 200 if c == "hazard" else 120
            self.tree.column(c, width=width)
        self.tree.grid(row=0, column=0, sticky="nsew")
        vsb.grid(row=0, column=1, sticky="ns")
        hsb.grid(row=1, column=0, sticky="ew")
        tree_frame.grid_columnconfigure(0, weight=1)
        tree_frame.grid_rowconfigure(0, weight=1)
        self.tree.bind("<Double-1>", lambda e: self.edit_row())
        btn = ttk.Frame(self)
        btn.pack(fill=tk.X)
        add_row_btn = ttk.Button(btn, text="Add", command=self.add_row)
        add_row_btn.pack(side=tk.LEFT, padx=2, pady=2)
        ToolTip(add_row_btn, "Insert a new HAZOP entry in the table.")
        edit_row_btn = ttk.Button(btn, text="Edit", command=self.edit_row)
        edit_row_btn.pack(side=tk.LEFT, padx=2, pady=2)
        ToolTip(edit_row_btn, "Edit the selected HAZOP entry.")
        del_row_btn = ttk.Button(btn, text="Delete", command=self.del_row)
        del_row_btn.pack(side=tk.LEFT, padx=2, pady=2)
        ToolTip(del_row_btn, "Remove the selected HAZOP entry from the table.")
        ttk.Button(btn, text="Export CSV", command=self.export_csv).pack(
            side=tk.LEFT, padx=2, pady=2
        )
        self.refresh_docs()
        self.refresh()
        if not isinstance(master, tk.Toplevel):
            self.pack(fill=tk.BOTH, expand=True)

    def refresh(self):
        self.tree.delete(*self.tree.get_children())
        for row in self.app.fi2tc_entries:
            vals = [_wrap_val(row.get(k, "")) for k in self.COLS]
            self.tree.insert("", "end", values=vals)

    class RowDialog(simpledialog.Dialog):
        def __init__(self, parent, app, data=None):
            self.app = app
            self.parent_win = parent
            default = {k: "" for k in parent.COLS}
            self.data = data or default
            self.selected = {}
            super().__init__(parent, title="Edit Row")

        def body(self, master):
            self.resizable(False, False)
            self.geometry("700x500")
            fi_names = [
                n.user_name or f"FI {n.unique_id}"
                for n in self.app.get_all_functional_insufficiencies()
            ]
            tc_names = [
                n.user_name or f"TC {n.unique_id}"
                for n in self.app.get_all_triggering_conditions()
            ]
            func_names = self.app.get_all_function_names()
            comp_names = self.app.get_all_component_names()
            scen_names = self.app.get_all_scenario_names()
            scene_names = self.app.get_all_scenery_names()
            req_opts = sorted(
                (
                    f"[{r['id']}] {r['text']}"
                    for r in global_requirements.values()
                    if r.get("req_type") == "functional modification"
                ),
                key=str.lower,
            )
            self.widgets = {}
            nb = ttk.Notebook(master)
            nb.pack(fill=tk.BOTH, expand=True)
            categories = {
                "General": ["id", "system_function", "allocation", "interfaces"],
                "Scenario": ["scene", "scenario", "driver_behavior", "occurrence"],
                "Relations": ["functional_insufficiencies", "triggering_conditions"],
                "Effects": ["vehicle_effect", "severity"],
                "Measures": [
                    "design_measures",
                    "verification",
                    "measure_effectiveness",
                    "mitigation",
                    "acceptance",
                ],
            }
            tabs = {name: ttk.Frame(nb) for name in categories}
            for name, frame in tabs.items():
                nb.add(frame, text=name)
            rows = {name: 0 for name in categories}

            def get_frame(col):
                for name, cols in categories.items():
                    if col in cols:
                        r = rows[name]
                        rows[name] += 1
                        return tabs[name], r
                return master, 0

            def refresh_funcs(*_):
                comp = self.widgets.get("allocation")
                if isinstance(comp, tk.StringVar):
                    func_opts = sorted(
                        {
                            e.function
                            for e in self.app.hazop_entries
                            if not comp.get() or e.component == comp.get()
                        }
                    )
                else:
                    func_opts = func_names
                if "system_function" in self.widgets:
                    w = self.widgets["system_function_widget"]
                    w["values"] = func_opts

            for col in self.parent_win.COLS:
                frame, r = get_frame(col)
                ttk.Label(frame, text=col.replace("_", " ").title()).grid(
                    row=r, column=0, sticky="e", padx=5, pady=2
                )
                if col == "triggering_conditions":
                    var = tk.StringVar(value=self.data.get(col, ""))
                    cb = ttk.Combobox(frame, textvariable=var, values=tc_names)
                    cb.grid(row=r, column=1, padx=5, pady=2)
                    lbl = ttk.Label(frame, text=var.get())
                    lbl.grid(row=r, column=2, padx=2)
                    def sel(_=None, v=var, f=col, l=lbl):
                        self.selected[f] = v.get()
                        l.config(text=v.get())
                    cb.bind("<<ComboboxSelected>>", sel)
                    sel()
                    self.widgets[col] = var
                elif col == "functional_insufficiencies":
                    var = tk.StringVar(value=self.data.get(col, ""))
                    cb = ttk.Combobox(frame, textvariable=var, values=fi_names)
                    cb.grid(row=r, column=1, padx=5, pady=2)
                    lbl = ttk.Label(frame, text=var.get())
                    lbl.grid(row=r, column=2, padx=2)
                    def sel(_=None, v=var, f=col, l=lbl):
                        self.selected[f] = v.get()
                        l.config(text=v.get())
                    cb.bind("<<ComboboxSelected>>", sel)
                    sel()
                    self.widgets[col] = var
                elif col == "design_measures":
<<<<<<< HEAD
                    self.dm_ids = [e.strip() for e in self.data.get(col, "").split(",") if e.strip()]
                    dm_frame = ttk.Frame(frame)
                    dm_frame.grid(row=r, column=1, padx=5, pady=2, sticky="w")
                    lb = tk.Listbox(dm_frame, height=4, width=50)
                    lb.grid(row=0, column=0, columnspan=4, sticky="w")
                    for rid in self.dm_ids:
                        req = global_requirements.get(rid, {"id": rid, "text": ""})
                        lb.insert(tk.END, f"[{req['id']}] {req.get('text','')}")
                    ttk.Button(dm_frame, text="Add New", command=self.add_dm_new).grid(row=1, column=0, padx=2, pady=2)
                    ttk.Button(dm_frame, text="Edit", command=self.edit_dm).grid(row=1, column=1, padx=2, pady=2)
                    ttk.Button(dm_frame, text="Delete", command=self.del_dm).grid(row=1, column=2, padx=2, pady=2)
                    ttk.Button(dm_frame, text="Add Existing", command=self.add_dm_existing).grid(row=1, column=3, padx=2, pady=2)
=======
                    lb = tk.Listbox(
                        frame,
                        selectmode="extended",
                        height=5,
                        exportselection=False,
                    )
                    for opt in req_opts:
                        lb.insert(tk.END, opt)
                    existing = [e.strip() for e in self.data.get(col, "").split(",") if e.strip()]
                    for i, opt in enumerate(req_opts):
                        if opt in existing:
                            lb.selection_set(i)
                    lb.grid(row=r, column=1, padx=5, pady=2)
>>>>>>> 15be1430
                    self.widgets[col] = lb
                elif col == "system_function":
                    var = tk.StringVar(value=self.data.get(col, ""))
                    cb = ttk.Combobox(
                        frame, textvariable=var, values=func_names, state="readonly"
                    )
                    cb.grid(row=r, column=1, padx=5, pady=2)
                    self.widgets[col] = var
                    self.widgets["system_function_widget"] = cb
                elif col == "allocation":
                    var = tk.StringVar(value=self.data.get(col, ""))
                    cb = ttk.Combobox(
                        frame, textvariable=var, values=comp_names, state="readonly"
                    )
                    cb.grid(row=r, column=1, padx=5, pady=2)
                    cb.bind("<<ComboboxSelected>>", refresh_funcs)
                    self.widgets[col] = var
                elif col == "vehicle_effect":
                    var = tk.StringVar(value=self.data.get(col, ""))
                    frame2 = ttk.Frame(frame)
                    frame2.grid(row=r, column=1, padx=5, pady=2)
                    cb = ttk.Combobox(frame2, textvariable=var, values=sorted(self.app.hazards), state="readonly")
                    cb.pack(side=tk.LEFT)
                    def new_hazard():
                        name = simpledialog.askstring("New Hazard", "Name:")
                        if not name:
                            return
                        sev_widget = self.widgets.get("severity")
                        sev = sev_widget.get() if isinstance(sev_widget, tk.StringVar) else "1"
                        self.app.add_hazard(name)
                        self.app.update_hazard_severity(name, sev)
                        cb["values"] = sorted(self.app.hazards)
                        var.set(name)
                    ttk.Button(frame2, text="New", command=new_hazard).pack(side=tk.LEFT, padx=2)
                    self.widgets[col] = var
                elif col == "scene":
                    var = tk.StringVar(value=self.data.get(col, ""))
                    cb = ttk.Combobox(
                        frame, textvariable=var, values=scene_names, state="readonly"
                    )
                    cb.grid(row=r, column=1, padx=5, pady=2)
                    self.widgets[col] = var
                elif col == "scenario":
                    var = tk.StringVar(value=self.data.get(col, ""))
                    cb = ttk.Combobox(
                        frame, textvariable=var, values=scen_names, state="readonly"
                    )
                    cb.grid(row=r, column=1, padx=5, pady=2)
                    self.widgets[col] = var
                elif col == "severity":
                    var = tk.StringVar(value=self.data.get(col, ""))
                    cb = ttk.Combobox(
                        frame,
                        textvariable=var,
                        values=["1", "2", "3"],
                        state="readonly",
                    )
                    cb.grid(row=r, column=1, padx=5, pady=2)
                    self.widgets[col] = var
                else:
                    txt = tk.Text(frame, width=25, height=2, wrap="word")
                    txt.insert("1.0", self.data.get(col, ""))
                    txt.grid(row=r, column=1, padx=5, pady=2)
                    self.widgets[col] = txt
            refresh_funcs()

        def apply(self):
            for col, widget in self.widgets.items():
                if isinstance(widget, tk.Entry):
                    self.data[col] = widget.get()
                elif isinstance(widget, tk.Text):
                    self.data[col] = widget.get("1.0", "end-1c")
                elif isinstance(widget, tk.Listbox):
                    if col == "design_measures":
                        self.data[col] = ",".join(self.dm_ids)
                    else:
                        sel = [widget.get(i) for i in widget.curselection()]
                        self.data[col] = ",".join(sel)
                else:
                    val = widget.get()
                    orig = self.selected.get(col, "")
                    if col == "functional_insufficiencies" and orig and val != orig:
                        self.app.rename_functional_insufficiency(orig, val)
                    elif col == "triggering_conditions" and orig and val != orig:
                        self.app.rename_triggering_condition(orig, val)
                    elif col == "vehicle_effect" and orig and val != orig:
                        self.app.rename_hazard(orig, val)
                    self.data[col] = val
            veh = self.data.get("vehicle_effect", "").strip()
            sev = self.data.get("severity", "1").strip()
            if veh:
                self.app.add_hazard(veh)
                self.app.update_hazard_severity(veh, sev)
            self.result = True

        def _refresh_dm(self):
            lb = self.widgets.get("design_measures")
            if not lb:
                return
            lb.delete(0, tk.END)
            for rid in self.dm_ids:
                req = global_requirements.get(rid, {"id": rid, "text": ""})
                lb.insert(tk.END, f"[{req['id']}] {req.get('text','')}")

        def add_dm_new(self):
            dlg = RequirementDialog(self, "Add Design Measure", initial_req={"req_type": "functional modification"})
            if getattr(dlg, "result", None) and dlg.result.get("text"):
                rid = dlg.result.get("custom_id") or str(uuid.uuid4())
                req = {
                    "id": rid,
                    "req_type": dlg.result["req_type"],
                    "text": dlg.result["text"],
                    "custom_id": rid,
                    "asil": dlg.result.get("asil", "QM"),
                    "cal": dlg.result.get("cal", CAL_LEVEL_OPTIONS[0]),
                }
                global_requirements[rid] = req
                if rid not in self.dm_ids:
                    self.dm_ids.append(rid)
                self._refresh_dm()

        def edit_dm(self):
            lb = self.widgets.get("design_measures")
            sel = lb.curselection() if lb else []
            if not sel:
                messagebox.showwarning("Edit", "Select a design measure")
                return
            idx = sel[0]
            rid = self.dm_ids[idx]
            req = global_requirements.get(rid, {"id": rid})
            dlg = RequirementDialog(self, "Edit Design Measure", initial_req=req)
            if getattr(dlg, "result", None) and dlg.result.get("text"):
                new_id = dlg.result.get("custom_id") or rid
                req.update(dlg.result)
                req["id"] = new_id
                req["custom_id"] = new_id
                global_requirements.pop(rid, None)
                global_requirements[new_id] = req
                self.dm_ids[idx] = new_id
                self._refresh_dm()

        def del_dm(self):
            lb = self.widgets.get("design_measures")
            sel = lb.curselection() if lb else []
            if not sel:
                return
            idx = sel[0]
            del self.dm_ids[idx]
            self._refresh_dm()

        def add_dm_existing(self):
            if not global_requirements:
                messagebox.showinfo("No Existing Requirements", "There are no existing requirements to add.")
                return
            dlg = SelectExistingRequirementsDialog(self, title="Select Existing Requirements")
            if getattr(dlg, "result", None):
                for rid in dlg.result:
                    if rid not in self.dm_ids and global_requirements.get(rid, {}).get("req_type") == "functional modification":
                        self.dm_ids.append(rid)
                self._refresh_dm()

        def _refresh_dm(self):
            lb = self.widgets.get("design_measures")
            if not lb:
                return
            lb.delete(0, tk.END)
            for rid in self.dm_ids:
                req = global_requirements.get(rid, {"id": rid, "text": ""})
                lb.insert(tk.END, f"[{req['id']}] {req.get('text','')}")

        def add_dm_new(self):
            dlg = RequirementDialog(self, "Add Design Measure", initial_req={"req_type": "functional modification"})
            if getattr(dlg, "result", None) and dlg.result.get("text"):
                rid = dlg.result.get("custom_id") or str(uuid.uuid4())
                req = {
                    "id": rid,
                    "req_type": dlg.result["req_type"],
                    "text": dlg.result["text"],
                    "custom_id": rid,
                    "asil": dlg.result.get("asil", "QM"),
                    "cal": dlg.result.get("cal", CAL_LEVEL_OPTIONS[0]),
                }
                global_requirements[rid] = req
                if rid not in self.dm_ids:
                    self.dm_ids.append(rid)
                self._refresh_dm()

        def edit_dm(self):
            lb = self.widgets.get("design_measures")
            sel = lb.curselection() if lb else []
            if not sel:
                messagebox.showwarning("Edit", "Select a design measure")
                return
            idx = sel[0]
            rid = self.dm_ids[idx]
            req = global_requirements.get(rid, {"id": rid})
            dlg = RequirementDialog(self, "Edit Design Measure", initial_req=req)
            if getattr(dlg, "result", None) and dlg.result.get("text"):
                new_id = dlg.result.get("custom_id") or rid
                req.update(dlg.result)
                req["id"] = new_id
                req["custom_id"] = new_id
                global_requirements.pop(rid, None)
                global_requirements[new_id] = req
                self.dm_ids[idx] = new_id
                self._refresh_dm()

        def del_dm(self):
            lb = self.widgets.get("design_measures")
            sel = lb.curselection() if lb else []
            if not sel:
                return
            idx = sel[0]
            del self.dm_ids[idx]
            self._refresh_dm()

        def add_dm_existing(self):
            if not global_requirements:
                messagebox.showinfo("No Existing Requirements", "There are no existing requirements to add.")
                return
            dlg = SelectExistingRequirementsDialog(self, title="Select Existing Requirements")
            if getattr(dlg, "result", None):
                for rid in dlg.result:
                    if rid not in self.dm_ids and global_requirements.get(rid, {}).get("req_type") == "functional modification":
                        self.dm_ids.append(rid)
                self._refresh_dm()

    def add_row(self):
        dlg = self.RowDialog(self, self.app)
        if getattr(dlg, "result", None):
            self.app.fi2tc_entries.append(dlg.data)
            self.refresh()

    def edit_row(self):
        sel = self.tree.focus()
        if not sel:
            return
        idx = self.tree.index(sel)
        data = self.app.fi2tc_entries[idx]
        dlg = self.RowDialog(self, self.app, data)
        if getattr(dlg, "result", None):
            self.refresh()

    def del_row(self):
        sel = self.tree.selection()
        for iid in sel:
            idx = self.tree.index(iid)
            if idx < len(self.app.fi2tc_entries):
                del self.app.fi2tc_entries[idx]
        self.refresh()

    def export_csv(self):
        path = filedialog.asksaveasfilename(
            defaultextension=".csv", filetypes=[("CSV", "*.csv")]
        )
        if not path:
            return
        with open(path, "w", newline="") as f:
            w = csv.writer(f)
            w.writerow(self.COLS)
            for r in self.app.fi2tc_entries:
                w.writerow([r.get(k, "") for k in self.COLS])
        messagebox.showinfo("Export", "FI2TC exported")

    def refresh_docs(self):
        names = [d.name for d in self.app.fi2tc_docs]
        self.doc_cb.configure(values=names)
        if self.app.active_fi2tc:
            self.doc_var.set(self.app.active_fi2tc.name)
        elif names:
            self.doc_var.set(names[0])

    def select_doc(self, *_):
        name = self.doc_var.get()
        for d in self.app.fi2tc_docs:
            if d.name == name:
                self.app.active_fi2tc = d
                self.app.fi2tc_entries = d.entries
                break
        self.refresh()

    def new_doc(self):
        name = simpledialog.askstring("New FI2TC", "Name:")
        if not name:
            return
        doc = FI2TCDoc(name, [])
        self.app.fi2tc_docs.append(doc)
        self.app.active_fi2tc = doc
        self.app.fi2tc_entries = doc.entries
        self.refresh_docs()
        self.refresh()
        self.app.update_views()

    def rename_doc(self):
        if not self.app.active_fi2tc:
            return
        name = simpledialog.askstring(
            "Rename FI2TC", "Name:", initialvalue=self.app.active_fi2tc.name
        )
        if not name:
            return
        self.app.active_fi2tc.name = name
        self.refresh_docs()
        self.app.update_views()

    def delete_doc(self):
        doc = self.app.active_fi2tc
        if not doc:
            return
        if not messagebox.askyesno("Delete", f"Delete FI2TC '{doc.name}'?"):
            return
        self.app.fi2tc_docs.remove(doc)
        if self.app.fi2tc_docs:
            self.app.active_fi2tc = self.app.fi2tc_docs[0]
        else:
            self.app.active_fi2tc = None
        self.app.fi2tc_entries = (
            self.app.active_fi2tc.entries if self.app.active_fi2tc else []
        )
        self.refresh_docs()
        self.refresh()
        self.app.update_views()


class HazopWindow(tk.Frame):
    def __init__(self, master, app):
        super().__init__(master)
        self.app = app
        if isinstance(master, tk.Toplevel):
            master.title("HAZOP Analysis")
            master.geometry("600x400")
        top = ttk.Frame(self)
        top.pack(fill=tk.X)
        doc_lbl = ttk.Label(top, text="HAZOP:")
        doc_lbl.pack(side=tk.LEFT)
        ToolTip(doc_lbl, "Select a HAZOP document to edit or view.")
        self.doc_var = tk.StringVar()
        self.doc_cb = ttk.Combobox(top, textvariable=self.doc_var, state="readonly")
        self.doc_cb.pack(side=tk.LEFT, padx=2)
        ToolTip(
            self.doc_cb, "All HAZOP analyses stored in the project are listed here."
        )
        new_btn = ttk.Button(top, text="New", command=self.new_doc)
        new_btn.pack(side=tk.LEFT)
        ToolTip(new_btn, "Create a new HAZOP document.")
        self.doc_cb.bind("<<ComboboxSelected>>", self.select_doc)

        columns = ("function", "malfunction", "type", "safety", "rationale")
        content = ttk.Frame(self)
        content.pack(fill=tk.BOTH, expand=True)
        self.tree = ttk.Treeview(content, columns=columns, show="headings")
        for col in columns:
            self.tree.heading(col, text=col.capitalize())
            if col in ("rationale", "hazard"):
                width = 200
            else:
                width = 120
            self.tree.column(col, width=width)
        self.tree.pack(side=tk.LEFT, fill=tk.BOTH, expand=True)

        btn = ttk.Frame(self)
        btn.pack(fill=tk.X)
        hara_add_btn = ttk.Button(btn, text="Add", command=self.add_row)
        hara_add_btn.pack(side=tk.LEFT, padx=2, pady=2)
        ToolTip(hara_add_btn, "Insert a new HARA entry.")
        hara_edit_btn = ttk.Button(btn, text="Edit", command=self.edit_row)
        hara_edit_btn.pack(side=tk.LEFT, padx=2, pady=2)
        ToolTip(hara_edit_btn, "Edit the selected HARA row.")
        hara_del_btn = ttk.Button(btn, text="Delete", command=self.del_row)
        hara_del_btn.pack(side=tk.LEFT, padx=2, pady=2)
        ToolTip(hara_del_btn, "Delete the selected HARA row.")

        self.refresh_docs()
        self.refresh()
        if not isinstance(master, tk.Toplevel):
            self.pack(fill=tk.BOTH, expand=True)

    def refresh_docs(self):
        names = [d.name for d in self.app.hazop_docs]
        self.doc_cb["values"] = names
        if self.app.active_hazop:
            self.doc_var.set(self.app.active_hazop.name)
        elif names:
            self.doc_var.set(names[0])

    def select_doc(self, *_):
        name = self.doc_var.get()
        for d in self.app.hazop_docs:
            if d.name == name:
                self.app.active_hazop = d
                self.app.hazop_entries = d.entries
                break
        self.refresh()

    def new_doc(self):
        name = simpledialog.askstring("New HAZOP", "Name:")
        if not name:
            return
        doc = HazopDoc(name, [])
        self.app.hazop_docs.append(doc)
        self.app.active_hazop = doc
        self.app.hazop_entries = doc.entries
        self.refresh_docs()
        self.refresh()
        self.app.update_views()

    def refresh(self):
        self.tree.delete(*self.tree.get_children())
        for row in self.app.hazop_entries:
            vals = [
                row.function,
                row.malfunction,
                row.mtype,
                row.scenario,
                row.conditions,
                row.hazard,
                "Yes" if row.safety else "No",
                row.rationale,
                "Yes" if row.covered else "No",
                row.covered_by,
            ]
            self.tree.insert("", "end", values=vals)

    class RowDialog(simpledialog.Dialog):
        def __init__(self, parent, row=None):
            self.app = parent.app
            self.row = row or HazopEntry(
                "",
                "",
                "No/Not",
                "",
                "",
                "",
                False,
                "",
                False,
                "",
            )
            super().__init__(parent, title="Edit HAZOP Row")

        def body(self, master):
            func_lbl = ttk.Label(master, text="Function")
            func_lbl.grid(row=0, column=0, sticky="e", padx=5, pady=5)
            ToolTip(func_lbl, "Select the vehicle function under analysis.")
            funcs = self.app.get_all_action_names()
            self.func = tk.StringVar(value=self.row.function)
            func_cb = ttk.Combobox(
                master, textvariable=self.func, values=funcs, state="readonly"
            )
            func_cb.grid(row=0, column=1, padx=5, pady=5)
            ToolTip(
                func_cb, "Functions come from activity diagrams or architecture blocks."
            )

            mal_lbl = ttk.Label(master, text="Malfunction")
            mal_lbl.grid(row=1, column=0, sticky="e", padx=5, pady=5)
            ToolTip(
                mal_lbl,
                "Choose an existing malfunction or type a new one.\n"
                "Create malfunctions via the Malfunctions editor or by\n"
                "building an activity diagram that defines vehicle level\n"
                "functions, then running a HAZOP on the diagram activities.",
            )
            self.mal = tk.StringVar(value=self.row.malfunction)
            mal_cb = ttk.Combobox(
                master,
                textvariable=self.mal,
                values=sorted(self.app.malfunctions),
            )
            mal_cb.grid(row=1, column=1, padx=5, pady=5)
            ToolTip(mal_cb, "Type a new malfunction to add it to the project.")

            typ_lbl = ttk.Label(master, text="Type")
            typ_lbl.grid(row=2, column=0, sticky="e", padx=5, pady=5)
            ToolTip(
                typ_lbl,
                "Guideword describing how the malfunction deviates from the intended function.",
            )
            self.typ = tk.StringVar(value=self.row.mtype)
            typ_cb = ttk.Combobox(
                master,
                textvariable=self.typ,
                values=["No/Not", "Unintended", "Excessive", "Insufficient", "Reverse"],
                state="readonly",
            )
            typ_cb.grid(row=2, column=1, padx=5, pady=5)
            ToolTip(typ_cb, "Select the malfunction guideword.")

            scen_lbl = ttk.Label(master, text="Scenario")
            scen_lbl.grid(row=3, column=0, sticky="e", padx=5, pady=5)
            ToolTip(scen_lbl, "Operational scenario associated with this function.")
            scenarios = []
            for lib in self.app.scenario_libraries:
                scenarios.extend(lib.get("scenarios", []))
            self.scen = tk.StringVar(value=self.row.scenario)
            scen_cb = ttk.Combobox(
                master, textvariable=self.scen, values=scenarios, state="readonly"
            )
            scen_cb.grid(row=3, column=1, padx=5, pady=5)
            ToolTip(scen_cb, "Scenarios come from imported scenario libraries.")

            cond_lbl = ttk.Label(master, text="Driving Conditions")
            cond_lbl.grid(row=4, column=0, sticky="e", padx=5, pady=5)
            ToolTip(cond_lbl, "Optional free text describing environmental conditions.")
            self.cond = tk.StringVar(value=self.row.conditions)
            cond_entry = ttk.Entry(master, textvariable=self.cond)
            cond_entry.grid(row=4, column=1, padx=5, pady=5)
            ToolTip(cond_entry, "Example: rain, snow, gravel road, etc.")

            haz_lbl = ttk.Label(master, text="Hazard")
            haz_lbl.grid(row=5, column=0, sticky="e", padx=5, pady=5)
            ToolTip(haz_lbl, "Consequence of the malfunction under the given scenario.")
            haz_frame = ttk.Frame(master)
            haz_frame.grid(row=5, column=1, padx=5, pady=5, sticky="w")
            self.haz_var = tk.StringVar(value=self.row.hazard)
            self.haz_cb = ttk.Combobox(
                haz_frame,
                textvariable=self.haz_var,
                values=sorted(self.app.hazards),
                width=30,
            )
            self.haz_cb.pack(side=tk.LEFT, fill=tk.X, expand=True)
            ToolTip(
                self.haz_cb,
                "Select an existing hazard or type a new one.",
            )
            new_haz_btn = ttk.Button(haz_frame, text="New", command=self.new_hazard)
            new_haz_btn.pack(side=tk.LEFT, padx=2)
            ToolTip(new_haz_btn, "Create a new hazard and select it.")

            safety_lbl = ttk.Label(master, text="Safety Relevant")
            safety_lbl.grid(row=6, column=0, sticky="e", padx=5, pady=5)
            ToolTip(
                safety_lbl, "Mark 'Yes' if the malfunction can lead to a safety hazard."
            )
            self.safety = tk.StringVar(value="Yes" if self.row.safety else "No")
            safety_cb = ttk.Combobox(
                master, textvariable=self.safety, values=["Yes", "No"], state="readonly"
            )
            safety_cb.grid(row=6, column=1, padx=5, pady=5)
            ToolTip(
                safety_cb,
                "Only safety relevant malfunctions are used in HARA analyses.",
            )

            rat_lbl = ttk.Label(master, text="Rationale")
            rat_lbl.grid(row=7, column=0, sticky="ne", padx=5, pady=5)
            ToolTip(rat_lbl, "Reasoning for the safety relevance decision.")
            self.rat = tk.Text(master, width=30, height=3)
            self.rat.insert("1.0", self.row.rationale)
            self.rat.grid(row=7, column=1, padx=5, pady=5)
            ToolTip(self.rat, "Provide justification or references for this entry.")

            cov_lbl = ttk.Label(master, text="Covered")
            cov_lbl.grid(row=8, column=0, sticky="e", padx=5, pady=5)
            ToolTip(cov_lbl, "Indicate whether the malfunction is already mitigated.")
            self.cov = tk.StringVar(value="Yes" if self.row.covered else "No")
            cov_cb = ttk.Combobox(
                master, textvariable=self.cov, values=["Yes", "No"], state="readonly"
            )
            cov_cb.grid(row=8, column=1, padx=5, pady=5)
            ToolTip(
                cov_cb,
                "Select 'Yes' if another function or feature prevents the hazard.",
            )

            covby_lbl = ttk.Label(master, text="Covered By")
            covby_lbl.grid(row=9, column=0, sticky="e", padx=5, pady=5)
            ToolTip(covby_lbl, "Reference the malfunction providing mitigation.")
            malfs = [e.malfunction for e in self.app.hazop_entries]
            self.cov_by = tk.StringVar(value=self.row.covered_by)
            covby_cb = ttk.Combobox(
                master, textvariable=self.cov_by, values=malfs, state="readonly"
            )
            covby_cb.grid(row=9, column=1, padx=5, pady=5)
            ToolTip(
                covby_cb, "Choose a malfunction that covers this one if applicable."
            )

        def new_hazard(self):
            name = simpledialog.askstring("New Hazard", "Name:")
            if not name:
                return
            self.app.add_hazard(name)
            self.haz_var.set(name)
            self.haz_cb.configure(values=sorted(self.app.hazards))

        def apply(self):
            self.row.function = self.func.get()
            old_mal = self.row.malfunction
            self.row.malfunction = self.mal.get()
            if old_mal and old_mal != self.row.malfunction:
                self.app.rename_malfunction(old_mal, self.row.malfunction)
            # When a new malfunction is introduced from a HAZOP entry,
            # automatically create a corresponding top level event.
            # Register the malfunction globally; AutoML will create a
            # corresponding top level event if it's new.
            self.app.add_malfunction(self.row.malfunction)
            self.row.mtype = self.typ.get()
            self.row.scenario = self.scen.get()
            self.row.conditions = self.cond.get()
            old_haz = self.row.hazard
            self.row.hazard = self.haz_var.get().strip()
            if old_haz and old_haz != self.row.hazard:
                self.app.rename_hazard(old_haz, self.row.hazard)
            self.app.add_hazard(self.row.hazard)
            self.haz_cb.configure(values=sorted(self.app.hazards))
            self.app.update_hazard_list()
            self.row.safety = self.safety.get() == "Yes"
            self.row.rationale = self.rat.get("1.0", "end-1c")
            self.row.covered = self.cov.get() == "Yes"
            self.row.covered_by = self.cov_by.get()

    def add_row(self):
        if not self.app.active_hazop:
            messagebox.showwarning("Add", "Create a HAZOP first")
            return
        dlg = self.RowDialog(self)
        if dlg.row.function:
            self.app.hazop_entries.append(dlg.row)
            self.refresh()

    def edit_row(self):
        sel = self.tree.focus()
        if not sel:
            return
        idx = self.tree.index(sel)
        row = self.app.hazop_entries[idx]
        dlg = self.RowDialog(self, row)
        self.refresh()

    def del_row(self):
        sel = self.tree.selection()
        for iid in sel:
            idx = self.tree.index(iid)
            if idx < len(self.app.hazop_entries):
                del self.app.hazop_entries[idx]
        self.refresh()

    def load_analysis(self):
        if not self.app.reliability_analyses:
            messagebox.showwarning("Load", "No saved analyses")
            return
        win = tk.Toplevel(self)
        win.title("Select Analysis")
        lb = tk.Listbox(win, height=8, width=40)
        lb.pack(side=tk.LEFT, fill=tk.BOTH, expand=True)
        for ra in self.app.reliability_analyses:
            lb.insert(tk.END, ra.name)

        def do_load():
            sel = lb.curselection()
            if not sel:
                return
            ra = self.app.reliability_analyses[sel[0]]
            self.standard_var.set(ra.standard)
            self.profile_var.set(ra.profile)
            self.components = copy.deepcopy(ra.components)
            self.app.reliability_total_fit = ra.total_fit
            self.app.spfm = ra.spfm
            self.app.lpfm = ra.lpfm
            self.app.reliability_dc = ra.dc
            win.destroy()
            self.refresh_tree()
            self.formula_label.config(
                text=f"Total FIT: {ra.total_fit:.2f}  DC: {ra.dc:.2f}  SPFM: {ra.spfm:.2f}  LPFM: {ra.lpfm:.2f}"
            )

        ttk.Button(win, text="Load", command=do_load).pack(
            side=tk.RIGHT, padx=5, pady=5
        )

    def save_analysis(self):
        if not self.components:
            messagebox.showwarning("Save", "No components defined")
            return
        name = simpledialog.askstring("Save Analysis", "Enter analysis name:")
        if not name:
            return
        ra = ReliabilityAnalysis(
            name,
            self.standard_var.get(),
            self.profile_var.get(),
            copy.deepcopy(self.components),
            self.app.reliability_total_fit,
            self.app.spfm,
            self.app.lpfm,
            self.app.reliability_dc,
        )
        self.app.reliability_analyses.append(ra)
        messagebox.showinfo("Save", "Analysis saved")


class HaraWindow(tk.Frame):
    COLS = [
        "malfunction",
        "hazard",
        "severity",
        "sev_rationale",
        "controllability",
        "cont_rationale",
        "exposure",
        "exp_rationale",
        "asil",
        "safety_goal",
    ]

    def __init__(self, master, app):
        super().__init__(master)
        self.app = app
        if isinstance(master, tk.Toplevel):
            master.title("HARA Analysis")
        top = ttk.Frame(self)
        top.pack(fill=tk.X)
        hara_lbl = ttk.Label(top, text="HARA:")
        hara_lbl.pack(side=tk.LEFT)
        ToolTip(hara_lbl, "Select a HARA document to work on.")
        self.doc_var = tk.StringVar()
        self.doc_cb = ttk.Combobox(top, textvariable=self.doc_var, state="readonly")
        self.doc_cb.pack(side=tk.LEFT, padx=2)
        ToolTip(self.doc_cb, "Only HARAs defined in the project appear here.")
        new_hara_btn = ttk.Button(top, text="New", command=self.new_doc)
        new_hara_btn.pack(side=tk.LEFT)
        ToolTip(new_hara_btn, "Create a new HARA document.")
        self.doc_cb.bind("<<ComboboxSelected>>", self.select_doc)
        self.hazop_lbl = ttk.Label(top, text="")
        self.hazop_lbl.pack(side=tk.LEFT, padx=10)
        self.status_lbl = ttk.Label(top, text="")
        self.status_lbl.pack(side=tk.LEFT, padx=10)

        self.tree = ttk.Treeview(self, columns=self.COLS, show="headings")
        for c in self.COLS:
            self.tree.heading(c, text=c.replace("_", " ").title())
            width = 200 if c == "hazard" else 120
            self.tree.column(c, width=width)
        self.tree.pack(fill=tk.BOTH, expand=True)
        btn = ttk.Frame(self)
        btn.pack(fill=tk.X)
        ttk.Button(btn, text="Add", command=self.add_row).pack(
            side=tk.LEFT, padx=2, pady=2
        )
        ttk.Button(btn, text="Edit", command=self.edit_row).pack(
            side=tk.LEFT, padx=2, pady=2
        )
        ttk.Button(btn, text="Delete", command=self.del_row).pack(
            side=tk.LEFT, padx=2, pady=2
        )
        self.refresh_docs()
        self.refresh()
        if not isinstance(master, tk.Toplevel):
            self.pack(fill=tk.BOTH, expand=True)

    def refresh_docs(self):
        self.app.update_hara_statuses()
        names = [d.name for d in self.app.hara_docs]
        # Explicitly configure the combobox values to ensure Tkinter updates
        self.doc_cb.configure(values=names)
        if self.app.active_hara:
            self.doc_var.set(self.app.active_hara.name)
            hazops = ", ".join(getattr(self.app.active_hara, "hazops", []))
            self.hazop_lbl.config(text=f"HAZOPs: {hazops}")
            self.status_lbl.config(
                text=f"Status: {getattr(self.app.active_hara, 'status', 'draft')}"
            )

        elif names:
            self.doc_var.set(names[0])
            doc = self.app.hara_docs[0]
            hazops = ", ".join(getattr(doc, "hazops", []))
            self.hazop_lbl.config(text=f"HAZOPs: {hazops}")
            self.app.active_hara = doc
            self.app.hara_entries = doc.entries
            self.status_lbl.config(text=f"Status: {getattr(doc, 'status', 'draft')}")

    def select_doc(self, *_):
        name = self.doc_var.get()
        for d in self.app.hara_docs:
            if d.name == name:
                self.app.active_hara = d
                self.app.hara_entries = d.entries
                hazops = ", ".join(getattr(d, "hazops", []))
                self.hazop_lbl.config(text=f"HAZOPs: {hazops}")
                self.status_lbl.config(text=f"Status: {getattr(d, 'status', 'draft')}")
                break
        self.refresh()

    class NewHaraDialog(simpledialog.Dialog):
        def __init__(self, parent, app):
            self.app = app
            super().__init__(parent, title="New HARA")

        def body(self, master):
            ttk.Label(master, text="Name").grid(row=0, column=0, sticky="e")
            self.name_var = tk.StringVar()
            ttk.Entry(master, textvariable=self.name_var).grid(row=0, column=1)
            ttk.Label(master, text="HAZOPs").grid(row=1, column=0, sticky="ne")
            names = [d.name for d in self.app.hazop_docs]
            self.hazop_lb = tk.Listbox(master, selectmode="extended", height=5)
            for n in names:
                self.hazop_lb.insert(tk.END, n)
            self.hazop_lb.grid(row=1, column=1)

        def apply(self):
            sel = [self.hazop_lb.get(i) for i in self.hazop_lb.curselection()]
            self.result = (self.name_var.get(), sel)

    def new_doc(self):
        dlg = self.NewHaraDialog(self, self.app)
        if not getattr(dlg, "result", None):
            return
        name, hazops = dlg.result
        doc = HaraDoc(name, hazops, [], False, "draft")
        self.app.hara_docs.append(doc)
        self.app.active_hara = doc
        self.app.hara_entries = doc.entries
        self.status_lbl.config(text=f"Status: {doc.status}")
        self.refresh_docs()
        self.refresh()
        self.app.update_views()

    def refresh(self):
        self.tree.delete(*self.tree.get_children())
        for row in self.app.hara_entries:
            vals = [
                row.malfunction,
                row.hazard,
                row.severity,
                row.sev_rationale,
                row.controllability,
                row.cont_rationale,
                row.exposure,
                row.exp_rationale,
                row.asil,
                row.safety_goal,
            ]
            self.tree.insert("", "end", values=vals)
        self.app.sync_hara_to_safety_goals()

    class RowDialog(simpledialog.Dialog):
        def __init__(self, parent, app, row=None):
            self.app = app
            self.row = row or HaraEntry("", "", 1, "", 1, "", 1, "", "QM", "")
            super().__init__(parent, title="Edit HARA Row")

        def body(self, master):
            hazop_names = []
            if self.app.active_hara:
                hazop_names = getattr(self.app.active_hara, "hazops", []) or []
            malfs = set()
            hazards_map = {}
            if not hazop_names:
                hazop_names = [d.name for d in self.app.hazop_docs]
            for hz_name in hazop_names:
                hz = self.app.get_hazop_by_name(hz_name)
                if hz:
                    for e in hz.entries:
                        if getattr(e, "safety", False):
                            malfs.add(e.malfunction)
                            if e.hazard:
                                hazards_map.setdefault(e.malfunction, []).append(
                                    e.hazard
                                )
            malfs = sorted(malfs)
            goals = [
                te.safety_goal_description or (te.user_name or f"SG {te.unique_id}")
                for te in self.app.top_events
            ]
            ttk.Label(master, text="Malfunction").grid(row=0, column=0, sticky="e")
            self.mal_var = tk.StringVar(value=self.row.malfunction)
            mal_cb = ttk.Combobox(
                master, textvariable=self.mal_var, values=malfs, state="readonly"
            )
            mal_cb.grid(row=0, column=1)
            ttk.Label(master, text="Hazard").grid(row=1, column=0, sticky="ne")
            self.haz = tk.Text(master, width=30, height=3)
            self.haz.insert("1.0", self.row.hazard)
            self.haz.grid(row=1, column=1)
            ttk.Label(master, text="Severity").grid(row=2, column=0, sticky="e")
            sev_val = str(self.app.hazard_severity.get(self.row.hazard.strip(), self.row.severity))
            self.sev_var = tk.StringVar(value=sev_val)
            sev_cb = ttk.Combobox(
                master,
                textvariable=self.sev_var,
                values=["1", "2", "3"],
                state="disabled",
            )
            sev_cb.grid(row=2, column=1)
            ttk.Label(master, text="Severity Rationale").grid(
                row=3, column=0, sticky="e"
            )
            self.sev_rat = tk.Entry(master)
            self.sev_rat.insert(0, self.row.sev_rationale)
            self.sev_rat.grid(row=3, column=1)
            ttk.Label(master, text="Controllability").grid(row=4, column=0, sticky="e")
            self.cont_var = tk.StringVar(value=str(self.row.controllability))
            cont_cb = ttk.Combobox(
                master,
                textvariable=self.cont_var,
                values=["1", "2", "3"],
                state="readonly",
            )
            cont_cb.grid(row=4, column=1)
            ttk.Label(master, text="Controllability Rationale").grid(
                row=5, column=0, sticky="e"
            )
            self.cont_rat = tk.Entry(master)
            self.cont_rat.insert(0, self.row.cont_rationale)
            self.cont_rat.grid(row=5, column=1)
            ttk.Label(master, text="Exposure").grid(row=6, column=0, sticky="e")
            self.exp_var = tk.StringVar(value=str(self.row.exposure))
            exp_cb = ttk.Combobox(
                master,
                textvariable=self.exp_var,
                values=["1", "2", "3", "4"],
                state="readonly",
            )
            exp_cb.grid(row=6, column=1)
            ttk.Label(master, text="Exposure Rationale").grid(
                row=7, column=0, sticky="e"
            )
            self.exp_rat = tk.Entry(master)
            self.exp_rat.insert(0, self.row.exp_rationale)
            self.exp_rat.grid(row=7, column=1)
            ttk.Label(master, text="ASIL").grid(row=8, column=0, sticky="e")
            self.asil_var = tk.StringVar(value=self.row.asil)
            asil_lbl = ttk.Label(master, textvariable=self.asil_var)
            asil_lbl.grid(row=8, column=1)
            ttk.Label(master, text="Safety Goal").grid(row=9, column=0, sticky="e")
            self.sg_var = tk.StringVar(value=self.row.safety_goal)
            ttk.Combobox(
                master, textvariable=self.sg_var, values=goals, state="readonly"
            ).grid(row=9, column=1)

            def auto_hazard(_=None):
                mal = self.mal_var.get()
                if not mal:
                    return
                hazard_list = hazards_map.get(mal)
                if hazard_list:
                    current = self.haz.get("1.0", "end-1c").strip()
                    if not current:
                        self.haz.delete("1.0", "end")
                        self.haz.insert("1.0", hazard_list[0])

            mal_cb.bind("<<ComboboxSelected>>", auto_hazard)
            auto_hazard()

            def recalc(_=None):
                try:
                    s = int(self.sev_var.get())
                    c = int(self.cont_var.get())
                    e = int(self.exp_var.get())
                except ValueError:
                    self.asil_var.set("QM")
                    return
                self.asil_var.set(calc_asil(s, c, e))

            sev_cb.bind("<<ComboboxSelected>>", recalc)
            cont_cb.bind("<<ComboboxSelected>>", recalc)
            exp_cb.bind("<<ComboboxSelected>>", recalc)
            recalc()

        def apply(self):
            old_mal = self.row.malfunction
            self.row.malfunction = self.mal_var.get()
            if old_mal and old_mal != self.row.malfunction:
                self.app.rename_malfunction(old_mal, self.row.malfunction)
            old_haz = self.row.hazard
            self.row.hazard = self.haz.get("1.0", "end-1c")
            if old_haz and old_haz != self.row.hazard:
                self.app.rename_hazard(old_haz, self.row.hazard)
            self.app.add_hazard(self.row.hazard)
            self.app.update_hazard_severity(self.row.hazard, self.sev_var.get())
            self.row.severity = int(self.app.hazard_severity.get(self.row.hazard, self.sev_var.get()))
            self.row.sev_rationale = self.sev_rat.get()
            self.row.controllability = int(self.cont_var.get())
            self.row.cont_rationale = self.cont_rat.get()
            self.row.exposure = int(self.exp_var.get())
            self.row.exp_rationale = self.exp_rat.get()
            self.row.asil = self.asil_var.get()
            self.row.safety_goal = self.sg_var.get()

    def add_row(self):
        if not self.app.active_hara:
            messagebox.showwarning("Add", "Create a HARA first")
            return
        dlg = self.RowDialog(self, self.app)
        self.app.hara_entries.append(dlg.row)
        if self.app.active_hara:
            self.app.active_hara.status = "draft"
            self.app.active_hara.approved = False
            self.app.invalidate_reviews_for_hara(self.app.active_hara.name)
            self.status_lbl.config(text=f"Status: {self.app.active_hara.status}")
        self.refresh()

    def edit_row(self):
        sel = self.tree.focus()
        if not sel:
            return
        idx = self.tree.index(sel)
        dlg = self.RowDialog(self, self.app, self.app.hara_entries[idx])
        if self.app.active_hara:
            self.app.active_hara.status = "draft"
            self.app.active_hara.approved = False
            self.app.invalidate_reviews_for_hara(self.app.active_hara.name)
            self.status_lbl.config(text=f"Status: {self.app.active_hara.status}")
        self.refresh()

    def del_row(self):
        sel = self.tree.selection()
        for iid in sel:
            idx = self.tree.index(iid)
            if idx < len(self.app.hara_entries):
                del self.app.hara_entries[idx]
        if self.app.active_hara:
            self.app.active_hara.status = "draft"
            self.app.active_hara.approved = False
            self.app.invalidate_reviews_for_hara(self.app.active_hara.name)
            self.status_lbl.config(text=f"Status: {self.app.active_hara.status}")
        self.refresh()

    def approve_doc(self):
        if not self.app.active_hara:
            return
        self.app.active_hara.status = "closed"
        self.app.active_hara.approved = True
        self.app.update_hara_statuses()
        self.app.ensure_asil_consistency()
        self.app.update_views()
        messagebox.showinfo("HARA", "HARA approved")


class TC2FIWindow(tk.Frame):
    COLS = [
        "id",
        "known_use_case",
        "occurrence",
        "impacted_function",
        "arch_elements",
        "interfaces",
        "functional_insufficiencies",
        "vehicle_effect",
        "severity",
        "design_measures",
        "verification",
        "measure_effectiveness",
        "scene",
        "scenario",
        "driver_behavior",
        "triggering_conditions",
        "mitigation",
        "acceptance",
    ]

    def __init__(self, master, app):
        super().__init__(master)
        self.app = app
        if isinstance(master, tk.Toplevel):
            master.title("TC2FI Analysis")
        top = ttk.Frame(self)
        top.pack(fill=tk.X)
        ttk.Label(top, text="TC2FI:").pack(side=tk.LEFT)
        self.doc_var = tk.StringVar()
        self.doc_cb = ttk.Combobox(top, textvariable=self.doc_var, state="readonly")
        self.doc_cb.pack(side=tk.LEFT, padx=2)
        ttk.Button(top, text="New", command=self.new_doc).pack(side=tk.LEFT)
        ttk.Button(top, text="Rename", command=self.rename_doc).pack(side=tk.LEFT)
        ttk.Button(top, text="Delete", command=self.delete_doc).pack(side=tk.LEFT)
        self.doc_cb.bind("<<ComboboxSelected>>", self.select_doc)

        if isinstance(master, tk.Toplevel):
            master.geometry("800x400")
        tree_frame = ttk.Frame(self)
        tree_frame.pack(fill=tk.BOTH, expand=True)
        style = ttk.Style(self)
        style.configure("TC2FI.Treeview", rowheight=80)
        self.tree = ttk.Treeview(
            tree_frame,
            columns=self.COLS,
            show="headings",
            style="TC2FI.Treeview",
            height=4,
        )
        vsb = ttk.Scrollbar(tree_frame, orient="vertical", command=self.tree.yview)
        hsb = ttk.Scrollbar(tree_frame, orient="horizontal", command=self.tree.xview)
        self.tree.configure(yscrollcommand=vsb.set, xscrollcommand=hsb.set)
        for c in self.COLS:
            self.tree.heading(c, text=c.replace("_", " ").title())
            self.tree.column(c, width=120)
        self.tree.grid(row=0, column=0, sticky="nsew")
        vsb.grid(row=0, column=1, sticky="ns")
        hsb.grid(row=1, column=0, sticky="ew")
        tree_frame.grid_columnconfigure(0, weight=1)
        tree_frame.grid_rowconfigure(0, weight=1)
        self.tree.bind("<Double-1>", lambda e: self.edit_row())
        btn = ttk.Frame(self)
        btn.pack()
        ttk.Button(btn, text="Add", command=self.add_row).pack(
            side=tk.LEFT, padx=2, pady=2
        )
        ttk.Button(btn, text="Edit", command=self.edit_row).pack(
            side=tk.LEFT, padx=2, pady=2
        )
        ttk.Button(btn, text="Delete", command=self.del_row).pack(
            side=tk.LEFT, padx=2, pady=2
        )
        ttk.Button(btn, text="Export CSV", command=self.export_csv).pack(
            side=tk.LEFT, padx=2, pady=2
        )
        self.refresh_docs()
        self.refresh()
        if not isinstance(master, tk.Toplevel):
            self.pack(fill=tk.BOTH, expand=True)

    def refresh(self):
        self.tree.delete(*self.tree.get_children())
        for row in self.app.tc2fi_entries:
            vals = [_wrap_val(row.get(k, "")) for k in self.COLS]
            self.tree.insert("", "end", values=vals)

    class RowDialog(simpledialog.Dialog):
        def __init__(self, parent, app, data=None):
            self.app = app
            default = {k: "" for k in TC2FIWindow.COLS}
            self.data = data or default
            self.selected = {}
            super().__init__(parent, title="Edit Row")

        def body(self, master):
            self.resizable(False, False)
            self.geometry("700x500")
            tc_names = [
                n.user_name or f"TC {n.unique_id}"
                for n in self.app.get_all_triggering_conditions()
            ]
            fi_names = [
                n.user_name or f"FI {n.unique_id}"
                for n in self.app.get_all_functional_insufficiencies()
            ]
            func_names = self.app.get_all_function_names()
            comp_names = self.app.get_all_component_names()
            scen_names = self.app.get_all_scenario_names()
            scene_names = self.app.get_all_scenery_names()
            req_opts = sorted(
                (
                    f"[{r['id']}] {r['text']}"
                    for r in global_requirements.values()
                    if r.get("req_type") == "functional modification"
                ),
                key=str.lower,
            )
            self.widgets = {}
            nb = ttk.Notebook(master)
            nb.pack(fill=tk.BOTH, expand=True)
            categories = {
                "General": [
                    "id",
                    "known_use_case",
                    "impacted_function",
                    "arch_elements",
                    "interfaces",
                ],
                "Scenario": ["scene", "scenario", "driver_behavior", "occurrence"],
                "Relations": ["functional_insufficiencies", "triggering_conditions"],
                "Effects": ["vehicle_effect", "severity"],
                "Measures": [
                    "design_measures",
                    "verification",
                    "measure_effectiveness",
                    "mitigation",
                    "acceptance",
                ],
            }
            tabs = {name: ttk.Frame(nb) for name in categories}
            for name, frame in tabs.items():
                nb.add(frame, text=name)
            rows = {name: 0 for name in categories}

            def get_frame(col):
                for name, cols in categories.items():
                    if col in cols:
                        r = rows[name]
                        rows[name] += 1
                        return tabs[name], r
                return master, 0

            def refresh_funcs(*_):
                comp = self.widgets.get("arch_elements")
                if isinstance(comp, tk.StringVar):
                    opts = sorted(
                        {
                            e.function
                            for e in self.app.hazop_entries
                            if not comp.get() or e.component == comp.get()
                        }
                    )
                else:
                    opts = func_names
                if "impacted_function" in self.widgets:
                    w = self.widgets["impacted_function_widget"]
                    w["values"] = opts

            for col in TC2FIWindow.COLS:
                frame, r = get_frame(col)
                ttk.Label(frame, text=col.replace("_", " ").title()).grid(
                    row=r, column=0, sticky="e", padx=5, pady=2
                )
                if col == "functional_insufficiencies":
                    var = tk.StringVar(value=self.data.get(col, ""))
                    cb = ttk.Combobox(frame, textvariable=var, values=fi_names)
                    cb.grid(row=r, column=1, padx=5, pady=2)
                    lbl = ttk.Label(frame, text=var.get())
                    lbl.grid(row=r, column=2, padx=2)
                    def sel(_=None, v=var, f=col, l=lbl):
                        self.selected[f] = v.get()
                        l.config(text=v.get())
                    cb.bind("<<ComboboxSelected>>", sel)
                    sel()
                    self.widgets[col] = var
                elif col == "design_measures":
<<<<<<< HEAD
                    self.dm_ids = [e.strip() for e in self.data.get(col, "").split(",") if e.strip()]
                    dm_frame = ttk.Frame(frame)
                    dm_frame.grid(row=r, column=1, padx=5, pady=2, sticky="w")
                    lb = tk.Listbox(dm_frame, height=4, width=50)
                    lb.grid(row=0, column=0, columnspan=4, sticky="w")
                    for rid in self.dm_ids:
                        req = global_requirements.get(rid, {"id": rid, "text": ""})
                        lb.insert(tk.END, f"[{req['id']}] {req.get('text','')}")
                    ttk.Button(dm_frame, text="Add New", command=self.add_dm_new).grid(row=1, column=0, padx=2, pady=2)
                    ttk.Button(dm_frame, text="Edit", command=self.edit_dm).grid(row=1, column=1, padx=2, pady=2)
                    ttk.Button(dm_frame, text="Delete", command=self.del_dm).grid(row=1, column=2, padx=2, pady=2)
                    ttk.Button(dm_frame, text="Add Existing", command=self.add_dm_existing).grid(row=1, column=3, padx=2, pady=2)
=======
                    lb = tk.Listbox(
                        frame,
                        selectmode="extended",
                        height=5,
                        exportselection=False,
                    )
                    for opt in req_opts:
                        lb.insert(tk.END, opt)
                    existing = [e.strip() for e in self.data.get(col, "").split(",") if e.strip()]
                    for i, opt in enumerate(req_opts):
                        if opt in existing:
                            lb.selection_set(i)
                    lb.grid(row=r, column=1, padx=5, pady=2)
>>>>>>> 15be1430
                    self.widgets[col] = lb
                elif col == "triggering_conditions":
                    var = tk.StringVar(value=self.data.get(col, ""))
                    cb = ttk.Combobox(frame, textvariable=var, values=tc_names)
                    cb.grid(row=r, column=1, padx=5, pady=2)
                    lbl = ttk.Label(frame, text=var.get())
                    lbl.grid(row=r, column=2, padx=2)
                    def sel(_=None, v=var, f=col, l=lbl):
                        self.selected[f] = v.get()
                        l.config(text=v.get())
                    cb.bind("<<ComboboxSelected>>", sel)
                    sel()
                    self.widgets[col] = var
                elif col == "impacted_function":
                    var = tk.StringVar(value=self.data.get(col, ""))
                    cb = ttk.Combobox(
                        frame, textvariable=var, values=func_names, state="readonly"
                    )
                    cb.grid(row=r, column=1, padx=5, pady=2)
                    self.widgets[col] = var
                    self.widgets["impacted_function_widget"] = cb
                elif col == "arch_elements":
                    var = tk.StringVar(value=self.data.get(col, ""))
                    cb = ttk.Combobox(
                        frame, textvariable=var, values=comp_names, state="readonly"
                    )
                    cb.grid(row=r, column=1, padx=5, pady=2)
                    cb.bind("<<ComboboxSelected>>", refresh_funcs)
                    self.widgets[col] = var
                elif col == "scene":
                    var = tk.StringVar(value=self.data.get(col, ""))
                    cb = ttk.Combobox(
                        frame, textvariable=var, values=scene_names, state="readonly"
                    )
                    cb.grid(row=r, column=1, padx=5, pady=2)
                    self.widgets[col] = var
                elif col == "scenario":
                    var = tk.StringVar(value=self.data.get(col, ""))
                    cb = ttk.Combobox(
                        frame, textvariable=var, values=scen_names, state="readonly"
                    )
                    cb.grid(row=r, column=1, padx=5, pady=2)
                    self.widgets[col] = var
                elif col == "severity":
                    var = tk.StringVar(value=self.data.get(col, ""))
                    cb = ttk.Combobox(
                        frame,
                        textvariable=var,
                        values=["1", "2", "3"],
                        state="readonly",
                    )
                    cb.grid(row=r, column=1, padx=5, pady=2)
                    self.widgets[col] = var
                else:
                    txt = tk.Text(frame, width=25, height=2, wrap="word")
                    txt.insert("1.0", self.data.get(col, ""))
                    txt.grid(row=r, column=1, padx=5, pady=2)
                    self.widgets[col] = txt
            refresh_funcs()

        def apply(self):
            for col, widget in self.widgets.items():
                if isinstance(widget, tk.Entry):
                    self.data[col] = widget.get()
                elif isinstance(widget, tk.Text):
                    self.data[col] = widget.get("1.0", "end-1c")
                elif isinstance(widget, tk.Listbox):
                    if col == "design_measures":
                        self.data[col] = ",".join(self.dm_ids)
                    else:
                        sel = [widget.get(i) for i in widget.curselection()]
                        self.data[col] = ",".join(sel)
                else:
                    val = widget.get()
                    orig = self.selected.get(col, "")
                    if col == "functional_insufficiencies" and orig and val != orig:
                        self.app.rename_functional_insufficiency(orig, val)
                    elif col == "triggering_conditions" and orig and val != orig:
                        self.app.rename_triggering_condition(orig, val)
                    elif col == "vehicle_effect" and orig and val != orig:
                        self.app.rename_hazard(orig, val)
                    self.data[col] = val
            veh = self.data.get("vehicle_effect", "").strip()
            sev = self.data.get("severity", "1").strip()
            if veh:
                self.app.add_hazard(veh)
                self.app.update_hazard_severity(veh, sev)
            self.result = True

    def add_row(self):
        dlg = self.RowDialog(self, self.app)
        if getattr(dlg, "result", None):
            self.app.tc2fi_entries.append(dlg.data)
            self.refresh()

    def edit_row(self):
        sel = self.tree.focus()
        if not sel:
            return
        idx = self.tree.index(sel)
        data = self.app.tc2fi_entries[idx]
        dlg = self.RowDialog(self, self.app, data)
        if getattr(dlg, "result", None):
            self.refresh()

    def del_row(self):
        sel = self.tree.selection()
        for iid in sel:
            idx = self.tree.index(iid)
            if idx < len(self.app.tc2fi_entries):
                del self.app.tc2fi_entries[idx]
        self.refresh()

    def export_csv(self):
        path = filedialog.asksaveasfilename(
            defaultextension=".csv", filetypes=[("CSV", "*.csv")]
        )
        if not path:
            return
        with open(path, "w", newline="") as f:
            w = csv.writer(f)
            w.writerow(self.COLS)
            for r in self.app.tc2fi_entries:
                w.writerow([r.get(k, "") for k in self.COLS])
        messagebox.showinfo("Export", "TC2FI exported")

    def refresh_docs(self):
        names = [d.name for d in self.app.tc2fi_docs]
        self.doc_cb.configure(values=names)
        if self.app.active_tc2fi:
            self.doc_var.set(self.app.active_tc2fi.name)
        elif names:
            self.doc_var.set(names[0])

    def select_doc(self, *_):
        name = self.doc_var.get()
        for d in self.app.tc2fi_docs:
            if d.name == name:
                self.app.active_tc2fi = d
                self.app.tc2fi_entries = d.entries
                break
        self.refresh()

    def new_doc(self):
        name = simpledialog.askstring("New TC2FI", "Name:")
        if not name:
            return
        doc = TC2FIDoc(name, [])
        self.app.tc2fi_docs.append(doc)
        self.app.active_tc2fi = doc
        self.app.tc2fi_entries = doc.entries
        self.refresh_docs()
        self.refresh()
        self.app.update_views()

    def rename_doc(self):
        if not self.app.active_tc2fi:
            return
        name = simpledialog.askstring(
            "Rename TC2FI", "Name:", initialvalue=self.app.active_tc2fi.name
        )
        if not name:
            return
        self.app.active_tc2fi.name = name
        self.refresh_docs()
        self.app.update_views()

    def delete_doc(self):
        doc = self.app.active_tc2fi
        if not doc:
            return
        if not messagebox.askyesno("Delete", f"Delete TC2FI '{doc.name}'?"):
            return
        self.app.tc2fi_docs.remove(doc)
        if self.app.tc2fi_docs:
            self.app.active_tc2fi = self.app.tc2fi_docs[0]
        else:
            self.app.active_tc2fi = None
        self.app.tc2fi_entries = (
            self.app.active_tc2fi.entries if self.app.active_tc2fi else []
        )
        self.refresh_docs()
        self.refresh()
        self.app.update_views()


class HazardExplorerWindow(tk.Toplevel):
    """Read-only list of hazards per HARA."""

    def __init__(self, app):
        super().__init__(app.root)
        self.app = app
        self.title("Hazard Explorer")

        columns = ("HARA", "Malfunction", "Hazard", "Severity")
        self.tree = ttk.Treeview(self, columns=columns, show="headings")
        for c in columns:
            self.tree.heading(c, text=c)
            width = 200 if c == "Hazard" else 120
            self.tree.column(c, width=width)
        self.tree.pack(fill=tk.BOTH, expand=True)
        ttk.Button(self, text="Export CSV", command=self.export_csv).pack(pady=5)
        self.refresh()

    def refresh(self):
        self.tree.delete(*self.tree.get_children())
        for doc in self.app.hara_docs:
            for e in doc.entries:
                haz = getattr(e, "hazard", "")
                sev = self.app.hazard_severity.get(haz, "")
                self.tree.insert(
                    "",
                    "end",
                    values=(doc.name, e.malfunction, haz, sev),
                )

    def export_csv(self):
        path = filedialog.asksaveasfilename(
            defaultextension=".csv", filetypes=[("CSV", "*.csv")]
        )
        if not path:
            return
        with open(path, "w", newline="") as f:
            w = csv.writer(f)
            w.writerow(["HARA", "Malfunction", "Hazard", "Severity"])
            for iid in self.tree.get_children():
                w.writerow(self.tree.item(iid, "values"))
        messagebox.showinfo("Export", "Hazards exported")


class RequirementsExplorerWindow(tk.Toplevel):
    """Read-only list of global requirements with filter options."""

    STATUSES = ["", "draft", "in review", "peer reviewed", "pending approval", "approved"]

    def __init__(self, app):
        super().__init__(app.root)
        self.app = app
        self.title("Requirements Explorer")

        filter_frame = ttk.Frame(self)
        filter_frame.pack(fill=tk.X, padx=5, pady=2)

        ttk.Label(filter_frame, text="Text:").grid(row=0, column=0, sticky="e")
        self.query_var = tk.StringVar()
        tk.Entry(filter_frame, textvariable=self.query_var, width=20).grid(row=0, column=1, padx=5)

        ttk.Label(filter_frame, text="Type:").grid(row=0, column=2, sticky="e")
        self.type_var = tk.StringVar()
        ttk.Combobox(
            filter_frame,
            textvariable=self.type_var,
            values=[""] + REQUIREMENT_TYPE_OPTIONS,
            state="readonly",
            width=18,
        ).grid(row=0, column=3, padx=5)

        ttk.Label(filter_frame, text="ASIL:").grid(row=0, column=4, sticky="e")
        self.asil_var = tk.StringVar()
        ttk.Combobox(
            filter_frame,
            textvariable=self.asil_var,
            values=[""] + ASIL_LEVEL_OPTIONS,
            state="readonly",
            width=6,
        ).grid(row=0, column=5, padx=5)

        ttk.Label(filter_frame, text="Status:").grid(row=0, column=6, sticky="e")
        self.status_var = tk.StringVar()
        ttk.Combobox(
            filter_frame,
            textvariable=self.status_var,
            values=self.STATUSES,
            state="readonly",
            width=15,
        ).grid(row=0, column=7, padx=5)

        tk.Button(filter_frame, text="Apply", command=self.refresh).grid(row=0, column=8, padx=5)

        columns = ("ID", "ASIL", "Type", "Status", "Parent", "Text")
        self.tree = ttk.Treeview(self, columns=columns, show="headings")
        for c in columns:
            self.tree.heading(c, text=c)
            width = 100 if c != "Text" else 300
            self.tree.column(c, width=width)
        self.tree.pack(fill=tk.BOTH, expand=True)
        ttk.Button(self, text="Export CSV", command=self.export_csv).pack(pady=5)
        self.refresh()

    def refresh(self):
        self.tree.delete(*self.tree.get_children())
        query = self.query_var.get().strip().lower()
        rtype = self.type_var.get().strip()
        asil = self.asil_var.get().strip()
        status = self.status_var.get().strip()
        for req in global_requirements.values():
            if query and query not in req.get("id", "").lower() and query not in req.get("text", "").lower():
                continue
            if rtype and req.get("req_type") != rtype:
                continue
            if asil and req.get("asil") != asil:
                continue
            if status and req.get("status", "") != status:
                continue
            self.tree.insert(
                "",
                "end",
                values=(
                    req.get("id", ""),
                    req.get("asil", ""),
                    req.get("req_type", ""),
                    req.get("status", ""),
                    req.get("parent_id", ""),
                    req.get("text", ""),
                ),
            )

    def export_csv(self):
        path = filedialog.asksaveasfilename(defaultextension=".csv", filetypes=[("CSV", "*.csv")])
        if not path:
            return
        with open(path, "w", newline="") as f:
            w = csv.writer(f)
            w.writerow(["ID", "ASIL", "Type", "Status", "Parent", "Text"])
            for iid in self.tree.get_children():
                w.writerow(self.tree.item(iid, "values"))
        messagebox.showinfo("Export", "Requirements exported")<|MERGE_RESOLUTION|>--- conflicted
+++ resolved
@@ -884,7 +884,6 @@
                     sel()
                     self.widgets[col] = var
                 elif col == "design_measures":
-<<<<<<< HEAD
                     self.dm_ids = [e.strip() for e in self.data.get(col, "").split(",") if e.strip()]
                     dm_frame = ttk.Frame(frame)
                     dm_frame.grid(row=r, column=1, padx=5, pady=2, sticky="w")
@@ -897,21 +896,6 @@
                     ttk.Button(dm_frame, text="Edit", command=self.edit_dm).grid(row=1, column=1, padx=2, pady=2)
                     ttk.Button(dm_frame, text="Delete", command=self.del_dm).grid(row=1, column=2, padx=2, pady=2)
                     ttk.Button(dm_frame, text="Add Existing", command=self.add_dm_existing).grid(row=1, column=3, padx=2, pady=2)
-=======
-                    lb = tk.Listbox(
-                        frame,
-                        selectmode="extended",
-                        height=5,
-                        exportselection=False,
-                    )
-                    for opt in req_opts:
-                        lb.insert(tk.END, opt)
-                    existing = [e.strip() for e in self.data.get(col, "").split(",") if e.strip()]
-                    for i, opt in enumerate(req_opts):
-                        if opt in existing:
-                            lb.selection_set(i)
-                    lb.grid(row=r, column=1, padx=5, pady=2)
->>>>>>> 15be1430
                     self.widgets[col] = lb
                 elif col == "system_function":
                     var = tk.StringVar(value=self.data.get(col, ""))
@@ -2132,7 +2116,6 @@
                     sel()
                     self.widgets[col] = var
                 elif col == "design_measures":
-<<<<<<< HEAD
                     self.dm_ids = [e.strip() for e in self.data.get(col, "").split(",") if e.strip()]
                     dm_frame = ttk.Frame(frame)
                     dm_frame.grid(row=r, column=1, padx=5, pady=2, sticky="w")
@@ -2145,21 +2128,6 @@
                     ttk.Button(dm_frame, text="Edit", command=self.edit_dm).grid(row=1, column=1, padx=2, pady=2)
                     ttk.Button(dm_frame, text="Delete", command=self.del_dm).grid(row=1, column=2, padx=2, pady=2)
                     ttk.Button(dm_frame, text="Add Existing", command=self.add_dm_existing).grid(row=1, column=3, padx=2, pady=2)
-=======
-                    lb = tk.Listbox(
-                        frame,
-                        selectmode="extended",
-                        height=5,
-                        exportselection=False,
-                    )
-                    for opt in req_opts:
-                        lb.insert(tk.END, opt)
-                    existing = [e.strip() for e in self.data.get(col, "").split(",") if e.strip()]
-                    for i, opt in enumerate(req_opts):
-                        if opt in existing:
-                            lb.selection_set(i)
-                    lb.grid(row=r, column=1, padx=5, pady=2)
->>>>>>> 15be1430
                     self.widgets[col] = lb
                 elif col == "triggering_conditions":
                     var = tk.StringVar(value=self.data.get(col, ""))
