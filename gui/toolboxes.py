--- conflicted
+++ resolved
@@ -409,7 +409,6 @@
         if not self.components:
             messagebox.showwarning("Save", "No components defined")
             return
-<<<<<<< HEAD
         current = self.analysis_var.get()
         if current:
             # Update existing analysis without asking for a name
@@ -439,24 +438,6 @@
 
         self.refresh_analysis_list()
         self.analysis_var.set(current)
-=======
-        name = simpledialog.askstring("Save Analysis", "Enter analysis name:")
-        if not name:
-            return
-        ra = ReliabilityAnalysis(
-            name,
-            self.standard_var.get(),
-            self.profile_var.get(),
-            copy.deepcopy(self.components),
-            self.app.reliability_total_fit,
-            self.app.spfm,
-            self.app.lpfm,
-            self.app.reliability_dc,
-        )
-        self.app.reliability_analyses.append(ra)
-        self.refresh_analysis_list()
-        self.analysis_var.set(name)
->>>>>>> 4b66613e
         messagebox.showinfo("Save", "Analysis saved")
 
     def load_analysis(self):
@@ -507,10 +488,7 @@
         self.analysis_combo.configure(values=names)
 
     def _populate_from_analysis(self, ra):
-<<<<<<< HEAD
         self.analysis_var.set(ra.name)
-=======
->>>>>>> 4b66613e
         self.standard_var.set(ra.standard)
         self.profile_var.set(ra.profile)
         self.components = copy.deepcopy(ra.components)
