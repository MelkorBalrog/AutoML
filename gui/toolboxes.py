--- conflicted
+++ resolved
@@ -707,7 +707,6 @@
             comp_names = self.app.get_all_component_names()
             scen_names = self.app.get_all_scenario_names()
             scene_names = self.app.get_all_scenery_names()
-<<<<<<< HEAD
             req_opts = sorted(
                 (
                     f"[{r['id']}] {r['text']}"
@@ -716,11 +715,6 @@
                 ),
                 key=str.lower,
             )
-=======
-            req_opts = [
-                f"[{r['id']}] {r['text']}" for r in global_requirements.values()
-            ]
->>>>>>> 9e49e5fc
             self.widgets = {}
             nb = ttk.Notebook(master)
             nb.pack(fill=tk.BOTH, expand=True)
@@ -1817,7 +1811,6 @@
             comp_names = self.app.get_all_component_names()
             scen_names = self.app.get_all_scenario_names()
             scene_names = self.app.get_all_scenery_names()
-<<<<<<< HEAD
             req_opts = sorted(
                 (
                     f"[{r['id']}] {r['text']}"
@@ -1826,9 +1819,6 @@
                 ),
                 key=str.lower,
             )
-=======
-            req_opts = [f"[{r['id']}] {r['text']}" for r in global_requirements.values()]
->>>>>>> 9e49e5fc
             self.widgets = {}
             nb = ttk.Notebook(master)
             nb.pack(fill=tk.BOTH, expand=True)
