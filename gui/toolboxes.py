# Author: Miguel Marina <karel.capek.robotics@gmail.com>
import tkinter as tk
from tkinter import ttk, filedialog, simpledialog
from gui import messagebox
import csv
import copy
import textwrap
import uuid

from gui.tooltip import ToolTip
from analysis.models import (
    ReliabilityComponent,
    ReliabilityAnalysis,
    HazopEntry,
    HaraEntry,
    HazopDoc,
    HaraDoc,
    ThreatDoc,
    compute_overall_impact,
    compute_cyber_risk_level,
    merge_malfunctions,
    IMPACT_LEVELS,
    ATTACK_FEASIBILITY,
    FI2TCDoc,
    TC2FIDoc,
    QUALIFICATIONS,
    COMPONENT_ATTR_TEMPLATES,
    RELIABILITY_MODELS,
    PASSIVE_QUAL_FACTORS,
    component_fit_map,
    calc_asil,
    global_requirements,
    REQUIREMENT_TYPE_OPTIONS,
    ASIL_LEVEL_OPTIONS,
    CAL_LEVEL_OPTIONS,
)
from analysis.fmeda_utils import compute_fmeda_metrics
from analysis.constants import CHECK_MARK, CROSS_MARK


def configure_table_style(style_name: str, rowheight: int = 60) -> None:
    """Apply a consistent look to ttk.Treeview widgets used in analysis tables."""
    style = ttk.Style()
    try:
        style.theme_use("clam")
    except tk.TclError:
        pass
    border_opts = {"bordercolor": "black", "borderwidth": 1, "relief": "solid"}
    style.configure(
        style_name,
        font=("Segoe UI", 10),
        rowheight=rowheight,
        borderwidth=1,
        relief="solid",
        bordercolor="black",
    )
    style.configure(
        f"{style_name}.Heading",
        font=("Segoe UI", 10, "bold"),
        background="#d0d0d0",
        borderwidth=1,
        relief="raised",
        bordercolor="black",
    )


class EditableTreeview(ttk.Treeview):
    """Treeview with in-place cell editing support.

    Parameters
    ----------
    column_options : dict[str, list[str]]
        Mapping of column name to list of single-select options.
    edit_callback : callable
        Called with ``(row_index, column_name, new_value)`` after an edit.
    requirement_columns : dict[str, str]
        Mapping of column name to requirement type. When editing these columns
        a requirement selection dialog allowing multiple selections is shown.
    """
    def __init__(self, master=None, *, column_options=None, edit_callback=None, requirement_columns=None, **kwargs):
        super().__init__(master, **kwargs)
        self._col_options = column_options or {}
        self._edit_cb = edit_callback
        self._req_cols = requirement_columns or {}
        self._edit_widget = None
        self.bind("<Double-1>", self._begin_edit, add="+")

    def _begin_edit(self, event):
        if self._edit_widget:
            return
        region = self.identify("region", event.x, event.y)
        if region != "cell":
            return
        rowid = self.identify_row(event.y)
        col = self.identify_column(event.x)
        if not rowid or not col:
            return
        col_index = int(col.replace("#", "")) - 1
        col_name = self.cget("columns")[col_index]
        value = self.set(rowid, col_name)
        req_type = self._req_cols.get(col_name)
        if req_type is not None:
            current = [v for v in map(str.strip, value.split(";")) if v]
            dlg = _SelectRequirementsDialog(self, req_type=req_type, initial=current)
            if getattr(dlg, "result", None):
                ids = [s.split("]",1)[0][1:] for s in dlg.result]
                new_val = ";".join(ids)
                self.set(rowid, col_name, new_val)
                if self._edit_cb:
                    row_index = self.index(rowid)
                    self._edit_cb(row_index, col_name, new_val)
            return
        x, y, w, h = self.bbox(rowid, col)
        opts = self._col_options.get(col_name)
        var = tk.StringVar(value=value)
        if opts:
            widget = ttk.Combobox(self, textvariable=var, values=opts, state="readonly")
        else:
            widget = tk.Entry(self, textvariable=var)
        widget.place(x=x, y=y, width=w, height=h)
        widget.focus_set()
        def save(event=None):
            self.set(rowid, col_name, var.get())
            widget.destroy()
            self._edit_widget = None
            if self._edit_cb:
                row_index = self.index(rowid)
                self._edit_cb(row_index, col_name, var.get())
        widget.bind("<Return>", save)
        widget.bind("<FocusOut>", save)
        self._edit_widget = widget
def stripe_rows(tree: ttk.Treeview) -> None:
    """Apply alternating background colors to rows for visual separation."""
    tree.tag_configure("even", background="#f0f0f0")
    tree.tag_configure("odd", background="#ffffff")
    for i, item in enumerate(tree.get_children("")):
        tree.item(item, tags=("even" if i % 2 else "odd",))


def _total_fit_from_boms(boms):
    """Return the aggregated FIT of all components in ``boms``.

    Each element of ``boms`` is a list of :class:`ReliabilityComponent` objects.
    The stored ``fit`` values of the components are used so pre-calculated
    analyses can be combined without a mission profile.
    """

    total = 0.0
    for bom in boms:
        total += sum(component_fit_map(bom).values())
    return total


def _wrap_val(val, width=30):
    """Return text wrapped value for tree view cells."""
    if val is None:
        return ""
    return textwrap.fill(str(val), width)


class _RequirementDialog(simpledialog.Dialog):
    """Simple dialog to create or edit a requirement."""

    def __init__(self, parent, req=None, req_type="functional modification", type_options=None):
        self.req_type = req_type
        self.type_options = type_options or REQUIREMENT_TYPE_OPTIONS
        self.req = req or {}
        super().__init__(parent, title="Requirement")

    def body(self, master):
        ttk.Label(master, text="ID:").grid(row=0, column=0, sticky="e", padx=5, pady=5)
        self.id_var = tk.StringVar(value=self.req.get("id", ""))
        tk.Entry(master, textvariable=self.id_var, width=20).grid(row=0, column=1, padx=5, pady=5)

        ttk.Label(master, text="Type:").grid(row=1, column=0, sticky="e", padx=5, pady=5)
        default_type = self.req.get("req_type", self.req_type)
        self.type_var = tk.StringVar(value=default_type)
        self.type_cb = ttk.Combobox(
            master,
            textvariable=self.type_var,
            values=self.type_options,
            state="readonly",
            width=20,
        )
        self.type_cb.grid(row=1, column=1, padx=5, pady=5)
        self.type_cb.bind("<<ComboboxSelected>>", self._toggle_fields)

        self.asil_label = ttk.Label(master, text="ASIL:")
        self.asil_label.grid(row=2, column=0, sticky="e", padx=5, pady=5)
        self.asil_var = tk.StringVar(value=self.req.get("asil", "QM"))
        self.asil_combo = ttk.Combobox(
            master,
            textvariable=self.asil_var,
            values=ASIL_LEVEL_OPTIONS,
            state="readonly",
            width=8,
        )
        self.asil_combo.grid(row=2, column=1, padx=5, pady=5)

        self.cal_label = ttk.Label(master, text="CAL:")
        self.cal_label.grid(row=3, column=0, sticky="e", padx=5, pady=5)
        self.cal_var = tk.StringVar(value=self.req.get("cal", CAL_LEVEL_OPTIONS[0]))
        self.cal_combo = ttk.Combobox(
            master,
            textvariable=self.cal_var,
            values=CAL_LEVEL_OPTIONS,
            state="readonly",
            width=8,
        )
        self.cal_combo.grid(row=3, column=1, padx=5, pady=5)
        self._toggle_fields()

        ttk.Label(master, text="Parent ID:").grid(row=4, column=0, sticky="e", padx=5, pady=5)
        self.parent_var = tk.StringVar(value=self.req.get("parent_id", ""))
        tk.Entry(master, textvariable=self.parent_var, width=20).grid(row=4, column=1, padx=5, pady=5)

        ttk.Label(master, text="Status:").grid(row=5, column=0, sticky="e", padx=5, pady=5)
        statuses = ["draft", "in review", "peer reviewed", "pending approval", "approved"]
        self.status_var = tk.StringVar(value=self.req.get("status", "draft"))
        ttk.Combobox(
            master,
            textvariable=self.status_var,
            values=statuses,
            state="readonly",
            width=15,
        ).grid(row=5, column=1, padx=5, pady=5)

        ttk.Label(master, text="Text:").grid(row=6, column=0, sticky="e", padx=5, pady=5)
        self.text_var = tk.Entry(master, width=40)
        self.text_var.insert(0, self.req.get("text", ""))
        self.text_var.grid(row=6, column=1, padx=5, pady=5)
        return self.text_var

    def apply(self):
        rid = self.id_var.get().strip() or str(uuid.uuid4())
        req_type = self.type_var.get().strip()
        self.result = {
            "id": rid,
            "custom_id": rid,
            "req_type": req_type,
            "text": self.text_var.get().strip(),
            "status": self.status_var.get().strip(),
            "parent_id": self.parent_var.get().strip(),
        }
        if req_type not in ("operational", "functional modification"):
            self.result["asil"] = self.asil_var.get().strip()
            self.result["cal"] = self.cal_var.get().strip()

    def _toggle_fields(self, event=None):
        req_type = self.type_var.get()
        hide = req_type in ("operational", "functional modification")
        widgets = [self.asil_label, self.asil_combo, self.cal_label, self.cal_combo]
        if hide:
            for w in widgets:
                w.grid_remove()
        else:
            self.asil_label.grid(row=2, column=0, sticky="e", padx=5, pady=5)
            self.asil_combo.grid(row=2, column=1, padx=5, pady=5)
            self.cal_label.grid(row=3, column=0, sticky="e", padx=5, pady=5)
            self.cal_combo.grid(row=3, column=1, padx=5, pady=5)


class _SelectRequirementsDialog(simpledialog.Dialog):
    """Dialog to choose one or more existing requirements of a given type."""

    def __init__(self, parent, req_type=None, initial=None):
        self.selected = initial or []
        self.req_type = req_type
        super().__init__(parent, title="Select Requirements")

    def body(self, master):
        self.lb = tk.Listbox(master, selectmode="extended", height=8, exportselection=False)
        for req in global_requirements.values():
            if self.req_type is None or req.get("req_type") == self.req_type:
                self.lb.insert(tk.END, f"[{req['id']}] {req['text']}")
        self.lb.pack(fill=tk.BOTH, expand=True, padx=5, pady=5)
        for idx, req in enumerate(global_requirements.values()):
            if (
                self.req_type is None or req.get("req_type") == self.req_type
            ) and req["id"] in self.selected:
                self.lb.selection_set(idx)
        return self.lb

    def apply(self):
        self.result = [self.lb.get(i) for i in self.lb.curselection()]


class _SelectTriggeringConditionsDialog(simpledialog.Dialog):
    """Dialog to choose one or more existing triggering conditions."""

    def __init__(self, parent, names):
        self.names = names
        self.selected = []
        super().__init__(parent, title="Select Triggering Conditions")

    def body(self, master):
        self.lb = tk.Listbox(master, selectmode="extended", height=8, exportselection=False)
        for name in self.names:
            self.lb.insert(tk.END, name)
        self.lb.pack(fill=tk.BOTH, expand=True, padx=5, pady=5)
        return self.lb

    def apply(self):
        self.result = [self.lb.get(i) for i in self.lb.curselection()]


class _SelectFunctionsDialog(simpledialog.Dialog):
    """Dialog to choose one or more existing functions."""

    def __init__(self, parent, names):
        self.names = names
        super().__init__(parent, title="Select Functions")

    def body(self, master):
        self.lb = tk.Listbox(master, selectmode="extended", height=8, exportselection=False)
        for name in sorted(self.names):
            self.lb.insert(tk.END, name)
        self.lb.pack(fill=tk.BOTH, expand=True, padx=5, pady=5)
        return self.lb

    def apply(self):
        self.result = [self.lb.get(i) for i in self.lb.curselection()]


class _SelectHazardsDialog(simpledialog.Dialog):
    """Dialog to choose one or more existing hazards."""

    def __init__(self, parent, names):
        self.names = names
        super().__init__(parent, title="Select Hazards")

    def body(self, master):
        self.lb = tk.Listbox(master, selectmode="extended", height=8, exportselection=False)
        for name in sorted(self.names):
            self.lb.insert(tk.END, name)
        self.lb.pack(fill=tk.BOTH, expand=True, padx=5, pady=5)
        return self.lb

    def apply(self):
        self.result = [self.lb.get(i) for i in self.lb.curselection()]


class _SelectFIsDialog(simpledialog.Dialog):
    """Dialog to choose one or more existing functional insufficiencies."""

    def __init__(self, parent, names):
        self.names = names
        super().__init__(parent, title="Select Functional Insufficiencies")

    def body(self, master):
        self.lb = tk.Listbox(master, selectmode="extended", height=8, exportselection=False)
        for name in sorted(self.names):
            self.lb.insert(tk.END, name)
        self.lb.pack(fill=tk.BOTH, expand=True, padx=5, pady=5)
        return self.lb

    def apply(self):
        self.result = [self.lb.get(i) for i in self.lb.curselection()]


class ReliabilityWindow(tk.Frame):
    def __init__(self, master, app):
        if isinstance(master, tk.Toplevel):
            container = master
        else:
            container = master
        super().__init__(container)
        self.app = app
        if isinstance(master, tk.Toplevel):
            master.title("Reliability Analysis")
            master.geometry("600x400")
            self.pack(fill=tk.BOTH, expand=True)
        self.components = []

        std_lbl = ttk.Label(self, text="Standard:")
        std_lbl.pack(anchor="w")
        ToolTip(std_lbl, "Choose the reliability standard used for FIT calculations.")
        self.standard_var = tk.StringVar(value="IEC 62380")
        std_cb = ttk.Combobox(
            self,
            textvariable=self.standard_var,
            values=["IEC 62380", "SN 29500"],
            state="readonly",
        )
        std_cb.pack(anchor="w")
        ToolTip(std_cb, "Values are applied when calculating component failure rates.")

        mp_lbl = ttk.Label(self, text="Mission Profile:")
        mp_lbl.pack(anchor="w")
        ToolTip(mp_lbl, "Select operating conditions that influence FIT values.")
        self.profile_var = tk.StringVar()
        self.profile_combo = ttk.Combobox(
            self,
            textvariable=self.profile_var,
            values=[mp.name for mp in app.mission_profiles],
            state="readonly",
        )
        self.profile_combo.pack(anchor="w", fill="x")
        ToolTip(
            self.profile_combo, "Mission profiles define temperature and usage factors."
        )

        ttk.Label(self, text="Analysis:").pack(anchor="w")
        self.analysis_var = tk.StringVar()
        self.analysis_combo = ttk.Combobox(
            self,
            textvariable=self.analysis_var,
            state="readonly",
        )
        self.analysis_combo.pack(anchor="w", fill="x")
        self.analysis_combo.bind("<<ComboboxSelected>>", self.load_selected_analysis)

        configure_table_style("Reliability.Treeview")
        column_opts = {
            "type": list(COMPONENT_ATTR_TEMPLATES.keys()),
            "qualification": QUALIFICATIONS,
        }

        tree_frame = ttk.Frame(self)
        tree_frame.pack(fill=tk.BOTH, expand=True)

        self.tree = EditableTreeview(
            tree_frame,
            columns=("name", "type", "qty", "fit", "qualification"),
            show="headings",
            style="Reliability.Treeview",
            column_options=column_opts,
            edit_callback=self.on_cell_edit,
            height=6,
        )
        vsb = ttk.Scrollbar(tree_frame, orient="vertical", command=self.tree.yview)
        hsb = ttk.Scrollbar(tree_frame, orient="horizontal", command=self.tree.xview)
        self.tree.configure(yscrollcommand=vsb.set, xscrollcommand=hsb.set)

        for col in ("name", "type", "qty", "fit", "qualification"):
            heading = "Qualification" if col == "qualification" else col.capitalize()
            self.tree.heading(col, text=heading)
            self.tree.column(col, width=120 if col == "qualification" else 100)

        self.tree.grid(row=0, column=0, sticky="nsew")
        vsb.grid(row=0, column=1, sticky="ns")
        hsb.grid(row=1, column=0, sticky="ew")
        tree_frame.columnconfigure(0, weight=1)
        tree_frame.rowconfigure(0, weight=1)

        self.tree.bind("<<TreeviewSelect>>", self.show_formula)

        btn_frame = ttk.Frame(self)
        btn_frame.pack(fill=tk.X)
        load_btn = ttk.Button(btn_frame, text="Load CSV", command=self.load_csv)
        load_btn.pack(side=tk.LEFT, padx=2, pady=2)
        ToolTip(load_btn, "Import components from a CSV Bill of Materials.")
        add_btn = ttk.Button(
            btn_frame, text="Add Component", command=self.add_component
        )
        add_btn.pack(side=tk.LEFT, padx=2, pady=2)
        ToolTip(add_btn, "Create a new component entry manually.")
        cfg_btn = ttk.Button(
            btn_frame, text="Configure Component", command=self.configure_component
        )
        cfg_btn.pack(side=tk.LEFT, padx=2, pady=2)
        ToolTip(cfg_btn, "Edit parameters of the selected component.")
        del_comp_btn = ttk.Button(
            btn_frame, text="Delete Component", command=self.delete_component
        )
        del_comp_btn.pack(side=tk.LEFT, padx=2, pady=2)
        ToolTip(del_comp_btn, "Remove the selected component from the table.")
        calc_btn = ttk.Button(
            btn_frame, text="Calculate FIT", command=self.calculate_fit
        )
        calc_btn.pack(side=tk.LEFT, padx=2, pady=2)
        ToolTip(
            calc_btn,
            "Compute total FIT rate using the selected model and mission profile.",
        )
        save_btn = ttk.Button(
            btn_frame, text="Save Analysis", command=self.save_analysis
        )
        save_btn.pack(side=tk.LEFT, padx=2, pady=2)
        ToolTip(save_btn, "Store the current analysis in the project file.")
        load_an_btn = ttk.Button(
            btn_frame, text="Load Analysis", command=self.load_analysis
        )
        load_an_btn.pack(side=tk.LEFT, padx=2, pady=2)
        ToolTip(load_an_btn, "Reload a previously saved reliability analysis.")
        del_btn = ttk.Button(
            btn_frame, text="Delete Analysis", command=self.delete_analysis
        )
        del_btn.pack(side=tk.LEFT, padx=2, pady=2)
        ToolTip(del_btn, "Remove the selected analysis from the project.")
        self.formula_label = ttk.Label(self, text="")
        self.formula_label.pack(anchor="w", padx=5, pady=5)

        # populate analysis list after tree initialization to avoid missing
        # widgets during early callbacks
        self.refresh_analysis_list()

    def add_component(self):
        dialog = tk.Toplevel(self)
        dialog.title("New Component")
        ttk.Label(dialog, text="Name").grid(row=0, column=0, padx=5, pady=5, sticky="e")
        name_var = tk.StringVar()
        part_names = self.app.get_all_part_names()
        name_cb = ttk.Combobox(dialog, textvariable=name_var, values=part_names)
        name_cb.grid(row=0, column=1, padx=5, pady=5)
        ttk.Label(dialog, text="Type").grid(row=1, column=0, padx=5, pady=5, sticky="e")
        type_var = tk.StringVar(value="capacitor")
        type_cb = ttk.Combobox(
            dialog,
            textvariable=type_var,
            values=list(COMPONENT_ATTR_TEMPLATES.keys()),
            state="readonly",
        )
        type_cb.grid(row=1, column=1, padx=5, pady=5)
        ttk.Label(dialog, text="Quantity").grid(
            row=2, column=0, padx=5, pady=5, sticky="e"
        )
        qty_var = tk.IntVar(value=1)
        ttk.Entry(dialog, textvariable=qty_var).grid(row=2, column=1, padx=5, pady=5)
        ttk.Label(dialog, text="Qualification").grid(
            row=3, column=0, padx=5, pady=5, sticky="e"
        )
        qual_var = tk.StringVar(value="None")
        ttk.Combobox(
            dialog, textvariable=qual_var, values=QUALIFICATIONS, state="readonly"
        ).grid(row=3, column=1, padx=5, pady=5)
        passive_var = tk.BooleanVar(value=False)
        ttk.Checkbutton(dialog, text="Passive", variable=passive_var).grid(
            row=4, column=0, columnspan=2, pady=5
        )

        attr_frame = ttk.Frame(dialog)
        attr_frame.grid(row=5, column=0, columnspan=2)
        attr_vars = {}

        def refresh_attr_fields(*_):
            for child in attr_frame.winfo_children():
                child.destroy()
            attr_vars.clear()
            template = COMPONENT_ATTR_TEMPLATES.get(type_var.get(), {})
            for i, (k, v) in enumerate(template.items()):
                ttk.Label(attr_frame, text=k).grid(
                    row=i, column=0, padx=5, pady=5, sticky="e"
                )
                if isinstance(v, list):
                    var = tk.StringVar(value=v[0])
                    ttk.Combobox(
                        attr_frame, textvariable=var, values=v, state="readonly"
                    ).grid(row=i, column=1, padx=5, pady=5)
                else:
                    var = tk.StringVar(value=str(v))
                    ttk.Entry(attr_frame, textvariable=var).grid(
                        row=i, column=1, padx=5, pady=5
                    )
                attr_vars[k] = var

        type_cb.bind("<<ComboboxSelected>>", refresh_attr_fields)
        refresh_attr_fields()

        def ok():
            comp = ReliabilityComponent(
                name_var.get(),
                type_var.get(),
                qty_var.get(),
                {},
                qual_var.get(),
                is_passive=passive_var.get(),
            )
            for k, var in attr_vars.items():
                comp.attributes[k] = var.get()
            self.components.append(comp)
            self.refresh_tree()
            dialog.destroy()

        ttk.Button(dialog, text="Add", command=ok).grid(
            row=6, column=0, columnspan=2, pady=5
        )
        dialog.grab_set()
        dialog.wait_window()

    def show_formula(self, event=None):
        sel = self.tree.focus()
        if not sel:
            self.formula_label.config(text="")
            return
        idx = self.tree.index(sel)
        if idx >= len(self.components):
            return
        comp = self.components[idx]
        std = self.standard_var.get()
        info = RELIABILITY_MODELS.get(std, {}).get(comp.comp_type)
        if info:
            self.formula_label.config(text=f"Formula: {info['text']}")
        else:
            self.formula_label.config(text="Formula: N/A")

    def refresh_tree(self):
        self.tree.delete(*self.tree.get_children())
        for comp in self.components:
            self.tree.insert(
                "",
                "end",
                values=(
                    comp.name,
                    comp.comp_type,
                    comp.quantity,
                    f"{comp.fit:.2f}",
                    comp.qualification,
                ),
            )
        self.profile_combo.config(values=[mp.name for mp in self.app.mission_profiles])
        # keep application level components updated so property dialogs see them
        self.app.reliability_components = list(self.components)

    def on_cell_edit(self, row: int, column: str, value: str) -> None:
        if row >= len(self.components):
            return
        comp = self.components[row]
        if column == "name":
            comp.name = value
        elif column == "type":
            comp.comp_type = value
        elif column == "qty":
            try:
                comp.quantity = int(value)
            except ValueError:
                pass
        elif column == "qualification":
            comp.qualification = value
        self.refresh_tree()

    def load_csv(self):
        path = filedialog.askopenfilename(filetypes=[("CSV", "*.csv")])
        if not path:
            return
        self.components.clear()
        with open(path, newline="") as f:
            reader = csv.DictReader(f)
            fields = reader.fieldnames or []
            mapping = self.ask_mapping(fields)
            if not mapping:
                return
            for row in reader:
                try:
                    name = row.get(mapping["name"], "")
                    ctype = row.get(mapping["type"], "")
                    qty = int(row.get(mapping["qty"], 1) or 1)
                    qual = (
                        row.get(mapping.get("qualification"), "")
                        if mapping.get("qualification")
                        else ""
                    )
                    comp = ReliabilityComponent(name, ctype, qty, {}, qual)
                    template = COMPONENT_ATTR_TEMPLATES.get(ctype, {})
                    for k, v in template.items():
                        comp.attributes[k] = v[0] if isinstance(v, list) else v
                    # store any extra columns as attributes
                    for key, val in row.items():
                        if key not in mapping.values():
                            comp.attributes[key] = val
                    self.components.append(comp)
                except Exception:
                    continue
        self.refresh_tree()

    def ask_mapping(self, fields):
        if not fields:
            return None
        win = tk.Toplevel(self)
        win.title("Map Columns")
        vars = {}
        targets = ["name", "type", "qty", "qualification"]
        for i, tgt in enumerate(targets):
            ttk.Label(win, text=tgt.capitalize()).grid(
                row=i, column=0, padx=5, pady=5, sticky="e"
            )
            var = tk.StringVar()
            cb = ttk.Combobox(win, textvariable=var, values=fields, state="readonly")
            if i < len(fields):
                var.set(fields[i])
            cb.grid(row=i, column=1, padx=5, pady=5)
            vars[tgt] = var

        result = {}

        def ok():
            for k, v in vars.items():
                result[k] = v.get()
            win.destroy()

        def cancel():
            result.clear()
            win.destroy()

        ttk.Button(win, text="OK", command=ok).grid(row=len(targets), column=0, pady=5)
        ttk.Button(win, text="Cancel", command=cancel).grid(
            row=len(targets), column=1, pady=5
        )
        win.grab_set()
        win.wait_window()
        if not result:
            return None
        return result

    def configure_component(self):
        sel = self.tree.focus()
        if not sel:
            messagebox.showwarning("Configure", "Select a component")
            return
        idx = self.tree.index(sel)
        comp = self.components[idx]

        template = COMPONENT_ATTR_TEMPLATES.get(comp.comp_type, {})
        for k, v in template.items():
            comp.attributes.setdefault(k, v[0] if isinstance(v, list) else v)

        class ParamDialog(simpledialog.Dialog):
            def body(self, master):
                self.resizable(False, False)
                self.vars = {}
                nb = ttk.Notebook(master)
                nb.pack(fill=tk.BOTH, expand=True)
                gen_tab = ttk.Frame(nb)
                attr_tab = ttk.Frame(nb)
                nb.add(gen_tab, text="General")
                nb.add(attr_tab, text="Attributes")

                row = 0
                ttk.Label(gen_tab, text="Quantity").grid(
                    row=row, column=0, padx=5, pady=5, sticky="e"
                )
                qty_var = tk.IntVar(value=comp.quantity)
                ttk.Entry(gen_tab, textvariable=qty_var).grid(
                    row=row, column=1, padx=5, pady=5
                )
                self.vars["__qty__"] = qty_var
                row += 1
                ttk.Label(gen_tab, text="Qualification").grid(
                    row=row, column=0, padx=5, pady=5, sticky="e"
                )
                qual_var = tk.StringVar(value=comp.qualification)
                ttk.Combobox(
                    gen_tab,
                    textvariable=qual_var,
                    values=QUALIFICATIONS,
                    state="readonly",
                ).grid(row=row, column=1, padx=5, pady=5)
                self.vars["__qual__"] = qual_var

                row = 0
                for k, v in comp.attributes.items():
                    ttk.Label(attr_tab, text=k).grid(
                        row=row, column=0, padx=5, pady=5, sticky="e"
                    )
                    if isinstance(template.get(k), list):
                        var = tk.StringVar(value=str(v))
                        ttk.Combobox(
                            attr_tab,
                            textvariable=var,
                            values=template[k],
                            state="readonly",
                        ).grid(row=row, column=1, padx=5, pady=5)
                    else:
                        var = tk.StringVar(value=str(v))
                        ttk.Entry(attr_tab, textvariable=var).grid(
                            row=row, column=1, padx=5, pady=5
                        )
                    self.vars[k] = var
                    row += 1

            def apply(self):
                comp.quantity = int(self.vars["__qty__"].get())
                comp.qualification = self.vars["__qual__"].get()
                for k, v in self.vars.items():
                    if k.startswith("__"):
                        continue
                    comp.attributes[k] = v.get()

        ParamDialog(self)
        self.refresh_tree()

    def delete_component(self):
        sel = self.tree.selection()
        for iid in sel:
            idx = self.tree.index(iid)
            if idx < len(self.components):
                del self.components[idx]
        self.refresh_tree()
        self.formula_label.config(text="")

    def calculate_fit(self):
        prof_name = self.profile_var.get()
        mp = next((m for m in self.app.mission_profiles if m.name == prof_name), None)
        needs_profile = any(not c.sub_boms for c in self.components)
        if mp is None and needs_profile:
            messagebox.showwarning("FIT", "Select a mission profile")
            return
        std = self.standard_var.get()
        total = 0.0
        for comp in self.components:
            if comp.sub_boms:
                # Aggregate FIT from the referenced BOMs without recomputation
                comp.fit = _total_fit_from_boms(comp.sub_boms)
            else:
                info = RELIABILITY_MODELS.get(std, {}).get(comp.comp_type)
                if info:
                    qf = (
                        PASSIVE_QUAL_FACTORS.get(comp.qualification, 1.0)
                        if comp.is_passive
                        else 1.0
                    )
                    if mp is not None:
                        comp.fit = info["formula"](comp.attributes, mp) * mp.tau * qf
                    else:
                        comp.fit = 0.0
                else:
                    comp.fit = 0.0
            total += comp.fit * comp.quantity

        sg_targets = {
            sg.user_name: {
                "dc": getattr(sg, "sg_dc_target", 0.0),
                "spfm": getattr(sg, "sg_spfm_target", 0.0),
                "lpfm": getattr(sg, "sg_lpfm_target", 0.0),
            }
            for sg in self.app.top_events
        }
        for be in self.app.fmea_entries:
            sg = getattr(be, "fmeda_safety_goal", "")
            if sg and sg not in sg_targets:
                sg_targets[sg] = {
                    "dc": getattr(be, "fmeda_dc_target", 0.0),
                    "spfm": getattr(be, "fmeda_spfm_target", 0.0),
                    "lpfm": getattr(be, "fmeda_lpfm_target", 0.0),
                }

        metrics = compute_fmeda_metrics(
            self.app.fmea_entries,
            self.components,
            self.app.get_safety_goal_asil,
            sg_targets=sg_targets,
        )
        self.app.reliability_components = list(self.components)
        self.app.reliability_total_fit = metrics["total"]
        self.app.spfm = metrics["spfm_raw"]
        self.app.lpfm = metrics["lpfm_raw"]
        self.app.reliability_dc = metrics["dc"]
        self.refresh_tree()
        goal_res = []
        for sg, gm in metrics.get("goal_metrics", {}).items():
            ok = gm["ok_dc"] and gm["ok_spfm"] and gm["ok_lpfm"]
            symbol = CHECK_MARK if ok else CROSS_MARK
            goal_res.append(f"{sg}:{symbol}")
        extra = f"  [{' ; '.join(goal_res)}]" if goal_res else ""
        self.formula_label.config(
            text=(
                f"Total FIT: {metrics['total']:.2f}  DC: {metrics['dc']:.2f}  "
                f"SPFM: {metrics['spfm_raw']:.2f}  LPFM: {metrics['lpfm_raw']:.2f}"
                + extra
            )
        )

    def save_analysis(self):
        if not self.components:
            messagebox.showwarning("Save", "No components defined")
            return
        current = self.analysis_var.get()
        if current:
            # Update existing analysis without asking for a name
            ra = next(
                (r for r in self.app.reliability_analyses if r.name == current),
                None,
            )
            if ra is None:
                ra = ReliabilityAnalysis(current, "", "", [], 0.0, 0.0, 0.0, 0.0)
                self.app.reliability_analyses.append(ra)
        else:
            name = simpledialog.askstring("Save Analysis", "Enter analysis name:")
            if not name:
                return
            ra = ReliabilityAnalysis(name, "", "", [], 0.0, 0.0, 0.0, 0.0)
            self.app.reliability_analyses.append(ra)
            current = name

        ra.name = current
        ra.standard = self.standard_var.get()
        ra.profile = self.profile_var.get()
        ra.components = copy.deepcopy(self.components)
        ra.total_fit = self.app.reliability_total_fit
        ra.spfm = self.app.spfm
        ra.lpfm = self.app.lpfm
        ra.dc = self.app.reliability_dc

        self.refresh_analysis_list()
        self.analysis_var.set(current)
        messagebox.showinfo("Save", "Analysis saved")

    def load_analysis(self):
        """Load a previously saved reliability analysis."""
        if not self.app.reliability_analyses:
            messagebox.showwarning("Load", "No saved analyses")
            return
        win = tk.Toplevel(self)
        win.title("Select Analysis")
        lb = tk.Listbox(win, height=8, width=40)
        lb.pack(side=tk.LEFT, fill=tk.BOTH, expand=True)
        for ra in self.app.reliability_analyses:
            lb.insert(tk.END, ra.name)

        def do_load():
            sel = lb.curselection()
            if not sel:
                return
            ra = self.app.reliability_analyses[sel[0]]
            self._populate_from_analysis(ra)
            win.destroy()

        ttk.Button(win, text="Load", command=do_load).pack(
            side=tk.RIGHT, padx=5, pady=5
        )

    def load_selected_analysis(self, *_):
        """Load analysis chosen from the combo box."""
        name = self.analysis_var.get()
        ra = next((r for r in self.app.reliability_analyses if r.name == name), None)
        if ra:
            self._populate_from_analysis(ra)

    def delete_analysis(self):
        name = self.analysis_var.get()
        if not name:
            messagebox.showwarning("Delete", "Select an analysis")
            return
        if not messagebox.askyesno("Delete", f"Delete analysis '{name}'?"):
            return
        self.app.reliability_analyses = [
            r for r in self.app.reliability_analyses if r.name != name
        ]
        self.analysis_var.set("")
        self.refresh_analysis_list()
        self.components.clear()
        self.refresh_tree()
        self.formula_label.config(text="")

    def refresh_analysis_list(self):
        names = [ra.name for ra in self.app.reliability_analyses]
        self.analysis_combo.configure(values=names)
        if not self.analysis_var.get() and names:
            self.analysis_var.set(names[0])
            self.load_selected_analysis()

    def _populate_from_analysis(self, ra):
        self.analysis_var.set(ra.name)
        self.standard_var.set(ra.standard)
        self.profile_var.set(ra.profile)
        self.components = copy.deepcopy(ra.components)
        self.app.reliability_total_fit = ra.total_fit
        self.app.spfm = ra.spfm
        self.app.lpfm = ra.lpfm
        self.app.reliability_dc = ra.dc
        self.refresh_tree()
        self.formula_label.config(
            text=f"Total FIT: {ra.total_fit:.2f}  DC: {ra.dc:.2f}  SPFM: {ra.spfm:.2f}  LPFM: {ra.lpfm:.2f}"
        )


class FI2TCWindow(tk.Frame):
    COLS = [
        "id",
        "system_function",
        "allocation",
        "interfaces",
        "functional_insufficiencies",
        "scene",
        "scenario",
        "driver_behavior",
        "occurrence",
        "vehicle_effect",
        "severity",
        "design_measures",
        "verification",
        "measure_effectiveness",
        "triggering_conditions",
        "mitigation",
        "acceptance",
    ]

    def __init__(self, master, app):
        super().__init__(master)
        self.app = app
        if isinstance(master, tk.Toplevel):
            master.title("FI2TC Analysis")
        top = ttk.Frame(self)
        top.pack(fill=tk.X)
        ttk.Label(top, text="FI2TC:").pack(side=tk.LEFT)
        self.doc_var = tk.StringVar()
        self.doc_cb = ttk.Combobox(top, textvariable=self.doc_var, state="readonly")
        self.doc_cb.pack(side=tk.LEFT, padx=2)
        ttk.Button(top, text="New", command=self.new_doc).pack(side=tk.LEFT)
        ttk.Button(top, text="Rename", command=self.rename_doc).pack(side=tk.LEFT)
        ttk.Button(top, text="Delete", command=self.delete_doc).pack(side=tk.LEFT)
        self.doc_cb.bind("<<ComboboxSelected>>", self.select_doc)

        tree_frame = ttk.Frame(self)
        tree_frame.pack(fill=tk.BOTH, expand=True)
        configure_table_style("FI2TC.Treeview", rowheight=80)
        self.tree = EditableTreeview(
            tree_frame,
            columns=self.COLS,
            show="headings",
            style="FI2TC.Treeview",
            height=4,
            edit_callback=self.on_cell_edit,
        )
        vsb = ttk.Scrollbar(tree_frame, orient="vertical", command=self.tree.yview)
        hsb = ttk.Scrollbar(tree_frame, orient="horizontal", command=self.tree.xview)
        self.tree.configure(yscrollcommand=vsb.set, xscrollcommand=hsb.set)
        for c in self.COLS:
            self.tree.heading(c, text=c.replace("_", " ").title())
            width = 200 if c == "hazard" else 120
            self.tree.column(c, width=width)
        self.tree.grid(row=0, column=0, sticky="nsew")
        vsb.grid(row=0, column=1, sticky="ns")
        hsb.grid(row=1, column=0, sticky="ew")
        tree_frame.grid_columnconfigure(0, weight=1)
        tree_frame.grid_rowconfigure(0, weight=1)
        severity_colors = {
            "1": "#d4edda",
            "2": "#fff3cd",
            "3": "#f8d7da",
        }
        for sev, color in severity_colors.items():
            self.tree.tag_configure(f"sev_{sev}", background=color)
        self.tree.bind("<Double-1>", lambda e: self.edit_row())
        btn = ttk.Frame(self)
        btn.pack(fill=tk.X)
        add_row_btn = ttk.Button(btn, text="Add", command=self.add_row)
        add_row_btn.pack(side=tk.LEFT, padx=2, pady=2)
        ToolTip(add_row_btn, "Insert a new HAZOP entry in the table.")
        edit_row_btn = ttk.Button(btn, text="Edit", command=self.edit_row)
        edit_row_btn.pack(side=tk.LEFT, padx=2, pady=2)
        ToolTip(edit_row_btn, "Edit the selected HAZOP entry.")
        del_row_btn = ttk.Button(btn, text="Delete", command=self.del_row)
        del_row_btn.pack(side=tk.LEFT, padx=2, pady=2)
        ToolTip(del_row_btn, "Remove the selected HAZOP entry from the table.")
        ttk.Button(btn, text="Export CSV", command=self.export_csv).pack(
            side=tk.LEFT, padx=2, pady=2
        )
        self.refresh_docs()
        self.refresh()
        if not isinstance(master, tk.Toplevel):
            self.pack(fill=tk.BOTH, expand=True)

    def refresh(self):
        self.tree.delete(*self.tree.get_children())
        for row in self.app.fi2tc_entries:
            vals = [_wrap_val(row.get(k, "")) for k in self.COLS]
            sev = str(row.get("severity", ""))
            tag = f"sev_{sev}" if sev else ""
            self.tree.insert("", "end", values=vals, tags=(tag,))

    class RowDialog(simpledialog.Dialog):
        def __init__(self, parent, app, data=None):
            self.app = app
            self.parent_win = parent
            default = {k: "" for k in parent.COLS}
            self.data = data or default
            self.selected = {}
            super().__init__(parent, title="Edit Row")

        def body(self, master):
            self.resizable(False, False)
            self.geometry("700x500")
            fi_names = [
                n.user_name or f"FI {n.unique_id}"
                for n in self.app.get_all_functional_insufficiencies()
            ]
            tc_names = [
                n.user_name or f"TC {n.unique_id}"
                for n in self.app.get_all_triggering_conditions()
            ]
            func_names = self.app.get_all_function_names()
            comp_names = self.app.get_all_component_names()
            scen_names = self.app.get_all_scenario_names()
            scene_names = self.app.get_all_scenery_names()
            req_opts = sorted(
                (
                    f"[{r['id']}] {r['text']}"
                    for r in global_requirements.values()
                    if r.get("req_type") == "functional modification"
                ),
                key=str.lower,
            )
            self.widgets = {}
            nb = ttk.Notebook(master)
            nb.pack(fill=tk.BOTH, expand=True)
            categories = {
                "Known Functional Weakness": [
                    "id",
                    "system_function",
                    "allocation",
                    "interfaces",
                    "scene",
                    "scenario",
                    "driver_behavior",
                    "occurrence",
                    "functional_insufficiencies",
                    "vehicle_effect",
                    "severity",
                ],
                "Design Measures": [
                    "design_measures",
                    "verification",
                    "measure_effectiveness",
                ],
                "Triggering Condition Identification": ["triggering_conditions"],
                "Mitigations": ["mitigation", "acceptance"],
            }
            tabs = {name: ttk.Frame(nb) for name in categories}
            for name, frame in tabs.items():
                nb.add(frame, text=name)
            rows = {name: 0 for name in categories}

            def get_frame(col):
                for name, cols in categories.items():
                    if col in cols:
                        r = rows[name]
                        rows[name] += 1
                        return tabs[name], r
                return master, 0

            def refresh_funcs(*_):
                comp = self.widgets.get("allocation")
                if isinstance(comp, tk.StringVar):
                    func_opts = sorted(
                        {
                            e.function
                            for e in self.app.hazop_entries
                            if not comp.get() or e.component == comp.get()
                        }
                    )
                else:
                    func_opts = func_names
                if "system_function" in self.widgets:
                    w = self.widgets["system_function_widget"]
                    w["values"] = func_opts

            for col in self.parent_win.COLS:
                frame, r = get_frame(col)
                ttk.Label(frame, text=col.replace("_", " ").title()).grid(
                    row=r, column=0, sticky="e", padx=5, pady=2
                )
                if col == "triggering_conditions":
                    tc_frame = ttk.Frame(frame)
                    tc_frame.grid(row=r, column=1, padx=5, pady=2, sticky="w")
                    self.tc_lb = tk.Listbox(tc_frame, selectmode="extended", height=5, exportselection=False)
                    self.tc_lb.grid(row=0, column=0, columnspan=4, padx=2, pady=2)
                    existing = [e.strip() for e in self.data.get(col, "").split(";") if e.strip()]
                    for val in existing:
                        self.tc_lb.insert(tk.END, val)
                    ttk.Button(tc_frame, text="Add", command=self.add_tc).grid(row=1, column=0, padx=2, pady=2)
                    ttk.Button(tc_frame, text="Edit", command=self.edit_tc).grid(row=1, column=1, padx=2, pady=2)
                    ttk.Button(tc_frame, text="Delete", command=self.del_tc).grid(row=1, column=2, padx=2, pady=2)
                    ttk.Button(tc_frame, text="Add Existing", command=self.add_tc_existing).grid(row=1, column=3, padx=2, pady=2)
                    self.widgets[col] = self.tc_lb
                elif col == "functional_insufficiencies":
                    fi_frame = ttk.Frame(frame)
                    fi_frame.grid(row=r, column=1, padx=5, pady=2, sticky="w")
                    self.fi_lb = tk.Listbox(fi_frame, selectmode="extended", height=4, exportselection=False)
                    self.fi_lb.grid(row=0, column=0, columnspan=4, padx=2, pady=2)
                    existing = [e.strip() for e in self.data.get(col, "").split(";") if e.strip()]
                    for val in existing:
                        self.fi_lb.insert(tk.END, val)
                    ttk.Button(fi_frame, text="Add New", command=self.add_fi_new).grid(row=1, column=0, padx=2, pady=2)
                    ttk.Button(fi_frame, text="Edit", command=self.edit_fi).grid(row=1, column=1, padx=2, pady=2)
                    ttk.Button(fi_frame, text="Delete", command=self.del_fi).grid(row=1, column=2, padx=2, pady=2)
                    ttk.Button(fi_frame, text="Add Existing", command=self.add_fi_existing).grid(row=1, column=3, padx=2, pady=2)
                    self.widgets[col] = self.fi_lb
                    self.fi_options = fi_names
                elif col == "design_measures":
                    self.req_opts = list(req_opts)
                    dm_frame = ttk.Frame(frame)
                    dm_frame.grid(row=r, column=1, padx=5, pady=2, sticky="w")
                    self.dm_lb = tk.Listbox(dm_frame, selectmode="extended", height=5, exportselection=False)
                    self.dm_lb.grid(row=0, column=0, columnspan=4, padx=2, pady=2)
                    existing = [e.strip() for e in self.data.get(col, "").split(",") if e.strip()]
                    for val in existing:
                        self.dm_lb.insert(tk.END, val)
                    ttk.Button(dm_frame, text="Add New", command=self.add_dm_new).grid(row=1, column=0, padx=2, pady=2)
                    ttk.Button(dm_frame, text="Add Existing", command=self.add_dm_existing).grid(row=1, column=1, padx=2, pady=2)
                    ttk.Button(dm_frame, text="Edit", command=self.edit_dm).grid(row=1, column=2, padx=2, pady=2)
                    ttk.Button(dm_frame, text="Delete", command=self.del_dm).grid(row=1, column=3, padx=2, pady=2)
                    self.widgets[col] = self.dm_lb
                elif col == "mitigation":
                    mit_frame = ttk.Frame(frame)
                    mit_frame.grid(row=r, column=1, padx=5, pady=2, sticky="w")
                    self.mit_lb = tk.Listbox(mit_frame, height=4, width=50)
                    self.mit_lb.grid(row=0, column=0, columnspan=4, sticky="w")
                    existing = [e.strip() for e in self.data.get(col, "").split(",") if e.strip()]
                    for rid in existing:
                        req = global_requirements.get(rid, {"id": rid, "text": ""})
                        self.mit_lb.insert(tk.END, f"[{req['id']}] {req.get('text','')}")
                    ttk.Button(mit_frame, text="Add New", command=self.add_mit_new).grid(row=1, column=0, padx=2, pady=2)
                    ttk.Button(mit_frame, text="Edit", command=self.edit_mit).grid(row=1, column=1, padx=2, pady=2)
                    ttk.Button(mit_frame, text="Delete", command=self.del_mit).grid(row=1, column=2, padx=2, pady=2)
                    ttk.Button(mit_frame, text="Add Existing", command=self.add_mit_existing).grid(row=1, column=3, padx=2, pady=2)
                    self.widgets[col] = self.mit_lb
                elif col == "system_function":
                    var = tk.StringVar(value=self.data.get(col, ""))
                    cb = ttk.Combobox(
                        frame, textvariable=var, values=func_names, state="readonly"
                    )
                    cb.grid(row=r, column=1, padx=5, pady=2)
                    self.widgets[col] = var
                    self.widgets["system_function_widget"] = cb
                elif col == "allocation":
                    var = tk.StringVar(value=self.data.get(col, ""))
                    cb = ttk.Combobox(
                        frame, textvariable=var, values=comp_names, state="readonly"
                    )
                    cb.grid(row=r, column=1, padx=5, pady=2)
                    cb.bind("<<ComboboxSelected>>", refresh_funcs)
                    self.widgets[col] = var
                elif col == "vehicle_effect":
                    var = tk.StringVar(value=self.data.get(col, ""))
                    frame2 = ttk.Frame(frame)
                    frame2.grid(row=r, column=1, padx=5, pady=2)
                    cb = ttk.Combobox(frame2, textvariable=var, values=sorted(self.app.hazards), state="readonly")
                    cb.pack(side=tk.LEFT)
                    def new_hazard():
                        name = simpledialog.askstring("New Hazard", "Name:")
                        if not name:
                            return
                        sev_widget = self.widgets.get("severity")
                        sev = sev_widget.get() if isinstance(sev_widget, tk.StringVar) else "1"
                        self.app.add_hazard(name)
                        self.app.update_hazard_severity(name, sev)
                        cb["values"] = sorted(self.app.hazards)
                        var.set(name)
                    ttk.Button(frame2, text="New", command=new_hazard).pack(side=tk.LEFT, padx=2)
                    self.widgets[col] = var
                elif col == "scene":
                    var = tk.StringVar(value=self.data.get(col, ""))
                    cb = ttk.Combobox(
                        frame, textvariable=var, values=scene_names, state="readonly"
                    )
                    cb.grid(row=r, column=1, padx=5, pady=2)
                    self.widgets[col] = var
                elif col == "scenario":
                    var = tk.StringVar(value=self.data.get(col, ""))
                    cb = ttk.Combobox(
                        frame, textvariable=var, values=scen_names, state="readonly"
                    )
                    cb.grid(row=r, column=1, padx=5, pady=2)
                    self.widgets[col] = var
                elif col == "severity":
                    var = tk.StringVar(value=self.data.get(col, ""))
                    cb = ttk.Combobox(
                        frame,
                        textvariable=var,
                        values=["1", "2", "3"],
                        state="readonly",
                    )
                    cb.grid(row=r, column=1, padx=5, pady=2)
                    self.widgets[col] = var
                else:
                    txt = tk.Text(frame, width=25, height=2, wrap="word")
                    txt.insert("1.0", self.data.get(col, ""))
                    if col == "known_use_case":
                        self.kuc_widget = txt
                        txt.configure(state="disabled")
                    txt.grid(row=r, column=1, padx=5, pady=2)
                    self.widgets[col] = txt
                    if col == "known_use_case":
                        self.kuc_widget = txt
            refresh_funcs()
            self.update_known_use_case()

        def apply(self):
            for col, widget in self.widgets.items():
                if isinstance(widget, tk.Entry):
                    self.data[col] = widget.get()
                elif isinstance(widget, tk.Text):
                    self.data[col] = widget.get("1.0", "end-1c")
                elif isinstance(widget, tk.Listbox):
                    items = list(widget.get(0, tk.END))
                    if col == "triggering_conditions" or col == "functional_insufficiencies":
                        self.data[col] = ";".join(items)
                    else:
                        self.data[col] = ",".join(items)
                else:
                    val = widget.get()
                    orig = self.selected.get(col, "")
                    if col == "triggering_conditions" and orig and val != orig:
                        self.app.rename_triggering_condition(orig, val)
                    elif col == "vehicle_effect" and orig and val != orig:
                        self.app.rename_hazard(orig, val)
                    self.data[col] = val
            veh = self.data.get("vehicle_effect", "").strip()
            sev = self.data.get("severity", "1").strip()
            if veh:
                self.app.add_hazard(veh)
                self.app.update_hazard_severity(veh, sev)
            self.result = True

        def add_dm_new(self):
            dlg = _RequirementDialog(
                self,
                req_type="functional modification",
                type_options=["functional modification"],
            )
            if dlg.result:
                req = dlg.result
                global_requirements[req["id"]] = req
                text = f"[{req['id']}] {req['text']}"
                self.dm_lb.insert(tk.END, text)

        def add_dm_existing(self):
            dlg = _SelectRequirementsDialog(self, req_type="functional modification")
            if dlg.result:
                for val in dlg.result:
                    if val not in self.dm_lb.get(0, tk.END):
                        self.dm_lb.insert(tk.END, val)

        def edit_dm(self):
            sel = self.dm_lb.curselection()
            if not sel:
                return
            text = self.dm_lb.get(sel[0])
            rid = text.split("]", 1)[0][1:]
            req = global_requirements.get(rid, {"id": rid, "text": text})
            dlg = _RequirementDialog(
                self,
                req,
                req_type="functional modification",
                type_options=["functional modification"],
            )
            if dlg.result:
                new_req = dlg.result
                global_requirements[new_req["id"]] = new_req
                new_text = f"[{new_req['id']}] {new_req['text']}"
                self.dm_lb.delete(sel[0])
                self.dm_lb.insert(sel[0], new_text)

        def del_dm(self):
            sel = list(self.dm_lb.curselection())
            for idx in reversed(sel):
                self.dm_lb.delete(idx)

        def add_tc_existing(self):
            dlg = _SelectTriggeringConditionsDialog(self, self.app.triggering_conditions)
            if dlg.result:
                for val in dlg.result:
                    if val not in self.tc_lb.get(0, tk.END):
                        self.tc_lb.insert(tk.END, val)

        def add_tc(self):
            name = simpledialog.askstring("Triggering Condition", "Name:")
            if name:
                if name not in self.tc_lb.get(0, tk.END):
                    self.tc_lb.insert(tk.END, name)

        def edit_tc(self):
            sel = self.tc_lb.curselection()
            if not sel:
                return
            current = self.tc_lb.get(sel[0])
            name = simpledialog.askstring("Triggering Condition", "Name:", initialvalue=current)
            if name and name != current:
                self.app.rename_triggering_condition(current, name)
                self.tc_lb.delete(sel[0])
                self.tc_lb.insert(sel[0], name)

        def del_tc(self):
            sel = list(self.tc_lb.curselection())
            for idx in reversed(sel):
                self.tc_lb.delete(idx)

        def add_mit_new(self):
            dlg = _RequirementDialog(
                self,
                req_type="operational",
                type_options=["operational"],
            )
            if dlg.result:
                req = dlg.result
                global_requirements[req["id"]] = req
                text = f"[{req['id']}] {req['text']}"
                self.mit_lb.insert(tk.END, text)

        def add_mit_existing(self):
            dlg = _SelectRequirementsDialog(self, req_type="operational")
            if dlg.result:
                for val in dlg.result:
                    if val not in self.mit_lb.get(0, tk.END):
                        self.mit_lb.insert(tk.END, val)

        def add_fi_new(self):
            name = simpledialog.askstring("Functional Insufficiency", "Name:")
            if name:
                if name not in self.fi_lb.get(0, tk.END):
                    self.fi_lb.insert(tk.END, name)
                self.update_known_use_case()

        def add_fi_existing(self):
            dlg = _SelectFIsDialog(self, self.fi_options)
            if getattr(dlg, "result", None):
                for val in dlg.result:
                    if val not in self.fi_lb.get(0, tk.END):
                        self.fi_lb.insert(tk.END, val)
                self.update_known_use_case()

        def edit_fi(self):
            sel = self.fi_lb.curselection()
            if not sel:
                return
            current = self.fi_lb.get(sel[0])
            name = simpledialog.askstring("Functional Insufficiency", "Name:", initialvalue=current)
            if name and name != current:
                self.app.rename_functional_insufficiency(current, name)
                self.fi_lb.delete(sel[0])
                self.fi_lb.insert(sel[0], name)
            self.update_known_use_case()

        def del_fi(self):
            sel = list(self.fi_lb.curselection())
            for idx in reversed(sel):
                self.fi_lb.delete(idx)
            self.update_known_use_case()

        def edit_mit(self):
            sel = self.mit_lb.curselection()
            if not sel:
                return
            text = self.mit_lb.get(sel[0])
            rid = text.split("]", 1)[0][1:]
            req = global_requirements.get(rid, {"id": rid, "text": text})
            dlg = _RequirementDialog(
                self,
                req,
                req_type="operational",
                type_options=["operational"],
            )
            if dlg.result:
                new_req = dlg.result
                global_requirements[new_req["id"]] = new_req
                new_text = f"[{new_req['id']}] {new_req['text']}"
                self.mit_lb.delete(sel[0])
                self.mit_lb.insert(sel[0], new_text)

        def del_mit(self):
            sel = list(self.mit_lb.curselection())
            for idx in reversed(sel):
                self.mit_lb.delete(idx)


        def update_known_use_case(self):
            if not hasattr(self, "kuc_widget"):
                return
            funcs = []
            fis = list(self.fi_lb.get(0, tk.END)) if hasattr(self, "fi_lb") else []
            ucs = []
            for f in funcs + fis:
                uc = self.app.get_use_case_for_function(f)
                if uc and uc not in ucs:
                    ucs.append(uc)
            self.kuc_widget.config(state="normal")
            self.kuc_widget.delete("1.0", tk.END)
            self.kuc_widget.insert("1.0", ";".join(ucs))
            self.kuc_widget.config(state="disabled")


    def add_row(self):
        dlg = self.RowDialog(self, self.app)
        if getattr(dlg, "result", None):
            self.app.fi2tc_entries.append(dlg.data)
            self.refresh()

    def edit_row(self):
        sel = self.tree.focus()
        if not sel:
            return
        idx = self.tree.index(sel)
        data = self.app.fi2tc_entries[idx]
        dlg = self.RowDialog(self, self.app, data)
        if getattr(dlg, "result", None):
            self.refresh()

    def del_row(self):
        sel = self.tree.selection()
        for iid in sel:
            idx = self.tree.index(iid)
            if idx < len(self.app.fi2tc_entries):
                del self.app.fi2tc_entries[idx]
        self.refresh()

    def on_cell_edit(self, row: int, column: str, value: str) -> None:
        if row >= len(self.app.fi2tc_entries):
            return
        self.app.fi2tc_entries[row][column] = value

    def export_csv(self):
        path = filedialog.asksaveasfilename(
            defaultextension=".csv", filetypes=[("CSV", "*.csv")]
        )
        if not path:
            return
        with open(path, "w", newline="") as f:
            w = csv.writer(f)
            w.writerow(self.COLS)
            for r in self.app.fi2tc_entries:
                w.writerow([r.get(k, "") for k in self.COLS])
        messagebox.showinfo("Export", "FI2TC exported")

    def refresh_docs(self):
        names = [d.name for d in self.app.fi2tc_docs]
        self.doc_cb.configure(values=names)
        if self.app.active_fi2tc:
            self.doc_var.set(self.app.active_fi2tc.name)
        elif names:
            self.doc_var.set(names[0])

    def select_doc(self, *_):
        name = self.doc_var.get()
        for d in self.app.fi2tc_docs:
            if d.name == name:
                self.app.active_fi2tc = d
                self.app.fi2tc_entries = d.entries
                break
        self.refresh()

    def new_doc(self):
        name = simpledialog.askstring("New FI2TC", "Name:")
        if not name:
            return
        doc = FI2TCDoc(name, [])
        self.app.fi2tc_docs.append(doc)
        self.app.active_fi2tc = doc
        self.app.fi2tc_entries = doc.entries
        self.refresh_docs()
        self.refresh()
        self.app.update_views()

    def rename_doc(self):
        if not self.app.active_fi2tc:
            return
        name = simpledialog.askstring(
            "Rename FI2TC", "Name:", initialvalue=self.app.active_fi2tc.name
        )
        if not name:
            return
        self.app.active_fi2tc.name = name
        self.refresh_docs()
        self.app.update_views()

    def delete_doc(self):
        doc = self.app.active_fi2tc
        if not doc:
            return
        if not messagebox.askyesno("Delete", f"Delete FI2TC '{doc.name}'?"):
            return
        self.app.fi2tc_docs.remove(doc)
        if self.app.fi2tc_docs:
            self.app.active_fi2tc = self.app.fi2tc_docs[0]
        else:
            self.app.active_fi2tc = None
        self.app.fi2tc_entries = (
            self.app.active_fi2tc.entries if self.app.active_fi2tc else []
        )
        self.refresh_docs()
        self.refresh()
        self.app.update_views()


class HazopWindow(tk.Frame):
    def __init__(self, master, app):
        super().__init__(master)
        self.app = app
        if isinstance(master, tk.Toplevel):
            master.title("HAZOP Analysis")
            master.geometry("600x400")
        top = ttk.Frame(self)
        top.pack(fill=tk.X)
        doc_lbl = ttk.Label(top, text="HAZOP:")
        doc_lbl.pack(side=tk.LEFT)
        ToolTip(doc_lbl, "Select a HAZOP document to edit or view.")
        self.doc_var = tk.StringVar()
        self.doc_cb = ttk.Combobox(top, textvariable=self.doc_var, state="readonly")
        self.doc_cb.pack(side=tk.LEFT, padx=2)
        ToolTip(
            self.doc_cb, "All HAZOP analyses stored in the project are listed here."
        )
        new_btn = ttk.Button(top, text="New", command=self.new_doc)
        new_btn.pack(side=tk.LEFT)
        ToolTip(new_btn, "Create a new HAZOP document.")
        edit_btn = ttk.Button(top, text="Rename", command=self.rename_doc)
        edit_btn.pack(side=tk.LEFT)
        del_btn = ttk.Button(top, text="Delete", command=self.delete_doc)
        del_btn.pack(side=tk.LEFT)
        self.doc_cb.bind("<<ComboboxSelected>>", self.select_doc)

        columns = ("function", "malfunction", "type", "safety", "rationale")
        content = ttk.Frame(self)
        content.pack(fill=tk.BOTH, expand=True)
        configure_table_style("Hazop.Treeview")
        self.tree = EditableTreeview(
            content,
            columns=columns,
            show="headings",
            style="Hazop.Treeview",
            edit_callback=self.on_cell_edit,
            height=8,
        )
        vsb = ttk.Scrollbar(content, orient="vertical", command=self.tree.yview)
        hsb = ttk.Scrollbar(content, orient="horizontal", command=self.tree.xview)
        self.tree.configure(yscrollcommand=vsb.set, xscrollcommand=hsb.set)
        for col in columns:
            self.tree.heading(col, text=col.capitalize())
            if col in ("rationale", "hazard"):
                width = 200
            else:
                width = 120
            self.tree.column(col, width=width)
        self.tree.grid(row=0, column=0, sticky="nsew")
        vsb.grid(row=0, column=1, sticky="ns")
        hsb.grid(row=1, column=0, sticky="ew")
        content.columnconfigure(0, weight=1)
        content.rowconfigure(0, weight=1)

        hazop_colors = {
            "safe_covered": "#d4edda",
            "safe_uncovered": "#f8d7da",
            "not_safe": "#e2e3e5",
        }
        for tag, color in hazop_colors.items():
            self.tree.tag_configure(tag, background=color)

        btn = ttk.Frame(self)
        btn.pack(fill=tk.X)
        hara_add_btn = ttk.Button(btn, text="Add", command=self.add_row)
        hara_add_btn.pack(side=tk.LEFT, padx=2, pady=2)
        ToolTip(hara_add_btn, "Insert a new HARA entry.")
        hara_edit_btn = ttk.Button(btn, text="Edit", command=self.edit_row)
        hara_edit_btn.pack(side=tk.LEFT, padx=2, pady=2)
        ToolTip(hara_edit_btn, "Edit the selected HARA row.")
        hara_del_btn = ttk.Button(btn, text="Delete", command=self.del_row)
        hara_del_btn.pack(side=tk.LEFT, padx=2, pady=2)
        ToolTip(hara_del_btn, "Delete the selected HARA row.")

        self.refresh_docs()
        self.refresh()
        if not isinstance(master, tk.Toplevel):
            self.pack(fill=tk.BOTH, expand=True)

    def refresh_docs(self):
        names = [d.name for d in self.app.hazop_docs]
        self.doc_cb["values"] = names
        if self.app.active_hazop:
            self.doc_var.set(self.app.active_hazop.name)
        elif names:
            self.doc_var.set(names[0])

    def select_doc(self, *_):
        name = self.doc_var.get()
        for d in self.app.hazop_docs:
            if d.name == name:
                self.app.active_hazop = d
                self.app.hazop_entries = d.entries
                break
        self.refresh()

    def new_doc(self):
        name = simpledialog.askstring("New HAZOP", "Name:")
        if not name:
            return
        doc = HazopDoc(name, [])
        self.app.hazop_docs.append(doc)
        self.app.active_hazop = doc
        self.app.hazop_entries = doc.entries
        self.refresh_docs()
        self.refresh()
        self.app.update_views()

    def rename_doc(self):
        if not self.app.active_hazop:
            return
        name = simpledialog.askstring(
            "Rename HAZOP", "Name:", initialvalue=self.app.active_hazop.name
        )
        if not name:
            return
        self.app.active_hazop.name = name
        self.refresh_docs()
        self.app.update_views()

    def delete_doc(self):
        doc = self.app.active_hazop
        if not doc:
            return
        if not messagebox.askyesno("Delete", f"Delete HAZOP '{doc.name}'?"):
            return
        self.app.hazop_docs.remove(doc)
        if self.app.hazop_docs:
            self.app.active_hazop = self.app.hazop_docs[0]
        else:
            self.app.active_hazop = None
        self.app.hazop_entries = (
            self.app.active_hazop.entries if self.app.active_hazop else []
        )
        self.refresh_docs()
        self.refresh()
        self.app.update_views()

    def refresh(self):
        self.tree.delete(*self.tree.get_children())
        for row in self.app.hazop_entries:
            vals = [
                row.function,
                row.malfunction,
                row.mtype,
                row.scenario,
                row.conditions,
                row.hazard,
                "Yes" if row.safety else "No",
                row.rationale,
                "Yes" if row.covered else "No",
                row.covered_by,
            ]
            if row.safety:
                tag = "safe_covered" if row.covered else "safe_uncovered"
            else:
                tag = "not_safe"
            self.tree.insert("", "end", values=vals, tags=(tag,))

    class RowDialog(simpledialog.Dialog):
        def __init__(self, parent, row=None):
            self.app = parent.app
            self.row = row or HazopEntry(
                "",
                "",
                "No/Not",
                "",
                "",
                "",
                False,
                "",
                False,
                "",
            )
            super().__init__(parent, title="Edit HAZOP Row")

        def body(self, master):
            func_lbl = ttk.Label(master, text="Function")
            func_lbl.grid(row=0, column=0, sticky="e", padx=5, pady=5)
            ToolTip(func_lbl, "Select the vehicle function under analysis.")
            funcs = self.app.get_all_action_labels()
            cur = next((f for f in funcs if f.split(":")[0].strip() == self.row.function), self.row.function)
            self.func = tk.StringVar(value=cur)
            func_cb = ttk.Combobox(
                master, textvariable=self.func, values=funcs, state="readonly"
            )
            func_cb.grid(row=0, column=1, padx=5, pady=5)
            ToolTip(
                func_cb, "Functions come from activity diagrams or architecture blocks."
            )

            mal_lbl = ttk.Label(master, text="Malfunction")
            mal_lbl.grid(row=1, column=0, sticky="e", padx=5, pady=5)
            ToolTip(
                mal_lbl,
                "Choose an existing malfunction or type a new one.\n"
                "Create malfunctions via the Malfunctions editor or by\n"
                "building an activity diagram that defines vehicle level\n"
                "functions, then running a HAZOP on the diagram activities.",
            )
            self.mal = tk.StringVar(value=self.row.malfunction)
            mal_cb = ttk.Combobox(
                master,
                textvariable=self.mal,
                values=sorted(self.app.malfunctions),
            )
            mal_cb.grid(row=1, column=1, padx=5, pady=5)
            ToolTip(mal_cb, "Type a new malfunction to add it to the project.")

            typ_lbl = ttk.Label(master, text="Type")
            typ_lbl.grid(row=2, column=0, sticky="e", padx=5, pady=5)
            ToolTip(
                typ_lbl,
                "Guideword describing how the malfunction deviates from the intended function.",
            )
            self.typ = tk.StringVar(value=self.row.mtype)
            typ_cb = ttk.Combobox(
                master,
                textvariable=self.typ,
                values=["No/Not", "Unintended", "Excessive", "Insufficient", "Reverse"],
                state="readonly",
            )
            typ_cb.grid(row=2, column=1, padx=5, pady=5)
            ToolTip(typ_cb, "Select the malfunction guideword.")

            scen_lbl = ttk.Label(master, text="Scenario")
            scen_lbl.grid(row=3, column=0, sticky="e", padx=5, pady=5)
            ToolTip(scen_lbl, "Operational scenario associated with this function.")
            scenarios = []
            for lib in self.app.scenario_libraries:
                for sc in lib.get("scenarios", []):
                    if isinstance(sc, dict):
                        name = sc.get("name", "")
                    else:
                        name = sc
                    if name:
                        scenarios.append(name)
            self.scen = tk.StringVar(value=self.row.scenario)
            scen_cb = ttk.Combobox(
                master, textvariable=self.scen, values=scenarios, state="readonly"
            )
            scen_cb.grid(row=3, column=1, padx=5, pady=5)
            ToolTip(scen_cb, "Scenarios come from imported scenario libraries.")

            cond_lbl = ttk.Label(master, text="Driving Conditions")
            cond_lbl.grid(row=4, column=0, sticky="e", padx=5, pady=5)
            ToolTip(cond_lbl, "Optional free text describing environmental conditions.")
            self.cond = tk.StringVar(value=self.row.conditions)
            cond_entry = ttk.Entry(master, textvariable=self.cond)
            cond_entry.grid(row=4, column=1, padx=5, pady=5)
            ToolTip(cond_entry, "Example: rain, snow, gravel road, etc.")

            haz_lbl = ttk.Label(master, text="Hazard")
            haz_lbl.grid(row=5, column=0, sticky="e", padx=5, pady=5)
            ToolTip(haz_lbl, "Consequence of the malfunction under the given scenario.")
            haz_frame = ttk.Frame(master)
            haz_frame.grid(row=5, column=1, padx=5, pady=5, sticky="w")
            self.haz_var = tk.StringVar(value=self.row.hazard)
            self.haz_cb = ttk.Combobox(
                haz_frame,
                textvariable=self.haz_var,
                values=sorted(self.app.hazards),
                width=30,
            )
            self.haz_cb.pack(side=tk.LEFT, fill=tk.X, expand=True)
            ToolTip(
                self.haz_cb,
                "Select an existing hazard or type a new one.",
            )
            new_haz_btn = ttk.Button(haz_frame, text="New", command=self.new_hazard)
            new_haz_btn.pack(side=tk.LEFT, padx=2)
            ToolTip(new_haz_btn, "Create a new hazard and select it.")

            safety_lbl = ttk.Label(master, text="Safety Relevant")
            safety_lbl.grid(row=6, column=0, sticky="e", padx=5, pady=5)
            ToolTip(
                safety_lbl, "Mark 'Yes' if the malfunction can lead to a safety hazard."
            )
            self.safety = tk.StringVar(value="Yes" if self.row.safety else "No")
            safety_cb = ttk.Combobox(
                master, textvariable=self.safety, values=["Yes", "No"], state="readonly"
            )
            safety_cb.grid(row=6, column=1, padx=5, pady=5)
            ToolTip(
                safety_cb,
                "Only safety relevant malfunctions are used in risk assessments.",
            )

            rat_lbl = ttk.Label(master, text="Rationale")
            rat_lbl.grid(row=7, column=0, sticky="ne", padx=5, pady=5)
            ToolTip(rat_lbl, "Reasoning for the safety relevance decision.")
            self.rat = tk.Text(master, width=30, height=3)
            self.rat.insert("1.0", self.row.rationale)
            self.rat.grid(row=7, column=1, padx=5, pady=5)
            ToolTip(self.rat, "Provide justification or references for this entry.")

            cov_lbl = ttk.Label(master, text="Covered")
            cov_lbl.grid(row=8, column=0, sticky="e", padx=5, pady=5)
            ToolTip(cov_lbl, "Indicate whether the malfunction is already mitigated.")
            self.cov = tk.StringVar(value="Yes" if self.row.covered else "No")
            cov_cb = ttk.Combobox(
                master, textvariable=self.cov, values=["Yes", "No"], state="readonly"
            )
            cov_cb.grid(row=8, column=1, padx=5, pady=5)
            ToolTip(
                cov_cb,
                "Select 'Yes' if another function or feature prevents the hazard.",
            )

            covby_lbl = ttk.Label(master, text="Covered By")
            covby_lbl.grid(row=9, column=0, sticky="e", padx=5, pady=5)
            ToolTip(covby_lbl, "Reference the malfunction providing mitigation.")
            malfs = [e.malfunction for e in self.app.hazop_entries]
            self.cov_by = tk.StringVar(value=self.row.covered_by)
            covby_cb = ttk.Combobox(
                master, textvariable=self.cov_by, values=malfs, state="readonly"
            )
            covby_cb.grid(row=9, column=1, padx=5, pady=5)
            ToolTip(
                covby_cb, "Choose a malfunction that covers this one if applicable."
            )

        def new_hazard(self):
            name = simpledialog.askstring("New Hazard", "Name:")
            if not name:
                return
            self.app.add_hazard(name)
            self.haz_var.set(name)
            self.haz_cb.configure(values=sorted(self.app.hazards))

        def apply(self):
            self.row.function = self.func.get().split(":")[0].strip()
            old_mal = self.row.malfunction
            self.row.malfunction = self.mal.get()
            if old_mal and old_mal != self.row.malfunction:
                self.app.rename_malfunction(old_mal, self.row.malfunction)
            # When a new malfunction is introduced from a HAZOP entry,
            # automatically create a corresponding top level event.
            # Register the malfunction globally; AutoML will create a
            # corresponding top level event if it's new.
            self.app.add_malfunction(self.row.malfunction)
            self.row.mtype = self.typ.get()
            self.row.scenario = self.scen.get()
            self.row.conditions = self.cond.get()
            old_haz = self.row.hazard
            self.row.hazard = self.haz_var.get().strip()
            if old_haz and old_haz != self.row.hazard:
                self.app.rename_hazard(old_haz, self.row.hazard)
            self.app.add_hazard(self.row.hazard)
            self.haz_cb.configure(values=sorted(self.app.hazards))
            self.app.update_hazard_list()
            self.row.safety = self.safety.get() == "Yes"
            self.row.rationale = self.rat.get("1.0", "end-1c")
            self.row.covered = self.cov.get() == "Yes"
            self.row.covered_by = self.cov_by.get()

    def add_row(self):
        if not self.app.active_hazop:
            messagebox.showwarning("Add", "Create a HAZOP first")
            return
        dlg = self.RowDialog(self)
        if dlg.row.function:
            self.app.hazop_entries.append(dlg.row)
            self.refresh()

    def edit_row(self):
        sel = self.tree.focus()
        if not sel:
            return
        idx = self.tree.index(sel)
        row = self.app.hazop_entries[idx]
        dlg = self.RowDialog(self, row)
        self.refresh()

    def del_row(self):
        sel = self.tree.selection()
        for iid in sel:
            idx = self.tree.index(iid)
            if idx < len(self.app.hazop_entries):
                del self.app.hazop_entries[idx]
        self.refresh()

    def on_cell_edit(self, row: int, column: str, value: str) -> None:
        if row >= len(self.app.hazop_entries):
            return
        entry = self.app.hazop_entries[row]
        mapping = {
            "function": "function",
            "malfunction": "malfunction",
            "type": "mtype",
            "safety": "safety",
            "rationale": "rationale",
        }
        attr = mapping.get(column)
        if not attr:
            return
        if attr == "safety":
            setattr(entry, attr, value.lower() in ("yes", "true", "1"))
        else:
            setattr(entry, attr, value)
        self.refresh()

    def load_analysis(self):
        if not self.app.reliability_analyses:
            messagebox.showwarning("Load", "No saved analyses")
            return
        win = tk.Toplevel(self)
        win.title("Select Analysis")
        lb = tk.Listbox(win, height=8, width=40)
        lb.pack(side=tk.LEFT, fill=tk.BOTH, expand=True)
        for ra in self.app.reliability_analyses:
            lb.insert(tk.END, ra.name)

        def do_load():
            sel = lb.curselection()
            if not sel:
                return
            ra = self.app.reliability_analyses[sel[0]]
            self.standard_var.set(ra.standard)
            self.profile_var.set(ra.profile)
            self.components = copy.deepcopy(ra.components)
            self.app.reliability_total_fit = ra.total_fit
            self.app.spfm = ra.spfm
            self.app.lpfm = ra.lpfm
            self.app.reliability_dc = ra.dc
            win.destroy()
            self.refresh_tree()
            self.formula_label.config(
                text=f"Total FIT: {ra.total_fit:.2f}  DC: {ra.dc:.2f}  SPFM: {ra.spfm:.2f}  LPFM: {ra.lpfm:.2f}"
            )

        ttk.Button(win, text="Load", command=do_load).pack(
            side=tk.RIGHT, padx=5, pady=5
        )

    def save_analysis(self):
        if not self.components:
            messagebox.showwarning("Save", "No components defined")
            return
        name = simpledialog.askstring("Save Analysis", "Enter analysis name:")
        if not name:
            return
        ra = ReliabilityAnalysis(
            name,
            self.standard_var.get(),
            self.profile_var.get(),
            copy.deepcopy(self.components),
            self.app.reliability_total_fit,
            self.app.spfm,
            self.app.lpfm,
            self.app.reliability_dc,
        )
        self.app.reliability_analyses.append(ra)
        messagebox.showinfo("Save", "Analysis saved")


class RiskAnalysisWindow(tk.Frame):
    COLS = [
        "malfunction",
        "hazard",
        "scenario",
        "severity",
        "sev_rationale",
        "controllability",
        "cont_rationale",
        "exposure",
        "exp_rationale",
        "asil",
        "safety_goal",
        "damage_scenario",
        "impact_overall",
        "attack_vector",
        "attack_feasibility",
        "risk_level",
        "cybersecurity_goal",
    ]

    def __init__(self, master, app):
        super().__init__(master)
        self.app = app
        if isinstance(master, tk.Toplevel):
<<<<<<< HEAD
            master.title("Risk Analysis")
=======
            master.title("Risk Assessment (HARA, HIRE & TARA)")
>>>>>>> 25846a4a
        top = ttk.Frame(self)
        top.pack(fill=tk.X)
        hara_lbl = ttk.Label(top, text="Risk Analysis:")
        hara_lbl.pack(side=tk.LEFT)
        ToolTip(hara_lbl, "Select a risk analysis document to work on.")
        self.doc_var = tk.StringVar()
        self.doc_cb = ttk.Combobox(top, textvariable=self.doc_var, state="readonly")
        self.doc_cb.pack(side=tk.LEFT, padx=2)
        ToolTip(self.doc_cb, "Only risk analyses defined in the project appear here.")
        new_hara_btn = ttk.Button(top, text="New", command=self.new_doc)
        new_hara_btn.pack(side=tk.LEFT)
        ToolTip(new_hara_btn, "Create a new risk analysis document.")
        edit_btn = ttk.Button(top, text="Rename", command=self.rename_doc)
        edit_btn.pack(side=tk.LEFT)
        del_btn = ttk.Button(top, text="Delete", command=self.delete_doc)
        del_btn.pack(side=tk.LEFT)
        self.doc_cb.bind("<<ComboboxSelected>>", self.select_doc)
        self.hazop_lbl = ttk.Label(top, text="")
        self.hazop_lbl.pack(side=tk.LEFT, padx=10)
        self.status_lbl = ttk.Label(top, text="")
        self.status_lbl.pack(side=tk.LEFT, padx=10)

        configure_table_style("Hara.Treeview")
        table_frame = ttk.Frame(self)
        table_frame.pack(fill=tk.BOTH, expand=True)
        self.tree = EditableTreeview(
            table_frame,
            columns=self.COLS,
            show="headings",
            style="Hara.Treeview",
            edit_callback=self.on_cell_edit,
            height=8,
        )
        vsb = ttk.Scrollbar(table_frame, orient="vertical", command=self.tree.yview)
        hsb = ttk.Scrollbar(table_frame, orient="horizontal", command=self.tree.xview)
        self.tree.configure(yscrollcommand=vsb.set, xscrollcommand=hsb.set)
        for c in self.COLS:
            self.tree.heading(c, text=c.replace("_", " ").title())
            width = 200 if c == "hazard" else 120
            self.tree.column(c, width=width)
        self.tree.grid(row=0, column=0, sticky="nsew")
        vsb.grid(row=0, column=1, sticky="ns")
        hsb.grid(row=1, column=0, sticky="ew")
        table_frame.columnconfigure(0, weight=1)
        table_frame.rowconfigure(0, weight=1)

        asil_colors = {
            "QM": "#ffffff",
            "A": "#d4edda",
            "B": "#fff3cd",
            "C": "#f8d7da",
            "D": "#f5c6cb",
        }
        for level, color in asil_colors.items():
            self.tree.tag_configure(f"asil_{level}", background=color)

        btn = ttk.Frame(self)
        btn.pack(fill=tk.X)
        ttk.Button(btn, text="Add", command=self.add_row).pack(
            side=tk.LEFT, padx=2, pady=2
        )
        ttk.Button(btn, text="Edit", command=self.edit_row).pack(
            side=tk.LEFT, padx=2, pady=2
        )
        ttk.Button(btn, text="Delete", command=self.del_row).pack(
            side=tk.LEFT, padx=2, pady=2
        )
        self.refresh_docs()
        self.refresh()
        if not isinstance(master, tk.Toplevel):
            self.pack(fill=tk.BOTH, expand=True)

    def refresh_docs(self):
        self.app.update_hara_statuses()
        names = [d.name for d in self.app.hara_docs]
        # Explicitly configure the combobox values to ensure Tkinter updates
        self.doc_cb.configure(values=names)
        if self.app.active_hara:
            self.doc_var.set(self.app.active_hara.name)
            hazops = ", ".join(getattr(self.app.active_hara, "hazops", []))
            stpas = ", ".join(getattr(self.app.active_hara, "stpas", []))
            threats = ", ".join(getattr(self.app.active_hara, "threats", []))
            self.hazop_lbl.config(
                text=f"HAZOPs: {hazops} | STPAs: {stpas} | Threats: {threats}"
            )
            self.status_lbl.config(
                text=f"Status: {getattr(self.app.active_hara, 'status', 'draft')}"
            )

        elif names:
            self.doc_var.set(names[0])
            doc = self.app.hara_docs[0]
            hazops = ", ".join(getattr(doc, "hazops", []))
            stpas = ", ".join(getattr(doc, "stpas", []))
            threats = ", ".join(getattr(doc, "threats", []))
            self.hazop_lbl.config(
                text=f"HAZOPs: {hazops} | STPAs: {stpas} | Threats: {threats}"
            )
            self.app.active_hara = doc
            self.app.hara_entries = doc.entries
            self.status_lbl.config(text=f"Status: {getattr(doc, 'status', 'draft')}")

    def select_doc(self, *_):
        name = self.doc_var.get()
        for d in self.app.hara_docs:
            if d.name == name:
                self.app.active_hara = d
                self.app.hara_entries = d.entries
                hazops = ", ".join(getattr(d, "hazops", []))
                stpas = ", ".join(getattr(d, "stpas", []))
                threats = ", ".join(getattr(d, "threats", []))
                self.hazop_lbl.config(
                    text=f"HAZOPs: {hazops} | STPAs: {stpas} | Threats: {threats}"
                )
                self.status_lbl.config(text=f"Status: {getattr(d, 'status', 'draft')}")
                break
        self.refresh()

    class NewRiskAnalysisDialog(simpledialog.Dialog):
        def __init__(self, parent, app):
            self.app = app
            super().__init__(parent, title="New Risk Analysis")

        def body(self, master):
            ttk.Label(master, text="Name").grid(row=0, column=0, sticky="e")
            self.name_var = tk.StringVar()
            ttk.Entry(master, textvariable=self.name_var).grid(row=0, column=1)
            ttk.Label(master, text="HAZOPs").grid(row=1, column=0, sticky="ne")
            names = [d.name for d in self.app.hazop_docs]
            self.hazop_lb = tk.Listbox(master, selectmode="extended", height=5)
            for n in names:
                self.hazop_lb.insert(tk.END, n)
            self.hazop_lb.grid(row=1, column=1)
            ttk.Label(master, text="STPAs").grid(row=2, column=0, sticky="ne")
            stpa_names = [d.name for d in self.app.stpa_docs]
            self.stpa_lb = tk.Listbox(master, selectmode="extended", height=5)
            for n in stpa_names:
                self.stpa_lb.insert(tk.END, n)
            self.stpa_lb.grid(row=2, column=1)
            ttk.Label(master, text="Threat Analyses").grid(row=3, column=0, sticky="ne")
            threat_names = [d.name for d in getattr(self.app, "threat_docs", [])]
            self.threat_lb = tk.Listbox(master, selectmode="extended", height=5)
            for n in threat_names:
                self.threat_lb.insert(tk.END, n)
            self.threat_lb.grid(row=3, column=1)

        def apply(self):
            hazops = [self.hazop_lb.get(i) for i in self.hazop_lb.curselection()]
            stpas = [self.stpa_lb.get(i) for i in self.stpa_lb.curselection()]
            threats = [self.threat_lb.get(i) for i in self.threat_lb.curselection()]
            self.result = (self.name_var.get(), hazops, stpas, threats)

    def new_doc(self):
        dlg = self.NewRiskAnalysisDialog(self, self.app)
        if not getattr(dlg, "result", None):
            return
        name, hazops, stpas, threats = dlg.result
        doc = HaraDoc(name, hazops, [], False, "draft", stpas=stpas, threats=threats)
        self.app.hara_docs.append(doc)
        self.app.active_hara = doc
        self.app.hara_entries = doc.entries
        self.status_lbl.config(text=f"Status: {doc.status}")
        self.refresh_docs()
        self.refresh()
        self.app.update_views()

    def rename_doc(self):
        if not self.app.active_hara:
            return
        name = simpledialog.askstring(
            "Rename Risk Analysis", "Name:", initialvalue=self.app.active_hara.name
        )
        if not name:
            return
        self.app.active_hara.name = name
        self.refresh_docs()
        self.app.update_views()

    def delete_doc(self):
        doc = self.app.active_hara
        if not doc:
            return
        if not messagebox.askyesno("Delete", f"Delete Risk Analysis '{doc.name}'?"):
            return
        self.app.hara_docs.remove(doc)
        if self.app.hara_docs:
            self.app.active_hara = self.app.hara_docs[0]
        else:
            self.app.active_hara = None
        self.app.hara_entries = (
            self.app.active_hara.entries if self.app.active_hara else []
        )
        self.status_lbl.config(
            text=f"Status: {getattr(self.app.active_hara, 'status', 'draft')}"
        )
        self.refresh_docs()
        self.refresh()
        self.app.update_views()

    def refresh(self):
        self.tree.delete(*self.tree.get_children())
        for row in self.app.hara_entries:
            vals = [
                row.malfunction,
                row.hazard,
                getattr(row, "scenario", ""),
                row.severity,
                row.sev_rationale,
                row.controllability,
                row.cont_rationale,
                row.exposure,
                row.exp_rationale,
                row.asil,
                row.safety_goal,
                getattr(row, "damage_scenario", ""),
                getattr(row, "impact_overall", ""),
                getattr(row, "attack_vector", ""),
                getattr(row, "attack_feasibility", ""),
                getattr(row, "risk_level", ""),
                getattr(row, "cybersecurity_goal", ""),
            ]
            tag = f"asil_{row.asil}" if row.asil else ""
            self.tree.insert("", "end", values=vals, tags=(tag,))
        self.app.sync_hara_to_safety_goals()
        self.app.sync_hara_to_safety_goals()

    class RowDialog(simpledialog.Dialog):
        def __init__(self, parent, app, row=None):
            self.app = app
            self.row = row or HaraEntry(
                "",
                "",
                "",
                1,
                "",
                1,
                "",
                1,
                "",
                "QM",
                "",
                "",
                "",
                "",
                "",
                "",
                "",
                "",
                "",
                "",
            )
            super().__init__(parent, title="Edit Risk Analysis Row")

        def body(self, master):
            hazop_names = []
            stpa_names = []
            threat_names = []
            if self.app.active_hara:
                hazop_names = getattr(self.app.active_hara, "hazops", []) or []
                stpa_names = getattr(self.app.active_hara, "stpas", []) or []
                threat_names = getattr(self.app.active_hara, "threats", []) or []
            if not hazop_names:
                hazop_names = [d.name for d in self.app.hazop_docs]
            malfs = merge_malfunctions(
                self.app.hazop_docs, self.app.stpa_docs, hazop_names, stpa_names
            )
            hazards_map = {}
            scenarios_map = {}
            for hz_name in hazop_names:
                hz = self.app.get_hazop_by_name(hz_name)
                if hz:
                    for e in hz.entries:
                        if getattr(e, "safety", False):
                            malfs.add(e.malfunction)
                            if e.hazard:
                                hazards_map.setdefault(e.malfunction, []).append(
                                    e.hazard
                                )
                            if e.scenario:
                                scen_name = e.scenario
                                if isinstance(scen_name, dict):
                                    scen_name = scen_name.get("name", "")
                                elif isinstance(scen_name, str) and scen_name.strip().startswith("{"):
                                    import ast

                                    try:
                                        val = ast.literal_eval(scen_name)
                                        if isinstance(val, dict):
                                            scen_name = val.get("name", scen_name)
                                    except Exception:
                                        pass
                                if scen_name:
                                    scenarios_map.setdefault(e.malfunction, []).append(
                                        scen_name
                                    )
            malfs = sorted(malfs)
            goals = [
                te.safety_goal_description or (te.user_name or f"SG {te.unique_id}")
                for te in self.app.top_events
            ]
            ttk.Label(master, text="Malfunction").grid(row=0, column=0, sticky="e")
            self.mal_var = tk.StringVar(value=self.row.malfunction)
            mal_cb = ttk.Combobox(
                master, textvariable=self.mal_var, values=malfs, state="readonly"
            )
            mal_cb.grid(row=0, column=1)
            ttk.Label(master, text="Hazard").grid(row=1, column=0, sticky="ne")
            self.haz = tk.Text(master, width=30, height=3)
            self.haz.insert("1.0", self.row.hazard)
            self.haz.grid(row=1, column=1)
            ttk.Label(master, text="Severity").grid(row=2, column=0, sticky="e")
            scen_names = self.app.get_all_scenario_names()
            self.scen_var = tk.StringVar(value=getattr(self.row, "scenario", ""))
            scen_cb = ttk.Combobox(
                master, textvariable=self.scen_var, values=scen_names, state="readonly"
            )
            scen_cb.grid(row=2, column=1)
            ttk.Label(master, text="Severity").grid(row=3, column=0, sticky="e")
            sev_val = str(self.app.hazard_severity.get(self.row.hazard.strip(), self.row.severity))
            self.sev_var = tk.StringVar(value=sev_val)
            sev_cb = ttk.Combobox(
                master,
                textvariable=self.sev_var,
                values=["1", "2", "3"],
                state="disabled",
            )
            sev_cb.grid(row=2, column=1)
            ttk.Label(master, text="Severity Rationale").grid(
                row=3, column=0, sticky="e"
            )
            self.sev_rat = tk.Entry(master)
            self.sev_rat.insert(0, self.row.sev_rationale)
            self.sev_rat.grid(row=3, column=1)
            ttk.Label(master, text="Controllability").grid(row=4, column=0, sticky="e")
            self.cont_var = tk.StringVar(value=str(self.row.controllability))
            cont_cb = ttk.Combobox(
                master,
                textvariable=self.cont_var,
                values=["1", "2", "3"],
                state="readonly",
            )
            cont_cb.grid(row=5, column=1)
            ttk.Label(master, text="Controllability Rationale").grid(
                row=5, column=0, sticky="e"
            )
            self.cont_rat = tk.Entry(master)
            self.cont_rat.insert(0, self.row.cont_rationale)
            self.cont_rat.grid(row=6, column=1)
            ttk.Label(master, text="Exposure").grid(row=7, column=0, sticky="e")
            self.exp_var = tk.StringVar(value=str(self.row.exposure))
            exp_cb = ttk.Combobox(
                master,
                textvariable=self.exp_var,
                values=["1", "2", "3", "4"],
                state="disabled",
            )
            exp_cb.grid(row=7, column=1)
            ttk.Label(master, text="Exposure Rationale").grid(
                row=8, column=0, sticky="e"
            )
            self.exp_rat = tk.Entry(master)
            self.exp_rat.insert(0, self.row.exp_rationale)
            self.exp_rat.grid(row=8, column=1)
            ttk.Label(master, text="ASIL").grid(row=9, column=0, sticky="e")
            self.asil_var = tk.StringVar(value=self.row.asil)
            asil_lbl = ttk.Label(master, textvariable=self.asil_var)
            asil_lbl.grid(row=9, column=1)
            ttk.Label(master, text="Safety Goal").grid(row=10, column=0, sticky="e")
            self.sg_var = tk.StringVar(value=self.row.safety_goal)
            ttk.Combobox(
                master, textvariable=self.sg_var, values=goals, state="readonly"
            ).grid(row=10, column=1)
            ttk.Label(master, text="Damage Scenario").grid(row=11, column=0, sticky="e")
            damage_opts = set()
            for th_name in threat_names:
                doc = self.app.get_threat_by_name(th_name)
                if doc:
                    damage_opts.update(getattr(doc, "damage_scenarios", []))
            self.damage_var = tk.StringVar(value=self.row.damage_scenario)
            ttk.Combobox(master, textvariable=self.damage_var, values=sorted(damage_opts), state="readonly").grid(row=11, column=1)
            ttk.Label(master, text="Financial Impact").grid(row=12, column=0, sticky="e")
            self.fin_var = tk.StringVar(value=self.row.impact_financial or IMPACT_LEVELS[0])
            ttk.Combobox(master, textvariable=self.fin_var, values=IMPACT_LEVELS, state="readonly").grid(row=12, column=1)
            ttk.Label(master, text="Safety Impact").grid(row=13, column=0, sticky="e")
            self.saf_var = tk.StringVar(value=self.row.impact_safety or IMPACT_LEVELS[0])
            ttk.Combobox(master, textvariable=self.saf_var, values=IMPACT_LEVELS, state="readonly").grid(row=13, column=1)
            ttk.Label(master, text="Operational Impact").grid(row=14, column=0, sticky="e")
            self.op_var = tk.StringVar(value=self.row.impact_operational or IMPACT_LEVELS[0])
            ttk.Combobox(master, textvariable=self.op_var, values=IMPACT_LEVELS, state="readonly").grid(row=14, column=1)
            ttk.Label(master, text="Privacy Impact").grid(row=15, column=0, sticky="e")
            self.priv_var = tk.StringVar(value=self.row.impact_privacy or IMPACT_LEVELS[0])
            ttk.Combobox(master, textvariable=self.priv_var, values=IMPACT_LEVELS, state="readonly").grid(row=15, column=1)
            ttk.Label(master, text="Overall Impact").grid(row=16, column=0, sticky="e")
            self.overall_var = tk.StringVar(value=self.row.impact_overall)
            ttk.Label(master, textvariable=self.overall_var).grid(row=16, column=1)
            ttk.Label(master, text="Attack Vector").grid(row=17, column=0, sticky="e")
            self.vector_var = tk.StringVar(value=self.row.attack_vector or "Physical")
            ttk.Combobox(master, textvariable=self.vector_var, values=["Physical", "Local", "Adjacent", "Network"], state="readonly").grid(row=17, column=1)
            ttk.Label(master, text="Attack Feasibility").grid(row=18, column=0, sticky="e")
            self.feas_var = tk.StringVar(value=self.row.attack_feasibility or ATTACK_FEASIBILITY[0])
            feas_cb = ttk.Combobox(master, textvariable=self.feas_var, values=ATTACK_FEASIBILITY, state="readonly")
            feas_cb.grid(row=18, column=1)
            ttk.Label(master, text="Risk Level").grid(row=19, column=0, sticky="e")
            self.risk_var = tk.StringVar(value=self.row.risk_level)
            ttk.Label(master, textvariable=self.risk_var).grid(row=19, column=1)
            ttk.Label(master, text="Cybersecurity Goal").grid(row=20, column=0, sticky="e")
            goals_cyber = [
                req["id"]
                for req in global_requirements.values()
                if req.get("req_type") in ("cybersecurity", "functional safety", "technical safety")
            ]
            self.csg_var = tk.StringVar(value=self.row.cybersecurity_goal)
            ttk.Combobox(master, textvariable=self.csg_var, values=sorted(goals_cyber), state="readonly").grid(row=20, column=1)

            def update_risk(_=None):
                overall = compute_overall_impact(
                    self.fin_var.get(),
                    self.saf_var.get(),
                    self.op_var.get(),
                    self.priv_var.get(),
                )
                self.overall_var.set(overall)
                self.risk_var.set(
                    compute_cyber_risk_level(overall, self.feas_var.get())
                )

            for var in (
                self.fin_var,
                self.saf_var,
                self.op_var,
                self.priv_var,
                self.feas_var,
            ):
                var.trace_add("write", update_risk)
            update_risk()

            def recalc(_=None):
                try:
                    s = int(self.sev_var.get())
                    c = int(self.cont_var.get())
                    e = int(self.exp_var.get())
                except ValueError:
                    self.asil_var.set("QM")
                    return
                self.asil_var.set(calc_asil(s, c, e))


            sev_cb.bind("<<ComboboxSelected>>", recalc)
            cont_cb.bind("<<ComboboxSelected>>", recalc)
            exp_cb.bind("<<ComboboxSelected>>", recalc)

            def update_exposure(_=None):
                scen = self.scen_var.get()
                if scen:
                    self.exp_var.set(str(self.app.get_scenario_exposure(scen)))
                recalc()

            scen_cb.bind("<<ComboboxSelected>>", update_exposure)
            update_exposure()

            def auto_hazard(_=None):
                mal = self.mal_var.get()
                if not mal:
                    return
                hazard_list = hazards_map.get(mal)
                if hazard_list:
                    current = self.haz.get("1.0", "end-1c").strip()
                    if not current:
                        self.haz.delete("1.0", "end")
                        self.haz.insert("1.0", hazard_list[0])
                scen_list = scenarios_map.get(mal)
                if scen_list and not self.scen_var.get().strip():
                    self.scen_var.set(scen_list[0])
                scen = self.scen_var.get()
                if scen:
                    self.exp_var.set(str(self.app.get_scenario_exposure(scen)))
                recalc()

            mal_cb.bind("<<ComboboxSelected>>", auto_hazard)
            auto_hazard()

        def apply(self):
            old_mal = self.row.malfunction
            self.row.malfunction = self.mal_var.get()
            if old_mal and old_mal != self.row.malfunction:
                self.app.rename_malfunction(old_mal, self.row.malfunction)
            old_haz = self.row.hazard
            self.row.hazard = self.haz.get("1.0", "end-1c")
            if old_haz and old_haz != self.row.hazard:
                self.app.rename_hazard(old_haz, self.row.hazard)
            self.app.add_hazard(self.row.hazard)
            self.app.update_hazard_severity(self.row.hazard, self.sev_var.get())
            self.row.severity = int(self.app.hazard_severity.get(self.row.hazard, self.sev_var.get()))
            self.row.sev_rationale = self.sev_rat.get()
            self.row.controllability = int(self.cont_var.get())
            self.row.cont_rationale = self.cont_rat.get()
            self.row.exposure = int(self.exp_var.get())
            self.row.exp_rationale = self.exp_rat.get()
            self.row.asil = self.asil_var.get()
            self.row.safety_goal = self.sg_var.get()
            self.row.scenario = self.scen_var.get()
            self.row.damage_scenario = self.damage_var.get()
            self.row.impact_financial = self.fin_var.get()
            self.row.impact_safety = self.saf_var.get()
            self.row.impact_operational = self.op_var.get()
            self.row.impact_privacy = self.priv_var.get()
            self.row.impact_overall = self.overall_var.get()
            self.row.attack_vector = self.vector_var.get()
            self.row.attack_feasibility = self.feas_var.get()
            self.row.risk_level = self.risk_var.get()
            self.row.cybersecurity_goal = self.csg_var.get()

    def add_row(self):
        if not self.app.active_hara:
            messagebox.showwarning("Add", "Create a risk analysis first")
            return
        dlg = self.RowDialog(self, self.app)
        self.app.hara_entries.append(dlg.row)
        if self.app.active_hara:
            self.app.active_hara.status = "draft"
            self.app.active_hara.approved = False
            self.app.invalidate_reviews_for_hara(self.app.active_hara.name)
            self.status_lbl.config(text=f"Status: {self.app.active_hara.status}")
        self.refresh()

    def edit_row(self):
        sel = self.tree.focus()
        if not sel:
            return
        idx = self.tree.index(sel)
        dlg = self.RowDialog(self, self.app, self.app.hara_entries[idx])
        if self.app.active_hara:
            self.app.active_hara.status = "draft"
            self.app.active_hara.approved = False
            self.app.invalidate_reviews_for_hara(self.app.active_hara.name)
            self.status_lbl.config(text=f"Status: {self.app.active_hara.status}")
        self.refresh()

    def del_row(self):
        sel = self.tree.selection()
        for iid in sel:
            idx = self.tree.index(iid)
            if idx < len(self.app.hara_entries):
                del self.app.hara_entries[idx]
        if self.app.active_hara:
            self.app.active_hara.status = "draft"
            self.app.active_hara.approved = False
            self.app.invalidate_reviews_for_hara(self.app.active_hara.name)
            self.status_lbl.config(text=f"Status: {self.app.active_hara.status}")
        self.refresh()

    def on_cell_edit(self, row: int, column: str, value: str) -> None:
        if row >= len(self.app.hara_entries):
            return
        entry = self.app.hara_entries[row]
        if column in self.COLS:
            if column in {"severity", "controllability", "exposure"}:
                try:
                    setattr(entry, column, int(value))
                except ValueError:
                    return
            else:
                setattr(entry, column, value)
            if column == "scenario":
                try:
                    entry.exposure = int(self.app.get_scenario_exposure(value))
                except (TypeError, ValueError):
                    entry.exposure = 1
            entry.asil = calc_asil(entry.severity, entry.controllability, entry.exposure)
            if self.app.active_hara:
                self.app.active_hara.status = "draft"
                self.app.active_hara.approved = False
                self.app.invalidate_reviews_for_hara(self.app.active_hara.name)
                self.status_lbl.config(text=f"Status: {self.app.active_hara.status}")
        self.refresh()

    def approve_doc(self):
        if not self.app.active_hara:
            return
        self.app.active_hara.status = "closed"
        self.app.active_hara.approved = True
        self.app.update_hara_statuses()
        self.app.ensure_asil_consistency()
        self.app.update_views()
        messagebox.showinfo("Risk Analysis", "Risk analysis approved")


class TC2FIWindow(tk.Frame):
    COLS = [
        "id",
        "known_use_case",
        "occurrence",
        "impacted_function",
        "arch_elements",
        "interfaces",
        "functional_insufficiencies",
        "vehicle_effect",
        "severity",
        "design_measures",
        "verification",
        "measure_effectiveness",
        "scene",
        "scenario",
        "driver_behavior",
        "triggering_conditions",
        "mitigation",
        "acceptance",
    ]

    def __init__(self, master, app):
        super().__init__(master)
        self.app = app
        if isinstance(master, tk.Toplevel):
            master.title("TC2FI Analysis")
        top = ttk.Frame(self)
        top.pack(fill=tk.X)
        ttk.Label(top, text="TC2FI:").pack(side=tk.LEFT)
        self.doc_var = tk.StringVar()
        self.doc_cb = ttk.Combobox(top, textvariable=self.doc_var, state="readonly")
        self.doc_cb.pack(side=tk.LEFT, padx=2)
        ttk.Button(top, text="New", command=self.new_doc).pack(side=tk.LEFT)
        ttk.Button(top, text="Rename", command=self.rename_doc).pack(side=tk.LEFT)
        ttk.Button(top, text="Delete", command=self.delete_doc).pack(side=tk.LEFT)
        self.doc_cb.bind("<<ComboboxSelected>>", self.select_doc)

        if isinstance(master, tk.Toplevel):
            master.geometry("800x400")
        tree_frame = ttk.Frame(self)
        tree_frame.pack(fill=tk.BOTH, expand=True)
        configure_table_style("TC2FI.Treeview", rowheight=80)
        self.tree = EditableTreeview(
            tree_frame,
            columns=self.COLS,
            show="headings",
            style="TC2FI.Treeview",
            height=4,
            edit_callback=self.on_cell_edit,
        )
        vsb = ttk.Scrollbar(tree_frame, orient="vertical", command=self.tree.yview)
        hsb = ttk.Scrollbar(tree_frame, orient="horizontal", command=self.tree.xview)
        self.tree.configure(yscrollcommand=vsb.set, xscrollcommand=hsb.set)
        for c in self.COLS:
            self.tree.heading(c, text=c.replace("_", " ").title())
            self.tree.column(c, width=120)
        self.tree.grid(row=0, column=0, sticky="nsew")
        vsb.grid(row=0, column=1, sticky="ns")
        hsb.grid(row=1, column=0, sticky="ew")
        tree_frame.grid_columnconfigure(0, weight=1)
        tree_frame.grid_rowconfigure(0, weight=1)
        severity_colors = {
            "1": "#d4edda",
            "2": "#fff3cd",
            "3": "#f8d7da",
        }
        for sev, color in severity_colors.items():
            self.tree.tag_configure(f"sev_{sev}", background=color)
        self.tree.bind("<Double-1>", lambda e: self.edit_row())
        btn = ttk.Frame(self)
        btn.pack()
        ttk.Button(btn, text="Add", command=self.add_row).pack(
            side=tk.LEFT, padx=2, pady=2
        )
        ttk.Button(btn, text="Edit", command=self.edit_row).pack(
            side=tk.LEFT, padx=2, pady=2
        )
        ttk.Button(btn, text="Delete", command=self.del_row).pack(
            side=tk.LEFT, padx=2, pady=2
        )
        ttk.Button(btn, text="Export CSV", command=self.export_csv).pack(
            side=tk.LEFT, padx=2, pady=2
        )
        self.refresh_docs()
        self.refresh()
        if not isinstance(master, tk.Toplevel):
            self.pack(fill=tk.BOTH, expand=True)

    def refresh(self):
        self.tree.delete(*self.tree.get_children())
        for row in self.app.tc2fi_entries:
            vals = [_wrap_val(row.get(k, "")) for k in self.COLS]
            sev = str(row.get("severity", ""))
            tag = f"sev_{sev}" if sev else ""
            self.tree.insert("", "end", values=vals, tags=(tag,))

    class RowDialog(simpledialog.Dialog):
        def __init__(self, parent, app, data=None):
            self.app = app
            default = {k: "" for k in TC2FIWindow.COLS}
            self.data = data or default
            self.selected = {}
            super().__init__(parent, title="Edit Row")

        def body(self, master):
            self.resizable(False, False)
            self.geometry("700x500")
            tc_names = [
                n.user_name or f"TC {n.unique_id}"
                for n in self.app.get_all_triggering_conditions()
            ]
            fi_names = [
                n.user_name or f"FI {n.unique_id}"
                for n in self.app.get_all_functional_insufficiencies()
            ]
            func_names = self.app.get_all_function_names()
            comp_names = self.app.get_all_component_names()
            scen_names = self.app.get_all_scenario_names()
            scene_names = self.app.get_all_scenery_names()
            req_opts = sorted(
                (
                    f"[{r['id']}] {r['text']}"
                    for r in global_requirements.values()
                    if r.get("req_type") == "functional modification"
                ),
                key=str.lower,
            )
            self.widgets = {}
            nb = ttk.Notebook(master)
            nb.pack(fill=tk.BOTH, expand=True)
            categories = {
                "Known Env/Operational Condition": [
                    "id",
                    "known_use_case",
                    "arch_elements",
                    "interfaces",
                    "scene",
                    "scenario",
                    "driver_behavior",
                    "occurrence",
                    "triggering_conditions",
                ],
                "Mitigations": ["mitigation", "acceptance"],
                "Affected Functions Identification": [
                    "impacted_function",
                    "functional_insufficiencies",
                ],
                "Effects": ["vehicle_effect", "severity"],
                "Design Measures": [
                    "design_measures",
                    "verification",
                    "measure_effectiveness",
                ],
            }
            tabs = {name: ttk.Frame(nb) for name in categories}
            for name, frame in tabs.items():
                nb.add(frame, text=name)
            rows = {name: 0 for name in categories}

            def get_frame(col):
                for name, cols in categories.items():
                    if col in cols:
                        r = rows[name]
                        rows[name] += 1
                        return tabs[name], r
                return master, 0

            def refresh_funcs(*_):
                comp = self.widgets.get("arch_elements")
                if isinstance(comp, tk.StringVar):
                    opts = sorted(
                        {
                            e.function
                            for e in self.app.hazop_entries
                            if not comp.get() or e.component == comp.get()
                        }
                    )
                else:
                    opts = func_names
                self.func_options = opts

            for col in TC2FIWindow.COLS:
                frame, r = get_frame(col)
                ttk.Label(frame, text=col.replace("_", " ").title()).grid(
                    row=r, column=0, sticky="e", padx=5, pady=2
                )
                if col == "functional_insufficiencies":
                    fi_frame = ttk.Frame(frame)
                    fi_frame.grid(row=r, column=1, padx=5, pady=2, sticky="w")
                    self.fi_lb = tk.Listbox(fi_frame, selectmode="extended", height=4, exportselection=False)
                    self.fi_lb.grid(row=0, column=0, columnspan=4, padx=2, pady=2)
                    existing = [e.strip() for e in self.data.get(col, "").split(";") if e.strip()]
                    for val in existing:
                        self.fi_lb.insert(tk.END, val)
                    ttk.Button(fi_frame, text="Add New", command=self.add_fi_new).grid(row=1, column=0, padx=2, pady=2)
                    ttk.Button(fi_frame, text="Edit", command=self.edit_fi).grid(row=1, column=1, padx=2, pady=2)
                    ttk.Button(fi_frame, text="Delete", command=self.del_fi).grid(row=1, column=2, padx=2, pady=2)
                    ttk.Button(fi_frame, text="Add Existing", command=self.add_fi_existing).grid(row=1, column=3, padx=2, pady=2)
                    self.widgets[col] = self.fi_lb
                    self.fi_options = fi_names
                elif col == "design_measures":
                    self.dm_ids = [e.strip() for e in self.data.get(col, "").split(",") if e.strip()]
                    dm_frame = ttk.Frame(frame)
                    dm_frame.grid(row=r, column=1, padx=5, pady=2, sticky="w")
                    self.dm_lb = tk.Listbox(dm_frame, height=4, width=50)
                    self.dm_lb.grid(row=0, column=0, columnspan=4, sticky="w")
                    for rid in self.dm_ids:
                        req = global_requirements.get(rid, {"id": rid, "text": ""})
                        self.dm_lb.insert(tk.END, f"[{req['id']}] {req.get('text','')}")
                    ttk.Button(dm_frame, text="Add New", command=self.add_dm_new).grid(row=1, column=0, padx=2, pady=2)
                    ttk.Button(dm_frame, text="Edit", command=self.edit_dm).grid(row=1, column=1, padx=2, pady=2)
                    ttk.Button(dm_frame, text="Delete", command=self.del_dm).grid(row=1, column=2, padx=2, pady=2)
                    ttk.Button(dm_frame, text="Add Existing", command=self.add_dm_existing).grid(row=1, column=3, padx=2, pady=2)
                    self.widgets[col] = self.dm_lb
                elif col == "mitigation":
                    mit_frame = ttk.Frame(frame)
                    mit_frame.grid(row=r, column=1, padx=5, pady=2, sticky="w")
                    self.mit_lb = tk.Listbox(mit_frame, height=4, width=50)
                    self.mit_lb.grid(row=0, column=0, columnspan=4, sticky="w")
                    self.mit_ids = [e.strip() for e in self.data.get(col, "").split(",") if e.strip()]
                    for rid in self.mit_ids:
                        req = global_requirements.get(rid, {"id": rid, "text": ""})
                        self.mit_lb.insert(tk.END, f"[{req['id']}] {req.get('text','')}")
                    ttk.Button(mit_frame, text="Add New", command=self.add_mit_new).grid(row=1, column=0, padx=2, pady=2)
                    ttk.Button(mit_frame, text="Edit", command=self.edit_mit).grid(row=1, column=1, padx=2, pady=2)
                    ttk.Button(mit_frame, text="Delete", command=self.del_mit).grid(row=1, column=2, padx=2, pady=2)
                    ttk.Button(mit_frame, text="Add Existing", command=self.add_mit_existing).grid(row=1, column=3, padx=2, pady=2)
                    self.widgets[col] = self.mit_lb
                elif col == "triggering_conditions":
                    tc_frame = ttk.Frame(frame)
                    tc_frame.grid(row=r, column=1, padx=5, pady=2, sticky="w")
                    self.tc_lb = tk.Listbox(tc_frame, selectmode="extended", height=5, exportselection=False)
                    self.tc_lb.grid(row=0, column=0, columnspan=4, padx=2, pady=2)
                    existing = [e.strip() for e in self.data.get(col, "").split(";") if e.strip()]
                    for val in existing:
                        self.tc_lb.insert(tk.END, val)
                    ttk.Button(tc_frame, text="Add", command=self.add_tc).grid(row=1, column=0, padx=2, pady=2)
                    ttk.Button(tc_frame, text="Edit", command=self.edit_tc).grid(row=1, column=1, padx=2, pady=2)
                    ttk.Button(tc_frame, text="Delete", command=self.del_tc).grid(row=1, column=2, padx=2, pady=2)
                    ttk.Button(tc_frame, text="Add Existing", command=self.add_tc_existing).grid(row=1, column=3, padx=2, pady=2)
                    self.widgets[col] = self.tc_lb
                elif col == "impacted_function":
                    func_frame = ttk.Frame(frame)
                    func_frame.grid(row=r, column=1, padx=5, pady=2, sticky="w")
                    self.func_lb = tk.Listbox(func_frame, selectmode="extended", height=4, exportselection=False)
                    self.func_lb.grid(row=0, column=0, columnspan=3, padx=2, pady=2)
                    existing = [f.strip() for f in self.data.get(col, "").split(",") if f.strip()]
                    for val in existing:
                        self.func_lb.insert(tk.END, val)
                    ttk.Button(func_frame, text="Add Existing", command=self.add_func_existing).grid(row=1, column=0, padx=2, pady=2)
                    ttk.Button(func_frame, text="Remove", command=self.del_func).grid(row=1, column=1, padx=2, pady=2)
                    self.widgets[col] = self.func_lb
                elif col == "vehicle_effect":
                    haz_frame = ttk.Frame(frame)
                    haz_frame.grid(row=r, column=1, padx=5, pady=2, sticky="w")
                    self.haz_lb = tk.Listbox(haz_frame, selectmode="extended", height=4, exportselection=False)
                    self.haz_lb.grid(row=0, column=0, columnspan=4, padx=2, pady=2)
                    existing = [h.strip() for h in self.data.get(col, "").split(",") if h.strip()]
                    for val in existing:
                        self.haz_lb.insert(tk.END, val)
                    ttk.Button(haz_frame, text="Add New", command=self.add_haz_new).grid(row=1, column=0, padx=2, pady=2)
                    ttk.Button(haz_frame, text="Edit", command=self.edit_haz).grid(row=1, column=1, padx=2, pady=2)
                    ttk.Button(haz_frame, text="Delete", command=self.del_haz).grid(row=1, column=2, padx=2, pady=2)
                    ttk.Button(haz_frame, text="Add Existing", command=self.add_haz_existing).grid(row=1, column=3, padx=2, pady=2)
                    self.widgets[col] = self.haz_lb
                elif col == "arch_elements":
                    var = tk.StringVar(value=self.data.get(col, ""))
                    cb = ttk.Combobox(
                        frame, textvariable=var, values=comp_names, state="readonly"
                    )
                    cb.grid(row=r, column=1, padx=5, pady=2)
                    cb.bind("<<ComboboxSelected>>", refresh_funcs)
                    self.widgets[col] = var
                elif col == "scene":
                    var = tk.StringVar(value=self.data.get(col, ""))
                    cb = ttk.Combobox(
                        frame, textvariable=var, values=scene_names, state="readonly"
                    )
                    cb.grid(row=r, column=1, padx=5, pady=2)
                    self.widgets[col] = var
                elif col == "scenario":
                    var = tk.StringVar(value=self.data.get(col, ""))
                    cb = ttk.Combobox(
                        frame, textvariable=var, values=scen_names, state="readonly"
                    )
                    cb.grid(row=r, column=1, padx=5, pady=2)
                    self.widgets[col] = var
                elif col == "severity":
                    var = tk.StringVar(value=self.data.get(col, ""))
                    cb = ttk.Combobox(
                        frame,
                        textvariable=var,
                        values=["1", "2", "3"],
                        state="readonly",
                    )
                    cb.grid(row=r, column=1, padx=5, pady=2)
                    self.widgets[col] = var
                else:
                    txt = tk.Text(frame, width=25, height=2, wrap="word")
                    txt.insert("1.0", self.data.get(col, ""))
                    if col == "known_use_case":
                        self.kuc_widget = txt
                        txt.configure(state="disabled")
                    txt.grid(row=r, column=1, padx=5, pady=2)
                    self.widgets[col] = txt
                    if col == "known_use_case":
                        self.kuc_widget = txt
            refresh_funcs()
            self.update_known_use_case()

        def apply(self):
            for col, widget in self.widgets.items():
                if isinstance(widget, tk.Entry):
                    self.data[col] = widget.get()
                elif isinstance(widget, tk.Text):
                    self.data[col] = widget.get("1.0", "end-1c")
                elif isinstance(widget, tk.Listbox):
                    items = list(widget.get(0, tk.END))
                    if col in ("triggering_conditions", "functional_insufficiencies"):
                        self.data[col] = ";".join(items)
                    else:
                        self.data[col] = ",".join(items)
                else:
                    val = widget.get()
                    orig = self.selected.get(col, "")
                    if col == "triggering_conditions" and orig and val != orig:
                        self.app.rename_triggering_condition(orig, val)
                    elif col == "vehicle_effect" and orig and val != orig:
                        self.app.rename_hazard(orig, val)
                    self.data[col] = val
            veh = self.data.get("vehicle_effect", "").strip()
            sev = self.data.get("severity", "1").strip()
            if veh:
                self.app.add_hazard(veh)
                self.app.update_hazard_severity(veh, sev)
            self.result = True

        def add_dm_new(self):
            dlg = _RequirementDialog(
                self,
                req_type="functional modification",
                type_options=["functional modification"],
            )
            if dlg.result:
                req = dlg.result
                global_requirements[req["id"]] = req
                text = f"[{req['id']}] {req['text']}"
                self.dm_lb.insert(tk.END, text)

        def add_dm_existing(self):
            dlg = _SelectRequirementsDialog(self, req_type="functional modification")
            if dlg.result:
                for val in dlg.result:
                    if val not in self.dm_lb.get(0, tk.END):
                        self.dm_lb.insert(tk.END, val)

        def edit_dm(self):
            sel = self.dm_lb.curselection()
            if not sel:
                return
            text = self.dm_lb.get(sel[0])
            rid = text.split("]", 1)[0][1:]
            req = global_requirements.get(rid, {"id": rid, "text": text})
            dlg = _RequirementDialog(
                self,
                req,
                req_type="functional modification",
                type_options=["functional modification"],
            )
            if dlg.result:
                new_req = dlg.result
                global_requirements[new_req["id"]] = new_req
                new_text = f"[{new_req['id']}] {new_req['text']}"
                self.dm_lb.delete(sel[0])
                self.dm_lb.insert(sel[0], new_text)

        def del_dm(self):
            sel = list(self.dm_lb.curselection())
            for idx in reversed(sel):
                self.dm_lb.delete(idx)

        def add_tc_existing(self):
            dlg = _SelectTriggeringConditionsDialog(self, self.app.triggering_conditions)
            if dlg.result:
                for val in dlg.result:
                    if val not in self.tc_lb.get(0, tk.END):
                        self.tc_lb.insert(tk.END, val)

        def add_tc(self):
            name = simpledialog.askstring("Triggering Condition", "Name:")
            if name:
                if name not in self.tc_lb.get(0, tk.END):
                    self.tc_lb.insert(tk.END, name)

        def edit_tc(self):
            sel = self.tc_lb.curselection()
            if not sel:
                return
            current = self.tc_lb.get(sel[0])
            name = simpledialog.askstring("Triggering Condition", "Name:", initialvalue=current)
            if name and name != current:
                self.app.rename_triggering_condition(current, name)
                self.tc_lb.delete(sel[0])
                self.tc_lb.insert(sel[0], name)

        def del_tc(self):
            sel = list(self.tc_lb.curselection())
            for idx in reversed(sel):
                self.tc_lb.delete(idx)

        def add_mit_new(self):
            dlg = _RequirementDialog(
                self,
                req_type="operational",
                type_options=["operational"],
            )
            if dlg.result:
                req = dlg.result
                global_requirements[req["id"]] = req
                text = f"[{req['id']}] {req['text']}"
                self.mit_lb.insert(tk.END, text)

        def add_mit_existing(self):
            dlg = _SelectRequirementsDialog(self, req_type="operational")
            if dlg.result:
                for val in dlg.result:
                    if val not in self.mit_lb.get(0, tk.END):
                        self.mit_lb.insert(tk.END, val)
        def add_fi_new(self):
            name = simpledialog.askstring("Functional Insufficiency", "Name:")
            if name:
                if name not in self.fi_lb.get(0, tk.END):
                    self.fi_lb.insert(tk.END, name)
                self.update_known_use_case()

        def add_fi_existing(self):
            dlg = _SelectFIsDialog(self, self.fi_options)
            if getattr(dlg, "result", None):
                for val in dlg.result:
                    if val not in self.fi_lb.get(0, tk.END):
                        self.fi_lb.insert(tk.END, val)
                self.update_known_use_case()

        def edit_fi(self):
            sel = self.fi_lb.curselection()
            if not sel:
                return
            current = self.fi_lb.get(sel[0])
            name = simpledialog.askstring("Functional Insufficiency", "Name:", initialvalue=current)
            if name and name != current:
                self.app.rename_functional_insufficiency(current, name)
                self.fi_lb.delete(sel[0])
                self.fi_lb.insert(sel[0], name)
            self.update_known_use_case()

        def del_fi(self):
            sel = list(self.fi_lb.curselection())
            for idx in reversed(sel):
                self.fi_lb.delete(idx)
            self.update_known_use_case()

        def edit_mit(self):
            sel = self.mit_lb.curselection()
            if not sel:
                return
            text = self.mit_lb.get(sel[0])
            rid = text.split("]", 1)[0][1:]
            req = global_requirements.get(rid, {"id": rid, "text": text})
            dlg = _RequirementDialog(
                self,
                req,
                req_type="operational",
                type_options=["operational"],
            )
            if dlg.result:
                new_req = dlg.result
                global_requirements[new_req["id"]] = new_req
                new_text = f"[{new_req['id']}] {new_req['text']}"
                self.mit_lb.delete(sel[0])
                self.mit_lb.insert(sel[0], new_text)

        def del_mit(self):
            sel = list(self.mit_lb.curselection())
            for idx in reversed(sel):
                self.mit_lb.delete(idx)

        def add_func_existing(self):
            dlg = _SelectFunctionsDialog(self, self.func_options)
            if getattr(dlg, "result", None):
                for val in dlg.result:
                    if val not in self.func_lb.get(0, tk.END):
                        self.func_lb.insert(tk.END, val)
                self.update_known_use_case()

        def del_func(self):
            sel = list(self.func_lb.curselection())
            for idx in reversed(sel):
                self.func_lb.delete(idx)
            self.update_known_use_case()

        def add_haz_new(self):
            name = simpledialog.askstring("Hazard", "Name:")
            if name:
                if name not in self.haz_lb.get(0, tk.END):
                    self.haz_lb.insert(tk.END, name)
                sev_widget = self.widgets.get("severity")
                sev = sev_widget.get() if isinstance(sev_widget, tk.StringVar) else "1"
                self.app.add_hazard(name)
                self.app.update_hazard_severity(name, sev)

        def add_haz_existing(self):
            dlg = _SelectHazardsDialog(self, self.app.hazards)
            if getattr(dlg, "result", None):
                for val in dlg.result:
                    if val not in self.haz_lb.get(0, tk.END):
                        self.haz_lb.insert(tk.END, val)

        def edit_haz(self):
            sel = self.haz_lb.curselection()
            if not sel:
                return
            current = self.haz_lb.get(sel[0])
            name = simpledialog.askstring("Hazard", "Name:", initialvalue=current)
            if name and name != current:
                self.app.rename_hazard(current, name)
                self.haz_lb.delete(sel[0])
                self.haz_lb.insert(sel[0], name)

        def del_haz(self):
            sel = list(self.haz_lb.curselection())
            for idx in reversed(sel):
                self.haz_lb.delete(idx)

        def update_known_use_case(self):
            if not hasattr(self, "kuc_widget"):
                return
            funcs = list(self.func_lb.get(0, tk.END)) if hasattr(self, "func_lb") else []
            fis = list(self.fi_lb.get(0, tk.END)) if hasattr(self, "fi_lb") else []
            ucs = []
            for f in funcs + fis:
                uc = self.app.get_use_case_for_function(f)
                if uc and uc not in ucs:
                    ucs.append(uc)
            self.kuc_widget.delete("1.0", tk.END)
            self.kuc_widget.insert("1.0", ";".join(ucs))

    def add_row(self):
        dlg = self.RowDialog(self, self.app)
        if getattr(dlg, "result", None):
            self.app.tc2fi_entries.append(dlg.data)
            self.refresh()

    def edit_row(self):
        sel = self.tree.focus()
        if not sel:
            return
        idx = self.tree.index(sel)
        data = self.app.tc2fi_entries[idx]
        dlg = self.RowDialog(self, self.app, data)
        if getattr(dlg, "result", None):
            self.refresh()

    def del_row(self):
        sel = self.tree.selection()
        for iid in sel:
            idx = self.tree.index(iid)
            if idx < len(self.app.tc2fi_entries):
                del self.app.tc2fi_entries[idx]
        self.refresh()

    def on_cell_edit(self, row: int, column: str, value: str) -> None:
        if row >= len(self.app.tc2fi_entries):
            return
        self.app.tc2fi_entries[row][column] = value
        self.refresh()

    def export_csv(self):
        path = filedialog.asksaveasfilename(
            defaultextension=".csv", filetypes=[("CSV", "*.csv")]
        )
        if not path:
            return
        with open(path, "w", newline="") as f:
            w = csv.writer(f)
            w.writerow(self.COLS)
            for r in self.app.tc2fi_entries:
                w.writerow([r.get(k, "") for k in self.COLS])
        messagebox.showinfo("Export", "TC2FI exported")

    def refresh_docs(self):
        names = [d.name for d in self.app.tc2fi_docs]
        self.doc_cb.configure(values=names)
        if self.app.active_tc2fi:
            self.doc_var.set(self.app.active_tc2fi.name)
        elif names:
            self.doc_var.set(names[0])

    def select_doc(self, *_):
        name = self.doc_var.get()
        for d in self.app.tc2fi_docs:
            if d.name == name:
                self.app.active_tc2fi = d
                self.app.tc2fi_entries = d.entries
                break
        self.refresh()

    def new_doc(self):
        name = simpledialog.askstring("New TC2FI", "Name:")
        if not name:
            return
        doc = TC2FIDoc(name, [])
        self.app.tc2fi_docs.append(doc)
        self.app.active_tc2fi = doc
        self.app.tc2fi_entries = doc.entries
        self.refresh_docs()
        self.refresh()
        self.app.update_views()

    def rename_doc(self):
        if not self.app.active_tc2fi:
            return
        name = simpledialog.askstring(
            "Rename TC2FI", "Name:", initialvalue=self.app.active_tc2fi.name
        )
        if not name:
            return
        self.app.active_tc2fi.name = name
        self.refresh_docs()
        self.app.update_views()

    def delete_doc(self):
        doc = self.app.active_tc2fi
        if not doc:
            return
        if not messagebox.askyesno("Delete", f"Delete TC2FI '{doc.name}'?"):
            return
        self.app.tc2fi_docs.remove(doc)
        if self.app.tc2fi_docs:
            self.app.active_tc2fi = self.app.tc2fi_docs[0]
        else:
            self.app.active_tc2fi = None
        self.app.tc2fi_entries = (
            self.app.active_tc2fi.entries if self.app.active_tc2fi else []
        )
        self.refresh_docs()
        self.refresh()
        self.app.update_views()


class HazardExplorerWindow(tk.Toplevel):
    """Read-only list of hazards per HARA."""

    def __init__(self, app):
        super().__init__(app.root)
        self.app = app
        self.title("Hazard Explorer")

        columns = ("HARA", "Malfunction", "Hazard", "Severity")
        configure_table_style("HazExp.Treeview")
        self.tree = EditableTreeview(
            self,
            columns=columns,
            show="headings",
            style="HazExp.Treeview",
            edit_callback=self.on_cell_edit,
            height=10,
        )
        for c in columns:
            self.tree.heading(c, text=c)
            width = 200 if c == "Hazard" else 120
            self.tree.column(c, width=width)
        self.tree.pack(fill=tk.BOTH, expand=True)
        ttk.Button(self, text="Export CSV", command=self.export_csv).pack(pady=5)
        self.refresh()

    def refresh(self):
        self.tree.delete(*self.tree.get_children())
        for doc in self.app.hara_docs:
            for e in doc.entries:
                haz = getattr(e, "hazard", "")
                sev = self.app.hazard_severity.get(haz, "")
                self.tree.insert(
                    "",
                    "end",
                    values=(doc.name, e.malfunction, haz, sev),
                )

    def export_csv(self):
        path = filedialog.asksaveasfilename(
            defaultextension=".csv", filetypes=[("CSV", "*.csv")]
        )
        if not path:
            return
        with open(path, "w", newline="") as f:
            w = csv.writer(f)
            w.writerow(["HARA", "Malfunction", "Hazard", "Severity"])
            for iid in self.tree.get_children():
                w.writerow(self.tree.item(iid, "values"))
        messagebox.showinfo("Export", "Hazards exported")

    def on_cell_edit(self, row: int, column: str, value: str) -> None:
        values = list(self.tree.item(self.tree.get_children()[row], "values"))
        idx = ("HARA", "Malfunction", "Hazard", "Severity").index(column)
        values[idx] = value
        self.tree.item(self.tree.get_children()[row], values=values)


class RequirementsExplorerWindow(tk.Toplevel):
    """Read-only list of global requirements with filter options."""

    STATUSES = ["", "draft", "in review", "peer reviewed", "pending approval", "approved"]

    def __init__(self, app):
        super().__init__(app.root)
        self.app = app
        self.title("Requirements Explorer")

        filter_frame = ttk.Frame(self)
        filter_frame.pack(fill=tk.X, padx=5, pady=2)

        ttk.Label(filter_frame, text="Text:").grid(row=0, column=0, sticky="e")
        self.query_var = tk.StringVar()
        tk.Entry(filter_frame, textvariable=self.query_var, width=20).grid(row=0, column=1, padx=5)

        ttk.Label(filter_frame, text="Type:").grid(row=0, column=2, sticky="e")
        self.type_var = tk.StringVar()
        ttk.Combobox(
            filter_frame,
            textvariable=self.type_var,
            values=[""] + REQUIREMENT_TYPE_OPTIONS,
            state="readonly",
            width=18,
        ).grid(row=0, column=3, padx=5)

        ttk.Label(filter_frame, text="ASIL:").grid(row=0, column=4, sticky="e")
        self.asil_var = tk.StringVar()
        ttk.Combobox(
            filter_frame,
            textvariable=self.asil_var,
            values=[""] + ASIL_LEVEL_OPTIONS,
            state="readonly",
            width=6,
        ).grid(row=0, column=5, padx=5)

        ttk.Label(filter_frame, text="Status:").grid(row=0, column=6, sticky="e")
        self.status_var = tk.StringVar()
        ttk.Combobox(
            filter_frame,
            textvariable=self.status_var,
            values=self.STATUSES,
            state="readonly",
            width=15,
        ).grid(row=0, column=7, padx=5)

        tk.Button(filter_frame, text="Apply", command=self.refresh).grid(row=0, column=8, padx=5)

        columns = ("ID", "ASIL", "Type", "Status", "Parent", "Text")
        configure_table_style("ReqExp.Treeview")
        self.tree = EditableTreeview(
            self,
            columns=columns,
            show="headings",
            style="ReqExp.Treeview",
            edit_callback=self.on_cell_edit,
            height=10,
        )
        for c in columns:
            self.tree.heading(c, text=c)
            width = 100 if c != "Text" else 300
            self.tree.column(c, width=width)
        self.tree.pack(fill=tk.BOTH, expand=True)
        ttk.Button(self, text="Export CSV", command=self.export_csv).pack(pady=5)
        self.refresh()

    def refresh(self):
        self.tree.delete(*self.tree.get_children())
        query = self.query_var.get().strip().lower()
        rtype = self.type_var.get().strip()
        asil = self.asil_var.get().strip()
        status = self.status_var.get().strip()
        for req in global_requirements.values():
            if query and query not in req.get("id", "").lower() and query not in req.get("text", "").lower():
                continue
            if rtype and req.get("req_type") != rtype:
                continue
            if asil and req.get("asil") != asil:
                continue
            if status and req.get("status", "") != status:
                continue
            self.tree.insert(
                "",
                "end",
                values=(
                    req.get("id", ""),
                    req.get("asil", ""),
                    req.get("req_type", ""),
                    req.get("status", ""),
                    req.get("parent_id", ""),
                    req.get("text", ""),
                ),
            )

    def export_csv(self):
        path = filedialog.asksaveasfilename(defaultextension=".csv", filetypes=[("CSV", "*.csv")])
        if not path:
            return
        with open(path, "w", newline="") as f:
            w = csv.writer(f)
            w.writerow(["ID", "ASIL", "Type", "Status", "Parent", "Text"])
            for iid in self.tree.get_children():
                w.writerow(self.tree.item(iid, "values"))
        messagebox.showinfo("Export", "Requirements exported")

    def on_cell_edit(self, row: int, column: str, value: str) -> None:
        values = list(self.tree.item(self.tree.get_children()[row], "values"))
        idx_map = {"ID":0, "ASIL":1, "Type":2, "Status":3, "Parent":4, "Text":5}
        if column in idx_map:
            values[idx_map[column]] = value
            self.tree.item(self.tree.get_children()[row], values=values)<|MERGE_RESOLUTION|>--- conflicted
+++ resolved
@@ -2054,11 +2054,7 @@
         super().__init__(master)
         self.app = app
         if isinstance(master, tk.Toplevel):
-<<<<<<< HEAD
             master.title("Risk Analysis")
-=======
-            master.title("Risk Assessment (HARA, HIRE & TARA)")
->>>>>>> 25846a4a
         top = ttk.Frame(self)
         top.pack(fill=tk.X)
         hara_lbl = ttk.Label(top, text="Risk Analysis:")
