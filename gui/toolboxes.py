# Author: Miguel Marina <karel.capek.robotics@gmail.com>
import tkinter as tk
from tkinter import ttk, filedialog, messagebox, simpledialog
import csv
import copy
import textwrap
import uuid

from gui.tooltip import ToolTip
from analysis.models import (
    ReliabilityComponent,
    ReliabilityAnalysis,
    HazopEntry,
    HaraEntry,
    HazopDoc,
    HaraDoc,
    FI2TCDoc,
    TC2FIDoc,
    QUALIFICATIONS,
    COMPONENT_ATTR_TEMPLATES,
    RELIABILITY_MODELS,
    PASSIVE_QUAL_FACTORS,
    component_fit_map,
    calc_asil,
    global_requirements,
    REQUIREMENT_TYPE_OPTIONS,
    ASIL_LEVEL_OPTIONS,
    CAL_LEVEL_OPTIONS,
)
from analysis.fmeda_utils import compute_fmeda_metrics
from analysis.constants import CHECK_MARK, CROSS_MARK


def configure_table_style(style_name: str, rowheight: int = 60) -> None:
    """Apply a consistent look to ttk.Treeview widgets used in analysis tables."""
    style = ttk.Style()
    try:
        style.theme_use("clam")
    except tk.TclError:
        pass
<<<<<<< HEAD
=======
    border_opts = {"bordercolor": "black", "borderwidth": 1, "relief": "solid"}
>>>>>>> 19c754a2
    style.configure(
        style_name,
        font=("Segoe UI", 10),
        rowheight=rowheight,
        borderwidth=1,
        relief="solid",
<<<<<<< HEAD
=======
        bordercolor="black",
>>>>>>> 19c754a2
    )
    style.configure(
        f"{style_name}.Heading",
        font=("Segoe UI", 10, "bold"),
        background="#d0d0d0",
        borderwidth=1,
        relief="raised",
<<<<<<< HEAD
=======
        bordercolor="black",
>>>>>>> 19c754a2
    )


class EditableTreeview(ttk.Treeview):
    """Treeview with in-place cell editing support."""

    def __init__(self, master=None, *, column_options=None, edit_callback=None, **kwargs):
        super().__init__(master, **kwargs)
        self._col_options = column_options or {}
        self._edit_cb = edit_callback
        self._edit_widget = None
        self.bind("<Double-1>", self._begin_edit, add="+")

    def _begin_edit(self, event):
        if self._edit_widget:
            return
        region = self.identify("region", event.x, event.y)
        if region != "cell":
            return
        rowid = self.identify_row(event.y)
        col = self.identify_column(event.x)
        if not rowid or not col:
            return
        col_index = int(col.replace("#", "")) - 1
        col_name = self.cget("columns")[col_index]
        x, y, w, h = self.bbox(rowid, col)
        value = self.set(rowid, col_name)
        opts = self._col_options.get(col_name)
        var = tk.StringVar(value=value)
        if opts:
            widget = ttk.Combobox(self, textvariable=var, values=opts, state="readonly")
        else:
            widget = tk.Entry(self, textvariable=var)
        widget.place(x=x, y=y, width=w, height=h)
        widget.focus_set()

        def save(event=None):
            self.set(rowid, col_name, var.get())
            widget.destroy()
            self._edit_widget = None
            if self._edit_cb:
                row_index = self.index(rowid)
                self._edit_cb(row_index, col_name, var.get())

        widget.bind("<Return>", save)
        widget.bind("<FocusOut>", save)
        self._edit_widget = widget


<<<<<<< HEAD
=======
def stripe_rows(tree: ttk.Treeview) -> None:
    """Apply alternating background colors to rows for visual separation."""
    tree.tag_configure("even", background="#f0f0f0")
    tree.tag_configure("odd", background="#ffffff")
    for i, item in enumerate(tree.get_children("")):
        tree.item(item, tags=("even" if i % 2 else "odd",))

>>>>>>> 19c754a2

def _total_fit_from_boms(boms):
    """Return the aggregated FIT of all components in ``boms``.

    Each element of ``boms`` is a list of :class:`ReliabilityComponent` objects.
    The stored ``fit`` values of the components are used so pre-calculated
    analyses can be combined without a mission profile.
    """

    total = 0.0
    for bom in boms:
        total += sum(component_fit_map(bom).values())
    return total


def _wrap_val(val, width=30):
    """Return text wrapped value for tree view cells."""
    if val is None:
        return ""
    return textwrap.fill(str(val), width)


class _RequirementDialog(simpledialog.Dialog):
    """Simple dialog to create or edit a requirement."""

    def __init__(self, parent, req=None, req_type="functional modification"):
        self.req_type = req_type
        self.req = req or {}
        super().__init__(parent, title="Requirement")

    def body(self, master):
        ttk.Label(master, text="ID:").grid(row=0, column=0, sticky="e", padx=5, pady=5)
        self.id_var = tk.StringVar(value=self.req.get("id", ""))
        tk.Entry(master, textvariable=self.id_var, width=20).grid(row=0, column=1, padx=5, pady=5)

        ttk.Label(master, text="Text:").grid(row=1, column=0, sticky="e", padx=5, pady=5)
        self.text_var = tk.Entry(master, width=40)
        self.text_var.insert(0, self.req.get("text", ""))
        self.text_var.grid(row=1, column=1, padx=5, pady=5)
        return self.text_var

    def apply(self):
        rid = self.id_var.get().strip() or str(uuid.uuid4())
        self.result = {
            "id": rid,
            "custom_id": rid,
            "req_type": self.req_type,
            "text": self.text_var.get().strip(),
            "asil": self.req.get("asil", "QM"),
            "cal": self.req.get("cal", ""),
            "status": "draft",
            "parent_id": self.req.get("parent_id", ""),
        }


class _SelectRequirementsDialog(simpledialog.Dialog):
    """Dialog to choose one or more existing requirements of a given type."""

    def __init__(self, parent, req_type="functional modification"):
        self.selected = []
        self.req_type = req_type
        super().__init__(parent, title="Select Requirements")

    def body(self, master):
        self.lb = tk.Listbox(master, selectmode="extended", height=8, exportselection=False)
        for req in global_requirements.values():
            if req.get("req_type") == self.req_type:
                self.lb.insert(tk.END, f"[{req['id']}] {req['text']}")
        self.lb.pack(fill=tk.BOTH, expand=True, padx=5, pady=5)
        return self.lb

    def apply(self):
        self.result = [self.lb.get(i) for i in self.lb.curselection()]


class _SelectTriggeringConditionsDialog(simpledialog.Dialog):
    """Dialog to choose one or more existing triggering conditions."""

    def __init__(self, parent, names):
        self.names = names
        self.selected = []
        super().__init__(parent, title="Select Triggering Conditions")

    def body(self, master):
        self.lb = tk.Listbox(master, selectmode="extended", height=8, exportselection=False)
        for name in self.names:
            self.lb.insert(tk.END, name)
        self.lb.pack(fill=tk.BOTH, expand=True, padx=5, pady=5)
        return self.lb

    def apply(self):
        self.result = [self.lb.get(i) for i in self.lb.curselection()]


class _SelectFunctionsDialog(simpledialog.Dialog):
    """Dialog to choose one or more existing functions."""

    def __init__(self, parent, names):
        self.names = names
        super().__init__(parent, title="Select Functions")

    def body(self, master):
        self.lb = tk.Listbox(master, selectmode="extended", height=8, exportselection=False)
        for name in sorted(self.names):
            self.lb.insert(tk.END, name)
        self.lb.pack(fill=tk.BOTH, expand=True, padx=5, pady=5)
        return self.lb

    def apply(self):
        self.result = [self.lb.get(i) for i in self.lb.curselection()]


class _SelectHazardsDialog(simpledialog.Dialog):
    """Dialog to choose one or more existing hazards."""

    def __init__(self, parent, names):
        self.names = names
        super().__init__(parent, title="Select Hazards")

    def body(self, master):
        self.lb = tk.Listbox(master, selectmode="extended", height=8, exportselection=False)
        for name in sorted(self.names):
            self.lb.insert(tk.END, name)
        self.lb.pack(fill=tk.BOTH, expand=True, padx=5, pady=5)
        return self.lb

    def apply(self):
        self.result = [self.lb.get(i) for i in self.lb.curselection()]


class _SelectFIsDialog(simpledialog.Dialog):
    """Dialog to choose one or more existing functional insufficiencies."""

    def __init__(self, parent, names):
        self.names = names
        super().__init__(parent, title="Select Functional Insufficiencies")

    def body(self, master):
        self.lb = tk.Listbox(master, selectmode="extended", height=8, exportselection=False)
        for name in sorted(self.names):
            self.lb.insert(tk.END, name)
        self.lb.pack(fill=tk.BOTH, expand=True, padx=5, pady=5)
        return self.lb

    def apply(self):
        self.result = [self.lb.get(i) for i in self.lb.curselection()]


class ReliabilityWindow(tk.Frame):
    def __init__(self, master, app):
        if isinstance(master, tk.Toplevel):
            container = master
        else:
            container = master
        super().__init__(container)
        self.app = app
        if isinstance(master, tk.Toplevel):
            master.title("Reliability Analysis")
            master.geometry("600x400")
            self.pack(fill=tk.BOTH, expand=True)
        self.components = []

        std_lbl = ttk.Label(self, text="Standard:")
        std_lbl.pack(anchor="w")
        ToolTip(std_lbl, "Choose the reliability standard used for FIT calculations.")
        self.standard_var = tk.StringVar(value="IEC 62380")
        std_cb = ttk.Combobox(
            self,
            textvariable=self.standard_var,
            values=["IEC 62380", "SN 29500"],
            state="readonly",
        )
        std_cb.pack(anchor="w")
        ToolTip(std_cb, "Values are applied when calculating component failure rates.")

        mp_lbl = ttk.Label(self, text="Mission Profile:")
        mp_lbl.pack(anchor="w")
        ToolTip(mp_lbl, "Select operating conditions that influence FIT values.")
        self.profile_var = tk.StringVar()
        self.profile_combo = ttk.Combobox(
            self,
            textvariable=self.profile_var,
            values=[mp.name for mp in app.mission_profiles],
            state="readonly",
        )
        self.profile_combo.pack(anchor="w", fill="x")
        ToolTip(
            self.profile_combo, "Mission profiles define temperature and usage factors."
        )

        ttk.Label(self, text="Analysis:").pack(anchor="w")
        self.analysis_var = tk.StringVar()
        self.analysis_combo = ttk.Combobox(
            self,
            textvariable=self.analysis_var,
            state="readonly",
        )
        self.analysis_combo.pack(anchor="w", fill="x")
        self.analysis_combo.bind("<<ComboboxSelected>>", self.load_selected_analysis)
        self.refresh_analysis_list()

        configure_table_style("Reliability.Treeview")
        column_opts = {
            "type": list(COMPONENT_ATTR_TEMPLATES.keys()),
            "qualification": QUALIFICATIONS,
        }
        self.tree = EditableTreeview(
            self,
            columns=("name", "type", "qty", "fit", "qualification"),
            show="headings",
            style="Reliability.Treeview",
            column_options=column_opts,
            edit_callback=self.on_cell_edit,
        )
        for col in ("name", "type", "qty", "fit", "qualification"):
            heading = "Qualification" if col == "qualification" else col.capitalize()
            self.tree.heading(col, text=heading)
            self.tree.column(col, width=120 if col == "qualification" else 100)
        self.tree.pack(fill=tk.BOTH, expand=True)
        self.tree.bind("<<TreeviewSelect>>", self.show_formula)

        btn_frame = ttk.Frame(self)
        btn_frame.pack(fill=tk.X)
        load_btn = ttk.Button(btn_frame, text="Load CSV", command=self.load_csv)
        load_btn.pack(side=tk.LEFT, padx=2, pady=2)
        ToolTip(load_btn, "Import components from a CSV Bill of Materials.")
        add_btn = ttk.Button(
            btn_frame, text="Add Component", command=self.add_component
        )
        add_btn.pack(side=tk.LEFT, padx=2, pady=2)
        ToolTip(add_btn, "Create a new component entry manually.")
        cfg_btn = ttk.Button(
            btn_frame, text="Configure Component", command=self.configure_component
        )
        cfg_btn.pack(side=tk.LEFT, padx=2, pady=2)
        ToolTip(cfg_btn, "Edit parameters of the selected component.")
        calc_btn = ttk.Button(
            btn_frame, text="Calculate FIT", command=self.calculate_fit
        )
        calc_btn.pack(side=tk.LEFT, padx=2, pady=2)
        ToolTip(
            calc_btn,
            "Compute total FIT rate using the selected model and mission profile.",
        )
        save_btn = ttk.Button(
            btn_frame, text="Save Analysis", command=self.save_analysis
        )
        save_btn.pack(side=tk.LEFT, padx=2, pady=2)
        ToolTip(save_btn, "Store the current analysis in the project file.")
        load_an_btn = ttk.Button(
            btn_frame, text="Load Analysis", command=self.load_analysis
        )
        load_an_btn.pack(side=tk.LEFT, padx=2, pady=2)
        ToolTip(load_an_btn, "Reload a previously saved reliability analysis.")
        del_btn = ttk.Button(
            btn_frame, text="Delete Analysis", command=self.delete_analysis
        )
        del_btn.pack(side=tk.LEFT, padx=2, pady=2)
        ToolTip(del_btn, "Remove the selected analysis from the project.")
        self.formula_label = ttk.Label(self, text="")
        self.formula_label.pack(anchor="w", padx=5, pady=5)

    def add_component(self):
        dialog = tk.Toplevel(self)
        dialog.title("New Component")
        ttk.Label(dialog, text="Name").grid(row=0, column=0, padx=5, pady=5, sticky="e")
        name_var = tk.StringVar()
        ttk.Entry(dialog, textvariable=name_var).grid(row=0, column=1, padx=5, pady=5)
        ttk.Label(dialog, text="Type").grid(row=1, column=0, padx=5, pady=5, sticky="e")
        type_var = tk.StringVar(value="capacitor")
        type_cb = ttk.Combobox(
            dialog,
            textvariable=type_var,
            values=list(COMPONENT_ATTR_TEMPLATES.keys()),
            state="readonly",
        )
        type_cb.grid(row=1, column=1, padx=5, pady=5)
        ttk.Label(dialog, text="Quantity").grid(
            row=2, column=0, padx=5, pady=5, sticky="e"
        )
        qty_var = tk.IntVar(value=1)
        ttk.Entry(dialog, textvariable=qty_var).grid(row=2, column=1, padx=5, pady=5)
        ttk.Label(dialog, text="Qualification").grid(
            row=3, column=0, padx=5, pady=5, sticky="e"
        )
        qual_var = tk.StringVar(value="None")
        ttk.Combobox(
            dialog, textvariable=qual_var, values=QUALIFICATIONS, state="readonly"
        ).grid(row=3, column=1, padx=5, pady=5)
        passive_var = tk.BooleanVar(value=False)
        ttk.Checkbutton(dialog, text="Passive", variable=passive_var).grid(
            row=4, column=0, columnspan=2, pady=5
        )

        attr_frame = ttk.Frame(dialog)
        attr_frame.grid(row=5, column=0, columnspan=2)
        attr_vars = {}

        def refresh_attr_fields(*_):
            for child in attr_frame.winfo_children():
                child.destroy()
            attr_vars.clear()
            template = COMPONENT_ATTR_TEMPLATES.get(type_var.get(), {})
            for i, (k, v) in enumerate(template.items()):
                ttk.Label(attr_frame, text=k).grid(
                    row=i, column=0, padx=5, pady=5, sticky="e"
                )
                if isinstance(v, list):
                    var = tk.StringVar(value=v[0])
                    ttk.Combobox(
                        attr_frame, textvariable=var, values=v, state="readonly"
                    ).grid(row=i, column=1, padx=5, pady=5)
                else:
                    var = tk.StringVar(value=str(v))
                    ttk.Entry(attr_frame, textvariable=var).grid(
                        row=i, column=1, padx=5, pady=5
                    )
                attr_vars[k] = var

        type_cb.bind("<<ComboboxSelected>>", refresh_attr_fields)
        refresh_attr_fields()

        def ok():
            comp = ReliabilityComponent(
                name_var.get(),
                type_var.get(),
                qty_var.get(),
                {},
                qual_var.get(),
                is_passive=passive_var.get(),
            )
            for k, var in attr_vars.items():
                comp.attributes[k] = var.get()
            self.components.append(comp)
            self.refresh_tree()
            dialog.destroy()

        ttk.Button(dialog, text="Add", command=ok).grid(
            row=6, column=0, columnspan=2, pady=5
        )
        dialog.grab_set()
        dialog.wait_window()

    def show_formula(self, event=None):
        sel = self.tree.focus()
        if not sel:
            self.formula_label.config(text="")
            return
        idx = self.tree.index(sel)
        if idx >= len(self.components):
            return
        comp = self.components[idx]
        std = self.standard_var.get()
        info = RELIABILITY_MODELS.get(std, {}).get(comp.comp_type)
        if info:
            self.formula_label.config(text=f"Formula: {info['text']}")
        else:
            self.formula_label.config(text="Formula: N/A")

    def refresh_tree(self):
        self.tree.delete(*self.tree.get_children())
        for comp in self.components:
            self.tree.insert(
                "",
                "end",
                values=(
                    comp.name,
                    comp.comp_type,
                    comp.quantity,
                    f"{comp.fit:.2f}",
                    comp.qualification,
                ),
            )
        self.profile_combo.config(values=[mp.name for mp in self.app.mission_profiles])
        # keep application level components updated so property dialogs see them
        self.app.reliability_components = list(self.components)

    def on_cell_edit(self, row: int, column: str, value: str) -> None:
        if row >= len(self.components):
            return
        comp = self.components[row]
        if column == "name":
            comp.name = value
        elif column == "type":
            comp.comp_type = value
        elif column == "qty":
            try:
                comp.quantity = int(value)
            except ValueError:
                pass
        elif column == "qualification":
            comp.qualification = value
        self.refresh_tree()

    def load_csv(self):
        path = filedialog.askopenfilename(filetypes=[("CSV", "*.csv")])
        if not path:
            return
        self.components.clear()
        with open(path, newline="") as f:
            reader = csv.DictReader(f)
            fields = reader.fieldnames or []
            mapping = self.ask_mapping(fields)
            if not mapping:
                return
            for row in reader:
                try:
                    name = row.get(mapping["name"], "")
                    ctype = row.get(mapping["type"], "")
                    qty = int(row.get(mapping["qty"], 1) or 1)
                    qual = (
                        row.get(mapping.get("qualification"), "")
                        if mapping.get("qualification")
                        else ""
                    )
                    comp = ReliabilityComponent(name, ctype, qty, {}, qual)
                    template = COMPONENT_ATTR_TEMPLATES.get(ctype, {})
                    for k, v in template.items():
                        comp.attributes[k] = v[0] if isinstance(v, list) else v
                    # store any extra columns as attributes
                    for key, val in row.items():
                        if key not in mapping.values():
                            comp.attributes[key] = val
                    self.components.append(comp)
                except Exception:
                    continue
        self.refresh_tree()

    def ask_mapping(self, fields):
        if not fields:
            return None
        win = tk.Toplevel(self)
        win.title("Map Columns")
        vars = {}
        targets = ["name", "type", "qty", "qualification"]
        for i, tgt in enumerate(targets):
            ttk.Label(win, text=tgt.capitalize()).grid(
                row=i, column=0, padx=5, pady=5, sticky="e"
            )
            var = tk.StringVar()
            cb = ttk.Combobox(win, textvariable=var, values=fields, state="readonly")
            if i < len(fields):
                var.set(fields[i])
            cb.grid(row=i, column=1, padx=5, pady=5)
            vars[tgt] = var

        result = {}

        def ok():
            for k, v in vars.items():
                result[k] = v.get()
            win.destroy()

        def cancel():
            result.clear()
            win.destroy()

        ttk.Button(win, text="OK", command=ok).grid(row=len(targets), column=0, pady=5)
        ttk.Button(win, text="Cancel", command=cancel).grid(
            row=len(targets), column=1, pady=5
        )
        win.grab_set()
        win.wait_window()
        if not result:
            return None
        return result

    def configure_component(self):
        sel = self.tree.focus()
        if not sel:
            messagebox.showwarning("Configure", "Select a component")
            return
        idx = self.tree.index(sel)
        comp = self.components[idx]

        template = COMPONENT_ATTR_TEMPLATES.get(comp.comp_type, {})
        for k, v in template.items():
            comp.attributes.setdefault(k, v[0] if isinstance(v, list) else v)

        class ParamDialog(simpledialog.Dialog):
            def body(self, master):
                self.resizable(False, False)
                self.vars = {}
                nb = ttk.Notebook(master)
                nb.pack(fill=tk.BOTH, expand=True)
                gen_tab = ttk.Frame(nb)
                attr_tab = ttk.Frame(nb)
                nb.add(gen_tab, text="General")
                nb.add(attr_tab, text="Attributes")

                row = 0
                ttk.Label(gen_tab, text="Quantity").grid(
                    row=row, column=0, padx=5, pady=5, sticky="e"
                )
                qty_var = tk.IntVar(value=comp.quantity)
                ttk.Entry(gen_tab, textvariable=qty_var).grid(
                    row=row, column=1, padx=5, pady=5
                )
                self.vars["__qty__"] = qty_var
                row += 1
                ttk.Label(gen_tab, text="Qualification").grid(
                    row=row, column=0, padx=5, pady=5, sticky="e"
                )
                qual_var = tk.StringVar(value=comp.qualification)
                ttk.Combobox(
                    gen_tab,
                    textvariable=qual_var,
                    values=QUALIFICATIONS,
                    state="readonly",
                ).grid(row=row, column=1, padx=5, pady=5)
                self.vars["__qual__"] = qual_var

                row = 0
                for k, v in comp.attributes.items():
                    ttk.Label(attr_tab, text=k).grid(
                        row=row, column=0, padx=5, pady=5, sticky="e"
                    )
                    if isinstance(template.get(k), list):
                        var = tk.StringVar(value=str(v))
                        ttk.Combobox(
                            attr_tab,
                            textvariable=var,
                            values=template[k],
                            state="readonly",
                        ).grid(row=row, column=1, padx=5, pady=5)
                    else:
                        var = tk.StringVar(value=str(v))
                        ttk.Entry(attr_tab, textvariable=var).grid(
                            row=row, column=1, padx=5, pady=5
                        )
                    self.vars[k] = var
                    row += 1

            def apply(self):
                comp.quantity = int(self.vars["__qty__"].get())
                comp.qualification = self.vars["__qual__"].get()
                for k, v in self.vars.items():
                    if k.startswith("__"):
                        continue
                    comp.attributes[k] = v.get()

        ParamDialog(self)
        self.refresh_tree()

    def calculate_fit(self):
        prof_name = self.profile_var.get()
        mp = next((m for m in self.app.mission_profiles if m.name == prof_name), None)
        needs_profile = any(not c.sub_boms for c in self.components)
        if mp is None and needs_profile:
            messagebox.showwarning("FIT", "Select a mission profile")
            return
        std = self.standard_var.get()
        total = 0.0
        for comp in self.components:
            if comp.sub_boms:
                # Aggregate FIT from the referenced BOMs without recomputation
                comp.fit = _total_fit_from_boms(comp.sub_boms)
            else:
                info = RELIABILITY_MODELS.get(std, {}).get(comp.comp_type)
                if info:
                    qf = (
                        PASSIVE_QUAL_FACTORS.get(comp.qualification, 1.0)
                        if comp.is_passive
                        else 1.0
                    )
                    if mp is not None:
                        comp.fit = info["formula"](comp.attributes, mp) * mp.tau * qf
                    else:
                        comp.fit = 0.0
                else:
                    comp.fit = 0.0
            total += comp.fit * comp.quantity

        sg_targets = {
            sg.user_name: {
                "dc": getattr(sg, "sg_dc_target", 0.0),
                "spfm": getattr(sg, "sg_spfm_target", 0.0),
                "lpfm": getattr(sg, "sg_lpfm_target", 0.0),
            }
            for sg in self.app.top_events
        }
        for be in self.app.fmea_entries:
            sg = getattr(be, "fmeda_safety_goal", "")
            if sg and sg not in sg_targets:
                sg_targets[sg] = {
                    "dc": getattr(be, "fmeda_dc_target", 0.0),
                    "spfm": getattr(be, "fmeda_spfm_target", 0.0),
                    "lpfm": getattr(be, "fmeda_lpfm_target", 0.0),
                }

        metrics = compute_fmeda_metrics(
            self.app.fmea_entries,
            self.components,
            self.app.get_safety_goal_asil,
            sg_targets=sg_targets,
        )
        self.app.reliability_components = list(self.components)
        self.app.reliability_total_fit = metrics["total"]
        self.app.spfm = metrics["spfm_raw"]
        self.app.lpfm = metrics["lpfm_raw"]
        self.app.reliability_dc = metrics["dc"]
        self.refresh_tree()
        goal_res = []
        for sg, gm in metrics.get("goal_metrics", {}).items():
            ok = gm["ok_dc"] and gm["ok_spfm"] and gm["ok_lpfm"]
            symbol = CHECK_MARK if ok else CROSS_MARK
            goal_res.append(f"{sg}:{symbol}")
        extra = f"  [{' ; '.join(goal_res)}]" if goal_res else ""
        self.formula_label.config(
            text=(
                f"Total FIT: {metrics['total']:.2f}  DC: {metrics['dc']:.2f}  "
                f"SPFM: {metrics['spfm_raw']:.2f}  LPFM: {metrics['lpfm_raw']:.2f}"
                + extra
            )
        )

    def save_analysis(self):
        if not self.components:
            messagebox.showwarning("Save", "No components defined")
            return
        current = self.analysis_var.get()
        if current:
            # Update existing analysis without asking for a name
            ra = next(
                (r for r in self.app.reliability_analyses if r.name == current),
                None,
            )
            if ra is None:
                ra = ReliabilityAnalysis(current, "", "", [], 0.0, 0.0, 0.0, 0.0)
                self.app.reliability_analyses.append(ra)
        else:
            name = simpledialog.askstring("Save Analysis", "Enter analysis name:")
            if not name:
                return
            ra = ReliabilityAnalysis(name, "", "", [], 0.0, 0.0, 0.0, 0.0)
            self.app.reliability_analyses.append(ra)
            current = name

        ra.name = current
        ra.standard = self.standard_var.get()
        ra.profile = self.profile_var.get()
        ra.components = copy.deepcopy(self.components)
        ra.total_fit = self.app.reliability_total_fit
        ra.spfm = self.app.spfm
        ra.lpfm = self.app.lpfm
        ra.dc = self.app.reliability_dc

        self.refresh_analysis_list()
        self.analysis_var.set(current)
        messagebox.showinfo("Save", "Analysis saved")

    def load_analysis(self):
        """Load a previously saved reliability analysis."""
        if not self.app.reliability_analyses:
            messagebox.showwarning("Load", "No saved analyses")
            return
        win = tk.Toplevel(self)
        win.title("Select Analysis")
        lb = tk.Listbox(win, height=8, width=40)
        lb.pack(side=tk.LEFT, fill=tk.BOTH, expand=True)
        for ra in self.app.reliability_analyses:
            lb.insert(tk.END, ra.name)

        def do_load():
            sel = lb.curselection()
            if not sel:
                return
            ra = self.app.reliability_analyses[sel[0]]
            self._populate_from_analysis(ra)
            win.destroy()

        ttk.Button(win, text="Load", command=do_load).pack(
            side=tk.RIGHT, padx=5, pady=5
        )

    def load_selected_analysis(self, *_):
        """Load analysis chosen from the combo box."""
        name = self.analysis_var.get()
        ra = next((r for r in self.app.reliability_analyses if r.name == name), None)
        if ra:
            self._populate_from_analysis(ra)

    def delete_analysis(self):
        name = self.analysis_var.get()
        if not name:
            messagebox.showwarning("Delete", "Select an analysis")
            return
        if not messagebox.askyesno("Delete", f"Delete analysis '{name}'?"):
            return
        self.app.reliability_analyses = [
            r for r in self.app.reliability_analyses if r.name != name
        ]
        self.analysis_var.set("")
        self.refresh_analysis_list()
        self.components.clear()
        self.refresh_tree()
        self.formula_label.config(text="")

    def refresh_analysis_list(self):
        names = [ra.name for ra in self.app.reliability_analyses]
        self.analysis_combo.configure(values=names)
        if not self.analysis_var.get() and names:
            self.analysis_var.set(names[0])
            self.load_selected_analysis()

    def _populate_from_analysis(self, ra):
        self.analysis_var.set(ra.name)
        self.standard_var.set(ra.standard)
        self.profile_var.set(ra.profile)
        self.components = copy.deepcopy(ra.components)
        self.app.reliability_total_fit = ra.total_fit
        self.app.spfm = ra.spfm
        self.app.lpfm = ra.lpfm
        self.app.reliability_dc = ra.dc
        self.refresh_tree()
        self.formula_label.config(
            text=f"Total FIT: {ra.total_fit:.2f}  DC: {ra.dc:.2f}  SPFM: {ra.spfm:.2f}  LPFM: {ra.lpfm:.2f}"
        )


class FI2TCWindow(tk.Frame):
    COLS = [
        "id",
        "system_function",
        "allocation",
        "interfaces",
        "functional_insufficiencies",
        "scene",
        "scenario",
        "driver_behavior",
        "occurrence",
        "vehicle_effect",
        "severity",
        "design_measures",
        "verification",
        "measure_effectiveness",
        "triggering_conditions",
        "mitigation",
        "acceptance",
    ]

    def __init__(self, master, app):
        super().__init__(master)
        self.app = app
        if isinstance(master, tk.Toplevel):
            master.title("FI2TC Analysis")
        top = ttk.Frame(self)
        top.pack(fill=tk.X)
        ttk.Label(top, text="FI2TC:").pack(side=tk.LEFT)
        self.doc_var = tk.StringVar()
        self.doc_cb = ttk.Combobox(top, textvariable=self.doc_var, state="readonly")
        self.doc_cb.pack(side=tk.LEFT, padx=2)
        ttk.Button(top, text="New", command=self.new_doc).pack(side=tk.LEFT)
        ttk.Button(top, text="Rename", command=self.rename_doc).pack(side=tk.LEFT)
        ttk.Button(top, text="Delete", command=self.delete_doc).pack(side=tk.LEFT)
        self.doc_cb.bind("<<ComboboxSelected>>", self.select_doc)

        tree_frame = ttk.Frame(self)
        tree_frame.pack(fill=tk.BOTH, expand=True)
        configure_table_style("FI2TC.Treeview", rowheight=80)
        self.tree = EditableTreeview(
            tree_frame,
            columns=self.COLS,
            show="headings",
            style="FI2TC.Treeview",
            height=4,
            edit_callback=self.on_cell_edit,
        )
        vsb = ttk.Scrollbar(tree_frame, orient="vertical", command=self.tree.yview)
        hsb = ttk.Scrollbar(tree_frame, orient="horizontal", command=self.tree.xview)
        self.tree.configure(yscrollcommand=vsb.set, xscrollcommand=hsb.set)
        for c in self.COLS:
            self.tree.heading(c, text=c.replace("_", " ").title())
            width = 200 if c == "hazard" else 120
            self.tree.column(c, width=width)
        self.tree.grid(row=0, column=0, sticky="nsew")
        vsb.grid(row=0, column=1, sticky="ns")
        hsb.grid(row=1, column=0, sticky="ew")
        tree_frame.grid_columnconfigure(0, weight=1)
        tree_frame.grid_rowconfigure(0, weight=1)
        self.tree.bind("<Double-1>", lambda e: self.edit_row(), add="+")
        btn = ttk.Frame(self)
        btn.pack(fill=tk.X)
        add_row_btn = ttk.Button(btn, text="Add", command=self.add_row)
        add_row_btn.pack(side=tk.LEFT, padx=2, pady=2)
        ToolTip(add_row_btn, "Insert a new HAZOP entry in the table.")
        edit_row_btn = ttk.Button(btn, text="Edit", command=self.edit_row)
        edit_row_btn.pack(side=tk.LEFT, padx=2, pady=2)
        ToolTip(edit_row_btn, "Edit the selected HAZOP entry.")
        del_row_btn = ttk.Button(btn, text="Delete", command=self.del_row)
        del_row_btn.pack(side=tk.LEFT, padx=2, pady=2)
        ToolTip(del_row_btn, "Remove the selected HAZOP entry from the table.")
        ttk.Button(btn, text="Export CSV", command=self.export_csv).pack(
            side=tk.LEFT, padx=2, pady=2
        )
        self.refresh_docs()
        self.refresh()
        if not isinstance(master, tk.Toplevel):
            self.pack(fill=tk.BOTH, expand=True)

    def refresh(self):
        self.tree.delete(*self.tree.get_children())
        for row in self.app.fi2tc_entries:
            vals = [_wrap_val(row.get(k, "")) for k in self.COLS]
            self.tree.insert("", "end", values=vals)
        stripe_rows(self.tree)

    class RowDialog(simpledialog.Dialog):
        def __init__(self, parent, app, data=None):
            self.app = app
            self.parent_win = parent
            default = {k: "" for k in parent.COLS}
            self.data = data or default
            self.selected = {}
            super().__init__(parent, title="Edit Row")

        def body(self, master):
            self.resizable(False, False)
            self.geometry("700x500")
            fi_names = [
                n.user_name or f"FI {n.unique_id}"
                for n in self.app.get_all_functional_insufficiencies()
            ]
            tc_names = [
                n.user_name or f"TC {n.unique_id}"
                for n in self.app.get_all_triggering_conditions()
            ]
            func_names = self.app.get_all_function_names()
            comp_names = self.app.get_all_component_names()
            scen_names = self.app.get_all_scenario_names()
            scene_names = self.app.get_all_scenery_names()
            req_opts = sorted(
                (
                    f"[{r['id']}] {r['text']}"
                    for r in global_requirements.values()
                    if r.get("req_type") == "functional modification"
                ),
                key=str.lower,
            )
            self.widgets = {}
            nb = ttk.Notebook(master)
            nb.pack(fill=tk.BOTH, expand=True)
            categories = {
                "Known Functional Weakness": [
                    "id",
                    "system_function",
                    "allocation",
                    "interfaces",
                    "scene",
                    "scenario",
                    "driver_behavior",
                    "occurrence",
                    "functional_insufficiencies",
                    "vehicle_effect",
                    "severity",
                ],
                "Design Measures": [
                    "design_measures",
                    "verification",
                    "measure_effectiveness",
                ],
                "Triggering Condition Identification": ["triggering_conditions"],
                "Mitigations": ["mitigation", "acceptance"],
            }
            tabs = {name: ttk.Frame(nb) for name in categories}
            for name, frame in tabs.items():
                nb.add(frame, text=name)
            rows = {name: 0 for name in categories}

            def get_frame(col):
                for name, cols in categories.items():
                    if col in cols:
                        r = rows[name]
                        rows[name] += 1
                        return tabs[name], r
                return master, 0

            def refresh_funcs(*_):
                comp = self.widgets.get("allocation")
                if isinstance(comp, tk.StringVar):
                    func_opts = sorted(
                        {
                            e.function
                            for e in self.app.hazop_entries
                            if not comp.get() or e.component == comp.get()
                        }
                    )
                else:
                    func_opts = func_names
                if "system_function" in self.widgets:
                    w = self.widgets["system_function_widget"]
                    w["values"] = func_opts

            for col in self.parent_win.COLS:
                frame, r = get_frame(col)
                ttk.Label(frame, text=col.replace("_", " ").title()).grid(
                    row=r, column=0, sticky="e", padx=5, pady=2
                )
                if col == "triggering_conditions":
                    tc_frame = ttk.Frame(frame)
                    tc_frame.grid(row=r, column=1, padx=5, pady=2, sticky="w")
                    self.tc_lb = tk.Listbox(tc_frame, selectmode="extended", height=5, exportselection=False)
                    self.tc_lb.grid(row=0, column=0, columnspan=4, padx=2, pady=2)
                    existing = [e.strip() for e in self.data.get(col, "").split(";") if e.strip()]
                    for val in existing:
                        self.tc_lb.insert(tk.END, val)
                    ttk.Button(tc_frame, text="Add", command=self.add_tc).grid(row=1, column=0, padx=2, pady=2)
                    ttk.Button(tc_frame, text="Edit", command=self.edit_tc).grid(row=1, column=1, padx=2, pady=2)
                    ttk.Button(tc_frame, text="Delete", command=self.del_tc).grid(row=1, column=2, padx=2, pady=2)
                    ttk.Button(tc_frame, text="Add Existing", command=self.add_tc_existing).grid(row=1, column=3, padx=2, pady=2)
                    self.widgets[col] = self.tc_lb
                elif col == "functional_insufficiencies":
                    fi_frame = ttk.Frame(frame)
                    fi_frame.grid(row=r, column=1, padx=5, pady=2, sticky="w")
                    self.fi_lb = tk.Listbox(fi_frame, selectmode="extended", height=4, exportselection=False)
                    self.fi_lb.grid(row=0, column=0, columnspan=4, padx=2, pady=2)
                    existing = [e.strip() for e in self.data.get(col, "").split(";") if e.strip()]
                    for val in existing:
                        self.fi_lb.insert(tk.END, val)
                    ttk.Button(fi_frame, text="Add New", command=self.add_fi_new).grid(row=1, column=0, padx=2, pady=2)
                    ttk.Button(fi_frame, text="Edit", command=self.edit_fi).grid(row=1, column=1, padx=2, pady=2)
                    ttk.Button(fi_frame, text="Delete", command=self.del_fi).grid(row=1, column=2, padx=2, pady=2)
                    ttk.Button(fi_frame, text="Add Existing", command=self.add_fi_existing).grid(row=1, column=3, padx=2, pady=2)
                    self.widgets[col] = self.fi_lb
                    self.fi_options = fi_names
                elif col == "design_measures":
                    self.req_opts = list(req_opts)
                    dm_frame = ttk.Frame(frame)
                    dm_frame.grid(row=r, column=1, padx=5, pady=2, sticky="w")
                    self.dm_lb = tk.Listbox(dm_frame, selectmode="extended", height=5, exportselection=False)
                    self.dm_lb.grid(row=0, column=0, columnspan=4, padx=2, pady=2)
                    existing = [e.strip() for e in self.data.get(col, "").split(",") if e.strip()]
                    for val in existing:
                        self.dm_lb.insert(tk.END, val)
                    ttk.Button(dm_frame, text="Add New", command=self.add_dm_new).grid(row=1, column=0, padx=2, pady=2)
                    ttk.Button(dm_frame, text="Add Existing", command=self.add_dm_existing).grid(row=1, column=1, padx=2, pady=2)
                    ttk.Button(dm_frame, text="Edit", command=self.edit_dm).grid(row=1, column=2, padx=2, pady=2)
                    ttk.Button(dm_frame, text="Delete", command=self.del_dm).grid(row=1, column=3, padx=2, pady=2)
                    self.widgets[col] = self.dm_lb
                elif col == "mitigation":
                    mit_frame = ttk.Frame(frame)
                    mit_frame.grid(row=r, column=1, padx=5, pady=2, sticky="w")
                    self.mit_lb = tk.Listbox(mit_frame, height=4, width=50)
                    self.mit_lb.grid(row=0, column=0, columnspan=4, sticky="w")
                    existing = [e.strip() for e in self.data.get(col, "").split(",") if e.strip()]
                    for rid in existing:
                        req = global_requirements.get(rid, {"id": rid, "text": ""})
                        self.mit_lb.insert(tk.END, f"[{req['id']}] {req.get('text','')}")
                    ttk.Button(mit_frame, text="Add New", command=self.add_mit_new).grid(row=1, column=0, padx=2, pady=2)
                    ttk.Button(mit_frame, text="Edit", command=self.edit_mit).grid(row=1, column=1, padx=2, pady=2)
                    ttk.Button(mit_frame, text="Delete", command=self.del_mit).grid(row=1, column=2, padx=2, pady=2)
                    ttk.Button(mit_frame, text="Add Existing", command=self.add_mit_existing).grid(row=1, column=3, padx=2, pady=2)
                    self.widgets[col] = self.mit_lb
                elif col == "system_function":
                    var = tk.StringVar(value=self.data.get(col, ""))
                    cb = ttk.Combobox(
                        frame, textvariable=var, values=func_names, state="readonly"
                    )
                    cb.grid(row=r, column=1, padx=5, pady=2)
                    self.widgets[col] = var
                    self.widgets["system_function_widget"] = cb
                elif col == "allocation":
                    var = tk.StringVar(value=self.data.get(col, ""))
                    cb = ttk.Combobox(
                        frame, textvariable=var, values=comp_names, state="readonly"
                    )
                    cb.grid(row=r, column=1, padx=5, pady=2)
                    cb.bind("<<ComboboxSelected>>", refresh_funcs)
                    self.widgets[col] = var
                elif col == "vehicle_effect":
                    var = tk.StringVar(value=self.data.get(col, ""))
                    frame2 = ttk.Frame(frame)
                    frame2.grid(row=r, column=1, padx=5, pady=2)
                    cb = ttk.Combobox(frame2, textvariable=var, values=sorted(self.app.hazards), state="readonly")
                    cb.pack(side=tk.LEFT)
                    def new_hazard():
                        name = simpledialog.askstring("New Hazard", "Name:")
                        if not name:
                            return
                        sev_widget = self.widgets.get("severity")
                        sev = sev_widget.get() if isinstance(sev_widget, tk.StringVar) else "1"
                        self.app.add_hazard(name)
                        self.app.update_hazard_severity(name, sev)
                        cb["values"] = sorted(self.app.hazards)
                        var.set(name)
                    ttk.Button(frame2, text="New", command=new_hazard).pack(side=tk.LEFT, padx=2)
                    self.widgets[col] = var
                elif col == "scene":
                    var = tk.StringVar(value=self.data.get(col, ""))
                    cb = ttk.Combobox(
                        frame, textvariable=var, values=scene_names, state="readonly"
                    )
                    cb.grid(row=r, column=1, padx=5, pady=2)
                    self.widgets[col] = var
                elif col == "scenario":
                    var = tk.StringVar(value=self.data.get(col, ""))
                    cb = ttk.Combobox(
                        frame, textvariable=var, values=scen_names, state="readonly"
                    )
                    cb.grid(row=r, column=1, padx=5, pady=2)
                    self.widgets[col] = var
                elif col == "severity":
                    var = tk.StringVar(value=self.data.get(col, ""))
                    cb = ttk.Combobox(
                        frame,
                        textvariable=var,
                        values=["1", "2", "3"],
                        state="readonly",
                    )
                    cb.grid(row=r, column=1, padx=5, pady=2)
                    self.widgets[col] = var
                else:
                    txt = tk.Text(frame, width=25, height=2, wrap="word")
                    txt.insert("1.0", self.data.get(col, ""))
                    if col == "known_use_case":
                        self.kuc_widget = txt
                        txt.configure(state="disabled")
                    txt.grid(row=r, column=1, padx=5, pady=2)
                    self.widgets[col] = txt
                    if col == "known_use_case":
                        self.kuc_widget = txt
            refresh_funcs()
            self.update_known_use_case()

        def apply(self):
            for col, widget in self.widgets.items():
                if isinstance(widget, tk.Entry):
                    self.data[col] = widget.get()
                elif isinstance(widget, tk.Text):
                    self.data[col] = widget.get("1.0", "end-1c")
                elif isinstance(widget, tk.Listbox):
                    items = list(widget.get(0, tk.END))
                    if col == "triggering_conditions" or col == "functional_insufficiencies":
                        self.data[col] = ";".join(items)
                    else:
                        self.data[col] = ",".join(items)
                else:
                    val = widget.get()
                    orig = self.selected.get(col, "")
                    if col == "triggering_conditions" and orig and val != orig:
                        self.app.rename_triggering_condition(orig, val)
                    elif col == "vehicle_effect" and orig and val != orig:
                        self.app.rename_hazard(orig, val)
                    self.data[col] = val
            veh = self.data.get("vehicle_effect", "").strip()
            sev = self.data.get("severity", "1").strip()
            if veh:
                self.app.add_hazard(veh)
                self.app.update_hazard_severity(veh, sev)
            self.result = True

        def add_dm_new(self):
            dlg = _RequirementDialog(self, req_type="functional modification")
            if dlg.result:
                req = dlg.result
                global_requirements[req["id"]] = req
                text = f"[{req['id']}] {req['text']}"
                self.dm_lb.insert(tk.END, text)

        def add_dm_existing(self):
            dlg = _SelectRequirementsDialog(self, req_type="functional modification")
            if dlg.result:
                for val in dlg.result:
                    if val not in self.dm_lb.get(0, tk.END):
                        self.dm_lb.insert(tk.END, val)

        def edit_dm(self):
            sel = self.dm_lb.curselection()
            if not sel:
                return
            text = self.dm_lb.get(sel[0])
            rid = text.split("]", 1)[0][1:]
            req = global_requirements.get(rid, {"id": rid, "text": text})
            dlg = _RequirementDialog(self, req, req_type="functional modification")
            if dlg.result:
                new_req = dlg.result
                global_requirements[new_req["id"]] = new_req
                new_text = f"[{new_req['id']}] {new_req['text']}"
                self.dm_lb.delete(sel[0])
                self.dm_lb.insert(sel[0], new_text)

        def del_dm(self):
            sel = list(self.dm_lb.curselection())
            for idx in reversed(sel):
                self.dm_lb.delete(idx)

        def add_tc_existing(self):
            dlg = _SelectTriggeringConditionsDialog(self, self.app.triggering_conditions)
            if dlg.result:
                for val in dlg.result:
                    if val not in self.tc_lb.get(0, tk.END):
                        self.tc_lb.insert(tk.END, val)

        def add_tc(self):
            name = simpledialog.askstring("Triggering Condition", "Name:")
            if name:
                if name not in self.tc_lb.get(0, tk.END):
                    self.tc_lb.insert(tk.END, name)

        def edit_tc(self):
            sel = self.tc_lb.curselection()
            if not sel:
                return
            current = self.tc_lb.get(sel[0])
            name = simpledialog.askstring("Triggering Condition", "Name:", initialvalue=current)
            if name and name != current:
                self.app.rename_triggering_condition(current, name)
                self.tc_lb.delete(sel[0])
                self.tc_lb.insert(sel[0], name)

        def del_tc(self):
            sel = list(self.tc_lb.curselection())
            for idx in reversed(sel):
                self.tc_lb.delete(idx)

        def add_mit_new(self):
            dlg = _RequirementDialog(self, req_type="operational")
            if dlg.result:
                req = dlg.result
                global_requirements[req["id"]] = req
                text = f"[{req['id']}] {req['text']}"
                self.mit_lb.insert(tk.END, text)

        def add_mit_existing(self):
            dlg = _SelectRequirementsDialog(self, req_type="operational")
            if dlg.result:
                for val in dlg.result:
                    if val not in self.mit_lb.get(0, tk.END):
                        self.mit_lb.insert(tk.END, val)

        def add_fi_new(self):
            name = simpledialog.askstring("Functional Insufficiency", "Name:")
            if name:
                if name not in self.fi_lb.get(0, tk.END):
                    self.fi_lb.insert(tk.END, name)
                self.update_known_use_case()

        def add_fi_existing(self):
            dlg = _SelectFIsDialog(self, self.fi_options)
            if getattr(dlg, "result", None):
                for val in dlg.result:
                    if val not in self.fi_lb.get(0, tk.END):
                        self.fi_lb.insert(tk.END, val)
                self.update_known_use_case()

        def edit_fi(self):
            sel = self.fi_lb.curselection()
            if not sel:
                return
            current = self.fi_lb.get(sel[0])
            name = simpledialog.askstring("Functional Insufficiency", "Name:", initialvalue=current)
            if name and name != current:
                self.app.rename_functional_insufficiency(current, name)
                self.fi_lb.delete(sel[0])
                self.fi_lb.insert(sel[0], name)
            self.update_known_use_case()

        def del_fi(self):
            sel = list(self.fi_lb.curselection())
            for idx in reversed(sel):
                self.fi_lb.delete(idx)
            self.update_known_use_case()

        def edit_mit(self):
            sel = self.mit_lb.curselection()
            if not sel:
                return
            text = self.mit_lb.get(sel[0])
            rid = text.split("]", 1)[0][1:]
            req = global_requirements.get(rid, {"id": rid, "text": text})
            dlg = _RequirementDialog(self, req, req_type="operational")
            if dlg.result:
                new_req = dlg.result
                global_requirements[new_req["id"]] = new_req
                new_text = f"[{new_req['id']}] {new_req['text']}"
                self.mit_lb.delete(sel[0])
                self.mit_lb.insert(sel[0], new_text)

        def del_mit(self):
            sel = list(self.mit_lb.curselection())
            for idx in reversed(sel):
                self.mit_lb.delete(idx)


        def update_known_use_case(self):
            if not hasattr(self, "kuc_widget"):
                return
            funcs = []
            fis = list(self.fi_lb.get(0, tk.END)) if hasattr(self, "fi_lb") else []
            ucs = []
            for f in funcs + fis:
                uc = self.app.get_use_case_for_function(f)
                if uc and uc not in ucs:
                    ucs.append(uc)
            self.kuc_widget.config(state="normal")
            self.kuc_widget.delete("1.0", tk.END)
            self.kuc_widget.insert("1.0", ";".join(ucs))
            self.kuc_widget.config(state="disabled")


    def add_row(self):
        dlg = self.RowDialog(self, self.app)
        if getattr(dlg, "result", None):
            self.app.fi2tc_entries.append(dlg.data)
            self.refresh()

    def edit_row(self):
        sel = self.tree.focus()
        if not sel:
            return
        idx = self.tree.index(sel)
        data = self.app.fi2tc_entries[idx]
        dlg = self.RowDialog(self, self.app, data)
        if getattr(dlg, "result", None):
            self.refresh()

    def del_row(self):
        sel = self.tree.selection()
        for iid in sel:
            idx = self.tree.index(iid)
            if idx < len(self.app.fi2tc_entries):
                del self.app.fi2tc_entries[idx]
        self.refresh()

    def on_cell_edit(self, row: int, column: str, value: str) -> None:
        if row >= len(self.app.fi2tc_entries):
            return
        self.app.fi2tc_entries[row][column] = value

    def export_csv(self):
        path = filedialog.asksaveasfilename(
            defaultextension=".csv", filetypes=[("CSV", "*.csv")]
        )
        if not path:
            return
        with open(path, "w", newline="") as f:
            w = csv.writer(f)
            w.writerow(self.COLS)
            for r in self.app.fi2tc_entries:
                w.writerow([r.get(k, "") for k in self.COLS])
        messagebox.showinfo("Export", "FI2TC exported")

    def refresh_docs(self):
        names = [d.name for d in self.app.fi2tc_docs]
        self.doc_cb.configure(values=names)
        if self.app.active_fi2tc:
            self.doc_var.set(self.app.active_fi2tc.name)
        elif names:
            self.doc_var.set(names[0])

    def select_doc(self, *_):
        name = self.doc_var.get()
        for d in self.app.fi2tc_docs:
            if d.name == name:
                self.app.active_fi2tc = d
                self.app.fi2tc_entries = d.entries
                break
        self.refresh()

    def new_doc(self):
        name = simpledialog.askstring("New FI2TC", "Name:")
        if not name:
            return
        doc = FI2TCDoc(name, [])
        self.app.fi2tc_docs.append(doc)
        self.app.active_fi2tc = doc
        self.app.fi2tc_entries = doc.entries
        self.refresh_docs()
        self.refresh()
        self.app.update_views()

    def rename_doc(self):
        if not self.app.active_fi2tc:
            return
        name = simpledialog.askstring(
            "Rename FI2TC", "Name:", initialvalue=self.app.active_fi2tc.name
        )
        if not name:
            return
        self.app.active_fi2tc.name = name
        self.refresh_docs()
        self.app.update_views()

    def delete_doc(self):
        doc = self.app.active_fi2tc
        if not doc:
            return
        if not messagebox.askyesno("Delete", f"Delete FI2TC '{doc.name}'?"):
            return
        self.app.fi2tc_docs.remove(doc)
        if self.app.fi2tc_docs:
            self.app.active_fi2tc = self.app.fi2tc_docs[0]
        else:
            self.app.active_fi2tc = None
        self.app.fi2tc_entries = (
            self.app.active_fi2tc.entries if self.app.active_fi2tc else []
        )
        self.refresh_docs()
        self.refresh()
        self.app.update_views()


class HazopWindow(tk.Frame):
    def __init__(self, master, app):
        super().__init__(master)
        self.app = app
        if isinstance(master, tk.Toplevel):
            master.title("HAZOP Analysis")
            master.geometry("600x400")
        top = ttk.Frame(self)
        top.pack(fill=tk.X)
        doc_lbl = ttk.Label(top, text="HAZOP:")
        doc_lbl.pack(side=tk.LEFT)
        ToolTip(doc_lbl, "Select a HAZOP document to edit or view.")
        self.doc_var = tk.StringVar()
        self.doc_cb = ttk.Combobox(top, textvariable=self.doc_var, state="readonly")
        self.doc_cb.pack(side=tk.LEFT, padx=2)
        ToolTip(
            self.doc_cb, "All HAZOP analyses stored in the project are listed here."
        )
        new_btn = ttk.Button(top, text="New", command=self.new_doc)
        new_btn.pack(side=tk.LEFT)
        ToolTip(new_btn, "Create a new HAZOP document.")
        self.doc_cb.bind("<<ComboboxSelected>>", self.select_doc)

        columns = ("function", "malfunction", "type", "safety", "rationale")
        content = ttk.Frame(self)
        content.pack(fill=tk.BOTH, expand=True)
        configure_table_style("Hazop.Treeview")
        self.tree = EditableTreeview(
            content,
            columns=columns,
            show="headings",
            style="Hazop.Treeview",
            edit_callback=self.on_cell_edit,
        )
        for col in columns:
            self.tree.heading(col, text=col.capitalize())
            if col in ("rationale", "hazard"):
                width = 200
            else:
                width = 120
            self.tree.column(col, width=width)
        self.tree.pack(side=tk.LEFT, fill=tk.BOTH, expand=True)

        btn = ttk.Frame(self)
        btn.pack(fill=tk.X)
        hara_add_btn = ttk.Button(btn, text="Add", command=self.add_row)
        hara_add_btn.pack(side=tk.LEFT, padx=2, pady=2)
        ToolTip(hara_add_btn, "Insert a new HARA entry.")
        hara_edit_btn = ttk.Button(btn, text="Edit", command=self.edit_row)
        hara_edit_btn.pack(side=tk.LEFT, padx=2, pady=2)
        ToolTip(hara_edit_btn, "Edit the selected HARA row.")
        hara_del_btn = ttk.Button(btn, text="Delete", command=self.del_row)
        hara_del_btn.pack(side=tk.LEFT, padx=2, pady=2)
        ToolTip(hara_del_btn, "Delete the selected HARA row.")

        self.refresh_docs()
        self.refresh()
        if not isinstance(master, tk.Toplevel):
            self.pack(fill=tk.BOTH, expand=True)

    def refresh_docs(self):
        names = [d.name for d in self.app.hazop_docs]
        self.doc_cb["values"] = names
        if self.app.active_hazop:
            self.doc_var.set(self.app.active_hazop.name)
        elif names:
            self.doc_var.set(names[0])

    def select_doc(self, *_):
        name = self.doc_var.get()
        for d in self.app.hazop_docs:
            if d.name == name:
                self.app.active_hazop = d
                self.app.hazop_entries = d.entries
                break
        self.refresh()

    def new_doc(self):
        name = simpledialog.askstring("New HAZOP", "Name:")
        if not name:
            return
        doc = HazopDoc(name, [])
        self.app.hazop_docs.append(doc)
        self.app.active_hazop = doc
        self.app.hazop_entries = doc.entries
        self.refresh_docs()
        self.refresh()
        self.app.update_views()

    def refresh(self):
        self.tree.delete(*self.tree.get_children())
        for row in self.app.hazop_entries:
            vals = [
                row.function,
                row.malfunction,
                row.mtype,
                row.scenario,
                row.conditions,
                row.hazard,
                "Yes" if row.safety else "No",
                row.rationale,
                "Yes" if row.covered else "No",
                row.covered_by,
            ]
            self.tree.insert("", "end", values=vals)
        stripe_rows(self.tree)

    class RowDialog(simpledialog.Dialog):
        def __init__(self, parent, row=None):
            self.app = parent.app
            self.row = row or HazopEntry(
                "",
                "",
                "No/Not",
                "",
                "",
                "",
                False,
                "",
                False,
                "",
            )
            super().__init__(parent, title="Edit HAZOP Row")

        def body(self, master):
            func_lbl = ttk.Label(master, text="Function")
            func_lbl.grid(row=0, column=0, sticky="e", padx=5, pady=5)
            ToolTip(func_lbl, "Select the vehicle function under analysis.")
            funcs = self.app.get_all_action_names()
            self.func = tk.StringVar(value=self.row.function)
            func_cb = ttk.Combobox(
                master, textvariable=self.func, values=funcs, state="readonly"
            )
            func_cb.grid(row=0, column=1, padx=5, pady=5)
            ToolTip(
                func_cb, "Functions come from activity diagrams or architecture blocks."
            )

            mal_lbl = ttk.Label(master, text="Malfunction")
            mal_lbl.grid(row=1, column=0, sticky="e", padx=5, pady=5)
            ToolTip(
                mal_lbl,
                "Choose an existing malfunction or type a new one.\n"
                "Create malfunctions via the Malfunctions editor or by\n"
                "building an activity diagram that defines vehicle level\n"
                "functions, then running a HAZOP on the diagram activities.",
            )
            self.mal = tk.StringVar(value=self.row.malfunction)
            mal_cb = ttk.Combobox(
                master,
                textvariable=self.mal,
                values=sorted(self.app.malfunctions),
            )
            mal_cb.grid(row=1, column=1, padx=5, pady=5)
            ToolTip(mal_cb, "Type a new malfunction to add it to the project.")

            typ_lbl = ttk.Label(master, text="Type")
            typ_lbl.grid(row=2, column=0, sticky="e", padx=5, pady=5)
            ToolTip(
                typ_lbl,
                "Guideword describing how the malfunction deviates from the intended function.",
            )
            self.typ = tk.StringVar(value=self.row.mtype)
            typ_cb = ttk.Combobox(
                master,
                textvariable=self.typ,
                values=["No/Not", "Unintended", "Excessive", "Insufficient", "Reverse"],
                state="readonly",
            )
            typ_cb.grid(row=2, column=1, padx=5, pady=5)
            ToolTip(typ_cb, "Select the malfunction guideword.")

            scen_lbl = ttk.Label(master, text="Scenario")
            scen_lbl.grid(row=3, column=0, sticky="e", padx=5, pady=5)
            ToolTip(scen_lbl, "Operational scenario associated with this function.")
            scenarios = []
            for lib in self.app.scenario_libraries:
                scenarios.extend(lib.get("scenarios", []))
            self.scen = tk.StringVar(value=self.row.scenario)
            scen_cb = ttk.Combobox(
                master, textvariable=self.scen, values=scenarios, state="readonly"
            )
            scen_cb.grid(row=3, column=1, padx=5, pady=5)
            ToolTip(scen_cb, "Scenarios come from imported scenario libraries.")

            cond_lbl = ttk.Label(master, text="Driving Conditions")
            cond_lbl.grid(row=4, column=0, sticky="e", padx=5, pady=5)
            ToolTip(cond_lbl, "Optional free text describing environmental conditions.")
            self.cond = tk.StringVar(value=self.row.conditions)
            cond_entry = ttk.Entry(master, textvariable=self.cond)
            cond_entry.grid(row=4, column=1, padx=5, pady=5)
            ToolTip(cond_entry, "Example: rain, snow, gravel road, etc.")

            haz_lbl = ttk.Label(master, text="Hazard")
            haz_lbl.grid(row=5, column=0, sticky="e", padx=5, pady=5)
            ToolTip(haz_lbl, "Consequence of the malfunction under the given scenario.")
            haz_frame = ttk.Frame(master)
            haz_frame.grid(row=5, column=1, padx=5, pady=5, sticky="w")
            self.haz_var = tk.StringVar(value=self.row.hazard)
            self.haz_cb = ttk.Combobox(
                haz_frame,
                textvariable=self.haz_var,
                values=sorted(self.app.hazards),
                width=30,
            )
            self.haz_cb.pack(side=tk.LEFT, fill=tk.X, expand=True)
            ToolTip(
                self.haz_cb,
                "Select an existing hazard or type a new one.",
            )
            new_haz_btn = ttk.Button(haz_frame, text="New", command=self.new_hazard)
            new_haz_btn.pack(side=tk.LEFT, padx=2)
            ToolTip(new_haz_btn, "Create a new hazard and select it.")

            safety_lbl = ttk.Label(master, text="Safety Relevant")
            safety_lbl.grid(row=6, column=0, sticky="e", padx=5, pady=5)
            ToolTip(
                safety_lbl, "Mark 'Yes' if the malfunction can lead to a safety hazard."
            )
            self.safety = tk.StringVar(value="Yes" if self.row.safety else "No")
            safety_cb = ttk.Combobox(
                master, textvariable=self.safety, values=["Yes", "No"], state="readonly"
            )
            safety_cb.grid(row=6, column=1, padx=5, pady=5)
            ToolTip(
                safety_cb,
                "Only safety relevant malfunctions are used in HARA analyses.",
            )

            rat_lbl = ttk.Label(master, text="Rationale")
            rat_lbl.grid(row=7, column=0, sticky="ne", padx=5, pady=5)
            ToolTip(rat_lbl, "Reasoning for the safety relevance decision.")
            self.rat = tk.Text(master, width=30, height=3)
            self.rat.insert("1.0", self.row.rationale)
            self.rat.grid(row=7, column=1, padx=5, pady=5)
            ToolTip(self.rat, "Provide justification or references for this entry.")

            cov_lbl = ttk.Label(master, text="Covered")
            cov_lbl.grid(row=8, column=0, sticky="e", padx=5, pady=5)
            ToolTip(cov_lbl, "Indicate whether the malfunction is already mitigated.")
            self.cov = tk.StringVar(value="Yes" if self.row.covered else "No")
            cov_cb = ttk.Combobox(
                master, textvariable=self.cov, values=["Yes", "No"], state="readonly"
            )
            cov_cb.grid(row=8, column=1, padx=5, pady=5)
            ToolTip(
                cov_cb,
                "Select 'Yes' if another function or feature prevents the hazard.",
            )

            covby_lbl = ttk.Label(master, text="Covered By")
            covby_lbl.grid(row=9, column=0, sticky="e", padx=5, pady=5)
            ToolTip(covby_lbl, "Reference the malfunction providing mitigation.")
            malfs = [e.malfunction for e in self.app.hazop_entries]
            self.cov_by = tk.StringVar(value=self.row.covered_by)
            covby_cb = ttk.Combobox(
                master, textvariable=self.cov_by, values=malfs, state="readonly"
            )
            covby_cb.grid(row=9, column=1, padx=5, pady=5)
            ToolTip(
                covby_cb, "Choose a malfunction that covers this one if applicable."
            )

        def new_hazard(self):
            name = simpledialog.askstring("New Hazard", "Name:")
            if not name:
                return
            self.app.add_hazard(name)
            self.haz_var.set(name)
            self.haz_cb.configure(values=sorted(self.app.hazards))

        def apply(self):
            self.row.function = self.func.get()
            old_mal = self.row.malfunction
            self.row.malfunction = self.mal.get()
            if old_mal and old_mal != self.row.malfunction:
                self.app.rename_malfunction(old_mal, self.row.malfunction)
            # When a new malfunction is introduced from a HAZOP entry,
            # automatically create a corresponding top level event.
            # Register the malfunction globally; AutoML will create a
            # corresponding top level event if it's new.
            self.app.add_malfunction(self.row.malfunction)
            self.row.mtype = self.typ.get()
            self.row.scenario = self.scen.get()
            self.row.conditions = self.cond.get()
            old_haz = self.row.hazard
            self.row.hazard = self.haz_var.get().strip()
            if old_haz and old_haz != self.row.hazard:
                self.app.rename_hazard(old_haz, self.row.hazard)
            self.app.add_hazard(self.row.hazard)
            self.haz_cb.configure(values=sorted(self.app.hazards))
            self.app.update_hazard_list()
            self.row.safety = self.safety.get() == "Yes"
            self.row.rationale = self.rat.get("1.0", "end-1c")
            self.row.covered = self.cov.get() == "Yes"
            self.row.covered_by = self.cov_by.get()

    def add_row(self):
        if not self.app.active_hazop:
            messagebox.showwarning("Add", "Create a HAZOP first")
            return
        dlg = self.RowDialog(self)
        if dlg.row.function:
            self.app.hazop_entries.append(dlg.row)
            self.refresh()

    def edit_row(self):
        sel = self.tree.focus()
        if not sel:
            return
        idx = self.tree.index(sel)
        row = self.app.hazop_entries[idx]
        dlg = self.RowDialog(self, row)
        self.refresh()

    def del_row(self):
        sel = self.tree.selection()
        for iid in sel:
            idx = self.tree.index(iid)
            if idx < len(self.app.hazop_entries):
                del self.app.hazop_entries[idx]
        self.refresh()

    def on_cell_edit(self, row: int, column: str, value: str) -> None:
        if row >= len(self.app.hazop_entries):
            return
        entry = self.app.hazop_entries[row]
        mapping = {
            "function": "function",
            "malfunction": "malfunction",
            "type": "mtype",
            "safety": "safety",
            "rationale": "rationale",
        }
        attr = mapping.get(column)
        if not attr:
            return
        if attr == "safety":
            setattr(entry, attr, value.lower() in ("yes", "true", "1"))
        else:
            setattr(entry, attr, value)
        self.refresh()

    def load_analysis(self):
        if not self.app.reliability_analyses:
            messagebox.showwarning("Load", "No saved analyses")
            return
        win = tk.Toplevel(self)
        win.title("Select Analysis")
        lb = tk.Listbox(win, height=8, width=40)
        lb.pack(side=tk.LEFT, fill=tk.BOTH, expand=True)
        for ra in self.app.reliability_analyses:
            lb.insert(tk.END, ra.name)

        def do_load():
            sel = lb.curselection()
            if not sel:
                return
            ra = self.app.reliability_analyses[sel[0]]
            self.standard_var.set(ra.standard)
            self.profile_var.set(ra.profile)
            self.components = copy.deepcopy(ra.components)
            self.app.reliability_total_fit = ra.total_fit
            self.app.spfm = ra.spfm
            self.app.lpfm = ra.lpfm
            self.app.reliability_dc = ra.dc
            win.destroy()
            self.refresh_tree()
            self.formula_label.config(
                text=f"Total FIT: {ra.total_fit:.2f}  DC: {ra.dc:.2f}  SPFM: {ra.spfm:.2f}  LPFM: {ra.lpfm:.2f}"
            )

        ttk.Button(win, text="Load", command=do_load).pack(
            side=tk.RIGHT, padx=5, pady=5
        )

    def save_analysis(self):
        if not self.components:
            messagebox.showwarning("Save", "No components defined")
            return
        name = simpledialog.askstring("Save Analysis", "Enter analysis name:")
        if not name:
            return
        ra = ReliabilityAnalysis(
            name,
            self.standard_var.get(),
            self.profile_var.get(),
            copy.deepcopy(self.components),
            self.app.reliability_total_fit,
            self.app.spfm,
            self.app.lpfm,
            self.app.reliability_dc,
        )
        self.app.reliability_analyses.append(ra)
        messagebox.showinfo("Save", "Analysis saved")


class HaraWindow(tk.Frame):
    COLS = [
        "malfunction",
        "hazard",
        "severity",
        "sev_rationale",
        "controllability",
        "cont_rationale",
        "exposure",
        "exp_rationale",
        "asil",
        "safety_goal",
    ]

    def __init__(self, master, app):
        super().__init__(master)
        self.app = app
        if isinstance(master, tk.Toplevel):
            master.title("HARA Analysis")
        top = ttk.Frame(self)
        top.pack(fill=tk.X)
        hara_lbl = ttk.Label(top, text="HARA:")
        hara_lbl.pack(side=tk.LEFT)
        ToolTip(hara_lbl, "Select a HARA document to work on.")
        self.doc_var = tk.StringVar()
        self.doc_cb = ttk.Combobox(top, textvariable=self.doc_var, state="readonly")
        self.doc_cb.pack(side=tk.LEFT, padx=2)
        ToolTip(self.doc_cb, "Only HARAs defined in the project appear here.")
        new_hara_btn = ttk.Button(top, text="New", command=self.new_doc)
        new_hara_btn.pack(side=tk.LEFT)
        ToolTip(new_hara_btn, "Create a new HARA document.")
        self.doc_cb.bind("<<ComboboxSelected>>", self.select_doc)
        self.hazop_lbl = ttk.Label(top, text="")
        self.hazop_lbl.pack(side=tk.LEFT, padx=10)
        self.status_lbl = ttk.Label(top, text="")
        self.status_lbl.pack(side=tk.LEFT, padx=10)

        configure_table_style("Hara.Treeview")
        self.tree = EditableTreeview(
            self,
            columns=self.COLS,
            show="headings",
            style="Hara.Treeview",
            edit_callback=self.on_cell_edit,
        )
        for c in self.COLS:
            self.tree.heading(c, text=c.replace("_", " ").title())
            width = 200 if c == "hazard" else 120
            self.tree.column(c, width=width)
        self.tree.pack(fill=tk.BOTH, expand=True)
        btn = ttk.Frame(self)
        btn.pack(fill=tk.X)
        ttk.Button(btn, text="Add", command=self.add_row).pack(
            side=tk.LEFT, padx=2, pady=2
        )
        ttk.Button(btn, text="Edit", command=self.edit_row).pack(
            side=tk.LEFT, padx=2, pady=2
        )
        ttk.Button(btn, text="Delete", command=self.del_row).pack(
            side=tk.LEFT, padx=2, pady=2
        )
        self.refresh_docs()
        self.refresh()
        if not isinstance(master, tk.Toplevel):
            self.pack(fill=tk.BOTH, expand=True)

    def refresh_docs(self):
        self.app.update_hara_statuses()
        names = [d.name for d in self.app.hara_docs]
        # Explicitly configure the combobox values to ensure Tkinter updates
        self.doc_cb.configure(values=names)
        if self.app.active_hara:
            self.doc_var.set(self.app.active_hara.name)
            hazops = ", ".join(getattr(self.app.active_hara, "hazops", []))
            self.hazop_lbl.config(text=f"HAZOPs: {hazops}")
            self.status_lbl.config(
                text=f"Status: {getattr(self.app.active_hara, 'status', 'draft')}"
            )

        elif names:
            self.doc_var.set(names[0])
            doc = self.app.hara_docs[0]
            hazops = ", ".join(getattr(doc, "hazops", []))
            self.hazop_lbl.config(text=f"HAZOPs: {hazops}")
            self.app.active_hara = doc
            self.app.hara_entries = doc.entries
            self.status_lbl.config(text=f"Status: {getattr(doc, 'status', 'draft')}")

    def select_doc(self, *_):
        name = self.doc_var.get()
        for d in self.app.hara_docs:
            if d.name == name:
                self.app.active_hara = d
                self.app.hara_entries = d.entries
                hazops = ", ".join(getattr(d, "hazops", []))
                self.hazop_lbl.config(text=f"HAZOPs: {hazops}")
                self.status_lbl.config(text=f"Status: {getattr(d, 'status', 'draft')}")
                break
        self.refresh()

    class NewHaraDialog(simpledialog.Dialog):
        def __init__(self, parent, app):
            self.app = app
            super().__init__(parent, title="New HARA")

        def body(self, master):
            ttk.Label(master, text="Name").grid(row=0, column=0, sticky="e")
            self.name_var = tk.StringVar()
            ttk.Entry(master, textvariable=self.name_var).grid(row=0, column=1)
            ttk.Label(master, text="HAZOPs").grid(row=1, column=0, sticky="ne")
            names = [d.name for d in self.app.hazop_docs]
            self.hazop_lb = tk.Listbox(master, selectmode="extended", height=5)
            for n in names:
                self.hazop_lb.insert(tk.END, n)
            self.hazop_lb.grid(row=1, column=1)

        def apply(self):
            sel = [self.hazop_lb.get(i) for i in self.hazop_lb.curselection()]
            self.result = (self.name_var.get(), sel)

    def new_doc(self):
        dlg = self.NewHaraDialog(self, self.app)
        if not getattr(dlg, "result", None):
            return
        name, hazops = dlg.result
        doc = HaraDoc(name, hazops, [], False, "draft")
        self.app.hara_docs.append(doc)
        self.app.active_hara = doc
        self.app.hara_entries = doc.entries
        self.status_lbl.config(text=f"Status: {doc.status}")
        self.refresh_docs()
        self.refresh()
        self.app.update_views()

    def refresh(self):
        self.tree.delete(*self.tree.get_children())
        for row in self.app.hara_entries:
            vals = [
                row.malfunction,
                row.hazard,
                row.severity,
                row.sev_rationale,
                row.controllability,
                row.cont_rationale,
                row.exposure,
                row.exp_rationale,
                row.asil,
                row.safety_goal,
            ]
            self.tree.insert("", "end", values=vals)
        stripe_rows(self.tree)
        self.app.sync_hara_to_safety_goals()

    class RowDialog(simpledialog.Dialog):
        def __init__(self, parent, app, row=None):
            self.app = app
            self.row = row or HaraEntry("", "", 1, "", 1, "", 1, "", "QM", "")
            super().__init__(parent, title="Edit HARA Row")

        def body(self, master):
            hazop_names = []
            if self.app.active_hara:
                hazop_names = getattr(self.app.active_hara, "hazops", []) or []
            malfs = set()
            hazards_map = {}
            if not hazop_names:
                hazop_names = [d.name for d in self.app.hazop_docs]
            for hz_name in hazop_names:
                hz = self.app.get_hazop_by_name(hz_name)
                if hz:
                    for e in hz.entries:
                        if getattr(e, "safety", False):
                            malfs.add(e.malfunction)
                            if e.hazard:
                                hazards_map.setdefault(e.malfunction, []).append(
                                    e.hazard
                                )
            malfs = sorted(malfs)
            goals = [
                te.safety_goal_description or (te.user_name or f"SG {te.unique_id}")
                for te in self.app.top_events
            ]
            ttk.Label(master, text="Malfunction").grid(row=0, column=0, sticky="e")
            self.mal_var = tk.StringVar(value=self.row.malfunction)
            mal_cb = ttk.Combobox(
                master, textvariable=self.mal_var, values=malfs, state="readonly"
            )
            mal_cb.grid(row=0, column=1)
            ttk.Label(master, text="Hazard").grid(row=1, column=0, sticky="ne")
            self.haz = tk.Text(master, width=30, height=3)
            self.haz.insert("1.0", self.row.hazard)
            self.haz.grid(row=1, column=1)
            ttk.Label(master, text="Severity").grid(row=2, column=0, sticky="e")
            sev_val = str(self.app.hazard_severity.get(self.row.hazard.strip(), self.row.severity))
            self.sev_var = tk.StringVar(value=sev_val)
            sev_cb = ttk.Combobox(
                master,
                textvariable=self.sev_var,
                values=["1", "2", "3"],
                state="disabled",
            )
            sev_cb.grid(row=2, column=1)
            ttk.Label(master, text="Severity Rationale").grid(
                row=3, column=0, sticky="e"
            )
            self.sev_rat = tk.Entry(master)
            self.sev_rat.insert(0, self.row.sev_rationale)
            self.sev_rat.grid(row=3, column=1)
            ttk.Label(master, text="Controllability").grid(row=4, column=0, sticky="e")
            self.cont_var = tk.StringVar(value=str(self.row.controllability))
            cont_cb = ttk.Combobox(
                master,
                textvariable=self.cont_var,
                values=["1", "2", "3"],
                state="readonly",
            )
            cont_cb.grid(row=4, column=1)
            ttk.Label(master, text="Controllability Rationale").grid(
                row=5, column=0, sticky="e"
            )
            self.cont_rat = tk.Entry(master)
            self.cont_rat.insert(0, self.row.cont_rationale)
            self.cont_rat.grid(row=5, column=1)
            ttk.Label(master, text="Exposure").grid(row=6, column=0, sticky="e")
            self.exp_var = tk.StringVar(value=str(self.row.exposure))
            exp_cb = ttk.Combobox(
                master,
                textvariable=self.exp_var,
                values=["1", "2", "3", "4"],
                state="readonly",
            )
            exp_cb.grid(row=6, column=1)
            ttk.Label(master, text="Exposure Rationale").grid(
                row=7, column=0, sticky="e"
            )
            self.exp_rat = tk.Entry(master)
            self.exp_rat.insert(0, self.row.exp_rationale)
            self.exp_rat.grid(row=7, column=1)
            ttk.Label(master, text="ASIL").grid(row=8, column=0, sticky="e")
            self.asil_var = tk.StringVar(value=self.row.asil)
            asil_lbl = ttk.Label(master, textvariable=self.asil_var)
            asil_lbl.grid(row=8, column=1)
            ttk.Label(master, text="Safety Goal").grid(row=9, column=0, sticky="e")
            self.sg_var = tk.StringVar(value=self.row.safety_goal)
            ttk.Combobox(
                master, textvariable=self.sg_var, values=goals, state="readonly"
            ).grid(row=9, column=1)

            def auto_hazard(_=None):
                mal = self.mal_var.get()
                if not mal:
                    return
                hazard_list = hazards_map.get(mal)
                if hazard_list:
                    current = self.haz.get("1.0", "end-1c").strip()
                    if not current:
                        self.haz.delete("1.0", "end")
                        self.haz.insert("1.0", hazard_list[0])

            mal_cb.bind("<<ComboboxSelected>>", auto_hazard)
            auto_hazard()

            def recalc(_=None):
                try:
                    s = int(self.sev_var.get())
                    c = int(self.cont_var.get())
                    e = int(self.exp_var.get())
                except ValueError:
                    self.asil_var.set("QM")
                    return
                self.asil_var.set(calc_asil(s, c, e))

            sev_cb.bind("<<ComboboxSelected>>", recalc)
            cont_cb.bind("<<ComboboxSelected>>", recalc)
            exp_cb.bind("<<ComboboxSelected>>", recalc)
            recalc()

        def apply(self):
            old_mal = self.row.malfunction
            self.row.malfunction = self.mal_var.get()
            if old_mal and old_mal != self.row.malfunction:
                self.app.rename_malfunction(old_mal, self.row.malfunction)
            old_haz = self.row.hazard
            self.row.hazard = self.haz.get("1.0", "end-1c")
            if old_haz and old_haz != self.row.hazard:
                self.app.rename_hazard(old_haz, self.row.hazard)
            self.app.add_hazard(self.row.hazard)
            self.app.update_hazard_severity(self.row.hazard, self.sev_var.get())
            self.row.severity = int(self.app.hazard_severity.get(self.row.hazard, self.sev_var.get()))
            self.row.sev_rationale = self.sev_rat.get()
            self.row.controllability = int(self.cont_var.get())
            self.row.cont_rationale = self.cont_rat.get()
            self.row.exposure = int(self.exp_var.get())
            self.row.exp_rationale = self.exp_rat.get()
            self.row.asil = self.asil_var.get()
            self.row.safety_goal = self.sg_var.get()

    def add_row(self):
        if not self.app.active_hara:
            messagebox.showwarning("Add", "Create a HARA first")
            return
        dlg = self.RowDialog(self, self.app)
        self.app.hara_entries.append(dlg.row)
        if self.app.active_hara:
            self.app.active_hara.status = "draft"
            self.app.active_hara.approved = False
            self.app.invalidate_reviews_for_hara(self.app.active_hara.name)
            self.status_lbl.config(text=f"Status: {self.app.active_hara.status}")
        self.refresh()

    def edit_row(self):
        sel = self.tree.focus()
        if not sel:
            return
        idx = self.tree.index(sel)
        dlg = self.RowDialog(self, self.app, self.app.hara_entries[idx])
        if self.app.active_hara:
            self.app.active_hara.status = "draft"
            self.app.active_hara.approved = False
            self.app.invalidate_reviews_for_hara(self.app.active_hara.name)
            self.status_lbl.config(text=f"Status: {self.app.active_hara.status}")
        self.refresh()

    def del_row(self):
        sel = self.tree.selection()
        for iid in sel:
            idx = self.tree.index(iid)
            if idx < len(self.app.hara_entries):
                del self.app.hara_entries[idx]
        if self.app.active_hara:
            self.app.active_hara.status = "draft"
            self.app.active_hara.approved = False
            self.app.invalidate_reviews_for_hara(self.app.active_hara.name)
            self.status_lbl.config(text=f"Status: {self.app.active_hara.status}")
        self.refresh()

    def on_cell_edit(self, row: int, column: str, value: str) -> None:
        if row >= len(self.app.hara_entries):
            return
        entry = self.app.hara_entries[row]
        if column in self.COLS:
            if column in {"severity", "controllability", "exposure"}:
                try:
                    setattr(entry, column, int(value))
                except ValueError:
                    return
            else:
                setattr(entry, column, value)
        self.refresh()

    def approve_doc(self):
        if not self.app.active_hara:
            return
        self.app.active_hara.status = "closed"
        self.app.active_hara.approved = True
        self.app.update_hara_statuses()
        self.app.ensure_asil_consistency()
        self.app.update_views()
        messagebox.showinfo("HARA", "HARA approved")


class TC2FIWindow(tk.Frame):
    COLS = [
        "id",
        "known_use_case",
        "occurrence",
        "impacted_function",
        "arch_elements",
        "interfaces",
        "functional_insufficiencies",
        "vehicle_effect",
        "severity",
        "design_measures",
        "verification",
        "measure_effectiveness",
        "scene",
        "scenario",
        "driver_behavior",
        "triggering_conditions",
        "mitigation",
        "acceptance",
    ]

    def __init__(self, master, app):
        super().__init__(master)
        self.app = app
        if isinstance(master, tk.Toplevel):
            master.title("TC2FI Analysis")
        top = ttk.Frame(self)
        top.pack(fill=tk.X)
        ttk.Label(top, text="TC2FI:").pack(side=tk.LEFT)
        self.doc_var = tk.StringVar()
        self.doc_cb = ttk.Combobox(top, textvariable=self.doc_var, state="readonly")
        self.doc_cb.pack(side=tk.LEFT, padx=2)
        ttk.Button(top, text="New", command=self.new_doc).pack(side=tk.LEFT)
        ttk.Button(top, text="Rename", command=self.rename_doc).pack(side=tk.LEFT)
        ttk.Button(top, text="Delete", command=self.delete_doc).pack(side=tk.LEFT)
        self.doc_cb.bind("<<ComboboxSelected>>", self.select_doc)

        if isinstance(master, tk.Toplevel):
            master.geometry("800x400")
        tree_frame = ttk.Frame(self)
        tree_frame.pack(fill=tk.BOTH, expand=True)
        configure_table_style("TC2FI.Treeview", rowheight=80)
        self.tree = EditableTreeview(
            tree_frame,
            columns=self.COLS,
            show="headings",
            style="TC2FI.Treeview",
            height=4,
            edit_callback=self.on_cell_edit,
        )
        vsb = ttk.Scrollbar(tree_frame, orient="vertical", command=self.tree.yview)
        hsb = ttk.Scrollbar(tree_frame, orient="horizontal", command=self.tree.xview)
        self.tree.configure(yscrollcommand=vsb.set, xscrollcommand=hsb.set)
        for c in self.COLS:
            self.tree.heading(c, text=c.replace("_", " ").title())
            self.tree.column(c, width=120)
        self.tree.grid(row=0, column=0, sticky="nsew")
        vsb.grid(row=0, column=1, sticky="ns")
        hsb.grid(row=1, column=0, sticky="ew")
        tree_frame.grid_columnconfigure(0, weight=1)
        tree_frame.grid_rowconfigure(0, weight=1)
        self.tree.bind("<Double-1>", lambda e: self.edit_row(), add="+")
        btn = ttk.Frame(self)
        btn.pack()
        ttk.Button(btn, text="Add", command=self.add_row).pack(
            side=tk.LEFT, padx=2, pady=2
        )
        ttk.Button(btn, text="Edit", command=self.edit_row).pack(
            side=tk.LEFT, padx=2, pady=2
        )
        ttk.Button(btn, text="Delete", command=self.del_row).pack(
            side=tk.LEFT, padx=2, pady=2
        )
        ttk.Button(btn, text="Export CSV", command=self.export_csv).pack(
            side=tk.LEFT, padx=2, pady=2
        )
        self.refresh_docs()
        self.refresh()
        if not isinstance(master, tk.Toplevel):
            self.pack(fill=tk.BOTH, expand=True)

    def refresh(self):
        self.tree.delete(*self.tree.get_children())
        for row in self.app.tc2fi_entries:
            vals = [_wrap_val(row.get(k, "")) for k in self.COLS]
            self.tree.insert("", "end", values=vals)
        stripe_rows(self.tree)

    class RowDialog(simpledialog.Dialog):
        def __init__(self, parent, app, data=None):
            self.app = app
            default = {k: "" for k in TC2FIWindow.COLS}
            self.data = data or default
            self.selected = {}
            super().__init__(parent, title="Edit Row")

        def body(self, master):
            self.resizable(False, False)
            self.geometry("700x500")
            tc_names = [
                n.user_name or f"TC {n.unique_id}"
                for n in self.app.get_all_triggering_conditions()
            ]
            fi_names = [
                n.user_name or f"FI {n.unique_id}"
                for n in self.app.get_all_functional_insufficiencies()
            ]
            func_names = self.app.get_all_function_names()
            comp_names = self.app.get_all_component_names()
            scen_names = self.app.get_all_scenario_names()
            scene_names = self.app.get_all_scenery_names()
            req_opts = sorted(
                (
                    f"[{r['id']}] {r['text']}"
                    for r in global_requirements.values()
                    if r.get("req_type") == "functional modification"
                ),
                key=str.lower,
            )
            self.widgets = {}
            nb = ttk.Notebook(master)
            nb.pack(fill=tk.BOTH, expand=True)
            categories = {
                "Known Env/Operational Condition": [
                    "id",
                    "known_use_case",
                    "arch_elements",
                    "interfaces",
                    "scene",
                    "scenario",
                    "driver_behavior",
                    "occurrence",
                    "triggering_conditions",
                ],
                "Mitigations": ["mitigation", "acceptance"],
                "Affected Functions Identification": [
                    "impacted_function",
                    "functional_insufficiencies",
                ],
                "Effects": ["vehicle_effect", "severity"],
                "Design Measures": [
                    "design_measures",
                    "verification",
                    "measure_effectiveness",
                ],
            }
            tabs = {name: ttk.Frame(nb) for name in categories}
            for name, frame in tabs.items():
                nb.add(frame, text=name)
            rows = {name: 0 for name in categories}

            def get_frame(col):
                for name, cols in categories.items():
                    if col in cols:
                        r = rows[name]
                        rows[name] += 1
                        return tabs[name], r
                return master, 0

            def refresh_funcs(*_):
                comp = self.widgets.get("arch_elements")
                if isinstance(comp, tk.StringVar):
                    opts = sorted(
                        {
                            e.function
                            for e in self.app.hazop_entries
                            if not comp.get() or e.component == comp.get()
                        }
                    )
                else:
                    opts = func_names
                self.func_options = opts

            for col in TC2FIWindow.COLS:
                frame, r = get_frame(col)
                ttk.Label(frame, text=col.replace("_", " ").title()).grid(
                    row=r, column=0, sticky="e", padx=5, pady=2
                )
                if col == "functional_insufficiencies":
                    fi_frame = ttk.Frame(frame)
                    fi_frame.grid(row=r, column=1, padx=5, pady=2, sticky="w")
                    self.fi_lb = tk.Listbox(fi_frame, selectmode="extended", height=4, exportselection=False)
                    self.fi_lb.grid(row=0, column=0, columnspan=4, padx=2, pady=2)
                    existing = [e.strip() for e in self.data.get(col, "").split(";") if e.strip()]
                    for val in existing:
                        self.fi_lb.insert(tk.END, val)
                    ttk.Button(fi_frame, text="Add New", command=self.add_fi_new).grid(row=1, column=0, padx=2, pady=2)
                    ttk.Button(fi_frame, text="Edit", command=self.edit_fi).grid(row=1, column=1, padx=2, pady=2)
                    ttk.Button(fi_frame, text="Delete", command=self.del_fi).grid(row=1, column=2, padx=2, pady=2)
                    ttk.Button(fi_frame, text="Add Existing", command=self.add_fi_existing).grid(row=1, column=3, padx=2, pady=2)
                    self.widgets[col] = self.fi_lb
                    self.fi_options = fi_names
                elif col == "design_measures":
                    self.dm_ids = [e.strip() for e in self.data.get(col, "").split(",") if e.strip()]
                    dm_frame = ttk.Frame(frame)
                    dm_frame.grid(row=r, column=1, padx=5, pady=2, sticky="w")
                    self.dm_lb = tk.Listbox(dm_frame, height=4, width=50)
                    self.dm_lb.grid(row=0, column=0, columnspan=4, sticky="w")
                    for rid in self.dm_ids:
                        req = global_requirements.get(rid, {"id": rid, "text": ""})
                        self.dm_lb.insert(tk.END, f"[{req['id']}] {req.get('text','')}")
                    ttk.Button(dm_frame, text="Add New", command=self.add_dm_new).grid(row=1, column=0, padx=2, pady=2)
                    ttk.Button(dm_frame, text="Edit", command=self.edit_dm).grid(row=1, column=1, padx=2, pady=2)
                    ttk.Button(dm_frame, text="Delete", command=self.del_dm).grid(row=1, column=2, padx=2, pady=2)
                    ttk.Button(dm_frame, text="Add Existing", command=self.add_dm_existing).grid(row=1, column=3, padx=2, pady=2)
                    self.widgets[col] = self.dm_lb
                elif col == "mitigation":
                    mit_frame = ttk.Frame(frame)
                    mit_frame.grid(row=r, column=1, padx=5, pady=2, sticky="w")
                    self.mit_lb = tk.Listbox(mit_frame, height=4, width=50)
                    self.mit_lb.grid(row=0, column=0, columnspan=4, sticky="w")
                    self.mit_ids = [e.strip() for e in self.data.get(col, "").split(",") if e.strip()]
                    for rid in self.mit_ids:
                        req = global_requirements.get(rid, {"id": rid, "text": ""})
                        self.mit_lb.insert(tk.END, f"[{req['id']}] {req.get('text','')}")
                    ttk.Button(mit_frame, text="Add New", command=self.add_mit_new).grid(row=1, column=0, padx=2, pady=2)
                    ttk.Button(mit_frame, text="Edit", command=self.edit_mit).grid(row=1, column=1, padx=2, pady=2)
                    ttk.Button(mit_frame, text="Delete", command=self.del_mit).grid(row=1, column=2, padx=2, pady=2)
                    ttk.Button(mit_frame, text="Add Existing", command=self.add_mit_existing).grid(row=1, column=3, padx=2, pady=2)
                    self.widgets[col] = self.mit_lb
                elif col == "triggering_conditions":
                    tc_frame = ttk.Frame(frame)
                    tc_frame.grid(row=r, column=1, padx=5, pady=2, sticky="w")
                    self.tc_lb = tk.Listbox(tc_frame, selectmode="extended", height=5, exportselection=False)
                    self.tc_lb.grid(row=0, column=0, columnspan=4, padx=2, pady=2)
                    existing = [e.strip() for e in self.data.get(col, "").split(";") if e.strip()]
                    for val in existing:
                        self.tc_lb.insert(tk.END, val)
                    ttk.Button(tc_frame, text="Add", command=self.add_tc).grid(row=1, column=0, padx=2, pady=2)
                    ttk.Button(tc_frame, text="Edit", command=self.edit_tc).grid(row=1, column=1, padx=2, pady=2)
                    ttk.Button(tc_frame, text="Delete", command=self.del_tc).grid(row=1, column=2, padx=2, pady=2)
                    ttk.Button(tc_frame, text="Add Existing", command=self.add_tc_existing).grid(row=1, column=3, padx=2, pady=2)
                    self.widgets[col] = self.tc_lb
                elif col == "impacted_function":
                    func_frame = ttk.Frame(frame)
                    func_frame.grid(row=r, column=1, padx=5, pady=2, sticky="w")
                    self.func_lb = tk.Listbox(func_frame, selectmode="extended", height=4, exportselection=False)
                    self.func_lb.grid(row=0, column=0, columnspan=3, padx=2, pady=2)
                    existing = [f.strip() for f in self.data.get(col, "").split(",") if f.strip()]
                    for val in existing:
                        self.func_lb.insert(tk.END, val)
                    ttk.Button(func_frame, text="Add Existing", command=self.add_func_existing).grid(row=1, column=0, padx=2, pady=2)
                    ttk.Button(func_frame, text="Remove", command=self.del_func).grid(row=1, column=1, padx=2, pady=2)
                    self.widgets[col] = self.func_lb
                elif col == "vehicle_effect":
                    haz_frame = ttk.Frame(frame)
                    haz_frame.grid(row=r, column=1, padx=5, pady=2, sticky="w")
                    self.haz_lb = tk.Listbox(haz_frame, selectmode="extended", height=4, exportselection=False)
                    self.haz_lb.grid(row=0, column=0, columnspan=4, padx=2, pady=2)
                    existing = [h.strip() for h in self.data.get(col, "").split(",") if h.strip()]
                    for val in existing:
                        self.haz_lb.insert(tk.END, val)
                    ttk.Button(haz_frame, text="Add New", command=self.add_haz_new).grid(row=1, column=0, padx=2, pady=2)
                    ttk.Button(haz_frame, text="Edit", command=self.edit_haz).grid(row=1, column=1, padx=2, pady=2)
                    ttk.Button(haz_frame, text="Delete", command=self.del_haz).grid(row=1, column=2, padx=2, pady=2)
                    ttk.Button(haz_frame, text="Add Existing", command=self.add_haz_existing).grid(row=1, column=3, padx=2, pady=2)
                    self.widgets[col] = self.haz_lb
                elif col == "arch_elements":
                    var = tk.StringVar(value=self.data.get(col, ""))
                    cb = ttk.Combobox(
                        frame, textvariable=var, values=comp_names, state="readonly"
                    )
                    cb.grid(row=r, column=1, padx=5, pady=2)
                    cb.bind("<<ComboboxSelected>>", refresh_funcs)
                    self.widgets[col] = var
                elif col == "scene":
                    var = tk.StringVar(value=self.data.get(col, ""))
                    cb = ttk.Combobox(
                        frame, textvariable=var, values=scene_names, state="readonly"
                    )
                    cb.grid(row=r, column=1, padx=5, pady=2)
                    self.widgets[col] = var
                elif col == "scenario":
                    var = tk.StringVar(value=self.data.get(col, ""))
                    cb = ttk.Combobox(
                        frame, textvariable=var, values=scen_names, state="readonly"
                    )
                    cb.grid(row=r, column=1, padx=5, pady=2)
                    self.widgets[col] = var
                elif col == "severity":
                    var = tk.StringVar(value=self.data.get(col, ""))
                    cb = ttk.Combobox(
                        frame,
                        textvariable=var,
                        values=["1", "2", "3"],
                        state="readonly",
                    )
                    cb.grid(row=r, column=1, padx=5, pady=2)
                    self.widgets[col] = var
                else:
                    txt = tk.Text(frame, width=25, height=2, wrap="word")
                    txt.insert("1.0", self.data.get(col, ""))
                    if col == "known_use_case":
                        self.kuc_widget = txt
                        txt.configure(state="disabled")
                    txt.grid(row=r, column=1, padx=5, pady=2)
                    self.widgets[col] = txt
                    if col == "known_use_case":
                        self.kuc_widget = txt
            refresh_funcs()
            self.update_known_use_case()

        def apply(self):
            for col, widget in self.widgets.items():
                if isinstance(widget, tk.Entry):
                    self.data[col] = widget.get()
                elif isinstance(widget, tk.Text):
                    self.data[col] = widget.get("1.0", "end-1c")
                elif isinstance(widget, tk.Listbox):
                    items = list(widget.get(0, tk.END))
                    if col in ("triggering_conditions", "functional_insufficiencies"):
                        self.data[col] = ";".join(items)
                    else:
                        self.data[col] = ",".join(items)
                else:
                    val = widget.get()
                    orig = self.selected.get(col, "")
                    if col == "triggering_conditions" and orig and val != orig:
                        self.app.rename_triggering_condition(orig, val)
                    elif col == "vehicle_effect" and orig and val != orig:
                        self.app.rename_hazard(orig, val)
                    self.data[col] = val
            veh = self.data.get("vehicle_effect", "").strip()
            sev = self.data.get("severity", "1").strip()
            if veh:
                self.app.add_hazard(veh)
                self.app.update_hazard_severity(veh, sev)
            self.result = True

        def add_dm_new(self):
            dlg = _RequirementDialog(self, req_type="functional modification")
            if dlg.result:
                req = dlg.result
                global_requirements[req["id"]] = req
                text = f"[{req['id']}] {req['text']}"
                self.dm_lb.insert(tk.END, text)

        def add_dm_existing(self):
            dlg = _SelectRequirementsDialog(self, req_type="functional modification")
            if dlg.result:
                for val in dlg.result:
                    if val not in self.dm_lb.get(0, tk.END):
                        self.dm_lb.insert(tk.END, val)

        def edit_dm(self):
            sel = self.dm_lb.curselection()
            if not sel:
                return
            text = self.dm_lb.get(sel[0])
            rid = text.split("]", 1)[0][1:]
            req = global_requirements.get(rid, {"id": rid, "text": text})
            dlg = _RequirementDialog(self, req, req_type="functional modification")
            if dlg.result:
                new_req = dlg.result
                global_requirements[new_req["id"]] = new_req
                new_text = f"[{new_req['id']}] {new_req['text']}"
                self.dm_lb.delete(sel[0])
                self.dm_lb.insert(sel[0], new_text)

        def del_dm(self):
            sel = list(self.dm_lb.curselection())
            for idx in reversed(sel):
                self.dm_lb.delete(idx)

        def add_tc_existing(self):
            dlg = _SelectTriggeringConditionsDialog(self, self.app.triggering_conditions)
            if dlg.result:
                for val in dlg.result:
                    if val not in self.tc_lb.get(0, tk.END):
                        self.tc_lb.insert(tk.END, val)

        def add_tc(self):
            name = simpledialog.askstring("Triggering Condition", "Name:")
            if name:
                if name not in self.tc_lb.get(0, tk.END):
                    self.tc_lb.insert(tk.END, name)

        def edit_tc(self):
            sel = self.tc_lb.curselection()
            if not sel:
                return
            current = self.tc_lb.get(sel[0])
            name = simpledialog.askstring("Triggering Condition", "Name:", initialvalue=current)
            if name and name != current:
                self.app.rename_triggering_condition(current, name)
                self.tc_lb.delete(sel[0])
                self.tc_lb.insert(sel[0], name)

        def del_tc(self):
            sel = list(self.tc_lb.curselection())
            for idx in reversed(sel):
                self.tc_lb.delete(idx)

        def add_mit_new(self):
            dlg = _RequirementDialog(self, req_type="operational")
            if dlg.result:
                req = dlg.result
                global_requirements[req["id"]] = req
                text = f"[{req['id']}] {req['text']}"
                self.mit_lb.insert(tk.END, text)

        def add_mit_existing(self):
            dlg = _SelectRequirementsDialog(self, req_type="operational")
            if dlg.result:
                for val in dlg.result:
                    if val not in self.mit_lb.get(0, tk.END):
                        self.mit_lb.insert(tk.END, val)
        def add_fi_new(self):
            name = simpledialog.askstring("Functional Insufficiency", "Name:")
            if name:
                if name not in self.fi_lb.get(0, tk.END):
                    self.fi_lb.insert(tk.END, name)
                self.update_known_use_case()

        def add_fi_existing(self):
            dlg = _SelectFIsDialog(self, self.fi_options)
            if getattr(dlg, "result", None):
                for val in dlg.result:
                    if val not in self.fi_lb.get(0, tk.END):
                        self.fi_lb.insert(tk.END, val)
                self.update_known_use_case()

        def edit_fi(self):
            sel = self.fi_lb.curselection()
            if not sel:
                return
            current = self.fi_lb.get(sel[0])
            name = simpledialog.askstring("Functional Insufficiency", "Name:", initialvalue=current)
            if name and name != current:
                self.app.rename_functional_insufficiency(current, name)
                self.fi_lb.delete(sel[0])
                self.fi_lb.insert(sel[0], name)
            self.update_known_use_case()

        def del_fi(self):
            sel = list(self.fi_lb.curselection())
            for idx in reversed(sel):
                self.fi_lb.delete(idx)
            self.update_known_use_case()

        def edit_mit(self):
            sel = self.mit_lb.curselection()
            if not sel:
                return
            text = self.mit_lb.get(sel[0])
            rid = text.split("]", 1)[0][1:]
            req = global_requirements.get(rid, {"id": rid, "text": text})
            dlg = _RequirementDialog(self, req, req_type="operational")
            if dlg.result:
                new_req = dlg.result
                global_requirements[new_req["id"]] = new_req
                new_text = f"[{new_req['id']}] {new_req['text']}"
                self.mit_lb.delete(sel[0])
                self.mit_lb.insert(sel[0], new_text)

        def del_mit(self):
            sel = list(self.mit_lb.curselection())
            for idx in reversed(sel):
                self.mit_lb.delete(idx)

        def add_func_existing(self):
            dlg = _SelectFunctionsDialog(self, self.func_options)
            if getattr(dlg, "result", None):
                for val in dlg.result:
                    if val not in self.func_lb.get(0, tk.END):
                        self.func_lb.insert(tk.END, val)
                self.update_known_use_case()

        def del_func(self):
            sel = list(self.func_lb.curselection())
            for idx in reversed(sel):
                self.func_lb.delete(idx)
            self.update_known_use_case()

        def add_haz_new(self):
            name = simpledialog.askstring("Hazard", "Name:")
            if name:
                if name not in self.haz_lb.get(0, tk.END):
                    self.haz_lb.insert(tk.END, name)
                sev_widget = self.widgets.get("severity")
                sev = sev_widget.get() if isinstance(sev_widget, tk.StringVar) else "1"
                self.app.add_hazard(name)
                self.app.update_hazard_severity(name, sev)

        def add_haz_existing(self):
            dlg = _SelectHazardsDialog(self, self.app.hazards)
            if getattr(dlg, "result", None):
                for val in dlg.result:
                    if val not in self.haz_lb.get(0, tk.END):
                        self.haz_lb.insert(tk.END, val)

        def edit_haz(self):
            sel = self.haz_lb.curselection()
            if not sel:
                return
            current = self.haz_lb.get(sel[0])
            name = simpledialog.askstring("Hazard", "Name:", initialvalue=current)
            if name and name != current:
                self.app.rename_hazard(current, name)
                self.haz_lb.delete(sel[0])
                self.haz_lb.insert(sel[0], name)

        def del_haz(self):
            sel = list(self.haz_lb.curselection())
            for idx in reversed(sel):
                self.haz_lb.delete(idx)

        def update_known_use_case(self):
            if not hasattr(self, "kuc_widget"):
                return
            funcs = list(self.func_lb.get(0, tk.END)) if hasattr(self, "func_lb") else []
            fis = list(self.fi_lb.get(0, tk.END)) if hasattr(self, "fi_lb") else []
            ucs = []
            for f in funcs + fis:
                uc = self.app.get_use_case_for_function(f)
                if uc and uc not in ucs:
                    ucs.append(uc)
            self.kuc_widget.delete("1.0", tk.END)
            self.kuc_widget.insert("1.0", ";".join(ucs))

    def add_row(self):
        dlg = self.RowDialog(self, self.app)
        if getattr(dlg, "result", None):
            self.app.tc2fi_entries.append(dlg.data)
            self.refresh()

    def edit_row(self):
        sel = self.tree.focus()
        if not sel:
            return
        idx = self.tree.index(sel)
        data = self.app.tc2fi_entries[idx]
        dlg = self.RowDialog(self, self.app, data)
        if getattr(dlg, "result", None):
            self.refresh()

    def del_row(self):
        sel = self.tree.selection()
        for iid in sel:
            idx = self.tree.index(iid)
            if idx < len(self.app.tc2fi_entries):
                del self.app.tc2fi_entries[idx]
        self.refresh()

    def on_cell_edit(self, row: int, column: str, value: str) -> None:
        if row >= len(self.app.tc2fi_entries):
            return
        self.app.tc2fi_entries[row][column] = value
        self.refresh()

    def export_csv(self):
        path = filedialog.asksaveasfilename(
            defaultextension=".csv", filetypes=[("CSV", "*.csv")]
        )
        if not path:
            return
        with open(path, "w", newline="") as f:
            w = csv.writer(f)
            w.writerow(self.COLS)
            for r in self.app.tc2fi_entries:
                w.writerow([r.get(k, "") for k in self.COLS])
        messagebox.showinfo("Export", "TC2FI exported")

    def refresh_docs(self):
        names = [d.name for d in self.app.tc2fi_docs]
        self.doc_cb.configure(values=names)
        if self.app.active_tc2fi:
            self.doc_var.set(self.app.active_tc2fi.name)
        elif names:
            self.doc_var.set(names[0])

    def select_doc(self, *_):
        name = self.doc_var.get()
        for d in self.app.tc2fi_docs:
            if d.name == name:
                self.app.active_tc2fi = d
                self.app.tc2fi_entries = d.entries
                break
        self.refresh()

    def new_doc(self):
        name = simpledialog.askstring("New TC2FI", "Name:")
        if not name:
            return
        doc = TC2FIDoc(name, [])
        self.app.tc2fi_docs.append(doc)
        self.app.active_tc2fi = doc
        self.app.tc2fi_entries = doc.entries
        self.refresh_docs()
        self.refresh()
        self.app.update_views()

    def rename_doc(self):
        if not self.app.active_tc2fi:
            return
        name = simpledialog.askstring(
            "Rename TC2FI", "Name:", initialvalue=self.app.active_tc2fi.name
        )
        if not name:
            return
        self.app.active_tc2fi.name = name
        self.refresh_docs()
        self.app.update_views()

    def delete_doc(self):
        doc = self.app.active_tc2fi
        if not doc:
            return
        if not messagebox.askyesno("Delete", f"Delete TC2FI '{doc.name}'?"):
            return
        self.app.tc2fi_docs.remove(doc)
        if self.app.tc2fi_docs:
            self.app.active_tc2fi = self.app.tc2fi_docs[0]
        else:
            self.app.active_tc2fi = None
        self.app.tc2fi_entries = (
            self.app.active_tc2fi.entries if self.app.active_tc2fi else []
        )
        self.refresh_docs()
        self.refresh()
        self.app.update_views()


class HazardExplorerWindow(tk.Toplevel):
    """Read-only list of hazards per HARA."""

    def __init__(self, app):
        super().__init__(app.root)
        self.app = app
        self.title("Hazard Explorer")

        columns = ("HARA", "Malfunction", "Hazard", "Severity")
        configure_table_style("HazExp.Treeview")
        self.tree = EditableTreeview(
            self,
            columns=columns,
            show="headings",
            style="HazExp.Treeview",
            edit_callback=self.on_cell_edit,
        )
        for c in columns:
            self.tree.heading(c, text=c)
            width = 200 if c == "Hazard" else 120
            self.tree.column(c, width=width)
        self.tree.pack(fill=tk.BOTH, expand=True)
        ttk.Button(self, text="Export CSV", command=self.export_csv).pack(pady=5)
        self.refresh()

    def refresh(self):
        self.tree.delete(*self.tree.get_children())
        for doc in self.app.hara_docs:
            for e in doc.entries:
                haz = getattr(e, "hazard", "")
                sev = self.app.hazard_severity.get(haz, "")
                self.tree.insert(
                    "",
                    "end",
                    values=(doc.name, e.malfunction, haz, sev),
                )

    def export_csv(self):
        path = filedialog.asksaveasfilename(
            defaultextension=".csv", filetypes=[("CSV", "*.csv")]
        )
        if not path:
            return
        with open(path, "w", newline="") as f:
            w = csv.writer(f)
            w.writerow(["HARA", "Malfunction", "Hazard", "Severity"])
            for iid in self.tree.get_children():
                w.writerow(self.tree.item(iid, "values"))
        messagebox.showinfo("Export", "Hazards exported")

    def on_cell_edit(self, row: int, column: str, value: str) -> None:
        values = list(self.tree.item(self.tree.get_children()[row], "values"))
        idx = ("HARA", "Malfunction", "Hazard", "Severity").index(column)
        values[idx] = value
        self.tree.item(self.tree.get_children()[row], values=values)


class RequirementsExplorerWindow(tk.Toplevel):
    """Read-only list of global requirements with filter options."""

    STATUSES = ["", "draft", "in review", "peer reviewed", "pending approval", "approved"]

    def __init__(self, app):
        super().__init__(app.root)
        self.app = app
        self.title("Requirements Explorer")

        filter_frame = ttk.Frame(self)
        filter_frame.pack(fill=tk.X, padx=5, pady=2)

        ttk.Label(filter_frame, text="Text:").grid(row=0, column=0, sticky="e")
        self.query_var = tk.StringVar()
        tk.Entry(filter_frame, textvariable=self.query_var, width=20).grid(row=0, column=1, padx=5)

        ttk.Label(filter_frame, text="Type:").grid(row=0, column=2, sticky="e")
        self.type_var = tk.StringVar()
        ttk.Combobox(
            filter_frame,
            textvariable=self.type_var,
            values=[""] + REQUIREMENT_TYPE_OPTIONS,
            state="readonly",
            width=18,
        ).grid(row=0, column=3, padx=5)

        ttk.Label(filter_frame, text="ASIL:").grid(row=0, column=4, sticky="e")
        self.asil_var = tk.StringVar()
        ttk.Combobox(
            filter_frame,
            textvariable=self.asil_var,
            values=[""] + ASIL_LEVEL_OPTIONS,
            state="readonly",
            width=6,
        ).grid(row=0, column=5, padx=5)

        ttk.Label(filter_frame, text="Status:").grid(row=0, column=6, sticky="e")
        self.status_var = tk.StringVar()
        ttk.Combobox(
            filter_frame,
            textvariable=self.status_var,
            values=self.STATUSES,
            state="readonly",
            width=15,
        ).grid(row=0, column=7, padx=5)

        tk.Button(filter_frame, text="Apply", command=self.refresh).grid(row=0, column=8, padx=5)

        columns = ("ID", "ASIL", "Type", "Status", "Parent", "Text")
        configure_table_style("ReqExp.Treeview")
        self.tree = EditableTreeview(
            self,
            columns=columns,
            show="headings",
            style="ReqExp.Treeview",
            edit_callback=self.on_cell_edit,
        )
        for c in columns:
            self.tree.heading(c, text=c)
            width = 100 if c != "Text" else 300
            self.tree.column(c, width=width)
        self.tree.pack(fill=tk.BOTH, expand=True)
        ttk.Button(self, text="Export CSV", command=self.export_csv).pack(pady=5)
        self.refresh()

    def refresh(self):
        self.tree.delete(*self.tree.get_children())
        query = self.query_var.get().strip().lower()
        rtype = self.type_var.get().strip()
        asil = self.asil_var.get().strip()
        status = self.status_var.get().strip()
        for req in global_requirements.values():
            if query and query not in req.get("id", "").lower() and query not in req.get("text", "").lower():
                continue
            if rtype and req.get("req_type") != rtype:
                continue
            if asil and req.get("asil") != asil:
                continue
            if status and req.get("status", "") != status:
                continue
            self.tree.insert(
                "",
                "end",
                values=(
                    req.get("id", ""),
                    req.get("asil", ""),
                    req.get("req_type", ""),
                    req.get("status", ""),
                    req.get("parent_id", ""),
                    req.get("text", ""),
                ),
            )

    def export_csv(self):
        path = filedialog.asksaveasfilename(defaultextension=".csv", filetypes=[("CSV", "*.csv")])
        if not path:
            return
        with open(path, "w", newline="") as f:
            w = csv.writer(f)
            w.writerow(["ID", "ASIL", "Type", "Status", "Parent", "Text"])
            for iid in self.tree.get_children():
                w.writerow(self.tree.item(iid, "values"))
        messagebox.showinfo("Export", "Requirements exported")

    def on_cell_edit(self, row: int, column: str, value: str) -> None:
        values = list(self.tree.item(self.tree.get_children()[row], "values"))
        idx_map = {"ID":0, "ASIL":1, "Type":2, "Status":3, "Parent":4, "Text":5}
        if column in idx_map:
            values[idx_map[column]] = value
            self.tree.item(self.tree.get_children()[row], values=values)<|MERGE_RESOLUTION|>--- conflicted
+++ resolved
@@ -38,20 +38,12 @@
         style.theme_use("clam")
     except tk.TclError:
         pass
-<<<<<<< HEAD
-=======
-    border_opts = {"bordercolor": "black", "borderwidth": 1, "relief": "solid"}
->>>>>>> 19c754a2
     style.configure(
         style_name,
         font=("Segoe UI", 10),
         rowheight=rowheight,
         borderwidth=1,
         relief="solid",
-<<<<<<< HEAD
-=======
-        bordercolor="black",
->>>>>>> 19c754a2
     )
     style.configure(
         f"{style_name}.Heading",
@@ -59,10 +51,6 @@
         background="#d0d0d0",
         borderwidth=1,
         relief="raised",
-<<<<<<< HEAD
-=======
-        bordercolor="black",
->>>>>>> 19c754a2
     )
 
 
@@ -110,18 +98,6 @@
         widget.bind("<Return>", save)
         widget.bind("<FocusOut>", save)
         self._edit_widget = widget
-
-
-<<<<<<< HEAD
-=======
-def stripe_rows(tree: ttk.Treeview) -> None:
-    """Apply alternating background colors to rows for visual separation."""
-    tree.tag_configure("even", background="#f0f0f0")
-    tree.tag_configure("odd", background="#ffffff")
-    for i, item in enumerate(tree.get_children("")):
-        tree.item(item, tags=("even" if i % 2 else "odd",))
-
->>>>>>> 19c754a2
 
 def _total_fit_from_boms(boms):
     """Return the aggregated FIT of all components in ``boms``.
