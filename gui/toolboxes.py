--- conflicted
+++ resolved
@@ -52,7 +52,6 @@
     return textwrap.fill(str(val), width)
 
 
-<<<<<<< HEAD
 class _RequirementDialog(simpledialog.Dialog):
     """Simple dialog to create or edit a functional modification requirement."""
 
@@ -102,98 +101,6 @@
 
     def apply(self):
         self.result = [self.lb.get(i) for i in self.lb.curselection()]
-=======
-class RequirementDialog(simpledialog.Dialog):
-    """Create or edit a functional modification requirement."""
-
-    def __init__(self, parent, title, initial_req=None):
-        self.initial_req = initial_req or {}
-        super().__init__(parent, title=title)
-
-    def body(self, master):
-        self.resizable(False, False)
-        dialog_font = tk.font.Font(family="Arial", size=10)
-        ttk.Label(master, text="Requirement Type:").grid(row=0, column=0, sticky="e", padx=5, pady=5)
-        self.type_var = tk.StringVar(value=self.initial_req.get("req_type", "functional modification"))
-        self.type_combo = ttk.Combobox(master, textvariable=self.type_var, values=REQUIREMENT_TYPE_OPTIONS, state="readonly", width=20)
-        self.type_combo.grid(row=0, column=1, padx=5, pady=5)
-
-        ttk.Label(master, text="Custom Requirement ID:").grid(row=1, column=0, sticky="e", padx=5, pady=5)
-        self.custom_id_entry = tk.Entry(master, width=20, font=dialog_font)
-        self.custom_id_entry.insert(0, self.initial_req.get("custom_id", self.initial_req.get("id", "")))
-        self.custom_id_entry.grid(row=1, column=1, padx=5, pady=5)
-
-        ttk.Label(master, text="Requirement Text:").grid(row=2, column=0, sticky="e", padx=5, pady=5)
-        self.req_entry = tk.Entry(master, width=40, font=dialog_font)
-        self.req_entry.insert(0, self.initial_req.get("text", ""))
-        self.req_entry.grid(row=2, column=1, padx=5, pady=5)
-
-        ttk.Label(master, text="ASIL:").grid(row=3, column=0, sticky="e", padx=5, pady=5)
-        self.req_asil_var = tk.StringVar(value=self.initial_req.get("asil", "QM"))
-        self.req_asil_combo = ttk.Combobox(master, textvariable=self.req_asil_var, values=ASIL_LEVEL_OPTIONS, state="readonly", width=8)
-        self.req_asil_combo.grid(row=3, column=1, padx=5, pady=5, sticky="w")
-
-        ttk.Label(master, text="CAL:").grid(row=4, column=0, sticky="e", padx=5, pady=5)
-        self.req_cal_var = tk.StringVar(value=self.initial_req.get("cal", CAL_LEVEL_OPTIONS[0]))
-        self.req_cal_combo = ttk.Combobox(master, textvariable=self.req_cal_var, values=CAL_LEVEL_OPTIONS, state="readonly", width=8)
-        self.req_cal_combo.grid(row=4, column=1, padx=5, pady=5, sticky="w")
-
-        return self.req_entry
-
-    def validate(self):
-        custom_id = self.custom_id_entry.get().strip()
-        if custom_id:
-            existing = global_requirements.get(custom_id)
-            if existing and custom_id not in (
-                self.initial_req.get("custom_id"),
-                self.initial_req.get("id"),
-            ):
-                messagebox.showerror("Duplicate ID", f"Requirement ID '{custom_id}' already exists. Please choose a unique ID.")
-                return False
-        return True
-
-    def apply(self):
-        self.result = {
-            "req_type": self.type_var.get().strip(),
-            "custom_id": self.custom_id_entry.get().strip(),
-            "text": self.req_entry.get().strip(),
-            "asil": self.req_asil_var.get().strip(),
-            "cal": self.req_cal_var.get().strip(),
-        }
-
-
-class SelectExistingRequirementsDialog(simpledialog.Dialog):
-    """Dialog showing all global requirements with checkboxes."""
-
-    def __init__(self, parent, title="Select Existing Requirements"):
-        self.selected_vars = {}
-        super().__init__(parent, title=title)
-
-    def body(self, master):
-        ttk.Label(master, text="Select one or more existing requirements:").pack(padx=5, pady=5)
-
-        container = ttk.Frame(master)
-        container.pack(fill=tk.BOTH, expand=True)
-
-        canvas = tk.Canvas(container, borderwidth=0)
-        scrollbar = ttk.Scrollbar(container, orient="vertical", command=canvas.yview)
-        self.check_frame = ttk.Frame(canvas)
-        self.check_frame.bind("<Configure>", lambda e: canvas.configure(scrollregion=canvas.bbox("all")))
-        canvas.create_window((0, 0), window=self.check_frame, anchor="nw")
-        canvas.configure(yscrollcommand=scrollbar.set)
-        canvas.pack(side="left", fill="both", expand=True)
-        scrollbar.pack(side="right", fill="y")
-
-        for req_id, req in global_requirements.items():
-            var = tk.BooleanVar(value=False)
-            self.selected_vars[req_id] = var
-            text = f"[{req['id']}] [{req['req_type']}] [{req.get('asil','')}] [{req.get('cal','')}] {req['text']}"
-            ttk.Checkbutton(self.check_frame, text=text, variable=var).pack(anchor="w", padx=2, pady=2)
-        return self.check_frame
-
-    def apply(self):
-        self.result = [rid for rid, var in self.selected_vars.items() if var.get()]
->>>>>>> 78a0246f
 
 
 class ReliabilityWindow(tk.Frame):
@@ -945,7 +852,6 @@
                     sel()
                     self.widgets[col] = var
                 elif col == "design_measures":
-<<<<<<< HEAD
                     self.req_opts = list(req_opts)
                     dm_frame = ttk.Frame(frame)
                     dm_frame.grid(row=r, column=1, padx=5, pady=2, sticky="w")
@@ -959,21 +865,6 @@
                     ttk.Button(dm_frame, text="Edit", command=self.edit_dm).grid(row=1, column=2, padx=2, pady=2)
                     ttk.Button(dm_frame, text="Delete", command=self.del_dm).grid(row=1, column=3, padx=2, pady=2)
                     self.widgets[col] = self.dm_lb
-=======
-                    self.dm_ids = [e.strip() for e in self.data.get(col, "").split(",") if e.strip()]
-                    dm_frame = ttk.Frame(frame)
-                    dm_frame.grid(row=r, column=1, padx=5, pady=2, sticky="w")
-                    lb = tk.Listbox(dm_frame, height=4, width=50)
-                    lb.grid(row=0, column=0, columnspan=4, sticky="w")
-                    for rid in self.dm_ids:
-                        req = global_requirements.get(rid, {"id": rid, "text": ""})
-                        lb.insert(tk.END, f"[{req['id']}] {req.get('text','')}")
-                    ttk.Button(dm_frame, text="Add New", command=self.add_dm_new).grid(row=1, column=0, padx=2, pady=2)
-                    ttk.Button(dm_frame, text="Edit", command=self.edit_dm).grid(row=1, column=1, padx=2, pady=2)
-                    ttk.Button(dm_frame, text="Delete", command=self.del_dm).grid(row=1, column=2, padx=2, pady=2)
-                    ttk.Button(dm_frame, text="Add Existing", command=self.add_dm_existing).grid(row=1, column=3, padx=2, pady=2)
-                    self.widgets[col] = lb
->>>>>>> 78a0246f
                 elif col == "system_function":
                     var = tk.StringVar(value=self.data.get(col, ""))
                     cb = ttk.Combobox(
@@ -1046,19 +937,11 @@
                 elif isinstance(widget, tk.Text):
                     self.data[col] = widget.get("1.0", "end-1c")
                 elif isinstance(widget, tk.Listbox):
-<<<<<<< HEAD
                     items = list(widget.get(0, tk.END))
                     if col == "triggering_conditions":
                         self.data[col] = ";".join(items)
                     else:
                         self.data[col] = ",".join(items)
-=======
-                    if col == "design_measures":
-                        self.data[col] = ",".join(self.dm_ids)
-                    else:
-                        sel = [widget.get(i) for i in widget.curselection()]
-                        self.data[col] = ",".join(sel)
->>>>>>> 78a0246f
                 else:
                     val = widget.get()
                     orig = self.selected.get(col, "")
@@ -1076,7 +959,6 @@
                 self.app.update_hazard_severity(veh, sev)
             self.result = True
 
-<<<<<<< HEAD
         def add_dm_new(self):
             dlg = _RequirementDialog(self)
             if dlg.result:
@@ -1135,139 +1017,6 @@
             sel = list(self.tc_lb.curselection())
             for idx in reversed(sel):
                 self.tc_lb.delete(idx)
-=======
-        def _refresh_dm(self):
-            lb = self.widgets.get("design_measures")
-            if not lb:
-                return
-            lb.delete(0, tk.END)
-            for rid in self.dm_ids:
-                req = global_requirements.get(rid, {"id": rid, "text": ""})
-                lb.insert(tk.END, f"[{req['id']}] {req.get('text','')}")
-
-        def add_dm_new(self):
-            dlg = RequirementDialog(self, "Add Design Measure", initial_req={"req_type": "functional modification"})
-            if getattr(dlg, "result", None) and dlg.result.get("text"):
-                rid = dlg.result.get("custom_id") or str(uuid.uuid4())
-                req = {
-                    "id": rid,
-                    "req_type": dlg.result["req_type"],
-                    "text": dlg.result["text"],
-                    "custom_id": rid,
-                    "asil": dlg.result.get("asil", "QM"),
-                    "cal": dlg.result.get("cal", CAL_LEVEL_OPTIONS[0]),
-                }
-                global_requirements[rid] = req
-                if rid not in self.dm_ids:
-                    self.dm_ids.append(rid)
-                self._refresh_dm()
-
-        def edit_dm(self):
-            lb = self.widgets.get("design_measures")
-            sel = lb.curselection() if lb else []
-            if not sel:
-                messagebox.showwarning("Edit", "Select a design measure")
-                return
-            idx = sel[0]
-            rid = self.dm_ids[idx]
-            req = global_requirements.get(rid, {"id": rid})
-            dlg = RequirementDialog(self, "Edit Design Measure", initial_req=req)
-            if getattr(dlg, "result", None) and dlg.result.get("text"):
-                new_id = dlg.result.get("custom_id") or rid
-                req.update(dlg.result)
-                req["id"] = new_id
-                req["custom_id"] = new_id
-                global_requirements.pop(rid, None)
-                global_requirements[new_id] = req
-                self.dm_ids[idx] = new_id
-                self._refresh_dm()
-
-        def del_dm(self):
-            lb = self.widgets.get("design_measures")
-            sel = lb.curselection() if lb else []
-            if not sel:
-                return
-            idx = sel[0]
-            del self.dm_ids[idx]
-            self._refresh_dm()
-
-        def add_dm_existing(self):
-            if not global_requirements:
-                messagebox.showinfo("No Existing Requirements", "There are no existing requirements to add.")
-                return
-            dlg = SelectExistingRequirementsDialog(self, title="Select Existing Requirements")
-            if getattr(dlg, "result", None):
-                for rid in dlg.result:
-                    if rid not in self.dm_ids and global_requirements.get(rid, {}).get("req_type") == "functional modification":
-                        self.dm_ids.append(rid)
-                self._refresh_dm()
-
-        def _refresh_dm(self):
-            lb = self.widgets.get("design_measures")
-            if not lb:
-                return
-            lb.delete(0, tk.END)
-            for rid in self.dm_ids:
-                req = global_requirements.get(rid, {"id": rid, "text": ""})
-                lb.insert(tk.END, f"[{req['id']}] {req.get('text','')}")
-
-        def add_dm_new(self):
-            dlg = RequirementDialog(self, "Add Design Measure", initial_req={"req_type": "functional modification"})
-            if getattr(dlg, "result", None) and dlg.result.get("text"):
-                rid = dlg.result.get("custom_id") or str(uuid.uuid4())
-                req = {
-                    "id": rid,
-                    "req_type": dlg.result["req_type"],
-                    "text": dlg.result["text"],
-                    "custom_id": rid,
-                    "asil": dlg.result.get("asil", "QM"),
-                    "cal": dlg.result.get("cal", CAL_LEVEL_OPTIONS[0]),
-                }
-                global_requirements[rid] = req
-                if rid not in self.dm_ids:
-                    self.dm_ids.append(rid)
-                self._refresh_dm()
-
-        def edit_dm(self):
-            lb = self.widgets.get("design_measures")
-            sel = lb.curselection() if lb else []
-            if not sel:
-                messagebox.showwarning("Edit", "Select a design measure")
-                return
-            idx = sel[0]
-            rid = self.dm_ids[idx]
-            req = global_requirements.get(rid, {"id": rid})
-            dlg = RequirementDialog(self, "Edit Design Measure", initial_req=req)
-            if getattr(dlg, "result", None) and dlg.result.get("text"):
-                new_id = dlg.result.get("custom_id") or rid
-                req.update(dlg.result)
-                req["id"] = new_id
-                req["custom_id"] = new_id
-                global_requirements.pop(rid, None)
-                global_requirements[new_id] = req
-                self.dm_ids[idx] = new_id
-                self._refresh_dm()
-
-        def del_dm(self):
-            lb = self.widgets.get("design_measures")
-            sel = lb.curselection() if lb else []
-            if not sel:
-                return
-            idx = sel[0]
-            del self.dm_ids[idx]
-            self._refresh_dm()
-
-        def add_dm_existing(self):
-            if not global_requirements:
-                messagebox.showinfo("No Existing Requirements", "There are no existing requirements to add.")
-                return
-            dlg = SelectExistingRequirementsDialog(self, title="Select Existing Requirements")
-            if getattr(dlg, "result", None):
-                for rid in dlg.result:
-                    if rid not in self.dm_ids and global_requirements.get(rid, {}).get("req_type") == "functional modification":
-                        self.dm_ids.append(rid)
-                self._refresh_dm()
->>>>>>> 78a0246f
 
     def add_row(self):
         dlg = self.RowDialog(self, self.app)
@@ -2344,19 +2093,11 @@
                 elif isinstance(widget, tk.Text):
                     self.data[col] = widget.get("1.0", "end-1c")
                 elif isinstance(widget, tk.Listbox):
-<<<<<<< HEAD
                     items = list(widget.get(0, tk.END))
                     if col == "triggering_conditions":
                         self.data[col] = ";".join(items)
                     else:
                         self.data[col] = ",".join(items)
-=======
-                    if col == "design_measures":
-                        self.data[col] = ",".join(self.dm_ids)
-                    else:
-                        sel = [widget.get(i) for i in widget.curselection()]
-                        self.data[col] = ",".join(sel)
->>>>>>> 78a0246f
                 else:
                     val = widget.get()
                     orig = self.selected.get(col, "")
