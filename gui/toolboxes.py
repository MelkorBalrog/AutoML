# Author: Miguel Marina <karel.capek.robotics@gmail.com>
import tkinter as tk
from tkinter import ttk, filedialog, simpledialog
from gui import messagebox, format_name_with_phase
import csv
import copy
import textwrap
import uuid

from gui.tooltip import ToolTip
from sysml.sysml_repository import SysMLRepository
from analysis.models import (
    ReliabilityComponent,
    ReliabilityAnalysis,
    HazopEntry,
    HaraEntry,
    HazopDoc,
    HaraDoc,
    FI2TCDoc,
    TC2FIDoc,
    QUALIFICATIONS,
    COMPONENT_ATTR_TEMPLATES,
    RELIABILITY_MODELS,
    PASSIVE_QUAL_FACTORS,
    component_fit_map,
    calc_asil,
    global_requirements,
    REQUIREMENT_TYPE_OPTIONS,
    ASIL_LEVEL_OPTIONS,
    CAL_LEVEL_OPTIONS,
    CyberRiskEntry,
    IMPACT_LEVELS,
    RISK_LEVEL_TABLE,
    CAL_TABLE,
)
from analysis.fmeda_utils import compute_fmeda_metrics
from analysis.constants import CHECK_MARK, CROSS_MARK
from sysml.sysml_repository import SysMLRepository


def find_requirement_traces(req_id: str) -> list[str]:
    """Return names of diagram objects referencing the requirement ``req_id``."""
    repo = SysMLRepository.get_instance()
    traces: list[str] = []
    for diag in repo.diagrams.values():
        for obj in diag.objects:
            reqs = []
            reqs.extend(obj.get("requirements", []))
            reqs.extend(obj.get("safety_requirements", []))
            if any(r.get("id") == req_id for r in reqs):
                name = obj.get("properties", {}).get("name") or obj.get("obj_type", "")
                if diag.name:
                    traces.append(f"{diag.name}:{name}")
                else:
                    traces.append(name)
    return sorted(set(traces))


def configure_table_style(style_name: str, rowheight: int = 60) -> None:
    """Apply a consistent look to ttk.Treeview widgets used in analysis tables."""
    style = ttk.Style()
    try:
        style.theme_use("clam")
    except tk.TclError:
        pass
    border_opts = {"bordercolor": "black", "borderwidth": 1, "relief": "solid"}
    style.configure(
        style_name,
        font=("Segoe UI", 10),
        rowheight=rowheight,
        borderwidth=1,
        relief="solid",
        bordercolor="black",
    )
    style.configure(
        f"{style_name}.Heading",
        font=("Segoe UI", 10, "bold"),
        background="#d0d0d0",
        borderwidth=1,
        relief="raised",
        bordercolor="black",
    )


class EditableTreeview(ttk.Treeview):
    """Treeview with in-place cell editing support.

    Parameters
    ----------
    column_options : dict[str, list[str]]
        Mapping of column name to list of single-select options.
    edit_callback : callable
        Called with ``(row_index, column_name, new_value)`` after an edit.
    requirement_columns : dict[str, str]
        Mapping of column name to requirement type. When editing these columns
        a requirement selection dialog allowing multiple selections is shown.
    """
    def __init__(self, master=None, *, column_options=None, edit_callback=None, requirement_columns=None, **kwargs):
        super().__init__(master, **kwargs)
        self._col_options = column_options or {}
        self._edit_cb = edit_callback
        self._req_cols = requirement_columns or {}
        self._edit_widget = None
        self.bind("<Double-1>", self._begin_edit, add="+")

    def _begin_edit(self, event):
        if self._edit_widget:
            return
        region = self.identify("region", event.x, event.y)
        if region != "cell":
            return
        rowid = self.identify_row(event.y)
        col = self.identify_column(event.x)
        if not rowid or not col:
            return
        col_index = int(col.replace("#", "")) - 1
        col_name = self.cget("columns")[col_index]
        value = self.set(rowid, col_name)
        req_type = self._req_cols.get(col_name)
        if req_type is not None:
            current = [v for v in map(str.strip, value.split(";")) if v]
            dlg = _SelectRequirementsDialog(self, req_type=req_type, initial=current)
            if getattr(dlg, "result", None):
                ids = [s.split("]",1)[0][1:] for s in dlg.result]
                new_val = ";".join(ids)
                self.set(rowid, col_name, new_val)
                if self._edit_cb:
                    row_index = self.index(rowid)
                    self._edit_cb(row_index, col_name, new_val)
            return
        x, y, w, h = self.bbox(rowid, col)
        opts = self._col_options.get(col_name)
        var = tk.StringVar(value=value)
        if opts:
            widget = ttk.Combobox(self, textvariable=var, values=opts, state="readonly")
        else:
            widget = tk.Entry(self, textvariable=var)
        widget.place(x=x, y=y, width=w, height=h)
        widget.focus_set()
        def save(event=None):
            self.set(rowid, col_name, var.get())
            widget.destroy()
            self._edit_widget = None
            if self._edit_cb:
                row_index = self.index(rowid)
                self._edit_cb(row_index, col_name, var.get())
        widget.bind("<Return>", save)
        widget.bind("<FocusOut>", save)
        self._edit_widget = widget
def stripe_rows(tree: ttk.Treeview) -> None:
    """Apply alternating background colors to rows for visual separation."""
    tree.tag_configure("even", background="#f0f0f0")
    tree.tag_configure("odd", background="#ffffff")
    for i, item in enumerate(tree.get_children("")):
        tree.item(item, tags=("even" if i % 2 else "odd",))


def _total_fit_from_boms(boms):
    """Return the aggregated FIT of all components in ``boms``.

    Each element of ``boms`` is a list of :class:`ReliabilityComponent` objects.
    The stored ``fit`` values of the components are used so pre-calculated
    analyses can be combined without a mission profile.
    """

    total = 0.0
    for bom in boms:
        total += sum(component_fit_map(bom).values())
    return total


def _wrap_val(val, width=30):
    """Return text wrapped value for tree view cells."""
    if val is None:
        return ""
    return textwrap.fill(str(val), width)


class _RequirementDialog(simpledialog.Dialog):
    """Simple dialog to create or edit a requirement."""

    def __init__(self, parent, req=None, req_type="functional modification", type_options=None):
        self.req_type = req_type
        self.type_options = type_options or REQUIREMENT_TYPE_OPTIONS
        self.req = req or {}
        super().__init__(parent, title="Requirement")

    def body(self, master):
        ttk.Label(master, text="ID:").grid(row=0, column=0, sticky="e", padx=5, pady=5)
        self.id_var = tk.StringVar(value=self.req.get("id", ""))
        tk.Entry(master, textvariable=self.id_var, width=20).grid(row=0, column=1, padx=5, pady=5)

        ttk.Label(master, text="Type:").grid(row=1, column=0, sticky="e", padx=5, pady=5)
        default_type = self.req.get("req_type", self.req_type)
        self.type_var = tk.StringVar(value=default_type)
        self.type_cb = ttk.Combobox(
            master,
            textvariable=self.type_var,
            values=self.type_options,
            state="readonly",
            width=20,
        )
        self.type_cb.grid(row=1, column=1, padx=5, pady=5)
        self.type_cb.bind("<<ComboboxSelected>>", self._toggle_fields)

        self.asil_label = ttk.Label(master, text="ASIL:")
        self.asil_label.grid(row=2, column=0, sticky="e", padx=5, pady=5)
        self.asil_var = tk.StringVar(value=self.req.get("asil", "QM"))
        self.asil_combo = ttk.Combobox(
            master,
            textvariable=self.asil_var,
            values=ASIL_LEVEL_OPTIONS,
            state="readonly",
            width=8,
        )
        self.asil_combo.grid(row=2, column=1, padx=5, pady=5)

        self.cal_label = ttk.Label(master, text="CAL:")
        self.cal_label.grid(row=3, column=0, sticky="e", padx=5, pady=5)
        self.cal_var = tk.StringVar(value=self.req.get("cal", CAL_LEVEL_OPTIONS[0]))
        self.cal_combo = ttk.Combobox(
            master,
            textvariable=self.cal_var,
            values=CAL_LEVEL_OPTIONS,
            state="readonly",
            width=8,
        )
        self.cal_combo.grid(row=3, column=1, padx=5, pady=5)
        self._toggle_fields()

        ttk.Label(master, text="Parent ID:").grid(row=4, column=0, sticky="e", padx=5, pady=5)
        self.parent_var = tk.StringVar(value=self.req.get("parent_id", ""))
        tk.Entry(master, textvariable=self.parent_var, width=20).grid(row=4, column=1, padx=5, pady=5)

        ttk.Label(master, text="Status:").grid(row=5, column=0, sticky="e", padx=5, pady=5)
        statuses = ["draft", "in review", "peer reviewed", "pending approval", "approved"]
        self.status_var = tk.StringVar(value=self.req.get("status", "draft"))
        ttk.Combobox(
            master,
            textvariable=self.status_var,
            values=statuses,
            state="readonly",
            width=15,
        ).grid(row=5, column=1, padx=5, pady=5)

        ttk.Label(master, text="Text:").grid(row=6, column=0, sticky="e", padx=5, pady=5)
        self.text_var = tk.Entry(master, width=40)
        self.text_var.insert(0, self.req.get("text", ""))
        self.text_var.grid(row=6, column=1, padx=5, pady=5)
        return self.text_var

    def apply(self):
        rid = self.id_var.get().strip() or str(uuid.uuid4())
        req_type = self.type_var.get().strip()
        self.result = {
            "id": rid,
            "custom_id": rid,
            "req_type": req_type,
            "text": self.text_var.get().strip(),
            "status": self.status_var.get().strip(),
            "parent_id": self.parent_var.get().strip(),
        }
        if req_type not in (
            "operational",
            "functional modification",
            "production",
            "service",
            "product",
            "legal",
        ):
            self.result["asil"] = self.asil_var.get().strip()
            self.result["cal"] = self.cal_var.get().strip()

    def _toggle_fields(self, event=None):
        req_type = self.type_var.get()
        hide = req_type in (
            "operational",
            "functional modification",
            "production",
            "service",
            "product",
            "legal",
        )
        widgets = [self.asil_label, self.asil_combo, self.cal_label, self.cal_combo]
        if hide:
            for w in widgets:
                w.grid_remove()
        else:
            self.asil_label.grid(row=2, column=0, sticky="e", padx=5, pady=5)
            self.asil_combo.grid(row=2, column=1, padx=5, pady=5)
            self.cal_label.grid(row=3, column=0, sticky="e", padx=5, pady=5)
            self.cal_combo.grid(row=3, column=1, padx=5, pady=5)


class _SelectRequirementsDialog(simpledialog.Dialog):
    """Dialog to choose one or more existing requirements of a given type."""

    def __init__(self, parent, req_type=None, initial=None):
        self.selected = initial or []
        self.req_type = req_type
        super().__init__(parent, title="Select Requirements")

    def body(self, master):
        self.lb = tk.Listbox(master, selectmode="extended", height=8, exportselection=False)
        for req in global_requirements.values():
            if self.req_type is None or req.get("req_type") == self.req_type:
                self.lb.insert(tk.END, f"[{req['id']}] {req['text']}")
        self.lb.pack(fill=tk.BOTH, expand=True, padx=5, pady=5)
        for idx, req in enumerate(global_requirements.values()):
            if (
                self.req_type is None or req.get("req_type") == self.req_type
            ) and req["id"] in self.selected:
                self.lb.selection_set(idx)
        return self.lb

    def apply(self):
        self.result = [self.lb.get(i) for i in self.lb.curselection()]


class _SelectTriggeringConditionsDialog(simpledialog.Dialog):
    """Dialog to choose one or more existing triggering conditions."""

    def __init__(self, parent, names):
        self.names = names
        self.selected = []
        super().__init__(parent, title="Select Triggering Conditions")

    def body(self, master):
        self.lb = tk.Listbox(master, selectmode="extended", height=8, exportselection=False)
        for name in self.names:
            self.lb.insert(tk.END, name)
        self.lb.pack(fill=tk.BOTH, expand=True, padx=5, pady=5)
        return self.lb

    def apply(self):
        self.result = [self.lb.get(i) for i in self.lb.curselection()]


class _SelectFunctionsDialog(simpledialog.Dialog):
    """Dialog to choose one or more existing functions."""

    def __init__(self, parent, names):
        self.names = names
        super().__init__(parent, title="Select Functions")

    def body(self, master):
        self.lb = tk.Listbox(master, selectmode="extended", height=8, exportselection=False)
        for name in sorted(self.names):
            self.lb.insert(tk.END, name)
        self.lb.pack(fill=tk.BOTH, expand=True, padx=5, pady=5)
        return self.lb

    def apply(self):
        self.result = [self.lb.get(i) for i in self.lb.curselection()]


class _SelectHazardsDialog(simpledialog.Dialog):
    """Dialog to choose one or more existing hazards."""

    def __init__(self, parent, names):
        self.names = names
        super().__init__(parent, title="Select Hazards")

    def body(self, master):
        self.lb = tk.Listbox(master, selectmode="extended", height=8, exportselection=False)
        for name in sorted(self.names):
            self.lb.insert(tk.END, name)
        self.lb.pack(fill=tk.BOTH, expand=True, padx=5, pady=5)
        return self.lb

    def apply(self):
        self.result = [self.lb.get(i) for i in self.lb.curselection()]


class _SelectFIsDialog(simpledialog.Dialog):
    """Dialog to choose one or more existing functional insufficiencies."""

    def __init__(self, parent, names):
        self.names = names
        super().__init__(parent, title="Select Functional Insufficiencies")

    def body(self, master):
        self.lb = tk.Listbox(master, selectmode="extended", height=8, exportselection=False)
        for name in sorted(self.names):
            self.lb.insert(tk.END, name)
        self.lb.pack(fill=tk.BOTH, expand=True, padx=5, pady=5)
        return self.lb

    def apply(self):
        self.result = [self.lb.get(i) for i in self.lb.curselection()]


class ReliabilityWindow(tk.Frame):
    def __init__(self, master, app):
        if isinstance(master, tk.Toplevel):
            container = master
        else:
            container = master
        super().__init__(container)
        self.app = app
        if isinstance(master, tk.Toplevel):
            master.title("Reliability Analysis")
            master.geometry("600x400")
            self.pack(fill=tk.BOTH, expand=True)
        self.components = []

        std_lbl = ttk.Label(self, text="Standard:")
        std_lbl.pack(anchor="w")
        ToolTip(std_lbl, "Choose the reliability standard used for FIT calculations.")
        self.standard_var = tk.StringVar(value="IEC 62380")
        std_cb = ttk.Combobox(
            self,
            textvariable=self.standard_var,
            values=["IEC 62380", "SN 29500"],
            state="readonly",
        )
        std_cb.pack(anchor="w")
        ToolTip(std_cb, "Values are applied when calculating component failure rates.")

        mp_lbl = ttk.Label(self, text="Mission Profile:")
        mp_lbl.pack(anchor="w")
        ToolTip(mp_lbl, "Select operating conditions that influence FIT values.")
        self.profile_var = tk.StringVar()
        self.profile_combo = ttk.Combobox(
            self,
            textvariable=self.profile_var,
            values=[mp.name for mp in app.mission_profiles],
            state="readonly",
        )
        self.profile_combo.pack(anchor="w", fill="x")
        ToolTip(
            self.profile_combo, "Mission profiles define temperature and usage factors."
        )

        ttk.Label(self, text="Analysis:").pack(anchor="w")
        self.analysis_var = tk.StringVar()
        self.analysis_combo = ttk.Combobox(
            self,
            textvariable=self.analysis_var,
            state="readonly",
        )
        self.analysis_combo.pack(anchor="w", fill="x")
        self.analysis_combo.bind("<<ComboboxSelected>>", self.load_selected_analysis)

        configure_table_style("Reliability.Treeview")
        column_opts = {
            "type": list(COMPONENT_ATTR_TEMPLATES.keys()),
            "qualification": QUALIFICATIONS,
        }

        tree_frame = ttk.Frame(self)
        tree_frame.pack(fill=tk.BOTH, expand=True)

        self.tree = EditableTreeview(
            tree_frame,
            columns=("name", "type", "qty", "fit", "qualification"),
            show="headings",
            style="Reliability.Treeview",
            column_options=column_opts,
            edit_callback=self.on_cell_edit,
            height=6,
        )
        vsb = ttk.Scrollbar(tree_frame, orient="vertical", command=self.tree.yview)
        hsb = ttk.Scrollbar(tree_frame, orient="horizontal", command=self.tree.xview)
        self.tree.configure(yscrollcommand=vsb.set, xscrollcommand=hsb.set)

        for col in ("name", "type", "qty", "fit", "qualification"):
            heading = "Qualification" if col == "qualification" else col.capitalize()
            self.tree.heading(col, text=heading)
            self.tree.column(col, width=120 if col == "qualification" else 100)

        self.tree.grid(row=0, column=0, sticky="nsew")
        vsb.grid(row=0, column=1, sticky="ns")
        hsb.grid(row=1, column=0, sticky="ew")
        tree_frame.columnconfigure(0, weight=1)
        tree_frame.rowconfigure(0, weight=1)

        self.tree.bind("<<TreeviewSelect>>", self.show_formula)

        btn_frame = ttk.Frame(self)
        btn_frame.pack(fill=tk.X)
        load_btn = ttk.Button(btn_frame, text="Load CSV", command=self.load_csv)
        load_btn.pack(side=tk.LEFT, padx=2, pady=2)
        ToolTip(load_btn, "Import components from a CSV Bill of Materials.")
        add_btn = ttk.Button(
            btn_frame, text="Add Component", command=self.add_component
        )
        add_btn.pack(side=tk.LEFT, padx=2, pady=2)
        ToolTip(add_btn, "Create a new component entry manually.")
        cfg_btn = ttk.Button(
            btn_frame, text="Configure Component", command=self.configure_component
        )
        cfg_btn.pack(side=tk.LEFT, padx=2, pady=2)
        ToolTip(cfg_btn, "Edit parameters of the selected component.")
        del_comp_btn = ttk.Button(
            btn_frame, text="Delete Component", command=self.delete_component
        )
        del_comp_btn.pack(side=tk.LEFT, padx=2, pady=2)
        ToolTip(del_comp_btn, "Remove the selected component from the table.")
        calc_btn = ttk.Button(
            btn_frame, text="Calculate FIT", command=self.calculate_fit
        )
        calc_btn.pack(side=tk.LEFT, padx=2, pady=2)
        ToolTip(
            calc_btn,
            "Compute total FIT rate using the selected model and mission profile.",
        )
        save_btn = ttk.Button(
            btn_frame, text="Save Analysis", command=self.save_analysis
        )
        save_btn.pack(side=tk.LEFT, padx=2, pady=2)
        ToolTip(save_btn, "Store the current analysis in the project file.")
        load_an_btn = ttk.Button(
            btn_frame, text="Load Analysis", command=self.load_analysis
        )
        load_an_btn.pack(side=tk.LEFT, padx=2, pady=2)
        ToolTip(load_an_btn, "Reload a previously saved reliability analysis.")
        del_btn = ttk.Button(
            btn_frame, text="Delete Analysis", command=self.delete_analysis
        )
        del_btn.pack(side=tk.LEFT, padx=2, pady=2)
        ToolTip(del_btn, "Remove the selected analysis from the project.")
        self.formula_label = ttk.Label(self, text="")
        self.formula_label.pack(anchor="w", padx=5, pady=5)

        # populate analysis list after tree initialization to avoid missing
        # widgets during early callbacks
        self.refresh_analysis_list()

    def add_component(self):
        dialog = tk.Toplevel(self)
        dialog.title("New Component")
        ttk.Label(dialog, text="Name").grid(row=0, column=0, padx=5, pady=5, sticky="e")
        name_var = tk.StringVar()
        part_names = self.app.get_all_part_names()
        name_cb = ttk.Combobox(dialog, textvariable=name_var, values=part_names)
        name_cb.grid(row=0, column=1, padx=5, pady=5)
        ttk.Label(dialog, text="Type").grid(row=1, column=0, padx=5, pady=5, sticky="e")
        type_var = tk.StringVar(value="capacitor")
        type_cb = ttk.Combobox(
            dialog,
            textvariable=type_var,
            values=list(COMPONENT_ATTR_TEMPLATES.keys()),
            state="readonly",
        )
        type_cb.grid(row=1, column=1, padx=5, pady=5)
        ttk.Label(dialog, text="Quantity").grid(
            row=2, column=0, padx=5, pady=5, sticky="e"
        )
        qty_var = tk.IntVar(value=1)
        ttk.Entry(dialog, textvariable=qty_var).grid(row=2, column=1, padx=5, pady=5)
        ttk.Label(dialog, text="Qualification").grid(
            row=3, column=0, padx=5, pady=5, sticky="e"
        )
        qual_var = tk.StringVar(value="None")
        ttk.Combobox(
            dialog, textvariable=qual_var, values=QUALIFICATIONS, state="readonly"
        ).grid(row=3, column=1, padx=5, pady=5)
        passive_var = tk.BooleanVar(value=False)
        ttk.Checkbutton(dialog, text="Passive", variable=passive_var).grid(
            row=4, column=0, columnspan=2, pady=5
        )

        attr_frame = ttk.Frame(dialog)
        attr_frame.grid(row=5, column=0, columnspan=2)
        attr_vars = {}

        def refresh_attr_fields(*_):
            for child in attr_frame.winfo_children():
                child.destroy()
            attr_vars.clear()
            template = COMPONENT_ATTR_TEMPLATES.get(type_var.get(), {})
            for i, (k, v) in enumerate(template.items()):
                ttk.Label(attr_frame, text=k).grid(
                    row=i, column=0, padx=5, pady=5, sticky="e"
                )
                if isinstance(v, list):
                    var = tk.StringVar(value=v[0])
                    ttk.Combobox(
                        attr_frame, textvariable=var, values=v, state="readonly"
                    ).grid(row=i, column=1, padx=5, pady=5)
                else:
                    var = tk.StringVar(value=str(v))
                    ttk.Entry(attr_frame, textvariable=var).grid(
                        row=i, column=1, padx=5, pady=5
                    )
                attr_vars[k] = var

        type_cb.bind("<<ComboboxSelected>>", refresh_attr_fields)
        refresh_attr_fields()

        def ok():
            comp = ReliabilityComponent(
                name_var.get(),
                type_var.get(),
                qty_var.get(),
                {},
                qual_var.get(),
                is_passive=passive_var.get(),
            )
            for k, var in attr_vars.items():
                comp.attributes[k] = var.get()
            self.components.append(comp)
            self.refresh_tree()
            dialog.destroy()

        ttk.Button(dialog, text="Add", command=ok).grid(
            row=6, column=0, columnspan=2, pady=5
        )
        dialog.grab_set()
        dialog.wait_window()

    def show_formula(self, event=None):
        sel = self.tree.focus()
        if not sel:
            self.formula_label.config(text="")
            return
        idx = self.tree.index(sel)
        if idx >= len(self.components):
            return
        comp = self.components[idx]
        std = self.standard_var.get()
        info = RELIABILITY_MODELS.get(std, {}).get(comp.comp_type)
        if info:
            self.formula_label.config(text=f"Formula: {info['text']}")
        else:
            self.formula_label.config(text="Formula: N/A")

    def refresh_tree(self):
        self.tree.delete(*self.tree.get_children())
        for comp in self.components:
            self.tree.insert(
                "",
                "end",
                values=(
                    comp.name,
                    comp.comp_type,
                    comp.quantity,
                    f"{comp.fit:.2f}",
                    comp.qualification,
                ),
            )
        self.profile_combo.config(values=[mp.name for mp in self.app.mission_profiles])
        # keep application level components updated so property dialogs see them
        self.app.reliability_components = list(self.components)

    def on_cell_edit(self, row: int, column: str, value: str) -> None:
        if row >= len(self.components):
            return
        comp = self.components[row]
        if column == "name":
            comp.name = value
        elif column == "type":
            comp.comp_type = value
        elif column == "qty":
            try:
                comp.quantity = int(value)
            except ValueError:
                pass
        elif column == "qualification":
            comp.qualification = value
        self.refresh_tree()

    def load_csv(self):
        path = filedialog.askopenfilename(filetypes=[("CSV", "*.csv")])
        if not path:
            return
        self.components.clear()
        with open(path, newline="") as f:
            reader = csv.DictReader(f)
            fields = reader.fieldnames or []
            mapping = self.ask_mapping(fields)
            if not mapping:
                return
            for row in reader:
                try:
                    name = row.get(mapping["name"], "")
                    ctype = row.get(mapping["type"], "")
                    qty = int(row.get(mapping["qty"], 1) or 1)
                    qual = (
                        row.get(mapping.get("qualification"), "")
                        if mapping.get("qualification")
                        else ""
                    )
                    comp = ReliabilityComponent(name, ctype, qty, {}, qual)
                    template = COMPONENT_ATTR_TEMPLATES.get(ctype, {})
                    for k, v in template.items():
                        comp.attributes[k] = v[0] if isinstance(v, list) else v
                    # store any extra columns as attributes
                    for key, val in row.items():
                        if key not in mapping.values():
                            comp.attributes[key] = val
                    self.components.append(comp)
                except Exception:
                    continue
        self.refresh_tree()

    def ask_mapping(self, fields):
        if not fields:
            return None
        win = tk.Toplevel(self)
        win.title("Map Columns")
        vars = {}
        targets = ["name", "type", "qty", "qualification"]
        for i, tgt in enumerate(targets):
            ttk.Label(win, text=tgt.capitalize()).grid(
                row=i, column=0, padx=5, pady=5, sticky="e"
            )
            var = tk.StringVar()
            cb = ttk.Combobox(win, textvariable=var, values=fields, state="readonly")
            if i < len(fields):
                var.set(fields[i])
            cb.grid(row=i, column=1, padx=5, pady=5)
            vars[tgt] = var

        result = {}

        def ok():
            for k, v in vars.items():
                result[k] = v.get()
            win.destroy()

        def cancel():
            result.clear()
            win.destroy()

        ttk.Button(win, text="OK", command=ok).grid(row=len(targets), column=0, pady=5)
        ttk.Button(win, text="Cancel", command=cancel).grid(
            row=len(targets), column=1, pady=5
        )
        win.grab_set()
        win.wait_window()
        if not result:
            return None
        return result

    def configure_component(self):
        sel = self.tree.focus()
        if not sel:
            messagebox.showwarning("Configure", "Select a component")
            return
        idx = self.tree.index(sel)
        comp = self.components[idx]

        template = COMPONENT_ATTR_TEMPLATES.get(comp.comp_type, {})
        for k, v in template.items():
            comp.attributes.setdefault(k, v[0] if isinstance(v, list) else v)

        class ParamDialog(simpledialog.Dialog):
            def body(self, master):
                self.resizable(False, False)
                self.vars = {}
                nb = ttk.Notebook(master)
                nb.pack(fill=tk.BOTH, expand=True)
                gen_tab = ttk.Frame(nb)
                attr_tab = ttk.Frame(nb)
                nb.add(gen_tab, text="General")
                nb.add(attr_tab, text="Attributes")

                row = 0
                ttk.Label(gen_tab, text="Quantity").grid(
                    row=row, column=0, padx=5, pady=5, sticky="e"
                )
                qty_var = tk.IntVar(value=comp.quantity)
                ttk.Entry(gen_tab, textvariable=qty_var).grid(
                    row=row, column=1, padx=5, pady=5
                )
                self.vars["__qty__"] = qty_var
                row += 1
                ttk.Label(gen_tab, text="Qualification").grid(
                    row=row, column=0, padx=5, pady=5, sticky="e"
                )
                qual_var = tk.StringVar(value=comp.qualification)
                ttk.Combobox(
                    gen_tab,
                    textvariable=qual_var,
                    values=QUALIFICATIONS,
                    state="readonly",
                ).grid(row=row, column=1, padx=5, pady=5)
                self.vars["__qual__"] = qual_var

                row = 0
                for k, v in comp.attributes.items():
                    ttk.Label(attr_tab, text=k).grid(
                        row=row, column=0, padx=5, pady=5, sticky="e"
                    )
                    if isinstance(template.get(k), list):
                        var = tk.StringVar(value=str(v))
                        ttk.Combobox(
                            attr_tab,
                            textvariable=var,
                            values=template[k],
                            state="readonly",
                        ).grid(row=row, column=1, padx=5, pady=5)
                    else:
                        var = tk.StringVar(value=str(v))
                        ttk.Entry(attr_tab, textvariable=var).grid(
                            row=row, column=1, padx=5, pady=5
                        )
                    self.vars[k] = var
                    row += 1

            def apply(self):
                comp.quantity = int(self.vars["__qty__"].get())
                comp.qualification = self.vars["__qual__"].get()
                for k, v in self.vars.items():
                    if k.startswith("__"):
                        continue
                    comp.attributes[k] = v.get()

        ParamDialog(self)
        self.refresh_tree()

    def delete_component(self):
        sel = self.tree.selection()
        for iid in sel:
            idx = self.tree.index(iid)
            if idx < len(self.components):
                del self.components[idx]
        self.refresh_tree()
        self.formula_label.config(text="")

    def calculate_fit(self):
        prof_name = self.profile_var.get()
        mp = next((m for m in self.app.mission_profiles if m.name == prof_name), None)
        needs_profile = any(not c.sub_boms for c in self.components)
        if mp is None and needs_profile:
            messagebox.showwarning("FIT", "Select a mission profile")
            return
        std = self.standard_var.get()
        total = 0.0
        for comp in self.components:
            if comp.sub_boms:
                # Aggregate FIT from the referenced BOMs without recomputation
                comp.fit = _total_fit_from_boms(comp.sub_boms)
            else:
                info = RELIABILITY_MODELS.get(std, {}).get(comp.comp_type)
                if info:
                    qf = (
                        PASSIVE_QUAL_FACTORS.get(comp.qualification, 1.0)
                        if comp.is_passive
                        else 1.0
                    )
                    if mp is not None:
                        comp.fit = info["formula"](comp.attributes, mp) * mp.tau * qf
                    else:
                        comp.fit = 0.0
                else:
                    comp.fit = 0.0
            total += comp.fit * comp.quantity

        sg_targets = {
            sg.user_name: {
                "dc": getattr(sg, "sg_dc_target", 0.0),
                "spfm": getattr(sg, "sg_spfm_target", 0.0),
                "lpfm": getattr(sg, "sg_lpfm_target", 0.0),
            }
            for sg in self.app.top_events
        }
        for be in self.app.fmea_entries:
            sg = getattr(be, "fmeda_safety_goal", "")
            if sg and sg not in sg_targets:
                sg_targets[sg] = {
                    "dc": getattr(be, "fmeda_dc_target", 0.0),
                    "spfm": getattr(be, "fmeda_spfm_target", 0.0),
                    "lpfm": getattr(be, "fmeda_lpfm_target", 0.0),
                }

        metrics = compute_fmeda_metrics(
            self.app.fmea_entries,
            self.components,
            self.app.get_safety_goal_asil,
            sg_targets=sg_targets,
        )
        self.app.reliability_components = list(self.components)
        self.app.reliability_total_fit = metrics["total"]
        self.app.spfm = metrics["spfm_raw"]
        self.app.lpfm = metrics["lpfm_raw"]
        self.app.reliability_dc = metrics["dc"]
        self.refresh_tree()
        goal_res = []
        for sg, gm in metrics.get("goal_metrics", {}).items():
            ok = gm["ok_dc"] and gm["ok_spfm"] and gm["ok_lpfm"]
            symbol = CHECK_MARK if ok else CROSS_MARK
            goal_res.append(f"{sg}:{symbol}")
        extra = f"  [{' ; '.join(goal_res)}]" if goal_res else ""
        self.formula_label.config(
            text=(
                f"Total FIT: {metrics['total']:.2f}  DC: {metrics['dc']:.2f}  "
                f"SPFM: {metrics['spfm_raw']:.2f}  LPFM: {metrics['lpfm_raw']:.2f}"
                + extra
            )
        )

    def save_analysis(self):
        if not self.components:
            messagebox.showwarning("Save", "No components defined")
            return
        current = self.analysis_var.get()
        if current:
            # Update existing analysis without asking for a name
            ra = next(
                (r for r in self.app.reliability_analyses if r.name == current),
                None,
            )
            if ra is None:
                ra = ReliabilityAnalysis(current, "", "", [], 0.0, 0.0, 0.0, 0.0)
                self.app.reliability_analyses.append(ra)
        else:
            name = simpledialog.askstring("Save Analysis", "Enter analysis name:")
            if not name:
                return
            ra = ReliabilityAnalysis(name, "", "", [], 0.0, 0.0, 0.0, 0.0)
            self.app.reliability_analyses.append(ra)
            current = name

        ra.name = current
        ra.standard = self.standard_var.get()
        ra.profile = self.profile_var.get()
        ra.components = copy.deepcopy(self.components)
        ra.total_fit = self.app.reliability_total_fit
        ra.spfm = self.app.spfm
        ra.lpfm = self.app.lpfm
        ra.dc = self.app.reliability_dc

        self.refresh_analysis_list()
        self.analysis_var.set(current)
        messagebox.showinfo("Save", "Analysis saved")

    def load_analysis(self):
        """Load a previously saved reliability analysis."""
        if not self.app.reliability_analyses:
            messagebox.showwarning("Load", "No saved analyses")
            return
        win = tk.Toplevel(self)
        win.title("Select Analysis")
        lb = tk.Listbox(win, height=8, width=40)
        lb.pack(side=tk.LEFT, fill=tk.BOTH, expand=True)
        for ra in self.app.reliability_analyses:
            lb.insert(tk.END, ra.name)

        def do_load():
            sel = lb.curselection()
            if not sel:
                return
            ra = self.app.reliability_analyses[sel[0]]
            self._populate_from_analysis(ra)
            win.destroy()

        ttk.Button(win, text="Load", command=do_load).pack(
            side=tk.RIGHT, padx=5, pady=5
        )

    def load_selected_analysis(self, *_):
        """Load analysis chosen from the combo box."""
        name = self.analysis_var.get()
        ra = next((r for r in self.app.reliability_analyses if r.name == name), None)
        if ra:
            self._populate_from_analysis(ra)

    def delete_analysis(self):
        name = self.analysis_var.get()
        if not name:
            messagebox.showwarning("Delete", "Select an analysis")
            return
        if not messagebox.askyesno("Delete", f"Delete analysis '{name}'?"):
            return
        self.app.reliability_analyses = [
            r for r in self.app.reliability_analyses if r.name != name
        ]
        self.analysis_var.set("")
        self.refresh_analysis_list()
        self.components.clear()
        self.refresh_tree()
        self.formula_label.config(text="")

    def refresh_analysis_list(self):
        names = [ra.name for ra in self.app.reliability_analyses]
        self.analysis_combo.configure(values=names)
        if not self.analysis_var.get() and names:
            self.analysis_var.set(names[0])
            self.load_selected_analysis()

    def _populate_from_analysis(self, ra):
        self.analysis_var.set(ra.name)
        self.standard_var.set(ra.standard)
        self.profile_var.set(ra.profile)
        self.components = copy.deepcopy(ra.components)
        self.app.reliability_total_fit = ra.total_fit
        self.app.spfm = ra.spfm
        self.app.lpfm = ra.lpfm
        self.app.reliability_dc = ra.dc
        self.refresh_tree()
        self.formula_label.config(
            text=f"Total FIT: {ra.total_fit:.2f}  DC: {ra.dc:.2f}  SPFM: {ra.spfm:.2f}  LPFM: {ra.lpfm:.2f}"
        )


class FI2TCWindow(tk.Frame):
    COLS = [
        "id",
        "system_function",
        "allocation",
        "interfaces",
        "functional_insufficiencies",
        "scene",
        "scenario",
        "driver_behavior",
        "occurrence",
        "vehicle_effect",
        "severity",
        "design_measures",
        "verification",
        "measure_effectiveness",
        "triggering_conditions",
        "mitigation",
        "acceptance",
    ]

    def __init__(self, master, app):
        super().__init__(master)
        self.app = app
        if isinstance(master, tk.Toplevel):
            master.title("FI2TC Analysis")
        top = ttk.Frame(self)
        top.pack(fill=tk.X)
        ttk.Label(top, text="FI2TC:").pack(side=tk.LEFT)
        self.doc_var = tk.StringVar()
        self.doc_cb = ttk.Combobox(top, textvariable=self.doc_var, state="readonly")
        self.doc_cb.pack(side=tk.LEFT, padx=2)
        ttk.Button(top, text="New", command=self.new_doc).pack(side=tk.LEFT)
        ttk.Button(top, text="Rename", command=self.rename_doc).pack(side=tk.LEFT)
        ttk.Button(top, text="Delete", command=self.delete_doc).pack(side=tk.LEFT)
        self.doc_cb.bind("<<ComboboxSelected>>", self.select_doc)

        tree_frame = ttk.Frame(self)
        tree_frame.pack(fill=tk.BOTH, expand=True)
        configure_table_style("FI2TC.Treeview", rowheight=80)
        self.tree = EditableTreeview(
            tree_frame,
            columns=self.COLS,
            show="headings",
            style="FI2TC.Treeview",
            height=4,
            edit_callback=self.on_cell_edit,
        )
        vsb = ttk.Scrollbar(tree_frame, orient="vertical", command=self.tree.yview)
        hsb = ttk.Scrollbar(tree_frame, orient="horizontal", command=self.tree.xview)
        self.tree.configure(yscrollcommand=vsb.set, xscrollcommand=hsb.set)
        for c in self.COLS:
            self.tree.heading(c, text=c.replace("_", " ").title())
            width = 200 if c == "hazard" else 120
            self.tree.column(c, width=width)
        self.tree.grid(row=0, column=0, sticky="nsew")
        vsb.grid(row=0, column=1, sticky="ns")
        hsb.grid(row=1, column=0, sticky="ew")
        tree_frame.grid_columnconfigure(0, weight=1)
        tree_frame.grid_rowconfigure(0, weight=1)
        severity_colors = {
            "1": "#d4edda",
            "2": "#fff3cd",
            "3": "#f8d7da",
        }
        for sev, color in severity_colors.items():
            self.tree.tag_configure(f"sev_{sev}", background=color)
        self.tree.bind("<Double-1>", lambda e: self.edit_row())
        btn = ttk.Frame(self)
        btn.pack(fill=tk.X)
        add_row_btn = ttk.Button(btn, text="Add", command=self.add_row)
        add_row_btn.pack(side=tk.LEFT, padx=2, pady=2)
        ToolTip(add_row_btn, "Insert a new HAZOP entry in the table.")
        edit_row_btn = ttk.Button(btn, text="Edit", command=self.edit_row)
        edit_row_btn.pack(side=tk.LEFT, padx=2, pady=2)
        ToolTip(edit_row_btn, "Edit the selected HAZOP entry.")
        del_row_btn = ttk.Button(btn, text="Delete", command=self.del_row)
        del_row_btn.pack(side=tk.LEFT, padx=2, pady=2)
        ToolTip(del_row_btn, "Remove the selected HAZOP entry from the table.")
        ttk.Button(btn, text="Export CSV", command=self.export_csv).pack(
            side=tk.LEFT, padx=2, pady=2
        )
        self.refresh_docs()
        self.refresh()
        if not isinstance(master, tk.Toplevel):
            self.pack(fill=tk.BOTH, expand=True)

    def refresh(self):
        self.tree.delete(*self.tree.get_children())
        for row in self.app.fi2tc_entries:
            vals = [_wrap_val(row.get(k, "")) for k in self.COLS]
            sev = str(row.get("severity", ""))
            tag = f"sev_{sev}" if sev else ""
            self.tree.insert("", "end", values=vals, tags=(tag,))

    class RowDialog(simpledialog.Dialog):
        def __init__(self, parent, app, data=None):
            self.app = app
            self.parent_win = parent
            default = {k: "" for k in parent.COLS}
            self.data = data or default
            self.selected = {}
            super().__init__(parent, title="Edit Row")

        def body(self, master):
            self.resizable(False, False)
            self.geometry("700x500")
            fi_names = [
                n.user_name or f"FI {n.unique_id}"
                for n in self.app.get_all_functional_insufficiencies()
            ]
            tc_names = [
                n.user_name or f"TC {n.unique_id}"
                for n in self.app.get_all_triggering_conditions()
            ]
            func_names = self.app.get_all_function_names()
            comp_names = self.app.get_all_component_names()
            scen_names = self.app.get_all_scenario_names()
            scene_names = self.app.get_all_scenery_names()
            req_opts = sorted(
                (
                    f"[{r['id']}] {r['text']}"
                    for r in global_requirements.values()
                    if r.get("req_type") == "functional modification"
                ),
                key=str.lower,
            )
            self.widgets = {}
            nb = ttk.Notebook(master)
            nb.pack(fill=tk.BOTH, expand=True)
            categories = {
                "Known Functional Weakness": [
                    "id",
                    "system_function",
                    "allocation",
                    "interfaces",
                    "scene",
                    "scenario",
                    "driver_behavior",
                    "occurrence",
                    "functional_insufficiencies",
                    "vehicle_effect",
                    "severity",
                ],
                "Design Measures": [
                    "design_measures",
                    "verification",
                    "measure_effectiveness",
                ],
                "Triggering Condition Identification": ["triggering_conditions"],
                "Mitigations": ["mitigation", "acceptance"],
            }
            tabs = {name: ttk.Frame(nb) for name in categories}
            for name, frame in tabs.items():
                nb.add(frame, text=name)
            rows = {name: 0 for name in categories}

            def get_frame(col):
                for name, cols in categories.items():
                    if col in cols:
                        r = rows[name]
                        rows[name] += 1
                        return tabs[name], r
                return master, 0

            def refresh_funcs(*_):
                comp = self.widgets.get("allocation")
                if isinstance(comp, tk.StringVar):
                    func_opts = sorted(
                        {
                            e.function
                            for e in self.app.hazop_entries
                            if not comp.get() or e.component == comp.get()
                        }
                    )
                else:
                    func_opts = func_names
                if "system_function" in self.widgets:
                    w = self.widgets["system_function_widget"]
                    w["values"] = func_opts

            for col in self.parent_win.COLS:
                frame, r = get_frame(col)
                ttk.Label(frame, text=col.replace("_", " ").title()).grid(
                    row=r, column=0, sticky="e", padx=5, pady=2
                )
                if col == "triggering_conditions":
                    tc_frame = ttk.Frame(frame)
                    tc_frame.grid(row=r, column=1, padx=5, pady=2, sticky="w")
                    self.tc_lb = tk.Listbox(tc_frame, selectmode="extended", height=5, exportselection=False)
                    self.tc_lb.grid(row=0, column=0, columnspan=4, padx=2, pady=2)
                    existing = [e.strip() for e in self.data.get(col, "").split(";") if e.strip()]
                    for val in existing:
                        self.tc_lb.insert(tk.END, val)
                    ttk.Button(tc_frame, text="Add", command=self.add_tc).grid(row=1, column=0, padx=2, pady=2)
                    ttk.Button(tc_frame, text="Edit", command=self.edit_tc).grid(row=1, column=1, padx=2, pady=2)
                    ttk.Button(tc_frame, text="Delete", command=self.del_tc).grid(row=1, column=2, padx=2, pady=2)
                    ttk.Button(tc_frame, text="Add Existing", command=self.add_tc_existing).grid(row=1, column=3, padx=2, pady=2)
                    self.widgets[col] = self.tc_lb
                elif col == "functional_insufficiencies":
                    fi_frame = ttk.Frame(frame)
                    fi_frame.grid(row=r, column=1, padx=5, pady=2, sticky="w")
                    self.fi_lb = tk.Listbox(fi_frame, selectmode="extended", height=4, exportselection=False)
                    self.fi_lb.grid(row=0, column=0, columnspan=4, padx=2, pady=2)
                    existing = [e.strip() for e in self.data.get(col, "").split(";") if e.strip()]
                    for val in existing:
                        self.fi_lb.insert(tk.END, val)
                    ttk.Button(fi_frame, text="Add New", command=self.add_fi_new).grid(row=1, column=0, padx=2, pady=2)
                    ttk.Button(fi_frame, text="Edit", command=self.edit_fi).grid(row=1, column=1, padx=2, pady=2)
                    ttk.Button(fi_frame, text="Delete", command=self.del_fi).grid(row=1, column=2, padx=2, pady=2)
                    ttk.Button(fi_frame, text="Add Existing", command=self.add_fi_existing).grid(row=1, column=3, padx=2, pady=2)
                    self.widgets[col] = self.fi_lb
                    self.fi_options = fi_names
                elif col == "design_measures":
                    self.req_opts = list(req_opts)
                    dm_frame = ttk.Frame(frame)
                    dm_frame.grid(row=r, column=1, padx=5, pady=2, sticky="w")
                    self.dm_lb = tk.Listbox(dm_frame, selectmode="extended", height=5, exportselection=False)
                    self.dm_lb.grid(row=0, column=0, columnspan=4, padx=2, pady=2)
                    existing = [e.strip() for e in self.data.get(col, "").split(",") if e.strip()]
                    for val in existing:
                        self.dm_lb.insert(tk.END, val)
                    ttk.Button(dm_frame, text="Add New", command=self.add_dm_new).grid(row=1, column=0, padx=2, pady=2)
                    ttk.Button(dm_frame, text="Add Existing", command=self.add_dm_existing).grid(row=1, column=1, padx=2, pady=2)
                    ttk.Button(dm_frame, text="Edit", command=self.edit_dm).grid(row=1, column=2, padx=2, pady=2)
                    ttk.Button(dm_frame, text="Delete", command=self.del_dm).grid(row=1, column=3, padx=2, pady=2)
                    self.widgets[col] = self.dm_lb
                elif col == "mitigation":
                    mit_frame = ttk.Frame(frame)
                    mit_frame.grid(row=r, column=1, padx=5, pady=2, sticky="w")
                    self.mit_lb = tk.Listbox(mit_frame, height=4, width=50)
                    self.mit_lb.grid(row=0, column=0, columnspan=4, sticky="w")
                    existing = [e.strip() for e in self.data.get(col, "").split(",") if e.strip()]
                    for rid in existing:
                        req = global_requirements.get(rid, {"id": rid, "text": ""})
                        self.mit_lb.insert(tk.END, f"[{req['id']}] {req.get('text','')}")
                    ttk.Button(mit_frame, text="Add New", command=self.add_mit_new).grid(row=1, column=0, padx=2, pady=2)
                    ttk.Button(mit_frame, text="Edit", command=self.edit_mit).grid(row=1, column=1, padx=2, pady=2)
                    ttk.Button(mit_frame, text="Delete", command=self.del_mit).grid(row=1, column=2, padx=2, pady=2)
                    ttk.Button(mit_frame, text="Add Existing", command=self.add_mit_existing).grid(row=1, column=3, padx=2, pady=2)
                    self.widgets[col] = self.mit_lb
                elif col == "system_function":
                    var = tk.StringVar(value=self.data.get(col, ""))
                    cb = ttk.Combobox(
                        frame, textvariable=var, values=func_names, state="readonly"
                    )
                    cb.grid(row=r, column=1, padx=5, pady=2)
                    self.widgets[col] = var
                    self.widgets["system_function_widget"] = cb
                elif col == "allocation":
                    var = tk.StringVar(value=self.data.get(col, ""))
                    cb = ttk.Combobox(
                        frame, textvariable=var, values=comp_names, state="readonly"
                    )
                    cb.grid(row=r, column=1, padx=5, pady=2)
                    cb.bind("<<ComboboxSelected>>", refresh_funcs)
                    self.widgets[col] = var
                elif col == "vehicle_effect":
                    var = tk.StringVar(value=self.data.get(col, ""))
                    frame2 = ttk.Frame(frame)
                    frame2.grid(row=r, column=1, padx=5, pady=2)
                    cb = ttk.Combobox(frame2, textvariable=var, values=sorted(self.app.hazards), state="readonly")
                    cb.pack(side=tk.LEFT)
                    def new_hazard():
                        name = simpledialog.askstring("New Hazard", "Name:")
                        if not name:
                            return
                        sev_widget = self.widgets.get("severity")
                        sev = sev_widget.get() if isinstance(sev_widget, tk.StringVar) else "1"
                        self.app.add_hazard(name)
                        self.app.update_hazard_severity(name, sev)
                        cb["values"] = sorted(self.app.hazards)
                        var.set(name)
                    ttk.Button(frame2, text="New", command=new_hazard).pack(side=tk.LEFT, padx=2)
                    self.widgets[col] = var
                elif col == "scene":
                    var = tk.StringVar(value=self.data.get(col, ""))
                    cb = ttk.Combobox(
                        frame, textvariable=var, values=scene_names, state="readonly"
                    )
                    cb.grid(row=r, column=1, padx=5, pady=2)
                    self.widgets[col] = var
                elif col == "scenario":
                    var = tk.StringVar(value=self.data.get(col, ""))
                    cb = ttk.Combobox(
                        frame, textvariable=var, values=scen_names, state="readonly"
                    )
                    cb.grid(row=r, column=1, padx=5, pady=2)
                    self.widgets[col] = var
                elif col == "severity":
                    var = tk.StringVar(value=self.data.get(col, ""))
                    cb = ttk.Combobox(
                        frame,
                        textvariable=var,
                        values=["1", "2", "3"],
                        state="readonly",
                    )
                    cb.grid(row=r, column=1, padx=5, pady=2)
                    self.widgets[col] = var
                else:
                    txt = tk.Text(frame, width=25, height=2, wrap="word")
                    txt.insert("1.0", self.data.get(col, ""))
                    if col == "known_use_case":
                        self.kuc_widget = txt
                        txt.configure(state="disabled")
                    txt.grid(row=r, column=1, padx=5, pady=2)
                    self.widgets[col] = txt
                    if col == "known_use_case":
                        self.kuc_widget = txt
            refresh_funcs()
            self.update_known_use_case()

        def apply(self):
            for col, widget in self.widgets.items():
                if isinstance(widget, tk.Entry):
                    self.data[col] = widget.get()
                elif isinstance(widget, tk.Text):
                    self.data[col] = widget.get("1.0", "end-1c")
                elif isinstance(widget, tk.Listbox):
                    items = list(widget.get(0, tk.END))
                    if col == "triggering_conditions" or col == "functional_insufficiencies":
                        self.data[col] = ";".join(items)
                    else:
                        self.data[col] = ",".join(items)
                else:
                    val = widget.get()
                    orig = self.selected.get(col, "")
                    if col == "triggering_conditions" and orig and val != orig:
                        self.app.rename_triggering_condition(orig, val)
                    elif col == "vehicle_effect" and orig and val != orig:
                        self.app.rename_hazard(orig, val)
                    self.data[col] = val
            veh = self.data.get("vehicle_effect", "").strip()
            sev = self.data.get("severity", "1").strip()
            if veh:
                self.app.add_hazard(veh)
                self.app.update_hazard_severity(veh, sev)
            self.result = True

        def add_dm_new(self):
            dlg = _RequirementDialog(
                self,
                req_type="functional modification",
                type_options=["functional modification"],
            )
            if dlg.result:
                req = dlg.result
                global_requirements[req["id"]] = req
                text = f"[{req['id']}] {req['text']}"
                self.dm_lb.insert(tk.END, text)

        def add_dm_existing(self):
            dlg = _SelectRequirementsDialog(self, req_type="functional modification")
            if dlg.result:
                for val in dlg.result:
                    if val not in self.dm_lb.get(0, tk.END):
                        self.dm_lb.insert(tk.END, val)

        def edit_dm(self):
            sel = self.dm_lb.curselection()
            if not sel:
                return
            text = self.dm_lb.get(sel[0])
            rid = text.split("]", 1)[0][1:]
            req = global_requirements.get(rid, {"id": rid, "text": text})
            dlg = _RequirementDialog(
                self,
                req,
                req_type="functional modification",
                type_options=["functional modification"],
            )
            if dlg.result:
                new_req = dlg.result
                global_requirements[new_req["id"]] = new_req
                new_text = f"[{new_req['id']}] {new_req['text']}"
                self.dm_lb.delete(sel[0])
                self.dm_lb.insert(sel[0], new_text)

        def del_dm(self):
            sel = list(self.dm_lb.curselection())
            for idx in reversed(sel):
                self.dm_lb.delete(idx)

        def add_tc_existing(self):
            dlg = _SelectTriggeringConditionsDialog(self, self.app.triggering_conditions)
            if dlg.result:
                for val in dlg.result:
                    if val not in self.tc_lb.get(0, tk.END):
                        self.tc_lb.insert(tk.END, val)

        def add_tc(self):
            name = simpledialog.askstring("Triggering Condition", "Name:")
            if name:
                if name not in self.tc_lb.get(0, tk.END):
                    self.tc_lb.insert(tk.END, name)

        def edit_tc(self):
            sel = self.tc_lb.curselection()
            if not sel:
                return
            current = self.tc_lb.get(sel[0])
            name = simpledialog.askstring("Triggering Condition", "Name:", initialvalue=current)
            if name and name != current:
                self.app.rename_triggering_condition(current, name)
                self.tc_lb.delete(sel[0])
                self.tc_lb.insert(sel[0], name)

        def del_tc(self):
            sel = list(self.tc_lb.curselection())
            for idx in reversed(sel):
                self.tc_lb.delete(idx)

        def add_mit_new(self):
            dlg = _RequirementDialog(
                self,
                req_type="operational",
                type_options=["operational"],
            )
            if dlg.result:
                req = dlg.result
                global_requirements[req["id"]] = req
                text = f"[{req['id']}] {req['text']}"
                self.mit_lb.insert(tk.END, text)

        def add_mit_existing(self):
            dlg = _SelectRequirementsDialog(self, req_type="operational")
            if dlg.result:
                for val in dlg.result:
                    if val not in self.mit_lb.get(0, tk.END):
                        self.mit_lb.insert(tk.END, val)

        def add_fi_new(self):
            name = simpledialog.askstring("Functional Insufficiency", "Name:")
            if name:
                if name not in self.fi_lb.get(0, tk.END):
                    self.fi_lb.insert(tk.END, name)
                self.update_known_use_case()

        def add_fi_existing(self):
            dlg = _SelectFIsDialog(self, self.fi_options)
            if getattr(dlg, "result", None):
                for val in dlg.result:
                    if val not in self.fi_lb.get(0, tk.END):
                        self.fi_lb.insert(tk.END, val)
                self.update_known_use_case()

        def edit_fi(self):
            sel = self.fi_lb.curselection()
            if not sel:
                return
            current = self.fi_lb.get(sel[0])
            name = simpledialog.askstring("Functional Insufficiency", "Name:", initialvalue=current)
            if name and name != current:
                self.app.rename_functional_insufficiency(current, name)
                self.fi_lb.delete(sel[0])
                self.fi_lb.insert(sel[0], name)
            self.update_known_use_case()

        def del_fi(self):
            sel = list(self.fi_lb.curselection())
            for idx in reversed(sel):
                self.fi_lb.delete(idx)
            self.update_known_use_case()

        def edit_mit(self):
            sel = self.mit_lb.curselection()
            if not sel:
                return
            text = self.mit_lb.get(sel[0])
            rid = text.split("]", 1)[0][1:]
            req = global_requirements.get(rid, {"id": rid, "text": text})
            dlg = _RequirementDialog(
                self,
                req,
                req_type="operational",
                type_options=["operational"],
            )
            if dlg.result:
                new_req = dlg.result
                global_requirements[new_req["id"]] = new_req
                new_text = f"[{new_req['id']}] {new_req['text']}"
                self.mit_lb.delete(sel[0])
                self.mit_lb.insert(sel[0], new_text)

        def del_mit(self):
            sel = list(self.mit_lb.curselection())
            for idx in reversed(sel):
                self.mit_lb.delete(idx)


        def update_known_use_case(self):
            if not hasattr(self, "kuc_widget"):
                return
            funcs = []
            fis = list(self.fi_lb.get(0, tk.END)) if hasattr(self, "fi_lb") else []
            ucs = []
            for f in funcs + fis:
                uc = self.app.get_use_case_for_function(f)
                if uc and uc not in ucs:
                    ucs.append(uc)
            self.kuc_widget.config(state="normal")
            self.kuc_widget.delete("1.0", tk.END)
            self.kuc_widget.insert("1.0", ";".join(ucs))
            self.kuc_widget.config(state="disabled")


    def add_row(self):
        dlg = self.RowDialog(self, self.app)
        if getattr(dlg, "result", None):
            self.app.fi2tc_entries.append(dlg.data)
            self.refresh()

    def edit_row(self):
        sel = self.tree.focus()
        if not sel:
            return
        idx = self.tree.index(sel)
        data = self.app.fi2tc_entries[idx]
        dlg = self.RowDialog(self, self.app, data)
        if getattr(dlg, "result", None):
            self.refresh()

    def del_row(self):
        sel = self.tree.selection()
        for iid in sel:
            idx = self.tree.index(iid)
            if idx < len(self.app.fi2tc_entries):
                del self.app.fi2tc_entries[idx]
        self.refresh()

    def on_cell_edit(self, row: int, column: str, value: str) -> None:
        if row >= len(self.app.fi2tc_entries):
            return
        self.app.fi2tc_entries[row][column] = value

    def export_csv(self):
        path = filedialog.asksaveasfilename(
            defaultextension=".csv", filetypes=[("CSV", "*.csv")]
        )
        if not path:
            return
        with open(path, "w", newline="") as f:
            w = csv.writer(f)
            w.writerow(self.COLS)
            for r in self.app.fi2tc_entries:
                w.writerow([r.get(k, "") for k in self.COLS])
        messagebox.showinfo("Export", "FI2TC exported")

    def refresh_docs(self):
        toolbox = getattr(self.app, "safety_mgmt_toolbox", None)
        names = [
            d.name
            for d in self.app.fi2tc_docs
            if not toolbox or toolbox.document_visible("FI2TC", d.name)
        ]
        self.doc_cb.configure(values=names)
        if (
            self.app.active_fi2tc
            and self.app.active_fi2tc.name in names
        ):
            self.doc_var.set(self.app.active_fi2tc.name)
        elif names:
            self.doc_var.set(names[0])
            for d in self.app.fi2tc_docs:
                if d.name == names[0]:
                    self.app.active_fi2tc = d
                    self.app.fi2tc_entries = d.entries
                    break
        else:
            self.doc_var.set("")
            self.app.active_fi2tc = None
            self.app.fi2tc_entries = []

    def select_doc(self, *_):
        name = self.doc_var.get()
        for d in self.app.fi2tc_docs:
            if d.name == name:
                self.app.active_fi2tc = d
                self.app.fi2tc_entries = d.entries
                break
        self.refresh()

    def new_doc(self):
        name = simpledialog.askstring("New FI2TC", "Name:")
        if not name:
            return
        doc = FI2TCDoc(name, [])
        self.app.fi2tc_docs.append(doc)
        self.app.active_fi2tc = doc
        self.app.fi2tc_entries = doc.entries
        if hasattr(self.app, "safety_mgmt_toolbox"):
            self.app.safety_mgmt_toolbox.register_created_work_product("FI2TC", doc.name)
        self.refresh_docs()
        self.refresh()
        self.app.update_views()

    def rename_doc(self):
        if not self.app.active_fi2tc:
            return
        old = self.app.active_fi2tc.name
        name = simpledialog.askstring(
            "Rename FI2TC", "Name:", initialvalue=old
        )
        if not name:
            return
        self.app.active_fi2tc.name = name
        if hasattr(self.app, "safety_mgmt_toolbox"):
            self.app.safety_mgmt_toolbox.rename_document("FI2TC", old, name)
        self.refresh_docs()
        self.app.update_views()

    def delete_doc(self):
        doc = self.app.active_fi2tc
        if not doc:
            return
        if not messagebox.askyesno("Delete", f"Delete FI2TC '{doc.name}'?"):
            return
        self.app.fi2tc_docs.remove(doc)
        if hasattr(self.app, "safety_mgmt_toolbox"):
            self.app.safety_mgmt_toolbox.register_deleted_work_product("FI2TC", doc.name)
        if self.app.fi2tc_docs:
            self.app.active_fi2tc = self.app.fi2tc_docs[0]
        else:
            self.app.active_fi2tc = None
        self.app.fi2tc_entries = (
            self.app.active_fi2tc.entries if self.app.active_fi2tc else []
        )
        self.refresh_docs()
        self.refresh()
        self.app.update_views()


class HazopWindow(tk.Frame):
    def __init__(self, master, app):
        super().__init__(master)
        self.app = app
        if isinstance(master, tk.Toplevel):
            master.title("HAZOP Analysis")
            master.geometry("600x400")
        top = ttk.Frame(self)
        top.pack(fill=tk.X)
        doc_lbl = ttk.Label(top, text="HAZOP:")
        doc_lbl.pack(side=tk.LEFT)
        ToolTip(doc_lbl, "Select a HAZOP document to edit or view.")
        self.doc_var = tk.StringVar()
        self.doc_cb = ttk.Combobox(top, textvariable=self.doc_var, state="readonly")
        self.doc_cb.pack(side=tk.LEFT, padx=2)
        ToolTip(
            self.doc_cb, "All HAZOP analyses stored in the project are listed here."
        )
        new_btn = ttk.Button(top, text="New", command=self.new_doc)
        new_btn.pack(side=tk.LEFT)
        ToolTip(new_btn, "Create a new HAZOP document.")
        edit_btn = ttk.Button(top, text="Rename", command=self.rename_doc)
        edit_btn.pack(side=tk.LEFT)
        del_btn = ttk.Button(top, text="Delete", command=self.delete_doc)
        del_btn.pack(side=tk.LEFT)
        self.doc_cb.bind("<<ComboboxSelected>>", self.select_doc)

        columns = ("function", "malfunction", "type", "safety", "rationale")
        content = ttk.Frame(self)
        content.pack(fill=tk.BOTH, expand=True)
        configure_table_style("Hazop.Treeview")
        self.tree = EditableTreeview(
            content,
            columns=columns,
            show="headings",
            style="Hazop.Treeview",
            edit_callback=self.on_cell_edit,
            height=8,
        )
        vsb = ttk.Scrollbar(content, orient="vertical", command=self.tree.yview)
        hsb = ttk.Scrollbar(content, orient="horizontal", command=self.tree.xview)
        self.tree.configure(yscrollcommand=vsb.set, xscrollcommand=hsb.set)
        for col in columns:
            self.tree.heading(col, text=col.capitalize())
            if col in ("rationale", "hazard"):
                width = 200
            else:
                width = 120
            self.tree.column(col, width=width)
        self.tree.grid(row=0, column=0, sticky="nsew")
        vsb.grid(row=0, column=1, sticky="ns")
        hsb.grid(row=1, column=0, sticky="ew")
        content.columnconfigure(0, weight=1)
        content.rowconfigure(0, weight=1)

        hazop_colors = {
            "safe_covered": "#d4edda",
            "safe_uncovered": "#f8d7da",
            "not_safe": "#e2e3e5",
        }
        for tag, color in hazop_colors.items():
            self.tree.tag_configure(tag, background=color)

        btn = ttk.Frame(self)
        btn.pack(fill=tk.X)
        hara_add_btn = ttk.Button(btn, text="Add", command=self.add_row)
        hara_add_btn.pack(side=tk.LEFT, padx=2, pady=2)
        ToolTip(hara_add_btn, "Insert a new risk assessment entry.")
        hara_edit_btn = ttk.Button(btn, text="Edit", command=self.edit_row)
        hara_edit_btn.pack(side=tk.LEFT, padx=2, pady=2)
        ToolTip(hara_edit_btn, "Edit the selected risk assessment row.")
        hara_del_btn = ttk.Button(btn, text="Delete", command=self.del_row)
        hara_del_btn.pack(side=tk.LEFT, padx=2, pady=2)
        ToolTip(hara_del_btn, "Delete the selected risk assessment row.")

        self.refresh_docs()
        self.refresh()
        if not isinstance(master, tk.Toplevel):
            self.pack(fill=tk.BOTH, expand=True)

    def refresh_docs(self):
        toolbox = getattr(self.app, "safety_mgmt_toolbox", None)
        names = [
            d.name
            for d in self.app.hazop_docs
            if not toolbox or toolbox.document_visible("HAZOP", d.name)
        ]
        self.doc_cb["values"] = names
        if (
            self.app.active_hazop
            and self.app.active_hazop.name in names
        ):
            self.doc_var.set(self.app.active_hazop.name)
        elif names:
            self.doc_var.set(names[0])
            for d in self.app.hazop_docs:
                if d.name == names[0]:
                    self.app.active_hazop = d
                    self.app.hazop_entries = d.entries
                    break
        else:
            self.doc_var.set("")
            self.app.active_hazop = None
            self.app.hazop_entries = []

    def select_doc(self, *_):
        name = self.doc_var.get()
        for d in self.app.hazop_docs:
            if d.name == name:
                self.app.active_hazop = d
                self.app.hazop_entries = d.entries
                break
        self.refresh()

    def new_doc(self):
        name = simpledialog.askstring("New HAZOP", "Name:")
        if not name:
            return
        doc = HazopDoc(name, [])
        self.app.hazop_docs.append(doc)
        self.app.active_hazop = doc
        self.app.hazop_entries = doc.entries
        # Tie the document to the currently selected lifecycle phase
        self.app.safety_mgmt_toolbox.register_created_work_product("HAZOP", doc.name)
        self.refresh_docs()
        self.refresh()
        self.app.update_views()

    def rename_doc(self):
        if not self.app.active_hazop:
            return
        old = self.app.active_hazop.name
        name = simpledialog.askstring("Rename HAZOP", "Name:", initialvalue=old)
        if not name:
            return
        self.app.active_hazop.name = name
        self.app.safety_mgmt_toolbox.rename_document("HAZOP", old, name)
        self.refresh_docs()
        self.app.update_views()

    def delete_doc(self):
        doc = self.app.active_hazop
        if not doc:
            return
        if not messagebox.askyesno("Delete", f"Delete HAZOP '{doc.name}'?"):
            return
        self.app.hazop_docs.remove(doc)
        self.app.safety_mgmt_toolbox.register_deleted_work_product("HAZOP", doc.name)
        if self.app.hazop_docs:
            self.app.active_hazop = self.app.hazop_docs[0]
        else:
            self.app.active_hazop = None
        self.app.hazop_entries = (
            self.app.active_hazop.entries if self.app.active_hazop else []
        )
        self.refresh_docs()
        self.refresh()
        self.app.update_views()

    def refresh(self):
        self.tree.delete(*self.tree.get_children())
        for row in self.app.hazop_entries:
            vals = [
                row.function,
                row.malfunction,
                row.mtype,
                row.scenario,
                row.conditions,
                row.hazard,
                "Yes" if row.safety else "No",
                row.rationale,
                "Yes" if row.covered else "No",
                row.covered_by,
            ]
            if row.safety:
                tag = "safe_covered" if row.covered else "safe_uncovered"
            else:
                tag = "not_safe"
            self.tree.insert("", "end", values=vals, tags=(tag,))

    class RowDialog(simpledialog.Dialog):
        def __init__(self, parent, row=None):
            self.app = parent.app
            self.row = row or HazopEntry(
                "",
                "",
                "No/Not",
                "",
                "",
                "",
                False,
                "",
                False,
                "",
            )
            super().__init__(parent, title="Edit HAZOP Row")

        def body(self, master):
            func_lbl = ttk.Label(master, text="Function")
            func_lbl.grid(row=0, column=0, sticky="e", padx=5, pady=5)
            ToolTip(func_lbl, "Select the vehicle function under analysis.")
            funcs = self.app.get_all_action_labels()
            cur = next((f for f in funcs if f.split(":")[0].strip() == self.row.function), self.row.function)
            self.func = tk.StringVar(value=cur)
            func_cb = ttk.Combobox(
                master, textvariable=self.func, values=funcs, state="readonly"
            )
            func_cb.grid(row=0, column=1, padx=5, pady=5)
            ToolTip(
                func_cb, "Functions come from activity diagrams or architecture blocks."
            )

            mal_lbl = ttk.Label(master, text="Malfunction")
            mal_lbl.grid(row=1, column=0, sticky="e", padx=5, pady=5)
            ToolTip(
                mal_lbl,
                "Choose an existing malfunction or type a new one.\n"
                "Create malfunctions via the Malfunctions editor or by\n"
                "building an activity diagram that defines vehicle level\n"
                "functions, then running a HAZOP on the diagram activities.",
            )
            self.mal = tk.StringVar(value=self.row.malfunction)
            mal_cb = ttk.Combobox(
                master,
                textvariable=self.mal,
                values=sorted(self.app.malfunctions),
            )
            mal_cb.grid(row=1, column=1, padx=5, pady=5)
            ToolTip(mal_cb, "Type a new malfunction to add it to the project.")

            typ_lbl = ttk.Label(master, text="Type")
            typ_lbl.grid(row=2, column=0, sticky="e", padx=5, pady=5)
            ToolTip(
                typ_lbl,
                "Guideword describing how the malfunction deviates from the intended function.",
            )
            self.typ = tk.StringVar(value=self.row.mtype)
            typ_cb = ttk.Combobox(
                master,
                textvariable=self.typ,
                values=["No/Not", "Unintended", "Excessive", "Insufficient", "Reverse"],
                state="readonly",
            )
            typ_cb.grid(row=2, column=1, padx=5, pady=5)
            ToolTip(typ_cb, "Select the malfunction guideword.")

            scen_lbl = ttk.Label(master, text="Scenario")
            scen_lbl.grid(row=3, column=0, sticky="e", padx=5, pady=5)
            ToolTip(scen_lbl, "Operational scenario associated with this function.")
            scenarios = []
            for lib in self.app.scenario_libraries:
                for sc in lib.get("scenarios", []):
                    if isinstance(sc, dict):
                        name = sc.get("name", "")
                    else:
                        name = sc
                    if name:
                        scenarios.append(name)
            self.scen = tk.StringVar(value=self.row.scenario)
            scen_cb = ttk.Combobox(
                master, textvariable=self.scen, values=scenarios, state="readonly"
            )
            scen_cb.grid(row=3, column=1, padx=5, pady=5)
            ToolTip(scen_cb, "Scenarios come from imported scenario libraries.")

            cond_lbl = ttk.Label(master, text="Driving Conditions")
            cond_lbl.grid(row=4, column=0, sticky="e", padx=5, pady=5)
            ToolTip(cond_lbl, "Optional free text describing environmental conditions.")
            self.cond = tk.StringVar(value=self.row.conditions)
            cond_entry = ttk.Entry(master, textvariable=self.cond)
            cond_entry.grid(row=4, column=1, padx=5, pady=5)
            ToolTip(cond_entry, "Example: rain, snow, gravel road, etc.")

            haz_lbl = ttk.Label(master, text="Hazard")
            haz_lbl.grid(row=5, column=0, sticky="e", padx=5, pady=5)
            ToolTip(haz_lbl, "Consequence of the malfunction under the given scenario.")
            haz_frame = ttk.Frame(master)
            haz_frame.grid(row=5, column=1, padx=5, pady=5, sticky="w")
            self.haz_var = tk.StringVar(value=self.row.hazard)
            self.haz_cb = ttk.Combobox(
                haz_frame,
                textvariable=self.haz_var,
                values=sorted(self.app.hazards),
                width=30,
            )
            self.haz_cb.pack(side=tk.LEFT, fill=tk.X, expand=True)
            ToolTip(
                self.haz_cb,
                "Select an existing hazard or type a new one.",
            )
            new_haz_btn = ttk.Button(haz_frame, text="New", command=self.new_hazard)
            new_haz_btn.pack(side=tk.LEFT, padx=2)
            ToolTip(new_haz_btn, "Create a new hazard and select it.")

            safety_lbl = ttk.Label(master, text="Safety Relevant")
            safety_lbl.grid(row=6, column=0, sticky="e", padx=5, pady=5)
            ToolTip(
                safety_lbl, "Mark 'Yes' if the malfunction can lead to a safety hazard."
            )
            self.safety = tk.StringVar(value="Yes" if self.row.safety else "No")
            safety_cb = ttk.Combobox(
                master, textvariable=self.safety, values=["Yes", "No"], state="readonly"
            )
            safety_cb.grid(row=6, column=1, padx=5, pady=5)
            ToolTip(
                safety_cb,
                "Only safety relevant malfunctions are used in risk assessments.",
            )

            rat_lbl = ttk.Label(master, text="Rationale")
            rat_lbl.grid(row=7, column=0, sticky="ne", padx=5, pady=5)
            ToolTip(rat_lbl, "Reasoning for the safety relevance decision.")
            self.rat = tk.Text(master, width=30, height=3)
            self.rat.insert("1.0", self.row.rationale)
            self.rat.grid(row=7, column=1, padx=5, pady=5)
            ToolTip(self.rat, "Provide justification or references for this entry.")

            cov_lbl = ttk.Label(master, text="Covered")
            cov_lbl.grid(row=8, column=0, sticky="e", padx=5, pady=5)
            ToolTip(cov_lbl, "Indicate whether the malfunction is already mitigated.")
            self.cov = tk.StringVar(value="Yes" if self.row.covered else "No")
            cov_cb = ttk.Combobox(
                master, textvariable=self.cov, values=["Yes", "No"], state="readonly"
            )
            cov_cb.grid(row=8, column=1, padx=5, pady=5)
            ToolTip(
                cov_cb,
                "Select 'Yes' if another function or feature prevents the hazard.",
            )

            covby_lbl = ttk.Label(master, text="Covered By")
            covby_lbl.grid(row=9, column=0, sticky="e", padx=5, pady=5)
            ToolTip(covby_lbl, "Reference the malfunction providing mitigation.")
            malfs = [e.malfunction for e in self.app.hazop_entries]
            self.cov_by = tk.StringVar(value=self.row.covered_by)
            covby_cb = ttk.Combobox(
                master, textvariable=self.cov_by, values=malfs, state="readonly"
            )
            covby_cb.grid(row=9, column=1, padx=5, pady=5)
            ToolTip(
                covby_cb, "Choose a malfunction that covers this one if applicable."
            )

        def new_hazard(self):
            name = simpledialog.askstring("New Hazard", "Name:")
            if not name:
                return
            self.app.add_hazard(name)
            self.haz_var.set(name)
            self.haz_cb.configure(values=sorted(self.app.hazards))

        def apply(self):
            self.row.function = self.func.get().split(":")[0].strip()
            old_mal = self.row.malfunction
            self.row.malfunction = self.mal.get()
            if old_mal and old_mal != self.row.malfunction:
                self.app.rename_malfunction(old_mal, self.row.malfunction)
            # When a new malfunction is introduced from a HAZOP entry,
            # automatically create a corresponding top level event.
            # Register the malfunction globally; AutoML will create a
            # corresponding top level event if it's new.
            self.app.add_malfunction(self.row.malfunction)
            self.row.mtype = self.typ.get()
            self.row.scenario = self.scen.get()
            self.row.conditions = self.cond.get()
            old_haz = self.row.hazard
            self.row.hazard = self.haz_var.get().strip()
            if old_haz and old_haz != self.row.hazard:
                self.app.rename_hazard(old_haz, self.row.hazard)
            self.app.add_hazard(self.row.hazard)
            self.haz_cb.configure(values=sorted(self.app.hazards))
            self.app.update_hazard_list()
            self.row.safety = self.safety.get() == "Yes"
            self.row.rationale = self.rat.get("1.0", "end-1c")
            self.row.covered = self.cov.get() == "Yes"
            self.row.covered_by = self.cov_by.get()

    def add_row(self):
        if not self.app.active_hazop:
            messagebox.showwarning("Add", "Create a HAZOP first")
            return
        dlg = self.RowDialog(self)
        if dlg.row.function:
            self.app.hazop_entries.append(dlg.row)
            self.refresh()

    def edit_row(self):
        sel = self.tree.focus()
        if not sel:
            return
        idx = self.tree.index(sel)
        row = self.app.hazop_entries[idx]
        dlg = self.RowDialog(self, row)
        self.refresh()

    def del_row(self):
        sel = self.tree.selection()
        for iid in sel:
            idx = self.tree.index(iid)
            if idx < len(self.app.hazop_entries):
                del self.app.hazop_entries[idx]
        self.refresh()

    def on_cell_edit(self, row: int, column: str, value: str) -> None:
        if row >= len(self.app.hazop_entries):
            return
        entry = self.app.hazop_entries[row]
        mapping = {
            "function": "function",
            "malfunction": "malfunction",
            "type": "mtype",
            "safety": "safety",
            "rationale": "rationale",
        }
        attr = mapping.get(column)
        if not attr:
            return
        if attr == "safety":
            setattr(entry, attr, value.lower() in ("yes", "true", "1"))
        else:
            setattr(entry, attr, value)
        self.refresh()

    def load_analysis(self):
        if not self.app.reliability_analyses:
            messagebox.showwarning("Load", "No saved analyses")
            return
        win = tk.Toplevel(self)
        win.title("Select Analysis")
        lb = tk.Listbox(win, height=8, width=40)
        lb.pack(side=tk.LEFT, fill=tk.BOTH, expand=True)
        for ra in self.app.reliability_analyses:
            lb.insert(tk.END, ra.name)

        def do_load():
            sel = lb.curselection()
            if not sel:
                return
            ra = self.app.reliability_analyses[sel[0]]
            self.standard_var.set(ra.standard)
            self.profile_var.set(ra.profile)
            self.components = copy.deepcopy(ra.components)
            self.app.reliability_total_fit = ra.total_fit
            self.app.spfm = ra.spfm
            self.app.lpfm = ra.lpfm
            self.app.reliability_dc = ra.dc
            win.destroy()
            self.refresh_tree()
            self.formula_label.config(
                text=f"Total FIT: {ra.total_fit:.2f}  DC: {ra.dc:.2f}  SPFM: {ra.spfm:.2f}  LPFM: {ra.lpfm:.2f}"
            )

        ttk.Button(win, text="Load", command=do_load).pack(
            side=tk.RIGHT, padx=5, pady=5
        )

    def save_analysis(self):
        if not self.components:
            messagebox.showwarning("Save", "No components defined")
            return
        name = simpledialog.askstring("Save Analysis", "Enter analysis name:")
        if not name:
            return
        ra = ReliabilityAnalysis(
            name,
            self.standard_var.get(),
            self.profile_var.get(),
            copy.deepcopy(self.components),
            self.app.reliability_total_fit,
            self.app.spfm,
            self.app.lpfm,
            self.app.reliability_dc,
        )
        self.app.reliability_analyses.append(ra)
        messagebox.showinfo("Save", "Analysis saved")


class RiskAssessmentWindow(tk.Frame):
    COLS = [
        "malfunction",
        "hazard",
        "scenario",
        "severity",
        "sev_rationale",
        "controllability",
        "cont_rationale",
        "exposure",
        "exp_rationale",
        "asil",
        "safety_goal",
    ]

    def __init__(self, master, app):
        super().__init__(master)
        self.app = app
        if isinstance(master, tk.Toplevel):
            master.title("Risk Assessment")
        top = ttk.Frame(self)
        top.pack(fill=tk.X)
        assessment_lbl = ttk.Label(top, text="Assessment:")
        assessment_lbl.pack(side=tk.LEFT)
        ToolTip(assessment_lbl, "Select a risk assessment document to work on.")
        self.doc_var = tk.StringVar()
        self.doc_cb = ttk.Combobox(top, textvariable=self.doc_var, state="readonly")
        self.doc_cb.pack(side=tk.LEFT, padx=2)
        ToolTip(self.doc_cb, "Only risk assessments defined in the project appear here.")
        new_assessment_btn = ttk.Button(top, text="New", command=self.new_doc)
        new_assessment_btn.pack(side=tk.LEFT)
        ToolTip(new_assessment_btn, "Create a new risk assessment document.")
        rename_btn = ttk.Button(top, text="Rename", command=self.rename_doc)
        rename_btn.pack(side=tk.LEFT)
        edit_doc_btn = ttk.Button(top, text="Edit", command=self.edit_doc)
        edit_doc_btn.pack(side=tk.LEFT)
        ToolTip(
            edit_doc_btn,
            "Change associated HAZOP, STPA and threat analyses.",
        )
        del_btn = ttk.Button(top, text="Delete", command=self.delete_doc)
        del_btn.pack(side=tk.LEFT)
        self.doc_cb.bind("<<ComboboxSelected>>", self.select_doc)
        self.hazop_lbl = ttk.Label(top, text="")
        self.hazop_lbl.pack(side=tk.LEFT, padx=10)
        self.stpa_lbl = ttk.Label(top, text="")
        self.stpa_lbl.pack(side=tk.LEFT, padx=10)
        self.threat_lbl = ttk.Label(top, text="")
        self.threat_lbl.pack(side=tk.LEFT, padx=10)
        self.status_lbl = ttk.Label(top, text="")
        self.status_lbl.pack(side=tk.LEFT, padx=10)

        configure_table_style("Risk.Treeview")
        table_frame = ttk.Frame(self)
        table_frame.pack(fill=tk.BOTH, expand=True)
        self.tree = EditableTreeview(
            table_frame,
            columns=self.COLS,
            show="headings",
            style="Risk.Treeview",
            edit_callback=self.on_cell_edit,
            height=8,
        )
        vsb = ttk.Scrollbar(table_frame, orient="vertical", command=self.tree.yview)
        hsb = ttk.Scrollbar(table_frame, orient="horizontal", command=self.tree.xview)
        self.tree.configure(yscrollcommand=vsb.set, xscrollcommand=hsb.set)
        for c in self.COLS:
            self.tree.heading(c, text=c.replace("_", " ").title())
            width = 200 if c == "hazard" else 120
            self.tree.column(c, width=width)
        self.tree.grid(row=0, column=0, sticky="nsew")
        self.tree.bind("<Double-1>", lambda e: self.edit_row())
        vsb.grid(row=0, column=1, sticky="ns")
        hsb.grid(row=1, column=0, sticky="ew")
        table_frame.columnconfigure(0, weight=1)
        table_frame.rowconfigure(0, weight=1)

        asil_colors = {
            "QM": "#ffffff",
            "A": "#d4edda",
            "B": "#fff3cd",
            "C": "#f8d7da",
            "D": "#f5c6cb",
        }
        for level, color in asil_colors.items():
            self.tree.tag_configure(f"asil_{level}", background=color)

        btn = ttk.Frame(self)
        btn.pack(fill=tk.X)
        ttk.Button(btn, text="Add", command=self.add_row).pack(
            side=tk.LEFT, padx=2, pady=2
        )
        ttk.Button(btn, text="Edit", command=self.edit_row).pack(
            side=tk.LEFT, padx=2, pady=2
        )
        ttk.Button(btn, text="Delete", command=self.del_row).pack(
            side=tk.LEFT, padx=2, pady=2
        )
        self.refresh_docs()
        self.refresh()
        if not isinstance(master, tk.Toplevel):
            self.pack(fill=tk.BOTH, expand=True)

    def refresh_docs(self):
        self.app.update_hara_statuses()
        toolbox = getattr(self.app, "safety_mgmt_toolbox", None)
        names = [
            d.name
            for d in self.app.hara_docs
            if not toolbox or toolbox.document_visible("Risk Assessment", d.name)
        ]
        # Explicitly configure the combobox values to ensure Tkinter updates
        self.doc_cb.configure(values=names)
        if (
            self.app.active_hara
            and self.app.active_hara.name in names
        ):
            self.doc_var.set(self.app.active_hara.name)
            hazops = ", ".join(getattr(self.app.active_hara, "hazops", []))
            self.hazop_lbl.config(text=f"HAZOPs: {hazops}")
            stpa = getattr(self.app.active_hara, "stpa", "")
            self.stpa_lbl.config(text=f"STPA: {stpa}" if stpa else "STPA: none")
            threat = getattr(self.app.active_hara, "threat", "")
            self.threat_lbl.config(text=f"Threat: {threat}" if threat else "Threat: none")
            self.status_lbl.config(
                text=f"Status: {getattr(self.app.active_hara, 'status', 'draft')}"
            )

        elif names:
            self.doc_var.set(names[0])
            for d in self.app.hara_docs:
                if d.name == names[0]:
                    self.app.active_hara = d
                    self.app.hara_entries = d.entries
                    hazops = ", ".join(getattr(d, "hazops", []))
                    self.hazop_lbl.config(text=f"HAZOPs: {hazops}")
                    stpa = getattr(d, "stpa", "")
                    self.stpa_lbl.config(text=f"STPA: {stpa}" if stpa else "STPA: none")
                    threat = getattr(d, "threat", "")
                    self.threat_lbl.config(text=f"Threat: {threat}" if threat else "Threat: none")
                    self.status_lbl.config(text=f"Status: {getattr(d, 'status', 'draft')}")
                    break
        else:
            self.doc_var.set("")
            self.app.active_hara = None
            self.app.hara_entries = []
            self.hazop_lbl.config(text="")
            self.stpa_lbl.config(text="")
            self.threat_lbl.config(text="")
            self.status_lbl.config(text="")

    def select_doc(self, *_):
        name = self.doc_var.get()
        for d in self.app.hara_docs:
            if d.name == name:
                self.app.active_hara = d
                self.app.hara_entries = d.entries
                hazops = ", ".join(getattr(d, "hazops", []))
                self.hazop_lbl.config(text=f"HAZOPs: {hazops}")
                stpa = getattr(d, "stpa", "")
                self.stpa_lbl.config(text=f"STPA: {stpa}" if stpa else "STPA: none")
                threat = getattr(d, "threat", "")
                self.threat_lbl.config(text=f"Threat: {threat}" if threat else "Threat: none")
                self.status_lbl.config(text=f"Status: {getattr(d, 'status', 'draft')}")
                break
        self.refresh()

    class NewAssessmentDialog(simpledialog.Dialog):
        def __init__(self, parent, app):
            self.app = app
            super().__init__(parent, title="New Risk Assessment")

        def body(self, master):
            ttk.Label(master, text="Name").grid(row=0, column=0, sticky="e")
            self.name_var = tk.StringVar()
            ttk.Entry(master, textvariable=self.name_var).grid(row=0, column=1)
            ttk.Label(master, text="HAZOPs").grid(row=1, column=0, sticky="e")
            names = [d.name for d in self.app.hazop_docs]
            self.hazop_var = tk.StringVar()
            ttk.Combobox(
                master, textvariable=self.hazop_var, values=names, state="readonly"
            ).grid(row=1, column=1)
            ttk.Label(master, text="STPA").grid(row=2, column=0, sticky="e")
            stpas = [d.name for d in self.app.stpa_docs]
            self.stpa_var = tk.StringVar()
            ttk.Combobox(
                master, textvariable=self.stpa_var, values=stpas, state="readonly"
            ).grid(row=2, column=1)
            ttk.Label(master, text="Threat Analysis").grid(row=3, column=0, sticky="e")
            threats = [d.name for d in self.app.threat_docs]
            self.threat_var = tk.StringVar()
            ttk.Combobox(
                master, textvariable=self.threat_var, values=threats, state="readonly"
            ).grid(row=3, column=1)

        def apply(self):
            hazop = self.hazop_var.get()
            sel = [hazop] if hazop else []
            self.result = (
                self.name_var.get(),
                sel,
                self.stpa_var.get(),
                self.threat_var.get(),
            )

    class EditAssessmentDialog(simpledialog.Dialog):
        def __init__(self, parent, app, doc):
            self.app = app
            self.doc = doc
            super().__init__(parent, title="Edit Risk Assessment")

        def body(self, master):
            ttk.Label(master, text="HAZOPs").grid(row=0, column=0, sticky="e")
            names = [d.name for d in self.app.hazop_docs]
            current = self.doc.hazops[0] if self.doc.hazops else ""
            self.hazop_var = tk.StringVar(value=current)
            ttk.Combobox(
                master, textvariable=self.hazop_var, values=names, state="readonly"
            ).grid(row=0, column=1)
            ttk.Label(master, text="STPA").grid(row=1, column=0, sticky="e")
            stpas = [d.name for d in self.app.stpa_docs]
            self.stpa_var = tk.StringVar(value=getattr(self.doc, "stpa", ""))
            ttk.Combobox(
                master, textvariable=self.stpa_var, values=stpas, state="readonly"
            ).grid(row=1, column=1)
            ttk.Label(master, text="Threat Analysis").grid(row=2, column=0, sticky="e")
            threats = [d.name for d in self.app.threat_docs]
            self.threat_var = tk.StringVar(value=getattr(self.doc, "threat", ""))
            ttk.Combobox(
                master, textvariable=self.threat_var, values=threats, state="readonly"
            ).grid(row=2, column=1)

        def apply(self):
            self.result = (
                self.hazop_var.get(),
                self.stpa_var.get(),
                self.threat_var.get(),
            )

    def new_doc(self):
        dlg = self.NewAssessmentDialog(self, self.app)
        if not getattr(dlg, "result", None):
            return
        name, hazops, stpa, threat = dlg.result
        doc = HaraDoc(name, hazops, [], False, "draft", stpa=stpa, threat=threat)
        self.app.hara_docs.append(doc)
        self.app.active_hara = doc
        self.app.hara_entries = doc.entries
        self.status_lbl.config(text=f"Status: {doc.status}")
        self.app.safety_mgmt_toolbox.register_created_work_product("Risk Assessment", doc.name)
        self.refresh_docs()
        self.refresh()
        self.app.update_views()

    def edit_doc(self):
        doc = self.app.active_hara
        if not doc:
            return
        dlg = self.EditAssessmentDialog(self, self.app, doc)
        if not getattr(dlg, "result", None):
            return
        hazop, stpa, threat = dlg.result
        doc.hazops = [hazop] if hazop else []
        doc.stpa = stpa
        doc.threat = threat
        self.refresh_docs()
        self.refresh()
        self.app.update_views()

    def rename_doc(self):
        if not self.app.active_hara:
            return
        old = self.app.active_hara.name
        name = simpledialog.askstring("Rename Risk Assessment", "Name:", initialvalue=old)
        if not name:
            return
        self.app.active_hara.name = name
        self.app.safety_mgmt_toolbox.rename_document("Risk Assessment", old, name)
        self.refresh_docs()
        self.app.update_views()

    def delete_doc(self):
        doc = self.app.active_hara
        if not doc:
            return
        if not messagebox.askyesno("Delete", f"Delete risk assessment '{doc.name}'?"):
            return
        self.app.hara_docs.remove(doc)
        self.app.safety_mgmt_toolbox.register_deleted_work_product("Risk Assessment", doc.name)
        if self.app.hara_docs:
            self.app.active_hara = self.app.hara_docs[0]
        else:
            self.app.active_hara = None
        self.app.hara_entries = (
            self.app.active_hara.entries if self.app.active_hara else []
        )
        self.status_lbl.config(
            text=f"Status: {getattr(self.app.active_hara, 'status', 'draft')}"
        )
        self.refresh_docs()
        self.refresh()
        self.app.update_views()

    def refresh(self):
        self.tree.delete(*self.tree.get_children())
        for row in self.app.hara_entries:
            vals = [
                row.malfunction,
                row.hazard,
                getattr(row, "scenario", ""),
                row.severity,
                row.sev_rationale,
                row.controllability,
                row.cont_rationale,
                row.exposure,
                row.exp_rationale,
                row.asil,
                row.safety_goal,
            ]
            tag = f"asil_{row.asil}" if row.asil else ""
            self.tree.insert("", "end", values=vals, tags=(tag,))
        self.app.sync_hara_to_safety_goals()
        self.app.sync_cyber_risk_to_goals()

    class RowDialog(simpledialog.Dialog):
        def __init__(self, parent, app, row=None):
            self.app = app
            self.row = row or HaraEntry("", "", "", 1, "", 1, "", 1, "", "QM", "")
            super().__init__(parent, title="Edit Risk Assessment Row")

        def body(self, master):
            hazop_names = []
            if self.app.active_hara:
                hazop_names = getattr(self.app.active_hara, "hazops", []) or []
            malfs = set()
            hazards_map = {}
            scenarios_map = {}
            self.threat_map = {}
            threats = set()

            if not hazop_names:
                hazop_names = [d.name for d in self.app.hazop_docs]
            for hz_name in hazop_names:
                hz = self.app.get_hazop_by_name(hz_name)
                if hz:
                    for e in hz.entries:
                        if getattr(e, "safety", False):
                            malfs.add(e.malfunction)
                            if e.hazard:
                                hazards_map.setdefault(e.malfunction, []).append(
                                    e.hazard
                                )
                            if e.scenario:
                                scen_name = e.scenario
                                if isinstance(scen_name, dict):
                                    scen_name = scen_name.get("name", "")
                                elif isinstance(scen_name, str) and scen_name.strip().startswith("{"):
                                    import ast

                                    try:
                                        val = ast.literal_eval(scen_name)
                                        if isinstance(val, dict):
                                            scen_name = val.get("name", scen_name)
                                    except Exception:
                                        pass
                                if scen_name:
                                    scenarios_map.setdefault(e.malfunction, []).append(
                                        scen_name
                                    )
            # STPA unsafe control actions from selected STPA
            stpa_name = getattr(getattr(self.app, "active_hara", None), "stpa", "")
            if stpa_name:
                stpa_doc = next(
                    (d for d in getattr(self.app, "stpa_docs", []) if d.name == stpa_name),
                    None,
                )
                if stpa_doc:
                    for entry in getattr(stpa_doc, "entries", []):
                        for uc in (
                            entry.not_providing,
                            entry.providing,
                            entry.incorrect_timing,
                            entry.stopped_too_soon,
                        ):
                            if uc:
                                malfs.add(uc)
            # Threat scenarios from selected threat analysis (separate list)
            threat_name = getattr(getattr(self.app, "active_hara", None), "threat", "")
            if threat_name:
                threat_doc = next(
                    (d for d in getattr(self.app, "threat_docs", []) if d.name == threat_name),
                    None,
                )
                if threat_doc:
                    for entry in getattr(threat_doc, "entries", []):
                        for func in getattr(entry, "functions", []):
                            for dmg in getattr(func, "damage_scenarios", []):
                                for threat in getattr(dmg, "threats", []):
                                    ts = threat.scenario
                                    threats.add(ts)
                                    paths = [ap.description for ap in threat.attack_paths]
                                    self.threat_map[ts] = {
                                        "damage": dmg.scenario,
                                        "paths": paths,
                                    }
            malfs = sorted(malfs)
            threats = sorted(threats)
            goals = [
                te.safety_goal_description or (te.user_name or f"SG {te.unique_id}")
                for te in self.app.top_events
            ]
            self.app.sync_cyber_risk_to_goals()

            notebook = ttk.Notebook(master)
            notebook.pack(fill=tk.BOTH, expand=True)
            safety_tab = ttk.Frame(notebook)
            cyber_tab = ttk.Frame(notebook)
            notebook.add(safety_tab, text="Safety Risk Assessment")
            notebook.add(cyber_tab, text="Cybersecurity Risk Assessment")

            ttk.Label(safety_tab, text="Malfunction").grid(row=0, column=0, sticky="e")
            self.mal_var = tk.StringVar(value=self.row.malfunction)
            mal_cb = ttk.Combobox(
                safety_tab, textvariable=self.mal_var, values=malfs, state="readonly"
            )
            mal_cb.grid(row=0, column=1)
            ttk.Label(safety_tab, text="Hazard").grid(row=1, column=0, sticky="ne")
            self.haz = tk.Text(safety_tab, width=30, height=3)
            self.haz.insert("1.0", self.row.hazard)
            self.haz.grid(row=1, column=1)
            scen_names = self.app.get_all_scenario_names()
            self.scen_var = tk.StringVar(value=getattr(self.row, "scenario", ""))
            scen_cb = ttk.Combobox(
                safety_tab, textvariable=self.scen_var, values=scen_names, state="readonly"
            )
            scen_cb.grid(row=2, column=1)
            ttk.Label(safety_tab, text="Severity").grid(row=2, column=0, sticky="e")
            sev_val = str(
                self.app.hazard_severity.get(self.row.hazard.strip(), self.row.severity)
            )
            self.sev_var = tk.StringVar(value=sev_val)
            sev_cb = ttk.Combobox(
                safety_tab,
                textvariable=self.sev_var,
                values=["1", "2", "3"],
                state="disabled",
            )
            sev_cb.grid(row=3, column=1)
            ttk.Label(safety_tab, text="Severity Rationale").grid(
                row=3, column=0, sticky="e"
            )
            self.sev_rat = tk.Entry(safety_tab)
            self.sev_rat.insert(0, self.row.sev_rationale)
            self.sev_rat.grid(row=4, column=1)
            ttk.Label(safety_tab, text="Controllability").grid(row=4, column=0, sticky="e")
            self.cont_var = tk.StringVar(value=str(self.row.controllability))
            cont_cb = ttk.Combobox(
                safety_tab,
                textvariable=self.cont_var,
                values=["1", "2", "3"],
                state="readonly",
            )
            cont_cb.grid(row=5, column=1)
            ttk.Label(safety_tab, text="Controllability Rationale").grid(
                row=5, column=0, sticky="e"
            )
            self.cont_rat = tk.Entry(safety_tab)
            self.cont_rat.insert(0, self.row.cont_rationale)
            self.cont_rat.grid(row=6, column=1)
            ttk.Label(safety_tab, text="Exposure").grid(row=6, column=0, sticky="e")
            self.exp_var = tk.StringVar(value=str(self.row.exposure))
            exp_cb = ttk.Combobox(
                safety_tab,
                textvariable=self.exp_var,
                values=["1", "2", "3", "4"],
                state="disabled",
            )
            exp_cb.grid(row=7, column=1)
            ttk.Label(safety_tab, text="Exposure Rationale").grid(
                row=7, column=0, sticky="e"
            )
            self.exp_rat = tk.Entry(safety_tab)
            self.exp_rat.insert(0, self.row.exp_rationale)
            self.exp_rat.grid(row=8, column=1)
            ttk.Label(safety_tab, text="ASIL").grid(row=8, column=0, sticky="e")
            self.asil_var = tk.StringVar(value=self.row.asil)
            asil_lbl = ttk.Label(safety_tab, textvariable=self.asil_var)
            asil_lbl.grid(row=8, column=1)
            ttk.Label(safety_tab, text="Safety Goal").grid(row=9, column=0, sticky="e")
            self.sg_var = tk.StringVar(value=self.row.safety_goal)
            sg_cb = ttk.Combobox(
                safety_tab, textvariable=self.sg_var, values=goals, state="readonly"
            )
            sg_cb.grid(row=9, column=1)

            def recalc(_=None):
                try:
                    s = int(self.sev_var.get())
                    c = int(self.cont_var.get())
                    e = int(self.exp_var.get())
                except ValueError:
                    self.asil_var.set("QM")
                    return
                self.asil_var.set(calc_asil(s, c, e))

            sev_cb.bind("<<ComboboxSelected>>", recalc)
            cont_cb.bind("<<ComboboxSelected>>", recalc)
            exp_cb.bind("<<ComboboxSelected>>", recalc)

            def update_exposure(_=None):
                scen = self.scen_var.get()
                if scen:
                    self.exp_var.set(str(self.app.get_scenario_exposure(scen)))
                recalc()

            scen_cb.bind("<<ComboboxSelected>>", update_exposure)
            update_exposure()

            # ---- Cybersecurity tab ----
            ttk.Label(cyber_tab, text="Threat Scenario").grid(row=0, column=0, sticky="e")
            self.threat_var = tk.StringVar(
                value=getattr(getattr(self.row, "cyber", None), "threat_scenario", "")
            )
            threat_cb = ttk.Combobox(
                cyber_tab, textvariable=self.threat_var, values=threats, state="readonly"
            )
            threat_cb.grid(row=0, column=1)

            ttk.Label(cyber_tab, text="Damage Scenario").grid(row=1, column=0, sticky="e")
            self.damage_var = tk.StringVar(
                value=getattr(getattr(self.row, "cyber", None), "damage_scenario", "")
            )
            ttk.Label(cyber_tab, textvariable=self.damage_var).grid(row=1, column=1, sticky="w")

            ttk.Label(cyber_tab, text="Financial Impact").grid(row=2, column=0, sticky="e")
            self.fin_var = tk.StringVar(
                value=getattr(getattr(self.row, "cyber", None), "financial_impact", "Negligible")
            )
            ttk.Combobox(
                cyber_tab, textvariable=self.fin_var, values=IMPACT_LEVELS, state="readonly"
            ).grid(row=2, column=1)

            ttk.Label(cyber_tab, text="Safety Impact").grid(row=3, column=0, sticky="e")
            self.safe_imp_var = tk.StringVar(
                value=getattr(getattr(self.row, "cyber", None), "safety_impact", "Negligible")
            )
            ttk.Combobox(
                cyber_tab, textvariable=self.safe_imp_var, values=IMPACT_LEVELS, state="readonly"
            ).grid(row=3, column=1)

            ttk.Label(cyber_tab, text="Operational Impact").grid(row=4, column=0, sticky="e")
            self.op_imp_var = tk.StringVar(
                value=getattr(getattr(self.row, "cyber", None), "operational_impact", "Negligible")
            )
            ttk.Combobox(
                cyber_tab, textvariable=self.op_imp_var, values=IMPACT_LEVELS, state="readonly"
            ).grid(row=4, column=1)

            ttk.Label(cyber_tab, text="Privacy Impact").grid(row=5, column=0, sticky="e")
            self.priv_imp_var = tk.StringVar(
                value=getattr(getattr(self.row, "cyber", None), "privacy_impact", "Negligible")
            )
            ttk.Combobox(
                cyber_tab, textvariable=self.priv_imp_var, values=IMPACT_LEVELS, state="readonly"
            ).grid(row=5, column=1)

            ttk.Label(cyber_tab, text="Overall Impact").grid(row=6, column=0, sticky="e")
            self.overall_var = tk.StringVar(
                value=getattr(getattr(self.row, "cyber", None), "overall_impact", "")
            )
            ttk.Label(cyber_tab, textvariable=self.overall_var).grid(row=6, column=1, sticky="w")

            ttk.Label(cyber_tab, text="Attack Paths").grid(row=7, column=0, sticky="nw")
            self.attack_frame = ttk.Frame(cyber_tab)
            self.attack_frame.grid(row=7, column=1, sticky="w")
            self.attack_vars = []
            self.attack_widgets = []
            self.current_attack_paths = []

            ttk.Label(cyber_tab, text="Risk Level").grid(row=8, column=0, sticky="e")
            self.risk_var = tk.StringVar(
                value=getattr(getattr(self.row, "cyber", None), "risk_level", "")
            )
            ttk.Label(cyber_tab, textvariable=self.risk_var).grid(row=8, column=1, sticky="w")
            ttk.Label(cyber_tab, text="CAL").grid(row=9, column=0, sticky="e")
            self.cal_var = tk.StringVar(
                value=getattr(getattr(self.row, "cyber", None), "cal", "")
            )
            ttk.Label(cyber_tab, textvariable=self.cal_var).grid(row=9, column=1, sticky="w")

            ttk.Label(cyber_tab, text="Cybersecurity Goal").grid(row=10, column=0, sticky="e")
            goal_ids = [g.goal_id for g in self.app.cybersecurity_goals]
            self.goal_var = tk.StringVar(
                value=getattr(getattr(self.row, "cyber", None), "cybersecurity_goal", "")
            )
            goal_cb = ttk.Combobox(
                cyber_tab, textvariable=self.goal_var, values=goal_ids, state="readonly"
            )
            goal_cb.grid(row=10, column=1)
            self.goal_cal_var = tk.StringVar()
            ttk.Label(cyber_tab, textvariable=self.goal_cal_var).grid(row=10, column=2, sticky="w")

            def update_goal_cal(*_):
                cmap = {g.goal_id: g.cal for g in self.app.cybersecurity_goals}
                self.goal_cal_var.set(cmap.get(self.goal_var.get(), ""))

            goal_cb.bind("<<ComboboxSelected>>", update_goal_cal)
            update_goal_cal()

            def sync_from_safety(_=None):
                self.goal_var.set(self.sg_var.get())
                update_goal_cal()

            def sync_from_cyber(_=None):
                self.sg_var.set(self.goal_var.get())

            sg_cb.bind("<<ComboboxSelected>>", sync_from_safety)
            goal_cb.bind("<<ComboboxSelected>>", sync_from_cyber, add="+")
            if self.sg_var.get() and not self.goal_var.get():
                self.goal_var.set(self.sg_var.get())
                update_goal_cal()
            elif self.goal_var.get() and not self.sg_var.get():
                self.sg_var.set(self.goal_var.get())

            # tk.Variable.trace_add callbacks receive three arguments:
            # the variable name, index, and operation. The previous
            # implementation only accepted a single optional argument,
            # which caused a ``TypeError`` when the callback was invoked
            # by ``trace_add``.  Allow arbitrary positional arguments so
            # the function can be used both as an event handler and as a
            # variable trace callback.
            def update_cyber(*_):
                order = {name: idx for idx, name in enumerate(IMPACT_LEVELS)}
                impacts = [
                    self.fin_var.get(),
                    self.safe_imp_var.get(),
                    self.op_imp_var.get(),
                    self.priv_imp_var.get(),
                ]
                overall = max(impacts, key=lambda x: order.get(x, 0))
                self.overall_var.set(overall)
                feas_order = {"Low": 1, "Medium": 2, "High": 3}
                feas = "Low"
                for _v, f in self.attack_vars:
                    val = f.get() or "Low"
                    if feas_order.get(val, 1) > feas_order.get(feas, 1):
                        feas = val
                self.risk_var.set(RISK_LEVEL_TABLE.get(feas, {}).get(overall, ""))
                cal_order = {level: idx for idx, level in enumerate(CAL_LEVEL_OPTIONS, start=1)}
                highest = ""
                for v, _f in self.attack_vars:
                    vec = v.get()
                    if vec in ("Physical", "Local"):
                        col = "Physical-Local"
                    elif vec == "Adjacent":
                        col = "Adjacent Network"
                    elif vec == "Network":
                        col = "Network-Remote"
                    else:
                        continue
                    cal = CAL_TABLE.get(col, {}).get(overall, "")
                    if cal and cal_order.get(cal, 0) > cal_order.get(highest, 0):
                        highest = cal
                self.cal_var.set(highest)

            for var in (
                self.fin_var,
                self.safe_imp_var,
                self.op_imp_var,
                self.priv_imp_var,
            ):
                var.trace_add("write", update_cyber)

            def build_attack_widgets(paths):
                for w in self.attack_widgets:
                    w.destroy()
                self.attack_widgets.clear()
                self.attack_vars = []
                self.current_attack_paths = paths
                if paths:
                    ttk.Label(self.attack_frame, text="Path").grid(row=0, column=0, sticky="w")
                    ttk.Label(self.attack_frame, text="Attack Vector").grid(row=0, column=1)
                    ttk.Label(self.attack_frame, text="Feasibility").grid(row=0, column=2)
                for i, path in enumerate(paths, start=1):
                    lbl = ttk.Label(self.attack_frame, text=path)
                    lbl.grid(row=i, column=0, sticky="w")
                    vec_var = tk.StringVar()
                    feas_var = tk.StringVar()
                    vec_cb = ttk.Combobox(
                        self.attack_frame,
                        textvariable=vec_var,
                        values=["Physical", "Local", "Adjacent", "Network"],
                        state="readonly",
                    )
                    vec_cb.grid(row=i, column=1)
                    feas_cb = ttk.Combobox(
                        self.attack_frame,
                        textvariable=feas_var,
                        values=["Low", "Medium", "High"],
                        state="readonly",
                    )
                    feas_cb.grid(row=i, column=2)
                    self.attack_widgets.extend([lbl, vec_cb, feas_cb])
                    self.attack_vars.append((vec_var, feas_var))
                    vec_var.trace_add("write", update_cyber)
                    feas_var.trace_add("write", update_cyber)
                    if self.row.cyber:
                        for ap in getattr(self.row.cyber, "attack_paths", []):
                            if ap.get("path") == path:
                                vec_var.set(ap.get("vector", ""))
                                feas_var.set(ap.get("feasibility", ""))
                update_cyber()

            def auto_hazard(_=None):
                mal = self.mal_var.get()
                if not mal:
                    return
                hazard_list = hazards_map.get(mal)
                if hazard_list:
                    current = self.haz.get("1.0", "end-1c").strip()
                    if not current:
                        self.haz.delete("1.0", "end")
                        self.haz.insert("1.0", hazard_list[0])
                scen_list = scenarios_map.get(mal)
                if scen_list and not self.scen_var.get().strip():
                    self.scen_var.set(scen_list[0])
                scen = self.scen_var.get()
                if scen:
                    self.exp_var.set(str(self.app.get_scenario_exposure(scen)))
                recalc()
                info = self.threat_map.get(mal)
                if info:
                    self.damage_var.set(info.get("damage", ""))
                    build_attack_widgets(info.get("paths", []))
                else:
                    self.damage_var.set("")
                    build_attack_widgets([])

            def on_threat_selected(_=None):
                ts = self.threat_var.get()
                info = self.threat_map.get(ts)
                if info:
                    self.damage_var.set(info.get("damage", ""))
                    build_attack_widgets(info.get("paths", []))
                else:
                    self.damage_var.set("")
                    build_attack_widgets([])

            mal_cb.bind("<<ComboboxSelected>>", auto_hazard)
            threat_cb.bind("<<ComboboxSelected>>", on_threat_selected)
            auto_hazard()
            on_threat_selected()

        def apply(self):
            old_mal = self.row.malfunction
            self.row.malfunction = self.mal_var.get()
            if old_mal and old_mal != self.row.malfunction:
                self.app.rename_malfunction(old_mal, self.row.malfunction)
            old_haz = self.row.hazard
            self.row.hazard = self.haz.get("1.0", "end-1c")
            if old_haz and old_haz != self.row.hazard:
                self.app.rename_hazard(old_haz, self.row.hazard)
            self.app.add_hazard(self.row.hazard)
            self.app.update_hazard_severity(self.row.hazard, self.sev_var.get())
            self.row.severity = int(self.app.hazard_severity.get(self.row.hazard, self.sev_var.get()))
            self.row.sev_rationale = self.sev_rat.get()
            self.row.controllability = int(self.cont_var.get())
            self.row.cont_rationale = self.cont_rat.get()
            self.row.exposure = int(self.exp_var.get())
            self.row.exp_rationale = self.exp_rat.get()
            self.row.asil = self.asil_var.get()
            self.row.safety_goal = self.sg_var.get()
            self.row.scenario = self.scen_var.get()
            # --- Cybersecurity values ---
            impacts = (
                self.fin_var.get(),
                self.safe_imp_var.get(),
                self.op_imp_var.get(),
                self.priv_imp_var.get(),
            )
            highest_vec = ""
            highest_feas = "Low"
            vector_order = {"Physical": 1, "Local": 2, "Adjacent": 3, "Network": 4}
            feas_order = {"Low": 1, "Medium": 2, "High": 3}
            attack_data = []
            for (v_var, f_var), path in zip(self.attack_vars, self.current_attack_paths):
                vec = v_var.get()
                feas = f_var.get() or "Low"
                attack_data.append({"path": path, "vector": vec, "feasibility": feas})
                if vector_order.get(vec, 0) > vector_order.get(highest_vec, 0):
                    highest_vec = vec
                if feas_order.get(feas, 0) > feas_order.get(highest_feas, 0):
                    highest_feas = feas
            if any(impacts) or attack_data:
                cyber = CyberRiskEntry(
                    damage_scenario=self.damage_var.get(),
                    threat_scenario=self.threat_var.get(),
                    attack_vector=highest_vec or "Physical",
                    feasibility=highest_feas,
                    financial_impact=impacts[0],
                    safety_impact=impacts[1],
                    operational_impact=impacts[2],
                    privacy_impact=impacts[3],
                    cybersecurity_goal=self.goal_var.get(),
                )
                cyber.attack_paths = attack_data
                self.row.cyber = cyber
            else:
                self.row.cyber = None

    def add_row(self):
        if not self.app.active_hara:
            messagebox.showwarning("Add", "Create a risk assessment first")
            return
        dlg = self.RowDialog(self, self.app)
        self.app.hara_entries.append(dlg.row)
        if self.app.active_hara:
            self.app.active_hara.status = "draft"
            self.app.active_hara.approved = False
            self.app.invalidate_reviews_for_hara(self.app.active_hara.name)
            self.status_lbl.config(text=f"Status: {self.app.active_hara.status}")
        self.refresh()

    def edit_row(self):
        sel = self.tree.focus()
        if not sel:
            return
        idx = self.tree.index(sel)
        dlg = self.RowDialog(self, self.app, self.app.hara_entries[idx])
        if self.app.active_hara:
            self.app.active_hara.status = "draft"
            self.app.active_hara.approved = False
            self.app.invalidate_reviews_for_hara(self.app.active_hara.name)
            self.status_lbl.config(text=f"Status: {self.app.active_hara.status}")
        self.refresh()

    def del_row(self):
        sel = self.tree.selection()
        for iid in sel:
            idx = self.tree.index(iid)
            if idx < len(self.app.hara_entries):
                del self.app.hara_entries[idx]
        if self.app.active_hara:
            self.app.active_hara.status = "draft"
            self.app.active_hara.approved = False
            self.app.invalidate_reviews_for_hara(self.app.active_hara.name)
            self.status_lbl.config(text=f"Status: {self.app.active_hara.status}")
        self.refresh()

    def on_cell_edit(self, row: int, column: str, value: str) -> None:
        if row >= len(self.app.hara_entries):
            return
        entry = self.app.hara_entries[row]
        if column in self.COLS:
            if column in {"severity", "controllability", "exposure"}:
                try:
                    setattr(entry, column, int(value))
                except ValueError:
                    return
            else:
                setattr(entry, column, value)
            if column == "scenario":
                try:
                    entry.exposure = int(self.app.get_scenario_exposure(value))
                except (TypeError, ValueError):
                    entry.exposure = 1
            entry.asil = calc_asil(entry.severity, entry.controllability, entry.exposure)
            if self.app.active_hara:
                self.app.active_hara.status = "draft"
                self.app.active_hara.approved = False
                self.app.invalidate_reviews_for_hara(self.app.active_hara.name)
                self.status_lbl.config(text=f"Status: {self.app.active_hara.status}")
        self.refresh()

    def approve_doc(self):
        if not self.app.active_hara:
            return
        self.app.active_hara.status = "closed"
        self.app.active_hara.approved = True
        self.app.update_hara_statuses()
        self.app.ensure_asil_consistency()
        self.app.update_views()
        messagebox.showinfo("Risk Assessment", "Risk assessment approved")


class TC2FIWindow(tk.Frame):
    COLS = [
        "id",
        "known_use_case",
        "occurrence",
        "impacted_function",
        "arch_elements",
        "interfaces",
        "functional_insufficiencies",
        "vehicle_effect",
        "severity",
        "design_measures",
        "verification",
        "measure_effectiveness",
        "scene",
        "scenario",
        "driver_behavior",
        "triggering_conditions",
        "mitigation",
        "acceptance",
    ]

    def __init__(self, master, app):
        super().__init__(master)
        self.app = app
        if isinstance(master, tk.Toplevel):
            master.title("TC2FI Analysis")
        top = ttk.Frame(self)
        top.pack(fill=tk.X)
        ttk.Label(top, text="TC2FI:").pack(side=tk.LEFT)
        self.doc_var = tk.StringVar()
        self.doc_cb = ttk.Combobox(top, textvariable=self.doc_var, state="readonly")
        self.doc_cb.pack(side=tk.LEFT, padx=2)
        ttk.Button(top, text="New", command=self.new_doc).pack(side=tk.LEFT)
        ttk.Button(top, text="Rename", command=self.rename_doc).pack(side=tk.LEFT)
        ttk.Button(top, text="Delete", command=self.delete_doc).pack(side=tk.LEFT)
        self.doc_cb.bind("<<ComboboxSelected>>", self.select_doc)

        if isinstance(master, tk.Toplevel):
            master.geometry("800x400")
        tree_frame = ttk.Frame(self)
        tree_frame.pack(fill=tk.BOTH, expand=True)
        configure_table_style("TC2FI.Treeview", rowheight=80)
        self.tree = EditableTreeview(
            tree_frame,
            columns=self.COLS,
            show="headings",
            style="TC2FI.Treeview",
            height=4,
            edit_callback=self.on_cell_edit,
        )
        vsb = ttk.Scrollbar(tree_frame, orient="vertical", command=self.tree.yview)
        hsb = ttk.Scrollbar(tree_frame, orient="horizontal", command=self.tree.xview)
        self.tree.configure(yscrollcommand=vsb.set, xscrollcommand=hsb.set)
        for c in self.COLS:
            self.tree.heading(c, text=c.replace("_", " ").title())
            self.tree.column(c, width=120)
        self.tree.grid(row=0, column=0, sticky="nsew")
        vsb.grid(row=0, column=1, sticky="ns")
        hsb.grid(row=1, column=0, sticky="ew")
        tree_frame.grid_columnconfigure(0, weight=1)
        tree_frame.grid_rowconfigure(0, weight=1)
        severity_colors = {
            "1": "#d4edda",
            "2": "#fff3cd",
            "3": "#f8d7da",
        }
        for sev, color in severity_colors.items():
            self.tree.tag_configure(f"sev_{sev}", background=color)
        self.tree.bind("<Double-1>", lambda e: self.edit_row())
        btn = ttk.Frame(self)
        btn.pack()
        ttk.Button(btn, text="Add", command=self.add_row).pack(
            side=tk.LEFT, padx=2, pady=2
        )
        ttk.Button(btn, text="Edit", command=self.edit_row).pack(
            side=tk.LEFT, padx=2, pady=2
        )
        ttk.Button(btn, text="Delete", command=self.del_row).pack(
            side=tk.LEFT, padx=2, pady=2
        )
        ttk.Button(btn, text="Export CSV", command=self.export_csv).pack(
            side=tk.LEFT, padx=2, pady=2
        )
        self.refresh_docs()
        self.refresh()
        if not isinstance(master, tk.Toplevel):
            self.pack(fill=tk.BOTH, expand=True)

    def refresh(self):
        self.tree.delete(*self.tree.get_children())
        for row in self.app.tc2fi_entries:
            vals = [_wrap_val(row.get(k, "")) for k in self.COLS]
            sev = str(row.get("severity", ""))
            tag = f"sev_{sev}" if sev else ""
            self.tree.insert("", "end", values=vals, tags=(tag,))

    class RowDialog(simpledialog.Dialog):
        def __init__(self, parent, app, data=None):
            self.app = app
            default = {k: "" for k in TC2FIWindow.COLS}
            self.data = data or default
            self.selected = {}
            super().__init__(parent, title="Edit Row")

        def body(self, master):
            self.resizable(False, False)
            self.geometry("700x500")
            tc_names = [
                n.user_name or f"TC {n.unique_id}"
                for n in self.app.get_all_triggering_conditions()
            ]
            fi_names = [
                n.user_name or f"FI {n.unique_id}"
                for n in self.app.get_all_functional_insufficiencies()
            ]
            func_names = self.app.get_all_function_names()
            comp_names = self.app.get_all_component_names()
            scen_names = self.app.get_all_scenario_names()
            scene_names = self.app.get_all_scenery_names()
            req_opts = sorted(
                (
                    f"[{r['id']}] {r['text']}"
                    for r in global_requirements.values()
                    if r.get("req_type") == "functional modification"
                ),
                key=str.lower,
            )
            self.widgets = {}
            nb = ttk.Notebook(master)
            nb.pack(fill=tk.BOTH, expand=True)
            categories = {
                "Known Env/Operational Condition": [
                    "id",
                    "known_use_case",
                    "arch_elements",
                    "interfaces",
                    "scene",
                    "scenario",
                    "driver_behavior",
                    "occurrence",
                    "triggering_conditions",
                ],
                "Mitigations": ["mitigation", "acceptance"],
                "Affected Functions Identification": [
                    "impacted_function",
                    "functional_insufficiencies",
                ],
                "Effects": ["vehicle_effect", "severity"],
                "Design Measures": [
                    "design_measures",
                    "verification",
                    "measure_effectiveness",
                ],
            }
            tabs = {name: ttk.Frame(nb) for name in categories}
            for name, frame in tabs.items():
                nb.add(frame, text=name)
            rows = {name: 0 for name in categories}

            def get_frame(col):
                for name, cols in categories.items():
                    if col in cols:
                        r = rows[name]
                        rows[name] += 1
                        return tabs[name], r
                return master, 0

            def refresh_funcs(*_):
                comp = self.widgets.get("arch_elements")
                if isinstance(comp, tk.StringVar):
                    opts = sorted(
                        {
                            e.function
                            for e in self.app.hazop_entries
                            if not comp.get() or e.component == comp.get()
                        }
                    )
                else:
                    opts = func_names
                self.func_options = opts

            for col in TC2FIWindow.COLS:
                frame, r = get_frame(col)
                ttk.Label(frame, text=col.replace("_", " ").title()).grid(
                    row=r, column=0, sticky="e", padx=5, pady=2
                )
                if col == "functional_insufficiencies":
                    fi_frame = ttk.Frame(frame)
                    fi_frame.grid(row=r, column=1, padx=5, pady=2, sticky="w")
                    self.fi_lb = tk.Listbox(fi_frame, selectmode="extended", height=4, exportselection=False)
                    self.fi_lb.grid(row=0, column=0, columnspan=4, padx=2, pady=2)
                    existing = [e.strip() for e in self.data.get(col, "").split(";") if e.strip()]
                    for val in existing:
                        self.fi_lb.insert(tk.END, val)
                    ttk.Button(fi_frame, text="Add New", command=self.add_fi_new).grid(row=1, column=0, padx=2, pady=2)
                    ttk.Button(fi_frame, text="Edit", command=self.edit_fi).grid(row=1, column=1, padx=2, pady=2)
                    ttk.Button(fi_frame, text="Delete", command=self.del_fi).grid(row=1, column=2, padx=2, pady=2)
                    ttk.Button(fi_frame, text="Add Existing", command=self.add_fi_existing).grid(row=1, column=3, padx=2, pady=2)
                    self.widgets[col] = self.fi_lb
                    self.fi_options = fi_names
                elif col == "design_measures":
                    self.dm_ids = [e.strip() for e in self.data.get(col, "").split(",") if e.strip()]
                    dm_frame = ttk.Frame(frame)
                    dm_frame.grid(row=r, column=1, padx=5, pady=2, sticky="w")
                    self.dm_lb = tk.Listbox(dm_frame, height=4, width=50)
                    self.dm_lb.grid(row=0, column=0, columnspan=4, sticky="w")
                    for rid in self.dm_ids:
                        req = global_requirements.get(rid, {"id": rid, "text": ""})
                        self.dm_lb.insert(tk.END, f"[{req['id']}] {req.get('text','')}")
                    ttk.Button(dm_frame, text="Add New", command=self.add_dm_new).grid(row=1, column=0, padx=2, pady=2)
                    ttk.Button(dm_frame, text="Edit", command=self.edit_dm).grid(row=1, column=1, padx=2, pady=2)
                    ttk.Button(dm_frame, text="Delete", command=self.del_dm).grid(row=1, column=2, padx=2, pady=2)
                    ttk.Button(dm_frame, text="Add Existing", command=self.add_dm_existing).grid(row=1, column=3, padx=2, pady=2)
                    self.widgets[col] = self.dm_lb
                elif col == "mitigation":
                    mit_frame = ttk.Frame(frame)
                    mit_frame.grid(row=r, column=1, padx=5, pady=2, sticky="w")
                    self.mit_lb = tk.Listbox(mit_frame, height=4, width=50)
                    self.mit_lb.grid(row=0, column=0, columnspan=4, sticky="w")
                    self.mit_ids = [e.strip() for e in self.data.get(col, "").split(",") if e.strip()]
                    for rid in self.mit_ids:
                        req = global_requirements.get(rid, {"id": rid, "text": ""})
                        self.mit_lb.insert(tk.END, f"[{req['id']}] {req.get('text','')}")
                    ttk.Button(mit_frame, text="Add New", command=self.add_mit_new).grid(row=1, column=0, padx=2, pady=2)
                    ttk.Button(mit_frame, text="Edit", command=self.edit_mit).grid(row=1, column=1, padx=2, pady=2)
                    ttk.Button(mit_frame, text="Delete", command=self.del_mit).grid(row=1, column=2, padx=2, pady=2)
                    ttk.Button(mit_frame, text="Add Existing", command=self.add_mit_existing).grid(row=1, column=3, padx=2, pady=2)
                    self.widgets[col] = self.mit_lb
                elif col == "triggering_conditions":
                    tc_frame = ttk.Frame(frame)
                    tc_frame.grid(row=r, column=1, padx=5, pady=2, sticky="w")
                    self.tc_lb = tk.Listbox(tc_frame, selectmode="extended", height=5, exportselection=False)
                    self.tc_lb.grid(row=0, column=0, columnspan=4, padx=2, pady=2)
                    existing = [e.strip() for e in self.data.get(col, "").split(";") if e.strip()]
                    for val in existing:
                        self.tc_lb.insert(tk.END, val)
                    ttk.Button(tc_frame, text="Add", command=self.add_tc).grid(row=1, column=0, padx=2, pady=2)
                    ttk.Button(tc_frame, text="Edit", command=self.edit_tc).grid(row=1, column=1, padx=2, pady=2)
                    ttk.Button(tc_frame, text="Delete", command=self.del_tc).grid(row=1, column=2, padx=2, pady=2)
                    ttk.Button(tc_frame, text="Add Existing", command=self.add_tc_existing).grid(row=1, column=3, padx=2, pady=2)
                    self.widgets[col] = self.tc_lb
                elif col == "impacted_function":
                    func_frame = ttk.Frame(frame)
                    func_frame.grid(row=r, column=1, padx=5, pady=2, sticky="w")
                    self.func_lb = tk.Listbox(func_frame, selectmode="extended", height=4, exportselection=False)
                    self.func_lb.grid(row=0, column=0, columnspan=3, padx=2, pady=2)
                    existing = [f.strip() for f in self.data.get(col, "").split(",") if f.strip()]
                    for val in existing:
                        self.func_lb.insert(tk.END, val)
                    ttk.Button(func_frame, text="Add Existing", command=self.add_func_existing).grid(row=1, column=0, padx=2, pady=2)
                    ttk.Button(func_frame, text="Remove", command=self.del_func).grid(row=1, column=1, padx=2, pady=2)
                    self.widgets[col] = self.func_lb
                elif col == "vehicle_effect":
                    haz_frame = ttk.Frame(frame)
                    haz_frame.grid(row=r, column=1, padx=5, pady=2, sticky="w")
                    self.haz_lb = tk.Listbox(haz_frame, selectmode="extended", height=4, exportselection=False)
                    self.haz_lb.grid(row=0, column=0, columnspan=4, padx=2, pady=2)
                    existing = [h.strip() for h in self.data.get(col, "").split(",") if h.strip()]
                    for val in existing:
                        self.haz_lb.insert(tk.END, val)
                    ttk.Button(haz_frame, text="Add New", command=self.add_haz_new).grid(row=1, column=0, padx=2, pady=2)
                    ttk.Button(haz_frame, text="Edit", command=self.edit_haz).grid(row=1, column=1, padx=2, pady=2)
                    ttk.Button(haz_frame, text="Delete", command=self.del_haz).grid(row=1, column=2, padx=2, pady=2)
                    ttk.Button(haz_frame, text="Add Existing", command=self.add_haz_existing).grid(row=1, column=3, padx=2, pady=2)
                    self.widgets[col] = self.haz_lb
                elif col == "arch_elements":
                    var = tk.StringVar(value=self.data.get(col, ""))
                    cb = ttk.Combobox(
                        frame, textvariable=var, values=comp_names, state="readonly"
                    )
                    cb.grid(row=r, column=1, padx=5, pady=2)
                    cb.bind("<<ComboboxSelected>>", refresh_funcs)
                    self.widgets[col] = var
                elif col == "scene":
                    var = tk.StringVar(value=self.data.get(col, ""))
                    cb = ttk.Combobox(
                        frame, textvariable=var, values=scene_names, state="readonly"
                    )
                    cb.grid(row=r, column=1, padx=5, pady=2)
                    self.widgets[col] = var
                elif col == "scenario":
                    var = tk.StringVar(value=self.data.get(col, ""))
                    cb = ttk.Combobox(
                        frame, textvariable=var, values=scen_names, state="readonly"
                    )
                    cb.grid(row=r, column=1, padx=5, pady=2)
                    self.widgets[col] = var
                elif col == "severity":
                    var = tk.StringVar(value=self.data.get(col, ""))
                    cb = ttk.Combobox(
                        frame,
                        textvariable=var,
                        values=["1", "2", "3"],
                        state="readonly",
                    )
                    cb.grid(row=r, column=1, padx=5, pady=2)
                    self.widgets[col] = var
                else:
                    txt = tk.Text(frame, width=25, height=2, wrap="word")
                    txt.insert("1.0", self.data.get(col, ""))
                    if col == "known_use_case":
                        self.kuc_widget = txt
                        txt.configure(state="disabled")
                    txt.grid(row=r, column=1, padx=5, pady=2)
                    self.widgets[col] = txt
                    if col == "known_use_case":
                        self.kuc_widget = txt
            refresh_funcs()
            self.update_known_use_case()

        def apply(self):
            for col, widget in self.widgets.items():
                if isinstance(widget, tk.Entry):
                    self.data[col] = widget.get()
                elif isinstance(widget, tk.Text):
                    self.data[col] = widget.get("1.0", "end-1c")
                elif isinstance(widget, tk.Listbox):
                    items = list(widget.get(0, tk.END))
                    if col in ("triggering_conditions", "functional_insufficiencies"):
                        self.data[col] = ";".join(items)
                    else:
                        self.data[col] = ",".join(items)
                else:
                    val = widget.get()
                    orig = self.selected.get(col, "")
                    if col == "triggering_conditions" and orig and val != orig:
                        self.app.rename_triggering_condition(orig, val)
                    elif col == "vehicle_effect" and orig and val != orig:
                        self.app.rename_hazard(orig, val)
                    self.data[col] = val
            veh = self.data.get("vehicle_effect", "").strip()
            sev = self.data.get("severity", "1").strip()
            if veh:
                self.app.add_hazard(veh)
                self.app.update_hazard_severity(veh, sev)
            self.result = True

        def add_dm_new(self):
            dlg = _RequirementDialog(
                self,
                req_type="functional modification",
                type_options=["functional modification"],
            )
            if dlg.result:
                req = dlg.result
                global_requirements[req["id"]] = req
                text = f"[{req['id']}] {req['text']}"
                self.dm_lb.insert(tk.END, text)

        def add_dm_existing(self):
            dlg = _SelectRequirementsDialog(self, req_type="functional modification")
            if dlg.result:
                for val in dlg.result:
                    if val not in self.dm_lb.get(0, tk.END):
                        self.dm_lb.insert(tk.END, val)

        def edit_dm(self):
            sel = self.dm_lb.curselection()
            if not sel:
                return
            text = self.dm_lb.get(sel[0])
            rid = text.split("]", 1)[0][1:]
            req = global_requirements.get(rid, {"id": rid, "text": text})
            dlg = _RequirementDialog(
                self,
                req,
                req_type="functional modification",
                type_options=["functional modification"],
            )
            if dlg.result:
                new_req = dlg.result
                global_requirements[new_req["id"]] = new_req
                new_text = f"[{new_req['id']}] {new_req['text']}"
                self.dm_lb.delete(sel[0])
                self.dm_lb.insert(sel[0], new_text)

        def del_dm(self):
            sel = list(self.dm_lb.curselection())
            for idx in reversed(sel):
                self.dm_lb.delete(idx)

        def add_tc_existing(self):
            dlg = _SelectTriggeringConditionsDialog(self, self.app.triggering_conditions)
            if dlg.result:
                for val in dlg.result:
                    if val not in self.tc_lb.get(0, tk.END):
                        self.tc_lb.insert(tk.END, val)

        def add_tc(self):
            name = simpledialog.askstring("Triggering Condition", "Name:")
            if name:
                if name not in self.tc_lb.get(0, tk.END):
                    self.tc_lb.insert(tk.END, name)

        def edit_tc(self):
            sel = self.tc_lb.curselection()
            if not sel:
                return
            current = self.tc_lb.get(sel[0])
            name = simpledialog.askstring("Triggering Condition", "Name:", initialvalue=current)
            if name and name != current:
                self.app.rename_triggering_condition(current, name)
                self.tc_lb.delete(sel[0])
                self.tc_lb.insert(sel[0], name)

        def del_tc(self):
            sel = list(self.tc_lb.curselection())
            for idx in reversed(sel):
                self.tc_lb.delete(idx)

        def add_mit_new(self):
            dlg = _RequirementDialog(
                self,
                req_type="operational",
                type_options=["operational"],
            )
            if dlg.result:
                req = dlg.result
                global_requirements[req["id"]] = req
                text = f"[{req['id']}] {req['text']}"
                self.mit_lb.insert(tk.END, text)

        def add_mit_existing(self):
            dlg = _SelectRequirementsDialog(self, req_type="operational")
            if dlg.result:
                for val in dlg.result:
                    if val not in self.mit_lb.get(0, tk.END):
                        self.mit_lb.insert(tk.END, val)
        def add_fi_new(self):
            name = simpledialog.askstring("Functional Insufficiency", "Name:")
            if name:
                if name not in self.fi_lb.get(0, tk.END):
                    self.fi_lb.insert(tk.END, name)
                self.update_known_use_case()

        def add_fi_existing(self):
            dlg = _SelectFIsDialog(self, self.fi_options)
            if getattr(dlg, "result", None):
                for val in dlg.result:
                    if val not in self.fi_lb.get(0, tk.END):
                        self.fi_lb.insert(tk.END, val)
                self.update_known_use_case()

        def edit_fi(self):
            sel = self.fi_lb.curselection()
            if not sel:
                return
            current = self.fi_lb.get(sel[0])
            name = simpledialog.askstring("Functional Insufficiency", "Name:", initialvalue=current)
            if name and name != current:
                self.app.rename_functional_insufficiency(current, name)
                self.fi_lb.delete(sel[0])
                self.fi_lb.insert(sel[0], name)
            self.update_known_use_case()

        def del_fi(self):
            sel = list(self.fi_lb.curselection())
            for idx in reversed(sel):
                self.fi_lb.delete(idx)
            self.update_known_use_case()

        def edit_mit(self):
            sel = self.mit_lb.curselection()
            if not sel:
                return
            text = self.mit_lb.get(sel[0])
            rid = text.split("]", 1)[0][1:]
            req = global_requirements.get(rid, {"id": rid, "text": text})
            dlg = _RequirementDialog(
                self,
                req,
                req_type="operational",
                type_options=["operational"],
            )
            if dlg.result:
                new_req = dlg.result
                global_requirements[new_req["id"]] = new_req
                new_text = f"[{new_req['id']}] {new_req['text']}"
                self.mit_lb.delete(sel[0])
                self.mit_lb.insert(sel[0], new_text)

        def del_mit(self):
            sel = list(self.mit_lb.curselection())
            for idx in reversed(sel):
                self.mit_lb.delete(idx)

        def add_func_existing(self):
            dlg = _SelectFunctionsDialog(self, self.func_options)
            if getattr(dlg, "result", None):
                for val in dlg.result:
                    if val not in self.func_lb.get(0, tk.END):
                        self.func_lb.insert(tk.END, val)
                self.update_known_use_case()

        def del_func(self):
            sel = list(self.func_lb.curselection())
            for idx in reversed(sel):
                self.func_lb.delete(idx)
            self.update_known_use_case()

        def add_haz_new(self):
            name = simpledialog.askstring("Hazard", "Name:")
            if name:
                if name not in self.haz_lb.get(0, tk.END):
                    self.haz_lb.insert(tk.END, name)
                sev_widget = self.widgets.get("severity")
                sev = sev_widget.get() if isinstance(sev_widget, tk.StringVar) else "1"
                self.app.add_hazard(name)
                self.app.update_hazard_severity(name, sev)

        def add_haz_existing(self):
            dlg = _SelectHazardsDialog(self, self.app.hazards)
            if getattr(dlg, "result", None):
                for val in dlg.result:
                    if val not in self.haz_lb.get(0, tk.END):
                        self.haz_lb.insert(tk.END, val)

        def edit_haz(self):
            sel = self.haz_lb.curselection()
            if not sel:
                return
            current = self.haz_lb.get(sel[0])
            name = simpledialog.askstring("Hazard", "Name:", initialvalue=current)
            if name and name != current:
                self.app.rename_hazard(current, name)
                self.haz_lb.delete(sel[0])
                self.haz_lb.insert(sel[0], name)

        def del_haz(self):
            sel = list(self.haz_lb.curselection())
            for idx in reversed(sel):
                self.haz_lb.delete(idx)

        def update_known_use_case(self):
            if not hasattr(self, "kuc_widget"):
                return
            funcs = list(self.func_lb.get(0, tk.END)) if hasattr(self, "func_lb") else []
            fis = list(self.fi_lb.get(0, tk.END)) if hasattr(self, "fi_lb") else []
            ucs = []
            for f in funcs + fis:
                uc = self.app.get_use_case_for_function(f)
                if uc and uc not in ucs:
                    ucs.append(uc)
            self.kuc_widget.delete("1.0", tk.END)
            self.kuc_widget.insert("1.0", ";".join(ucs))

    def add_row(self):
        dlg = self.RowDialog(self, self.app)
        if getattr(dlg, "result", None):
            self.app.tc2fi_entries.append(dlg.data)
            self.refresh()

    def edit_row(self):
        sel = self.tree.focus()
        if not sel:
            return
        idx = self.tree.index(sel)
        data = self.app.tc2fi_entries[idx]
        dlg = self.RowDialog(self, self.app, data)
        if getattr(dlg, "result", None):
            self.refresh()

    def del_row(self):
        sel = self.tree.selection()
        for iid in sel:
            idx = self.tree.index(iid)
            if idx < len(self.app.tc2fi_entries):
                del self.app.tc2fi_entries[idx]
        self.refresh()

    def on_cell_edit(self, row: int, column: str, value: str) -> None:
        if row >= len(self.app.tc2fi_entries):
            return
        self.app.tc2fi_entries[row][column] = value
        self.refresh()

    def export_csv(self):
        path = filedialog.asksaveasfilename(
            defaultextension=".csv", filetypes=[("CSV", "*.csv")]
        )
        if not path:
            return
        with open(path, "w", newline="") as f:
            w = csv.writer(f)
            w.writerow(self.COLS)
            for r in self.app.tc2fi_entries:
                w.writerow([r.get(k, "") for k in self.COLS])
        messagebox.showinfo("Export", "TC2FI exported")

    def refresh_docs(self):
        toolbox = getattr(self.app, "safety_mgmt_toolbox", None)
        names = [
            d.name
            for d in self.app.tc2fi_docs
            if not toolbox or toolbox.document_visible("TC2FI", d.name)
        ]
        self.doc_cb.configure(values=names)
        if (
            self.app.active_tc2fi
            and self.app.active_tc2fi.name in names
        ):
            self.doc_var.set(self.app.active_tc2fi.name)
        elif names:
            self.doc_var.set(names[0])
            for d in self.app.tc2fi_docs:
                if d.name == names[0]:
                    self.app.active_tc2fi = d
                    self.app.tc2fi_entries = d.entries
                    break
        else:
            self.doc_var.set("")
            self.app.active_tc2fi = None
            self.app.tc2fi_entries = []

    def select_doc(self, *_):
        name = self.doc_var.get()
        for d in self.app.tc2fi_docs:
            if d.name == name:
                self.app.active_tc2fi = d
                self.app.tc2fi_entries = d.entries
                break
        self.refresh()

    def new_doc(self):
        name = simpledialog.askstring("New TC2FI", "Name:")
        if not name:
            return
        doc = TC2FIDoc(name, [])
        self.app.tc2fi_docs.append(doc)
        self.app.active_tc2fi = doc
        self.app.tc2fi_entries = doc.entries
        if hasattr(self.app, "safety_mgmt_toolbox"):
            self.app.safety_mgmt_toolbox.register_created_work_product("TC2FI", doc.name)
        self.refresh_docs()
        self.refresh()
        self.app.update_views()

    def rename_doc(self):
        if not self.app.active_tc2fi:
            return
        old = self.app.active_tc2fi.name
        name = simpledialog.askstring(
            "Rename TC2FI", "Name:", initialvalue=old
        )
        if not name:
            return
        self.app.active_tc2fi.name = name
        if hasattr(self.app, "safety_mgmt_toolbox"):
            self.app.safety_mgmt_toolbox.rename_document("TC2FI", old, name)
        self.refresh_docs()
        self.app.update_views()

    def delete_doc(self):
        doc = self.app.active_tc2fi
        if not doc:
            return
        if not messagebox.askyesno("Delete", f"Delete TC2FI '{doc.name}'?"):
            return
        self.app.tc2fi_docs.remove(doc)
        if hasattr(self.app, "safety_mgmt_toolbox"):
            self.app.safety_mgmt_toolbox.register_deleted_work_product("TC2FI", doc.name)
        if self.app.tc2fi_docs:
            self.app.active_tc2fi = self.app.tc2fi_docs[0]
        else:
            self.app.active_tc2fi = None
        self.app.tc2fi_entries = (
            self.app.active_tc2fi.entries if self.app.active_tc2fi else []
        )
        self.refresh_docs()
        self.refresh()
        self.app.update_views()


class HazardExplorerWindow(tk.Toplevel):
    """Read-only list of hazards per risk assessment."""

    def __init__(self, app):
        super().__init__(app.root)
        self.app = app
        self.title("Hazard Explorer")

        columns = ("Assessment", "Malfunction", "Hazard", "Severity")
        configure_table_style("HazExp.Treeview")
        self.tree = EditableTreeview(
            self,
            columns=columns,
            show="headings",
            style="HazExp.Treeview",
            edit_callback=self.on_cell_edit,
            height=10,
        )
        for c in columns:
            self.tree.heading(c, text=c)
            width = 200 if c == "Hazard" else 120
            self.tree.column(c, width=width)
        self.tree.pack(fill=tk.BOTH, expand=True)
        ttk.Button(self, text="Export CSV", command=self.export_csv).pack(pady=5)
        self.refresh()

    def refresh(self):
        self.tree.delete(*self.tree.get_children())
        phase_map = getattr(
            getattr(self.app, "safety_mgmt_toolbox", None),
            "doc_phases",
            {},
        ).get("Risk Assessment", {})
        for doc in self.app.hara_docs:
            phase = phase_map.get(doc.name)
            for e in doc.entries:
                haz = getattr(e, "hazard", "")
                sev = self.app.hazard_severity.get(haz, "")
                label = format_name_with_phase(doc.name, phase)
                self.tree.insert(
                    "",
                    "end",
                    values=(label, e.malfunction, haz, sev),
                )

    def export_csv(self):
        path = filedialog.asksaveasfilename(
            defaultextension=".csv", filetypes=[("CSV", "*.csv")]
        )
        if not path:
            return
        with open(path, "w", newline="") as f:
            w = csv.writer(f)
            w.writerow(["Assessment", "Malfunction", "Hazard", "Severity"])
            for iid in self.tree.get_children():
                w.writerow(self.tree.item(iid, "values"))
        messagebox.showinfo("Export", "Hazards exported")

    def on_cell_edit(self, row: int, column: str, value: str) -> None:
        values = list(self.tree.item(self.tree.get_children()[row], "values"))
        idx = ("Assessment", "Malfunction", "Hazard", "Severity").index(column)
        values[idx] = value
        self.tree.item(self.tree.get_children()[row], values=values)


class RequirementsExplorerWindow(tk.Toplevel):
    """Read-only list of global requirements with filter options."""

    STATUSES = ["", "draft", "in review", "peer reviewed", "pending approval", "approved"]

    def __init__(self, app):
        super().__init__(app.root)
        self.app = app
        self.title("Requirements Explorer")

        filter_frame = ttk.Frame(self)
        filter_frame.pack(fill=tk.X, padx=5, pady=2)

        ttk.Label(filter_frame, text="Text:").grid(row=0, column=0, sticky="e")
        self.query_var = tk.StringVar()
        tk.Entry(filter_frame, textvariable=self.query_var, width=20).grid(row=0, column=1, padx=5)

        ttk.Label(filter_frame, text="Type:").grid(row=0, column=2, sticky="e")
        self.type_var = tk.StringVar()
        ttk.Combobox(
            filter_frame,
            textvariable=self.type_var,
            values=[""] + REQUIREMENT_TYPE_OPTIONS,
            state="readonly",
            width=18,
        ).grid(row=0, column=3, padx=5)

        ttk.Label(filter_frame, text="ASIL:").grid(row=0, column=4, sticky="e")
        self.asil_var = tk.StringVar()
        ttk.Combobox(
            filter_frame,
            textvariable=self.asil_var,
            values=[""] + ASIL_LEVEL_OPTIONS,
            state="readonly",
            width=6,
        ).grid(row=0, column=5, padx=5)

        ttk.Label(filter_frame, text="Status:").grid(row=0, column=6, sticky="e")
        self.status_var = tk.StringVar()
        ttk.Combobox(
            filter_frame,
            textvariable=self.status_var,
            values=self.STATUSES,
            state="readonly",
            width=15,
        ).grid(row=0, column=7, padx=5)

        tk.Button(filter_frame, text="Apply", command=self.refresh).grid(row=0, column=8, padx=5)

<<<<<<< HEAD
        columns = ("ID", "ASIL", "Type", "Status", "Trace", "Parent", "Text")
=======
        columns = ("ID", "ASIL", "Type", "Status", "Parent", "Traces", "Text")
>>>>>>> 9c2ee9cf
        configure_table_style("ReqExp.Treeview")
        self.tree = EditableTreeview(
            self,
            columns=columns,
            show="headings",
            style="ReqExp.Treeview",
            edit_callback=self.on_cell_edit,
            height=10,
        )
        for c in columns:
            self.tree.heading(c, text=c)
            width = 100
            if c == "Text":
                width = 300
<<<<<<< HEAD
            elif c == "Trace":
=======
            elif c == "Traces":
>>>>>>> 9c2ee9cf
                width = 200
            self.tree.column(c, width=width)
        self.tree.pack(fill=tk.BOTH, expand=True)
        ttk.Button(self, text="Export CSV", command=self.export_csv).pack(pady=5)
        self.refresh()

    def refresh(self):
        self.tree.delete(*self.tree.get_children())
        query = self.query_var.get().strip().lower()
        rtype = self.type_var.get().strip()
        asil = self.asil_var.get().strip()
        status = self.status_var.get().strip()
        repo = SysMLRepository.get_instance()
        for req in global_requirements.values():
            if query and query not in req.get("id", "").lower() and query not in req.get("text", "").lower():
                continue
            if rtype and req.get("req_type") != rtype:
                continue
            if asil and req.get("asil") != asil:
                continue
            if status and req.get("status", "") != status:
                continue
<<<<<<< HEAD
            locations = []
            for diag_id, obj_id in repo.find_requirements(req.get("id", "")):
                diag = repo.diagrams.get(diag_id)
                obj = next((o for o in getattr(diag, "objects", []) if o.get("obj_id") == obj_id), None)
                dname = diag.name if diag else ""
                oname = obj.get("properties", {}).get("name", "") if obj else ""
                if dname and oname:
                    locations.append(f"{dname}:{oname}")
                elif dname or oname:
                    locations.append(dname or oname)
            trace = ", ".join(locations)
=======
            traces = ", ".join(find_requirement_traces(req.get("id", "")))
>>>>>>> 9c2ee9cf
            self.tree.insert(
                "",
                "end",
                values=(
                    req.get("id", ""),
                    req.get("asil", ""),
                    req.get("req_type", ""),
                    req.get("status", ""),
                    trace,
                    req.get("parent_id", ""),
                    traces,
                    req.get("text", ""),
                ),
            )

    def export_csv(self):
        path = filedialog.asksaveasfilename(defaultextension=".csv", filetypes=[("CSV", "*.csv")])
        if not path:
            return
        with open(path, "w", newline="") as f:
            w = csv.writer(f)
<<<<<<< HEAD
            w.writerow(["ID", "ASIL", "Type", "Status", "Trace", "Parent", "Text"])
=======
            w.writerow(["ID", "ASIL", "Type", "Status", "Parent", "Traces", "Text"])
>>>>>>> 9c2ee9cf
            for iid in self.tree.get_children():
                w.writerow(self.tree.item(iid, "values"))
        messagebox.showinfo("Export", "Requirements exported")

    def on_cell_edit(self, row: int, column: str, value: str) -> None:
        values = list(self.tree.item(self.tree.get_children()[row], "values"))
<<<<<<< HEAD
        idx_map = {"ID":0, "ASIL":1, "Type":2, "Status":3, "Trace":4, "Parent":5, "Text":6}
=======
        idx_map = {
            "ID": 0,
            "ASIL": 1,
            "Type": 2,
            "Status": 3,
            "Parent": 4,
            "Traces": 5,
            "Text": 6,
        }
>>>>>>> 9c2ee9cf
        if column in idx_map:
            values[idx_map[column]] = value
            self.tree.item(self.tree.get_children()[row], values=values)<|MERGE_RESOLUTION|>--- conflicted
+++ resolved
@@ -3778,11 +3778,7 @@
 
         tk.Button(filter_frame, text="Apply", command=self.refresh).grid(row=0, column=8, padx=5)
 
-<<<<<<< HEAD
         columns = ("ID", "ASIL", "Type", "Status", "Trace", "Parent", "Text")
-=======
-        columns = ("ID", "ASIL", "Type", "Status", "Parent", "Traces", "Text")
->>>>>>> 9c2ee9cf
         configure_table_style("ReqExp.Treeview")
         self.tree = EditableTreeview(
             self,
@@ -3797,11 +3793,7 @@
             width = 100
             if c == "Text":
                 width = 300
-<<<<<<< HEAD
             elif c == "Trace":
-=======
-            elif c == "Traces":
->>>>>>> 9c2ee9cf
                 width = 200
             self.tree.column(c, width=width)
         self.tree.pack(fill=tk.BOTH, expand=True)
@@ -3824,7 +3816,6 @@
                 continue
             if status and req.get("status", "") != status:
                 continue
-<<<<<<< HEAD
             locations = []
             for diag_id, obj_id in repo.find_requirements(req.get("id", "")):
                 diag = repo.diagrams.get(diag_id)
@@ -3836,9 +3827,6 @@
                 elif dname or oname:
                     locations.append(dname or oname)
             trace = ", ".join(locations)
-=======
-            traces = ", ".join(find_requirement_traces(req.get("id", "")))
->>>>>>> 9c2ee9cf
             self.tree.insert(
                 "",
                 "end",
@@ -3860,30 +3848,14 @@
             return
         with open(path, "w", newline="") as f:
             w = csv.writer(f)
-<<<<<<< HEAD
             w.writerow(["ID", "ASIL", "Type", "Status", "Trace", "Parent", "Text"])
-=======
-            w.writerow(["ID", "ASIL", "Type", "Status", "Parent", "Traces", "Text"])
->>>>>>> 9c2ee9cf
             for iid in self.tree.get_children():
                 w.writerow(self.tree.item(iid, "values"))
         messagebox.showinfo("Export", "Requirements exported")
 
     def on_cell_edit(self, row: int, column: str, value: str) -> None:
         values = list(self.tree.item(self.tree.get_children()[row], "values"))
-<<<<<<< HEAD
         idx_map = {"ID":0, "ASIL":1, "Type":2, "Status":3, "Trace":4, "Parent":5, "Text":6}
-=======
-        idx_map = {
-            "ID": 0,
-            "ASIL": 1,
-            "Type": 2,
-            "Status": 3,
-            "Parent": 4,
-            "Traces": 5,
-            "Text": 6,
-        }
->>>>>>> 9c2ee9cf
         if column in idx_map:
             values[idx_map[column]] = value
             self.tree.item(self.tree.get_children()[row], values=values)