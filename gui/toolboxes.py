# Author: Miguel Marina <karel.capek.robotics@gmail.com>
import tkinter as tk
from tkinter import ttk, filedialog, simpledialog
from gui import messagebox, format_name_with_phase, add_treeview_scrollbars
import csv
import copy
import textwrap
import uuid

from gui.tooltip import ToolTip
from sysml.sysml_repository import SysMLRepository
from analysis.models import (
    ReliabilityComponent,
    ReliabilityAnalysis,
    HazopEntry,
    HaraEntry,
    HazopDoc,
    HaraDoc,
    FI2TCDoc,
    TC2FIDoc,
    QUALIFICATIONS,
    COMPONENT_ATTR_TEMPLATES,
    RELIABILITY_MODELS,
    PASSIVE_QUAL_FACTORS,
    component_fit_map,
    calc_asil,
    global_requirements,
    REQUIREMENT_TYPE_OPTIONS,
    REQUIREMENT_WORK_PRODUCTS,
    ASIL_LEVEL_OPTIONS,
    CAL_LEVEL_OPTIONS,
    CyberRiskEntry,
    IMPACT_LEVELS,
    RISK_LEVEL_TABLE,
    CAL_TABLE,
    REQUIREMENT_WORK_PRODUCTS,
)
from analysis.safety_management import ACTIVE_TOOLBOX, SAFETY_ANALYSIS_WORK_PRODUCTS
from analysis.fmeda_utils import compute_fmeda_metrics
from analysis.constants import CHECK_MARK, CROSS_MARK
from gui.icon_factory import create_icon
from analysis.causal_bayesian_network import CausalBayesianNetworkDoc
from gui.architecture import (
    _work_product_name,
    draw_icon,
)


def allowed_action_labels(app, analysis: str) -> list[str]:
    """Return action labels permitted for ``analysis`` according to governance."""
    toolbox = getattr(app, "safety_mgmt_toolbox", None) or ACTIVE_TOOLBOX
    review = getattr(app, "current_review", None)
    reviewed = getattr(review, "reviewed", False)
    approved = getattr(review, "approved", False)
    if toolbox and "Architecture Diagram" not in toolbox.analysis_inputs(
        analysis, reviewed=reviewed, approved=approved
    ):
        return []
    return app.get_all_action_labels()


def find_requirement_traces(req_id: str) -> list[str]:
    """Return human readable diagram/object names allocated to ``req_id``."""
    repo = SysMLRepository.get_instance()
    results: list[str] = []
    for diag_id, obj_id in repo.find_requirements(req_id):
        diag = repo.diagrams.get(diag_id)
        dname = diag.name if diag and diag.name else diag_id
        obj = None
        if diag:
            obj = next(
                (o for o in getattr(diag, "objects", []) if o.get("obj_id") == obj_id),
                None,
            )
        oname = obj.get("properties", {}).get("name") if obj else ""
        if not oname and obj:
            oname = obj.get("obj_type", "")
        results.append(f"{dname}:{oname}")
    return results


def configure_table_style(style_name: str, rowheight: int = 60) -> None:
    """Apply a consistent look to ttk.Treeview widgets used in analysis tables."""
    style = ttk.Style()
    try:
        style.theme_use("clam")
    except tk.TclError:
        pass
    border_opts = {"bordercolor": "black", "borderwidth": 1, "relief": "solid"}
    style.configure(
        style_name,
        font=("Segoe UI", 10),
        rowheight=rowheight,
        borderwidth=1,
        relief="solid",
        bordercolor="black",
    )
    style.configure(
        f"{style_name}.Heading",
        font=("Segoe UI", 10, "bold"),
        background="#d0d0d0",
        borderwidth=1,
        relief="raised",
        bordercolor="black",
    )


class EditableTreeview(ttk.Treeview):
    """Treeview with in-place cell editing support.

    Parameters
    ----------
    column_options : dict[str, list[str]]
        Mapping of column name to list of single-select options.
    edit_callback : callable
        Called with ``(row_index, column_name, new_value)`` after an edit.
    requirement_columns : dict[str, str]
        Mapping of column name to requirement type. When editing these columns
        a requirement selection dialog allowing multiple selections is shown.
    """
    def __init__(
        self,
        master=None,
        *,
        column_options=None,
        edit_callback=None,
        requirement_columns=None,
        requirement_target=None,
        **kwargs,
    ):
        super().__init__(master, **kwargs)
        self._col_options = column_options or {}
        self._edit_cb = edit_callback
        self._req_cols = requirement_columns or {}
        self._req_target = requirement_target
        self._edit_widget = None
        self.bind("<Double-1>", self._begin_edit, add="+")

    def _begin_edit(self, event):
        if self._edit_widget:
            return
        region = self.identify("region", event.x, event.y)
        if region != "cell":
            return
        rowid = self.identify_row(event.y)
        col = self.identify_column(event.x)
        if not rowid or not col:
            return
        col_index = int(col.replace("#", "")) - 1
        col_name = self.cget("columns")[col_index]
        value = self.set(rowid, col_name)
        req_type = self._req_cols.get(col_name)
        if req_type is not None:
            current = [v for v in map(str.strip, value.split(";")) if v]
            dlg = _SelectRequirementsDialog(
                self, req_type=req_type, initial=current, target=self._req_target
            )
            if getattr(dlg, "result", None):
                ids = [s.split("]",1)[0][1:] for s in dlg.result]
                new_val = ";".join(ids)
                self.set(rowid, col_name, new_val)
                if self._edit_cb:
                    row_index = self.index(rowid)
                    self._edit_cb(row_index, col_name, new_val)
            return
        x, y, w, h = self.bbox(rowid, col)
        opts = self._col_options.get(col_name)
        var = tk.StringVar(value=value)
        if opts:
            widget = ttk.Combobox(self, textvariable=var, values=opts, state="readonly")
        else:
            widget = tk.Entry(self, textvariable=var)
        widget.place(x=x, y=y, width=w, height=h)
        widget.focus_set()
        def save(event=None):
            self.set(rowid, col_name, var.get())
            widget.destroy()
            self._edit_widget = None
            if self._edit_cb:
                row_index = self.index(rowid)
                self._edit_cb(row_index, col_name, var.get())
        widget.bind("<Return>", save)
        widget.bind("<FocusOut>", save)
        self._edit_widget = widget
def stripe_rows(tree: ttk.Treeview) -> None:
    """Apply alternating background colors to rows for visual separation."""
    tree.tag_configure("even", background="#f0f0f0")
    tree.tag_configure("odd", background="#ffffff")
    for i, item in enumerate(tree.get_children("")):
        tree.item(item, tags=("even" if i % 2 else "odd",))


def _total_fit_from_boms(boms):
    """Return the aggregated FIT of all components in ``boms``.

    Each element of ``boms`` is a list of :class:`ReliabilityComponent` objects.
    The stored ``fit`` values of the components are used so pre-calculated
    analyses can be combined without a mission profile.
    """

    total = 0.0
    for bom in boms:
        total += sum(component_fit_map(bom).values())
    return total


def _wrap_val(val, width=30):
    """Return text wrapped value for tree view cells."""
    if val is None:
        return ""
    return textwrap.fill(str(val), width)


class _RequirementDialog(simpledialog.Dialog):
    """Simple dialog to create or edit a requirement."""

    def __init__(self, parent, req=None, req_type="functional modification", type_options=None):
        self.req_type = req_type
        self.type_options = type_options or REQUIREMENT_TYPE_OPTIONS
        self.req = req or {}
        app = getattr(parent, "app", None)
        if app and hasattr(app, "safety_mgmt_toolbox"):
            self.phase = getattr(app.safety_mgmt_toolbox, "active_module", None)
        else:
            self.phase = None
        super().__init__(parent, title="Requirement")

    def body(self, master):
        ttk.Label(master, text="ID:").grid(row=0, column=0, sticky="e", padx=5, pady=5)
        self.id_var = tk.StringVar(value=self.req.get("id", ""))
        tk.Entry(master, textvariable=self.id_var, width=20).grid(row=0, column=1, padx=5, pady=5)

        ttk.Label(master, text="Type:").grid(row=1, column=0, sticky="e", padx=5, pady=5)
        default_type = self.req.get("req_type", self.req_type)
        self.type_var = tk.StringVar(value=default_type)
        self.type_cb = ttk.Combobox(
            master,
            textvariable=self.type_var,
            values=self.type_options,
            state="readonly",
            width=20,
        )
        self.type_cb.grid(row=1, column=1, padx=5, pady=5)
        self.type_cb.bind("<<ComboboxSelected>>", self._toggle_fields)

        self.asil_label = ttk.Label(master, text="ASIL:")
        self.asil_label.grid(row=2, column=0, sticky="e", padx=5, pady=5)
        self.asil_var = tk.StringVar(value=self.req.get("asil", "QM"))
        self.asil_combo = ttk.Combobox(
            master,
            textvariable=self.asil_var,
            values=ASIL_LEVEL_OPTIONS,
            state="readonly",
            width=8,
        )
        self.asil_combo.grid(row=2, column=1, padx=5, pady=5)

        self.cal_label = ttk.Label(master, text="CAL:")
        self.cal_label.grid(row=3, column=0, sticky="e", padx=5, pady=5)
        self.cal_var = tk.StringVar(value=self.req.get("cal", CAL_LEVEL_OPTIONS[0]))
        self.cal_combo = ttk.Combobox(
            master,
            textvariable=self.cal_var,
            values=CAL_LEVEL_OPTIONS,
            state="readonly",
            width=8,
        )
        self.cal_combo.grid(row=3, column=1, padx=5, pady=5)
        self._toggle_fields()

        ttk.Label(master, text="Parent ID:").grid(row=4, column=0, sticky="e", padx=5, pady=5)
        self.parent_var = tk.StringVar(value=self.req.get("parent_id", ""))
        tk.Entry(master, textvariable=self.parent_var, width=20).grid(row=4, column=1, padx=5, pady=5)

        ttk.Label(master, text="Status:").grid(row=5, column=0, sticky="e", padx=5, pady=5)
        statuses = ["draft", "in review", "peer reviewed", "pending approval", "approved"]
        self.status_var = tk.StringVar(value=self.req.get("status", "draft"))
        ttk.Combobox(
            master,
            textvariable=self.status_var,
            values=statuses,
            state="readonly",
            width=15,
        ).grid(row=5, column=1, padx=5, pady=5)

        ttk.Label(master, text="Text:").grid(row=6, column=0, sticky="e", padx=5, pady=5)
        self.text_var = tk.Entry(master, width=40)
        self.text_var.insert(0, self.req.get("text", ""))
        self.text_var.grid(row=6, column=1, padx=5, pady=5)
        return self.text_var

    def apply(self):
        rid = self.id_var.get().strip() or str(uuid.uuid4())
        req_type = self.type_var.get().strip()
        self.result = {
            "id": rid,
            "custom_id": rid,
            "req_type": req_type,
            "text": self.text_var.get().strip(),
            "status": self.status_var.get().strip(),
            "parent_id": self.parent_var.get().strip(),
        }
        self.result["phase"] = self.req.get("phase", self.phase)
        if req_type not in (
            "operational",
            "functional modification",
            "production",
            "service",
            "product",
            "legal",
            "organizational",
        ):
            self.result["asil"] = self.asil_var.get().strip()
            self.result["cal"] = self.cal_var.get().strip()

    def _toggle_fields(self, event=None):
        req_type = self.type_var.get()
        hide = req_type in (
            "operational",
            "functional modification",
            "production",
            "service",
            "product",
            "legal",
            "organizational",
        )
        widgets = [self.asil_label, self.asil_combo, self.cal_label, self.cal_combo]
        if hide:
            for w in widgets:
                w.grid_remove()
        else:
            self.asil_label.grid(row=2, column=0, sticky="e", padx=5, pady=5)
            self.asil_combo.grid(row=2, column=1, padx=5, pady=5)
            self.cal_label.grid(row=3, column=0, sticky="e", padx=5, pady=5)
            self.cal_combo.grid(row=3, column=1, padx=5, pady=5)


class _SelectRequirementsDialog(simpledialog.Dialog):
    """Dialog to choose one or more existing requirements of a given type."""

    def __init__(self, parent, req_type=None, initial=None, target=None):
        self.selected = initial or []
        self.req_type = req_type
        self.target = target
        super().__init__(parent, title="Select Requirements")

    def body(self, master):
        self.lb = tk.Listbox(master, selectmode="extended", height=8, exportselection=False)
        for req in global_requirements.values():
            if self.req_type is None or req.get("req_type") == self.req_type:
                self.lb.insert(tk.END, f"[{req['id']}] {req['text']}")
        self.lb.pack(fill=tk.BOTH, expand=True, padx=5, pady=5)
        for idx, req in enumerate(global_requirements.values()):
            if (
                self.req_type is None or req.get("req_type") == self.req_type
            ) and req["id"] in self.selected:
                self.lb.selection_set(idx)
        return self.lb

    def apply(self):
        raw = [self.lb.get(i) for i in self.lb.curselection()]
        if not ACTIVE_TOOLBOX or not self.target:
            self.result = raw
            return
        allowed = []
        for item in raw:
            rid = item.split("]", 1)[0][1:]
            req = global_requirements.get(rid, {})
            wp = ACTIVE_TOOLBOX.requirement_work_product(req.get("req_type", ""))
            if not wp or ACTIVE_TOOLBOX.can_trace(wp, self.target):
                allowed.append(item)
        self.result = allowed


class _TraceLinkDialog(simpledialog.Dialog):
    """Dialog to edit requirement trace links to diagram objects."""

    def __init__(self, parent, requirement, toolbox):
        self.requirement = requirement
        self.toolbox = toolbox
        super().__init__(parent, title="Edit Traces")

    def body(self, master):
        repo = SysMLRepository.get_instance()
        self.items = []
        self.lb = tk.Listbox(master, selectmode="extended", height=10, exportselection=False)
        req_type = self.requirement.get("req_type", "")
        req_wp = self.toolbox.requirement_work_product(req_type) if self.toolbox else ""
        for diag in repo.diagrams.values():
            diag_wp = _work_product_name(diag.diag_type)
            if self.toolbox and req_wp and not self.toolbox.can_trace(req_wp, diag_wp):
                continue
            for obj in diag.objects:
                name = obj.get("properties", {}).get("name") or obj.get("obj_type", "")
                label = f"{diag.name}:{name}" if diag.name else name
                idx = self.lb.size()
                self.lb.insert(tk.END, label)
                self.items.append((label, diag, obj))
                reqs = []
                reqs.extend(obj.get("requirements", []))
                reqs.extend(obj.get("safety_requirements", []))
                if any(r.get("id") == self.requirement.get("id") for r in reqs):
                    self.lb.selection_set(idx)
        self.lb.pack(fill=tk.BOTH, expand=True, padx=5, pady=5)
        return self.lb

    def apply(self):
        self.result = {self.lb.get(i) for i in self.lb.curselection()}


class _RequirementRelationDialog(simpledialog.Dialog):
    """Dialog to create requirement-to-requirement links."""

    def __init__(self, parent, requirement, toolbox):
        self.req = requirement
        self.toolbox = toolbox
        super().__init__(parent, title="Link Requirement")

    def body(self, master):
        tk.Label(master, text="Relation:").grid(row=0, column=0, sticky="e")
        options = []
        self.rel_var = tk.StringVar()
        for rel in ("satisfied by", "derived from"):
            has_candidate = False
            for r in global_requirements.values():
                if r.get("id") == self.req.get("id"):
                    continue
                if self.toolbox and not self.toolbox.can_link_requirements(
                    self.req.get("req_type", ""), r.get("req_type", ""), rel
                ):
                    continue
                has_candidate = True
                break
            if has_candidate or any(
                rr.get("type") == rel for rr in self.req.get("relations", [])
            ):
                options.append(rel)
        if not options:
            options = ["satisfied by", "derived from"]
        ttk.Combobox(
            master, textvariable=self.rel_var, values=options, state="readonly"
        ).grid(row=0, column=1, padx=5, pady=5)
        if options:
            self.rel_var.set(options[0])
        tk.Label(master, text="Target:").grid(row=1, column=0, sticky="ne")
        self.lb = tk.Listbox(master, selectmode="extended", height=10, exportselection=False)
        self.lb.grid(row=1, column=1, padx=5, pady=5)
        self.rel_var.trace_add("write", lambda *_: self._populate())
        self._populate()
        return self.lb

    def _populate(self):
        self.lb.delete(0, tk.END)
        rel = self.rel_var.get()
        existing = {
            r.get("id")
            for r in self.req.get("relations", [])
            if r.get("type") == rel
        }
        for rid, req in global_requirements.items():
            if rid == self.req.get("id"):
                continue
            if self.toolbox and rel and not self.toolbox.can_link_requirements(
                self.req.get("req_type", ""), req.get("req_type", ""), rel
            ):
                continue
            idx = self.lb.size()
            self.lb.insert(tk.END, rid)
            if rid in existing:
                self.lb.selection_set(idx)

    def apply(self):
        rel = self.rel_var.get()
        targets = [self.lb.get(i) for i in self.lb.curselection()]
        self.result = (rel, targets)


class _SelectTriggeringConditionsDialog(simpledialog.Dialog):
    """Dialog to choose one or more existing triggering conditions."""

    def __init__(self, parent, names):
        self.names = names
        self.selected = []
        super().__init__(parent, title="Select Triggering Conditions")

    def body(self, master):
        self.lb = tk.Listbox(master, selectmode="extended", height=8, exportselection=False)
        for name in self.names:
            self.lb.insert(tk.END, name)
        self.lb.pack(fill=tk.BOTH, expand=True, padx=5, pady=5)
        return self.lb

    def apply(self):
        self.result = [self.lb.get(i) for i in self.lb.curselection()]


class _SelectFunctionsDialog(simpledialog.Dialog):
    """Dialog to choose one or more existing functions."""

    def __init__(self, parent, names):
        self.names = names
        super().__init__(parent, title="Select Functions")

    def body(self, master):
        self.lb = tk.Listbox(master, selectmode="extended", height=8, exportselection=False)
        for name in sorted(self.names):
            self.lb.insert(tk.END, name)
        self.lb.pack(fill=tk.BOTH, expand=True, padx=5, pady=5)
        return self.lb

    def apply(self):
        self.result = [self.lb.get(i) for i in self.lb.curselection()]


class _SelectHazardsDialog(simpledialog.Dialog):
    """Dialog to choose one or more existing hazards."""

    def __init__(self, parent, names):
        self.names = names
        super().__init__(parent, title="Select Hazards")

    def body(self, master):
        self.lb = tk.Listbox(master, selectmode="extended", height=8, exportselection=False)
        for name in sorted(self.names):
            self.lb.insert(tk.END, name)
        self.lb.pack(fill=tk.BOTH, expand=True, padx=5, pady=5)
        return self.lb

    def apply(self):
        self.result = [self.lb.get(i) for i in self.lb.curselection()]


class _SelectFIsDialog(simpledialog.Dialog):
    """Dialog to choose one or more existing functional insufficiencies."""

    def __init__(self, parent, names):
        self.names = names
        super().__init__(parent, title="Select Functional Insufficiencies")

    def body(self, master):
        self.lb = tk.Listbox(master, selectmode="extended", height=8, exportselection=False)
        for name in sorted(self.names):
            self.lb.insert(tk.END, name)
        self.lb.pack(fill=tk.BOTH, expand=True, padx=5, pady=5)
        return self.lb

    def apply(self):
        self.result = [self.lb.get(i) for i in self.lb.curselection()]


class ReliabilityWindow(tk.Frame):
    def __init__(self, master, app):
        if isinstance(master, tk.Toplevel):
            container = master
        else:
            container = master
        super().__init__(container)
        self.app = app
        if isinstance(master, tk.Toplevel):
            master.title("Reliability Analysis")
            master.geometry("600x400")
            self.pack(fill=tk.BOTH, expand=True)
        self.components = []

        std_lbl = ttk.Label(self, text="Standard:")
        std_lbl.pack(anchor="w")
        ToolTip(std_lbl, "Choose the reliability standard used for FIT calculations.")
        self.standard_var = tk.StringVar(value="IEC 62380")
        std_cb = ttk.Combobox(
            self,
            textvariable=self.standard_var,
            values=["IEC 62380", "SN 29500"],
            state="readonly",
        )
        std_cb.pack(anchor="w")
        ToolTip(std_cb, "Values are applied when calculating component failure rates.")

        mp_lbl = ttk.Label(self, text="Mission Profile:")
        mp_lbl.pack(anchor="w")
        ToolTip(mp_lbl, "Select operating conditions that influence FIT values.")
        self.profile_var = tk.StringVar()
        toolbox = getattr(app, "safety_mgmt_toolbox", None)
        allowed = (
            toolbox.analysis_inputs("Reliability Analysis")
            if toolbox
            else SAFETY_ANALYSIS_WORK_PRODUCTS
        )
        mp_names = [mp.name for mp in app.mission_profiles] if "Mission Profile" in allowed else []
        state = "readonly" if mp_names else "disabled"
        self.profile_combo = ttk.Combobox(
            self,
            textvariable=self.profile_var,
            values=mp_names,
            state=state,
        )
        self.profile_combo.pack(anchor="w", fill="x")
        ToolTip(
            self.profile_combo, "Mission profiles define temperature and usage factors."
        )

        ttk.Label(self, text="Analysis:").pack(anchor="w")
        self.analysis_var = tk.StringVar()
        self.analysis_combo = ttk.Combobox(
            self,
            textvariable=self.analysis_var,
            state="readonly",
        )
        self.analysis_combo.pack(anchor="w", fill="x")
        self.analysis_combo.bind("<<ComboboxSelected>>", self.load_selected_analysis)

        configure_table_style("Reliability.Treeview")
        column_opts = {
            "type": list(COMPONENT_ATTR_TEMPLATES.keys()),
            "qualification": QUALIFICATIONS,
        }

        tree_frame = ttk.Frame(self)
        tree_frame.pack(fill=tk.BOTH, expand=True)

        self.tree = EditableTreeview(
            tree_frame,
            columns=("name", "type", "qty", "fit", "qualification"),
            show="headings",
            style="Reliability.Treeview",
            column_options=column_opts,
            edit_callback=self.on_cell_edit,
            height=6,
        )
        vsb = ttk.Scrollbar(tree_frame, orient="vertical", command=self.tree.yview)
        hsb = ttk.Scrollbar(tree_frame, orient="horizontal", command=self.tree.xview)
        self.tree.configure(yscrollcommand=vsb.set, xscrollcommand=hsb.set)

        for col in ("name", "type", "qty", "fit", "qualification"):
            heading = "Qualification" if col == "qualification" else col.capitalize()
            self.tree.heading(col, text=heading)
            self.tree.column(col, width=120 if col == "qualification" else 100)

        self.tree.grid(row=0, column=0, sticky="nsew")
        vsb.grid(row=0, column=1, sticky="ns")
        hsb.grid(row=1, column=0, sticky="ew")
        tree_frame.columnconfigure(0, weight=1)
        tree_frame.rowconfigure(0, weight=1)

        self.tree.bind("<<TreeviewSelect>>", self.show_formula)

        btn_frame = ttk.Frame(self)
        btn_frame.pack(fill=tk.X)

        # create small icons so buttons are visually representative
        self._icons = {
            "load": self._create_icon("folder", "#4682b4"),
            "add": self._create_icon("plus", "#2e8b57"),
            "cfg": self._create_icon("gear", "#8b008b"),
            "del": self._create_icon("cross", "#b22222"),
            "calc": self._create_icon("sigma", "#ff8c00"),
            "save": self._create_icon("disk", "#1e90ff"),
        }

        load_btn = ttk.Button(
            btn_frame,
            text="Load CSV",
            image=self._icons["load"],
            compound=tk.LEFT,
            command=self.load_csv,
        )
        load_btn.pack(side=tk.LEFT, padx=2, pady=2)
        ToolTip(load_btn, "Import components from a CSV Bill of Materials.")

        add_btn = ttk.Button(
            btn_frame,
            text="Add Component",
            image=self._icons["add"],
            compound=tk.LEFT,
            command=self.add_component,
        )
        add_btn.pack(side=tk.LEFT, padx=2, pady=2)
        ToolTip(add_btn, "Create a new component entry manually.")

        cfg_btn = ttk.Button(
            btn_frame,
            text="Configure Component",
            image=self._icons["cfg"],
            compound=tk.LEFT,
            command=self.configure_component,
        )
        cfg_btn.pack(side=tk.LEFT, padx=2, pady=2)
        ToolTip(cfg_btn, "Edit parameters of the selected component.")

        del_comp_btn = ttk.Button(
            btn_frame,
            text="Delete Component",
            image=self._icons["del"],
            compound=tk.LEFT,
            command=self.delete_component,
        )
        del_comp_btn.pack(side=tk.LEFT, padx=2, pady=2)
        ToolTip(del_comp_btn, "Remove the selected component from the table.")

        calc_btn = ttk.Button(
            btn_frame,
            text="Calculate FIT",
            image=self._icons["calc"],
            compound=tk.LEFT,
            command=self.calculate_fit,
        )
        calc_btn.pack(side=tk.LEFT, padx=2, pady=2)
        ToolTip(
            calc_btn,
            "Compute total FIT rate using the selected model and mission profile.",
        )

        save_btn = ttk.Button(
            btn_frame,
            text="Save Analysis",
            image=self._icons["save"],
            compound=tk.LEFT,
            command=self.save_analysis,
        )
        save_btn.pack(side=tk.LEFT, padx=2, pady=2)
        ToolTip(save_btn, "Store the current analysis in the project file.")

        load_an_btn = ttk.Button(
            btn_frame,
            text="Load Analysis",
            image=self._icons["load"],
            compound=tk.LEFT,
            command=self.load_analysis,
        )
        load_an_btn.pack(side=tk.LEFT, padx=2, pady=2)
        ToolTip(load_an_btn, "Reload a previously saved reliability analysis.")

        del_btn = ttk.Button(
            btn_frame,
            text="Delete Analysis",
            image=self._icons["del"],
            compound=tk.LEFT,
            command=self.delete_analysis,
        )
        del_btn.pack(side=tk.LEFT, padx=2, pady=2)
        ToolTip(del_btn, "Remove the selected analysis from the project.")
        self.formula_label = ttk.Label(self, text="")
        self.formula_label.pack(anchor="w", padx=5, pady=5)

        # populate analysis list after tree initialization to avoid missing
        # widgets during early callbacks
        self.refresh_analysis_list()

    def add_component(self):
        dialog = tk.Toplevel(self)
        dialog.title("New Component")
        ttk.Label(dialog, text="Name").grid(row=0, column=0, padx=5, pady=5, sticky="e")
        name_var = tk.StringVar()
        part_names = self.app.get_all_part_names()
        name_cb = ttk.Combobox(dialog, textvariable=name_var, values=part_names)
        name_cb.grid(row=0, column=1, padx=5, pady=5)
        ttk.Label(dialog, text="Type").grid(row=1, column=0, padx=5, pady=5, sticky="e")
        type_var = tk.StringVar(value="capacitor")
        type_cb = ttk.Combobox(
            dialog,
            textvariable=type_var,
            values=list(COMPONENT_ATTR_TEMPLATES.keys()),
            state="readonly",
        )
        type_cb.grid(row=1, column=1, padx=5, pady=5)
        ttk.Label(dialog, text="Quantity").grid(
            row=2, column=0, padx=5, pady=5, sticky="e"
        )
        qty_var = tk.IntVar(value=1)
        ttk.Entry(dialog, textvariable=qty_var).grid(row=2, column=1, padx=5, pady=5)
        ttk.Label(dialog, text="Qualification").grid(
            row=3, column=0, padx=5, pady=5, sticky="e"
        )
        qual_var = tk.StringVar(value="None")
        ttk.Combobox(
            dialog, textvariable=qual_var, values=QUALIFICATIONS, state="readonly"
        ).grid(row=3, column=1, padx=5, pady=5)
        passive_var = tk.BooleanVar(value=False)
        ttk.Checkbutton(dialog, text="Passive", variable=passive_var).grid(
            row=4, column=0, columnspan=2, pady=5
        )

        attr_frame = ttk.Frame(dialog)
        attr_frame.grid(row=5, column=0, columnspan=2)
        attr_vars = {}

        def refresh_attr_fields(*_):
            for child in attr_frame.winfo_children():
                child.destroy()
            attr_vars.clear()
            template = COMPONENT_ATTR_TEMPLATES.get(type_var.get(), {})
            for i, (k, v) in enumerate(template.items()):
                ttk.Label(attr_frame, text=k).grid(
                    row=i, column=0, padx=5, pady=5, sticky="e"
                )
                if isinstance(v, list):
                    var = tk.StringVar(value=v[0])
                    ttk.Combobox(
                        attr_frame, textvariable=var, values=v, state="readonly"
                    ).grid(row=i, column=1, padx=5, pady=5)
                else:
                    var = tk.StringVar(value=str(v))
                    ttk.Entry(attr_frame, textvariable=var).grid(
                        row=i, column=1, padx=5, pady=5
                    )
                attr_vars[k] = var

        type_cb.bind("<<ComboboxSelected>>", refresh_attr_fields)
        refresh_attr_fields()

        def ok():
            comp = ReliabilityComponent(
                name_var.get(),
                type_var.get(),
                qty_var.get(),
                {},
                qual_var.get(),
                is_passive=passive_var.get(),
            )
            for k, var in attr_vars.items():
                comp.attributes[k] = var.get()
            self.components.append(comp)
            self.refresh_tree()
            dialog.destroy()

        ttk.Button(dialog, text="Add", command=ok).grid(
            row=6, column=0, columnspan=2, pady=5
        )
        dialog.grab_set()
        dialog.wait_window()

    def show_formula(self, event=None):
        sel = self.tree.focus()
        if not sel:
            self.formula_label.config(text="")
            return
        idx = self.tree.index(sel)
        if idx >= len(self.components):
            return
        comp = self.components[idx]
        std = self.standard_var.get()
        info = RELIABILITY_MODELS.get(std, {}).get(comp.comp_type)
        if info:
            self.formula_label.config(text=f"Formula: {info['text']}")
        else:
            self.formula_label.config(text="Formula: N/A")

    def refresh_tree(self):
        self.tree.delete(*self.tree.get_children())
        for comp in self.components:
            self.tree.insert(
                "",
                "end",
                values=(
                    comp.name,
                    comp.comp_type,
                    comp.quantity,
                    f"{comp.fit:.2f}",
                    comp.qualification,
                ),
            )
        self.profile_combo.config(values=[mp.name for mp in self.app.mission_profiles])
        # keep application level components updated so property dialogs see them
        self.app.reliability_components = list(self.components)

    def on_cell_edit(self, row: int, column: str, value: str) -> None:
        if row >= len(self.components):
            return
        comp = self.components[row]
        if column == "name":
            comp.name = value
        elif column == "type":
            comp.comp_type = value
        elif column == "qty":
            try:
                comp.quantity = int(value)
            except ValueError:
                pass
        elif column == "qualification":
            comp.qualification = value
        self.refresh_tree()

    def load_csv(self):
        path = filedialog.askopenfilename(filetypes=[("CSV", "*.csv")])
        if not path:
            return
        self.components.clear()
        with open(path, newline="") as f:
            reader = csv.DictReader(f)
            fields = reader.fieldnames or []
            mapping = self.ask_mapping(fields)
            if not mapping:
                return
            for row in reader:
                try:
                    name = row.get(mapping["name"], "")
                    ctype = row.get(mapping["type"], "")
                    qty = int(row.get(mapping["qty"], 1) or 1)
                    qual = (
                        row.get(mapping.get("qualification"), "")
                        if mapping.get("qualification")
                        else ""
                    )
                    comp = ReliabilityComponent(name, ctype, qty, {}, qual)
                    template = COMPONENT_ATTR_TEMPLATES.get(ctype, {})
                    for k, v in template.items():
                        comp.attributes[k] = v[0] if isinstance(v, list) else v
                    # store any extra columns as attributes
                    for key, val in row.items():
                        if key not in mapping.values():
                            comp.attributes[key] = val
                    self.components.append(comp)
                except Exception:
                    continue
        self.refresh_tree()

    def ask_mapping(self, fields):
        if not fields:
            return None
        win = tk.Toplevel(self)
        win.title("Map Columns")
        vars = {}
        targets = ["name", "type", "qty", "qualification"]
        for i, tgt in enumerate(targets):
            ttk.Label(win, text=tgt.capitalize()).grid(
                row=i, column=0, padx=5, pady=5, sticky="e"
            )
            var = tk.StringVar()
            cb = ttk.Combobox(win, textvariable=var, values=fields, state="readonly")
            if i < len(fields):
                var.set(fields[i])
            cb.grid(row=i, column=1, padx=5, pady=5)
            vars[tgt] = var

        result = {}

        def ok():
            for k, v in vars.items():
                result[k] = v.get()
            win.destroy()

        def cancel():
            result.clear()
            win.destroy()

        ttk.Button(win, text="OK", command=ok).grid(row=len(targets), column=0, pady=5)
        ttk.Button(win, text="Cancel", command=cancel).grid(
            row=len(targets), column=1, pady=5
        )
        win.grab_set()
        win.wait_window()
        if not result:
            return None
        return result

    def configure_component(self):
        sel = self.tree.focus()
        if not sel:
            messagebox.showwarning("Configure", "Select a component")
            return
        idx = self.tree.index(sel)
        comp = self.components[idx]

        template = COMPONENT_ATTR_TEMPLATES.get(comp.comp_type, {})
        for k, v in template.items():
            comp.attributes.setdefault(k, v[0] if isinstance(v, list) else v)

        class ParamDialog(simpledialog.Dialog):
            def body(self, master):
                self.resizable(False, False)
                self.vars = {}
                nb = ttk.Notebook(master)
                nb.pack(fill=tk.BOTH, expand=True)
                gen_tab = ttk.Frame(nb)
                attr_tab = ttk.Frame(nb)
                nb.add(gen_tab, text="General")
                nb.add(attr_tab, text="Attributes")

                row = 0
                ttk.Label(gen_tab, text="Quantity").grid(
                    row=row, column=0, padx=5, pady=5, sticky="e"
                )
                qty_var = tk.IntVar(value=comp.quantity)
                ttk.Entry(gen_tab, textvariable=qty_var).grid(
                    row=row, column=1, padx=5, pady=5
                )
                self.vars["__qty__"] = qty_var
                row += 1
                ttk.Label(gen_tab, text="Qualification").grid(
                    row=row, column=0, padx=5, pady=5, sticky="e"
                )
                qual_var = tk.StringVar(value=comp.qualification)
                ttk.Combobox(
                    gen_tab,
                    textvariable=qual_var,
                    values=QUALIFICATIONS,
                    state="readonly",
                ).grid(row=row, column=1, padx=5, pady=5)
                self.vars["__qual__"] = qual_var

                row = 0
                for k, v in comp.attributes.items():
                    ttk.Label(attr_tab, text=k).grid(
                        row=row, column=0, padx=5, pady=5, sticky="e"
                    )
                    if isinstance(template.get(k), list):
                        var = tk.StringVar(value=str(v))
                        ttk.Combobox(
                            attr_tab,
                            textvariable=var,
                            values=template[k],
                            state="readonly",
                        ).grid(row=row, column=1, padx=5, pady=5)
                    else:
                        var = tk.StringVar(value=str(v))
                        ttk.Entry(attr_tab, textvariable=var).grid(
                            row=row, column=1, padx=5, pady=5
                        )
                    self.vars[k] = var
                    row += 1

            def apply(self):
                comp.quantity = int(self.vars["__qty__"].get())
                comp.qualification = self.vars["__qual__"].get()
                for k, v in self.vars.items():
                    if k.startswith("__"):
                        continue
                    comp.attributes[k] = v.get()

        ParamDialog(self)
        self.refresh_tree()

    def delete_component(self):
        sel = self.tree.selection()
        for iid in sel:
            idx = self.tree.index(iid)
            if idx < len(self.components):
                del self.components[idx]
        self.refresh_tree()
        self.formula_label.config(text="")

    def calculate_fit(self):
        prof_name = self.profile_var.get()
        mp = next((m for m in self.app.mission_profiles if m.name == prof_name), None)
        needs_profile = any(not c.sub_boms for c in self.components)
        if mp is None and needs_profile:
            messagebox.showwarning("FIT", "Select a mission profile")
            return
        std = self.standard_var.get()
        total = 0.0
        for comp in self.components:
            if comp.sub_boms:
                # Aggregate FIT from the referenced BOMs without recomputation
                comp.fit = _total_fit_from_boms(comp.sub_boms)
            else:
                info = RELIABILITY_MODELS.get(std, {}).get(comp.comp_type)
                if info:
                    qf = (
                        PASSIVE_QUAL_FACTORS.get(comp.qualification, 1.0)
                        if comp.is_passive
                        else 1.0
                    )
                    if mp is not None:
                        comp.fit = info["formula"](comp.attributes, mp) * mp.tau * qf
                    else:
                        comp.fit = 0.0
                else:
                    comp.fit = 0.0
            total += comp.fit * comp.quantity

        sg_targets = {
            sg.user_name: {
                "dc": getattr(sg, "sg_dc_target", 0.0),
                "spfm": getattr(sg, "sg_spfm_target", 0.0),
                "lpfm": getattr(sg, "sg_lpfm_target", 0.0),
            }
            for sg in self.app.top_events
        }
        for be in self.app.fmea_entries:
            sg = getattr(be, "fmeda_safety_goal", "")
            if sg and sg not in sg_targets:
                sg_targets[sg] = {
                    "dc": getattr(be, "fmeda_dc_target", 0.0),
                    "spfm": getattr(be, "fmeda_spfm_target", 0.0),
                    "lpfm": getattr(be, "fmeda_lpfm_target", 0.0),
                }

        metrics = compute_fmeda_metrics(
            self.app.fmea_entries,
            self.components,
            self.app.get_safety_goal_asil,
            sg_targets=sg_targets,
        )
        self.app.reliability_components = list(self.components)
        self.app.reliability_total_fit = metrics["total"]
        self.app.spfm = metrics["spfm_raw"]
        self.app.lpfm = metrics["lpfm_raw"]
        self.app.reliability_dc = metrics["dc"]
        self.refresh_tree()
        goal_res = []
        for sg, gm in metrics.get("goal_metrics", {}).items():
            ok = gm["ok_dc"] and gm["ok_spfm"] and gm["ok_lpfm"]
            symbol = CHECK_MARK if ok else CROSS_MARK
            goal_res.append(f"{sg}:{symbol}")
        extra = f"  [{' ; '.join(goal_res)}]" if goal_res else ""
        self.formula_label.config(
            text=(
                f"Total FIT: {metrics['total']:.2f}  DC: {metrics['dc']:.2f}  "
                f"SPFM: {metrics['spfm_raw']:.2f}  LPFM: {metrics['lpfm_raw']:.2f}"
                + extra
            )
        )

    def save_analysis(self):
        if not self.components:
            messagebox.showwarning("Save", "No components defined")
            return
        current = self.analysis_var.get()
        if current:
            # Update existing analysis without asking for a name
            ra = next(
                (r for r in self.app.reliability_analyses if r.name == current),
                None,
            )
            if ra is None:
                ra = ReliabilityAnalysis(current, "", "", [], 0.0, 0.0, 0.0, 0.0)
                self.app.reliability_analyses.append(ra)
        else:
            name = simpledialog.askstring("Save Analysis", "Enter analysis name:")
            if not name:
                return
            ra = ReliabilityAnalysis(name, "", "", [], 0.0, 0.0, 0.0, 0.0)
            self.app.reliability_analyses.append(ra)
            current = name

        ra.name = current
        ra.standard = self.standard_var.get()
        ra.profile = self.profile_var.get()
        ra.components = copy.deepcopy(self.components)
        ra.total_fit = self.app.reliability_total_fit
        ra.spfm = self.app.spfm
        ra.lpfm = self.app.lpfm
        ra.dc = self.app.reliability_dc

        self.refresh_analysis_list()
        self.analysis_var.set(current)
        messagebox.showinfo("Save", "Analysis saved")

    def load_analysis(self):
        """Load a previously saved reliability analysis."""
        if not self.app.reliability_analyses:
            messagebox.showwarning("Load", "No saved analyses")
            return
        win = tk.Toplevel(self)
        win.title("Select Analysis")
        lb = tk.Listbox(win, height=8, width=40)
        lb.pack(side=tk.LEFT, fill=tk.BOTH, expand=True)
        for ra in self.app.reliability_analyses:
            lb.insert(tk.END, ra.name)

        def do_load():
            sel = lb.curselection()
            if not sel:
                return
            ra = self.app.reliability_analyses[sel[0]]
            self._populate_from_analysis(ra)
            win.destroy()

        ttk.Button(win, text="Load", command=do_load).pack(
            side=tk.RIGHT, padx=5, pady=5
        )

    def load_selected_analysis(self, *_):
        """Load analysis chosen from the combo box."""
        name = self.analysis_var.get()
        ra = next((r for r in self.app.reliability_analyses if r.name == name), None)
        if ra:
            self._populate_from_analysis(ra)

    def delete_analysis(self):
        name = self.analysis_var.get()
        if not name:
            messagebox.showwarning("Delete", "Select an analysis")
            return
        if not messagebox.askyesno("Delete", f"Delete analysis '{name}'?"):
            return
        self.app.reliability_analyses = [
            r for r in self.app.reliability_analyses if r.name != name
        ]
        self.analysis_var.set("")
        self.refresh_analysis_list()
        self.components.clear()
        self.refresh_tree()
        self.formula_label.config(text="")

    def refresh_analysis_list(self):
        names = [ra.name for ra in self.app.reliability_analyses]
        self.analysis_combo.configure(values=names)
        if not self.analysis_var.get() and names:
            self.analysis_var.set(names[0])
            self.load_selected_analysis()

    def _populate_from_analysis(self, ra):
        self.analysis_var.set(ra.name)
        self.standard_var.set(ra.standard)
        self.profile_var.set(ra.profile)
        self.components = copy.deepcopy(ra.components)
        self.app.reliability_total_fit = ra.total_fit
        self.app.spfm = ra.spfm
        self.app.lpfm = ra.lpfm
        self.app.reliability_dc = ra.dc
        self.refresh_tree()
        self.formula_label.config(
            text=f"Total FIT: {ra.total_fit:.2f}  DC: {ra.dc:.2f}  SPFM: {ra.spfm:.2f}  LPFM: {ra.lpfm:.2f}"
        )

    def _create_icon(self, shape: str, color: str = "black") -> tk.PhotoImage:
        """Return a 16x16 icon using the shared draw_icon helper."""
        return draw_icon(shape, color)


class FI2TCWindow(tk.Frame):
    COLS = [
        "id",
        "system_function",
        "allocation",
        "interfaces",
        "functional_insufficiencies",
        "scene",
        "scenario",
        "driver_behavior",
        "occurrence",
        "vehicle_effect",
        "severity",
        "design_measures",
        "verification",
        "measure_effectiveness",
        "triggering_conditions",
        "mitigation",
        "acceptance",
    ]

    def __init__(self, master, app):
        super().__init__(master)
        self.app = app
        if isinstance(master, tk.Toplevel):
            master.title("FI2TC Analysis")
        top = ttk.Frame(self)
        top.pack(fill=tk.X)
        ttk.Label(top, text="FI2TC:").pack(side=tk.LEFT)
        self.doc_var = tk.StringVar()
        self.doc_cb = ttk.Combobox(top, textvariable=self.doc_var, state="readonly")
        self.doc_cb.pack(side=tk.LEFT, padx=2)
        ttk.Button(top, text="New", command=self.new_doc).pack(side=tk.LEFT)
        ttk.Button(top, text="Rename", command=self.rename_doc).pack(side=tk.LEFT)
        ttk.Button(top, text="Delete", command=self.delete_doc).pack(side=tk.LEFT)
        self.doc_cb.bind("<<ComboboxSelected>>", self.select_doc)

        tree_frame = ttk.Frame(self)
        tree_frame.pack(fill=tk.BOTH, expand=True)
        configure_table_style("FI2TC.Treeview", rowheight=80)
        self.tree = EditableTreeview(
            tree_frame,
            columns=self.COLS,
            show="headings",
            style="FI2TC.Treeview",
            height=4,
            edit_callback=self.on_cell_edit,
        )
        vsb = ttk.Scrollbar(tree_frame, orient="vertical", command=self.tree.yview)
        hsb = ttk.Scrollbar(tree_frame, orient="horizontal", command=self.tree.xview)
        self.tree.configure(yscrollcommand=vsb.set, xscrollcommand=hsb.set)
        for c in self.COLS:
            self.tree.heading(c, text=c.replace("_", " ").title())
            width = 200 if c == "hazard" else 120
            self.tree.column(c, width=width)
        self.tree.grid(row=0, column=0, sticky="nsew")
        vsb.grid(row=0, column=1, sticky="ns")
        hsb.grid(row=1, column=0, sticky="ew")
        tree_frame.grid_columnconfigure(0, weight=1)
        tree_frame.grid_rowconfigure(0, weight=1)
        severity_colors = {
            "1": "#d4edda",
            "2": "#fff3cd",
            "3": "#f8d7da",
        }
        for sev, color in severity_colors.items():
            self.tree.tag_configure(f"sev_{sev}", background=color)
        self.tree.bind("<Double-1>", lambda e: self.edit_row())
        btn = ttk.Frame(self)
        btn.pack(fill=tk.X)
        add_row_btn = ttk.Button(btn, text="Add", command=self.add_row)
        add_row_btn.pack(side=tk.LEFT, padx=2, pady=2)
        ToolTip(add_row_btn, "Insert a new HAZOP entry in the table.")
        edit_row_btn = ttk.Button(btn, text="Edit", command=self.edit_row)
        edit_row_btn.pack(side=tk.LEFT, padx=2, pady=2)
        ToolTip(edit_row_btn, "Edit the selected HAZOP entry.")
        del_row_btn = ttk.Button(btn, text="Delete", command=self.del_row)
        del_row_btn.pack(side=tk.LEFT, padx=2, pady=2)
        ToolTip(del_row_btn, "Remove the selected HAZOP entry from the table.")
        ttk.Button(btn, text="Export CSV", command=self.export_csv).pack(
            side=tk.LEFT, padx=2, pady=2
        )
        self.refresh_docs()
        self.refresh()
        if not isinstance(master, tk.Toplevel):
            self.pack(fill=tk.BOTH, expand=True)

    def refresh(self):
        self.tree.delete(*self.tree.get_children())
        for row in self.app.fi2tc_entries:
            vals = [_wrap_val(row.get(k, "")) for k in self.COLS]
            sev = str(row.get("severity", ""))
            tag = f"sev_{sev}" if sev else ""
            self.tree.insert("", "end", values=vals, tags=(tag,))

    class RowDialog(simpledialog.Dialog):
        def __init__(self, parent, app, data=None):
            self.app = app
            self.parent_win = parent
            default = {k: "" for k in parent.COLS}
            self.data = data or default
            self.selected = {}
            super().__init__(parent, title="Edit Row")

        def body(self, master):
            self.resizable(False, False)
            self.geometry("700x500")
            fi_names = [
                n.user_name or f"FI {n.unique_id}"
                for n in self.app.get_all_functional_insufficiencies()
            ]
            tc_names = [
                n.user_name or f"TC {n.unique_id}"
                for n in self.app.get_all_triggering_conditions()
            ]
            func_names = allowed_action_labels(self.app, "FI2TC")
            comp_names = self.app.get_all_component_names()
            scen_names = self.app.get_all_scenario_names()
            scene_names = self.app.get_all_scenery_names()
            req_opts = sorted(
                (
                    f"[{r['id']}] {r['text']}"
                    for r in global_requirements.values()
                    if r.get("req_type") == "functional modification"
                ),
                key=str.lower,
            )
            self.widgets = {}
            nb = ttk.Notebook(master)
            nb.pack(fill=tk.BOTH, expand=True)
            categories = {
                "Known Functional Weakness": [
                    "id",
                    "system_function",
                    "allocation",
                    "interfaces",
                    "scene",
                    "scenario",
                    "driver_behavior",
                    "occurrence",
                    "functional_insufficiencies",
                    "vehicle_effect",
                    "severity",
                ],
                "Design Measures": [
                    "design_measures",
                    "verification",
                    "measure_effectiveness",
                ],
                "Triggering Condition Identification": ["triggering_conditions"],
                "Mitigations": ["mitigation", "acceptance"],
            }
            tabs = {name: ttk.Frame(nb) for name in categories}
            for name, frame in tabs.items():
                nb.add(frame, text=name)
            rows = {name: 0 for name in categories}

            def get_frame(col):
                for name, cols in categories.items():
                    if col in cols:
                        r = rows[name]
                        rows[name] += 1
                        return tabs[name], r
                return master, 0

            def refresh_funcs(*_):
                comp = self.widgets.get("allocation")
                if isinstance(comp, tk.StringVar):
                    func_opts = sorted(
                        {
                            e.function
                            for e in self.app.hazop_entries
                            if not comp.get() or e.component == comp.get()
                        }
                    )
                    if not func_opts:
                        func_opts = func_names
                else:
                    func_opts = func_names
                if "system_function" in self.widgets:
                    w = self.widgets["system_function_widget"]
                    w["values"] = func_opts

            for col in self.parent_win.COLS:
                frame, r = get_frame(col)
                ttk.Label(frame, text=col.replace("_", " ").title()).grid(
                    row=r, column=0, sticky="e", padx=5, pady=2
                )
                if col == "triggering_conditions":
                    tc_frame = ttk.Frame(frame)
                    tc_frame.grid(row=r, column=1, padx=5, pady=2, sticky="w")
                    self.tc_lb = tk.Listbox(tc_frame, selectmode="extended", height=5, exportselection=False)
                    self.tc_lb.grid(row=0, column=0, columnspan=4, padx=2, pady=2)
                    existing = [e.strip() for e in self.data.get(col, "").split(";") if e.strip()]
                    for val in existing:
                        self.tc_lb.insert(tk.END, val)
                    ttk.Button(tc_frame, text="Add", command=self.add_tc).grid(row=1, column=0, padx=2, pady=2)
                    ttk.Button(tc_frame, text="Edit", command=self.edit_tc).grid(row=1, column=1, padx=2, pady=2)
                    ttk.Button(tc_frame, text="Delete", command=self.del_tc).grid(row=1, column=2, padx=2, pady=2)
                    ttk.Button(tc_frame, text="Add Existing", command=self.add_tc_existing).grid(row=1, column=3, padx=2, pady=2)
                    self.widgets[col] = self.tc_lb
                elif col == "functional_insufficiencies":
                    fi_frame = ttk.Frame(frame)
                    fi_frame.grid(row=r, column=1, padx=5, pady=2, sticky="w")
                    self.fi_lb = tk.Listbox(fi_frame, selectmode="extended", height=4, exportselection=False)
                    self.fi_lb.grid(row=0, column=0, columnspan=4, padx=2, pady=2)
                    existing = [e.strip() for e in self.data.get(col, "").split(";") if e.strip()]
                    for val in existing:
                        self.fi_lb.insert(tk.END, val)
                    ttk.Button(fi_frame, text="Add New", command=self.add_fi_new).grid(row=1, column=0, padx=2, pady=2)
                    ttk.Button(fi_frame, text="Edit", command=self.edit_fi).grid(row=1, column=1, padx=2, pady=2)
                    ttk.Button(fi_frame, text="Delete", command=self.del_fi).grid(row=1, column=2, padx=2, pady=2)
                    ttk.Button(fi_frame, text="Add Existing", command=self.add_fi_existing).grid(row=1, column=3, padx=2, pady=2)
                    self.widgets[col] = self.fi_lb
                    self.fi_options = fi_names
                elif col == "design_measures":
                    self.req_opts = list(req_opts)
                    dm_frame = ttk.Frame(frame)
                    dm_frame.grid(row=r, column=1, padx=5, pady=2, sticky="w")
                    self.dm_lb = tk.Listbox(dm_frame, selectmode="extended", height=5, exportselection=False)
                    self.dm_lb.grid(row=0, column=0, columnspan=4, padx=2, pady=2)
                    existing = [e.strip() for e in self.data.get(col, "").split(",") if e.strip()]
                    for val in existing:
                        self.dm_lb.insert(tk.END, val)
                    ttk.Button(dm_frame, text="Add New", command=self.add_dm_new).grid(row=1, column=0, padx=2, pady=2)
                    ttk.Button(dm_frame, text="Add Existing", command=self.add_dm_existing).grid(row=1, column=1, padx=2, pady=2)
                    ttk.Button(dm_frame, text="Edit", command=self.edit_dm).grid(row=1, column=2, padx=2, pady=2)
                    ttk.Button(dm_frame, text="Delete", command=self.del_dm).grid(row=1, column=3, padx=2, pady=2)
                    self.widgets[col] = self.dm_lb
                elif col == "mitigation":
                    mit_frame = ttk.Frame(frame)
                    mit_frame.grid(row=r, column=1, padx=5, pady=2, sticky="w")
                    self.mit_lb = tk.Listbox(mit_frame, height=4, width=50)
                    self.mit_lb.grid(row=0, column=0, columnspan=4, sticky="w")
                    existing = [e.strip() for e in self.data.get(col, "").split(",") if e.strip()]
                    for rid in existing:
                        req = global_requirements.get(rid, {"id": rid, "text": ""})
                        self.mit_lb.insert(tk.END, f"[{req['id']}] {req.get('text','')}")
                    ttk.Button(mit_frame, text="Add New", command=self.add_mit_new).grid(row=1, column=0, padx=2, pady=2)
                    ttk.Button(mit_frame, text="Edit", command=self.edit_mit).grid(row=1, column=1, padx=2, pady=2)
                    ttk.Button(mit_frame, text="Delete", command=self.del_mit).grid(row=1, column=2, padx=2, pady=2)
                    ttk.Button(mit_frame, text="Add Existing", command=self.add_mit_existing).grid(row=1, column=3, padx=2, pady=2)
                    self.widgets[col] = self.mit_lb
                elif col == "system_function":
                    var = tk.StringVar(value=self.data.get(col, ""))
                    cb = ttk.Combobox(
                        frame, textvariable=var, values=func_names, state="readonly"
                    )
                    cb.grid(row=r, column=1, padx=5, pady=2)
                    self.widgets[col] = var
                    self.widgets["system_function_widget"] = cb
                elif col == "allocation":
                    var = tk.StringVar(value=self.data.get(col, ""))
                    cb = ttk.Combobox(
                        frame, textvariable=var, values=comp_names, state="readonly"
                    )
                    cb.grid(row=r, column=1, padx=5, pady=2)
                    cb.bind("<<ComboboxSelected>>", refresh_funcs)
                    self.widgets[col] = var
                elif col == "vehicle_effect":
                    var = tk.StringVar(value=self.data.get(col, ""))
                    frame2 = ttk.Frame(frame)
                    frame2.grid(row=r, column=1, padx=5, pady=2)
                    cb = ttk.Combobox(frame2, textvariable=var, values=sorted(self.app.hazards), state="readonly")
                    cb.pack(side=tk.LEFT)
                    def new_hazard():
                        name = simpledialog.askstring("New Hazard", "Name:")
                        if not name:
                            return
                        sev_widget = self.widgets.get("severity")
                        sev = sev_widget.get() if isinstance(sev_widget, tk.StringVar) else "1"
                        self.app.add_hazard(name)
                        self.app.update_hazard_severity(name, sev)
                        cb["values"] = sorted(self.app.hazards)
                        var.set(name)
                    ttk.Button(frame2, text="New", command=new_hazard).pack(side=tk.LEFT, padx=2)
                    self.widgets[col] = var
                elif col == "scene":
                    var = tk.StringVar(value=self.data.get(col, ""))
                    cb = ttk.Combobox(
                        frame, textvariable=var, values=scene_names, state="readonly"
                    )
                    cb.grid(row=r, column=1, padx=5, pady=2)
                    self.widgets[col] = var
                elif col == "scenario":
                    var = tk.StringVar(value=self.data.get(col, ""))
                    cb = ttk.Combobox(
                        frame, textvariable=var, values=scen_names, state="readonly"
                    )
                    cb.grid(row=r, column=1, padx=5, pady=2)
                    self.widgets[col] = var
                elif col == "severity":
                    var = tk.StringVar(value=self.data.get(col, ""))
                    cb = ttk.Combobox(
                        frame,
                        textvariable=var,
                        values=["1", "2", "3"],
                        state="readonly",
                    )
                    cb.grid(row=r, column=1, padx=5, pady=2)
                    self.widgets[col] = var
                else:
                    txt = tk.Text(frame, width=25, height=2, wrap="word")
                    txt.insert("1.0", self.data.get(col, ""))
                    if col == "known_use_case":
                        self.kuc_widget = txt
                        txt.configure(state="disabled")
                    txt.grid(row=r, column=1, padx=5, pady=2)
                    self.widgets[col] = txt
                    if col == "known_use_case":
                        self.kuc_widget = txt
            refresh_funcs()
            self.update_known_use_case()

        def apply(self):
            for col, widget in self.widgets.items():
                if isinstance(widget, tk.Entry):
                    self.data[col] = widget.get()
                elif isinstance(widget, tk.Text):
                    self.data[col] = widget.get("1.0", "end-1c")
                elif isinstance(widget, tk.Listbox):
                    items = list(widget.get(0, tk.END))
                    if col == "triggering_conditions" or col == "functional_insufficiencies":
                        self.data[col] = ";".join(items)
                    else:
                        self.data[col] = ",".join(items)
                else:
                    val = widget.get()
                    orig = self.selected.get(col, "")
                    if col == "triggering_conditions" and orig and val != orig:
                        self.app.rename_triggering_condition(orig, val)
                    elif col == "vehicle_effect" and orig and val != orig:
                        self.app.rename_hazard(orig, val)
                    self.data[col] = val
            veh = self.data.get("vehicle_effect", "").strip()
            sev = self.data.get("severity", "1").strip()
            if veh:
                self.app.add_hazard(veh)
                self.app.update_hazard_severity(veh, sev)
            self.result = True

        def add_dm_new(self):
            dlg = _RequirementDialog(
                self,
                req_type="functional modification",
                type_options=["functional modification"],
            )
            if dlg.result:
                req = dlg.result
                global_requirements[req["id"]] = req
                text = f"[{req['id']}] {req['text']}"
                self.dm_lb.insert(tk.END, text)

        def add_dm_existing(self):
            dlg = _SelectRequirementsDialog(self, req_type="functional modification")
            if dlg.result:
                for val in dlg.result:
                    if val not in self.dm_lb.get(0, tk.END):
                        self.dm_lb.insert(tk.END, val)

        def edit_dm(self):
            sel = self.dm_lb.curselection()
            if not sel:
                return
            text = self.dm_lb.get(sel[0])
            rid = text.split("]", 1)[0][1:]
            req = global_requirements.get(rid, {"id": rid, "text": text})
            dlg = _RequirementDialog(
                self,
                req,
                req_type="functional modification",
                type_options=["functional modification"],
            )
            if dlg.result:
                new_req = dlg.result
                global_requirements[new_req["id"]] = new_req
                new_text = f"[{new_req['id']}] {new_req['text']}"
                self.dm_lb.delete(sel[0])
                self.dm_lb.insert(sel[0], new_text)

        def del_dm(self):
            sel = list(self.dm_lb.curselection())
            for idx in reversed(sel):
                self.dm_lb.delete(idx)

        def add_tc_existing(self):
            dlg = _SelectTriggeringConditionsDialog(self, self.app.triggering_conditions)
            if dlg.result:
                for val in dlg.result:
                    if val not in self.tc_lb.get(0, tk.END):
                        self.tc_lb.insert(tk.END, val)

        def add_tc(self):
            name = simpledialog.askstring("Triggering Condition", "Name:")
            if name:
                if name not in self.tc_lb.get(0, tk.END):
                    self.tc_lb.insert(tk.END, name)

        def edit_tc(self):
            sel = self.tc_lb.curselection()
            if not sel:
                return
            current = self.tc_lb.get(sel[0])
            name = simpledialog.askstring("Triggering Condition", "Name:", initialvalue=current)
            if name and name != current:
                self.app.rename_triggering_condition(current, name)
                self.tc_lb.delete(sel[0])
                self.tc_lb.insert(sel[0], name)

        def del_tc(self):
            sel = list(self.tc_lb.curselection())
            for idx in reversed(sel):
                self.tc_lb.delete(idx)

        def add_mit_new(self):
            dlg = _RequirementDialog(
                self,
                req_type="operational",
                type_options=["operational"],
            )
            if dlg.result:
                req = dlg.result
                global_requirements[req["id"]] = req
                text = f"[{req['id']}] {req['text']}"
                self.mit_lb.insert(tk.END, text)

        def add_mit_existing(self):
            dlg = _SelectRequirementsDialog(self, req_type="operational")
            if dlg.result:
                for val in dlg.result:
                    if val not in self.mit_lb.get(0, tk.END):
                        self.mit_lb.insert(tk.END, val)

        def add_fi_new(self):
            name = simpledialog.askstring("Functional Insufficiency", "Name:")
            if name:
                if name not in self.fi_lb.get(0, tk.END):
                    self.fi_lb.insert(tk.END, name)
                self.update_known_use_case()

        def add_fi_existing(self):
            dlg = _SelectFIsDialog(self, self.fi_options)
            if getattr(dlg, "result", None):
                for val in dlg.result:
                    if val not in self.fi_lb.get(0, tk.END):
                        self.fi_lb.insert(tk.END, val)
                self.update_known_use_case()

        def edit_fi(self):
            sel = self.fi_lb.curselection()
            if not sel:
                return
            current = self.fi_lb.get(sel[0])
            name = simpledialog.askstring("Functional Insufficiency", "Name:", initialvalue=current)
            if name and name != current:
                self.app.rename_functional_insufficiency(current, name)
                self.fi_lb.delete(sel[0])
                self.fi_lb.insert(sel[0], name)
            self.update_known_use_case()

        def del_fi(self):
            sel = list(self.fi_lb.curselection())
            for idx in reversed(sel):
                self.fi_lb.delete(idx)
            self.update_known_use_case()

        def edit_mit(self):
            sel = self.mit_lb.curselection()
            if not sel:
                return
            text = self.mit_lb.get(sel[0])
            rid = text.split("]", 1)[0][1:]
            req = global_requirements.get(rid, {"id": rid, "text": text})
            dlg = _RequirementDialog(
                self,
                req,
                req_type="operational",
                type_options=["operational"],
            )
            if dlg.result:
                new_req = dlg.result
                global_requirements[new_req["id"]] = new_req
                new_text = f"[{new_req['id']}] {new_req['text']}"
                self.mit_lb.delete(sel[0])
                self.mit_lb.insert(sel[0], new_text)

        def del_mit(self):
            sel = list(self.mit_lb.curselection())
            for idx in reversed(sel):
                self.mit_lb.delete(idx)


        def update_known_use_case(self):
            if not hasattr(self, "kuc_widget"):
                return
            funcs = []
            fis = list(self.fi_lb.get(0, tk.END)) if hasattr(self, "fi_lb") else []
            ucs = []
            for f in funcs + fis:
                uc = self.app.get_use_case_for_function(f)
                if uc and uc not in ucs:
                    ucs.append(uc)
            self.kuc_widget.config(state="normal")
            self.kuc_widget.delete("1.0", tk.END)
            self.kuc_widget.insert("1.0", ";".join(ucs))
            self.kuc_widget.config(state="disabled")


    def add_row(self):
        dlg = self.RowDialog(self, self.app)
        if getattr(dlg, "result", None):
            self.app.fi2tc_entries.append(dlg.data)
            self.refresh()

    def edit_row(self):
        sel = self.tree.focus()
        if not sel:
            return
        idx = self.tree.index(sel)
        data = self.app.fi2tc_entries[idx]
        dlg = self.RowDialog(self, self.app, data)
        if getattr(dlg, "result", None):
            self.refresh()

    def del_row(self):
        sel = self.tree.selection()
        for iid in sel:
            idx = self.tree.index(iid)
            if idx < len(self.app.fi2tc_entries):
                del self.app.fi2tc_entries[idx]
        self.refresh()

    def on_cell_edit(self, row: int, column: str, value: str) -> None:
        if row >= len(self.app.fi2tc_entries):
            return
        self.app.fi2tc_entries[row][column] = value

    def export_csv(self):
        path = filedialog.asksaveasfilename(
            defaultextension=".csv", filetypes=[("CSV", "*.csv")]
        )
        if not path:
            return
        with open(path, "w", newline="") as f:
            w = csv.writer(f)
            w.writerow(self.COLS)
            for r in self.app.fi2tc_entries:
                w.writerow([r.get(k, "") for k in self.COLS])
        messagebox.showinfo("Export", "FI2TC exported")

    def refresh_docs(self):
        toolbox = getattr(self.app, "safety_mgmt_toolbox", None)
        names = [
            d.name
            for d in self.app.fi2tc_docs
            if not toolbox or toolbox.document_visible("FI2TC", d.name)
        ]
        self.doc_cb.configure(values=names)
        if (
            self.app.active_fi2tc
            and self.app.active_fi2tc.name in names
        ):
            self.doc_var.set(self.app.active_fi2tc.name)
        elif names:
            self.doc_var.set(names[0])
            for d in self.app.fi2tc_docs:
                if d.name == names[0]:
                    self.app.active_fi2tc = d
                    self.app.fi2tc_entries = d.entries
                    break
        else:
            self.doc_var.set("")
            self.app.active_fi2tc = None
            self.app.fi2tc_entries = []

    def select_doc(self, *_):
        name = self.doc_var.get()
        for d in self.app.fi2tc_docs:
            if d.name == name:
                self.app.active_fi2tc = d
                self.app.fi2tc_entries = d.entries
                toolbox = getattr(self.app, "safety_mgmt_toolbox", None)
                if toolbox:
                    toolbox.activate_document_phase("FI2TC", name, self.app)
                break
        self.refresh()

    def new_doc(self):
        name = simpledialog.askstring("New FI2TC", "Name:")
        if not name:
            return
        doc = FI2TCDoc(name, [])
        self.app.fi2tc_docs.append(doc)
        self.app.active_fi2tc = doc
        self.app.fi2tc_entries = doc.entries
        if hasattr(self.app, "safety_mgmt_toolbox"):
            self.app.safety_mgmt_toolbox.register_created_work_product("FI2TC", doc.name)
        self.refresh_docs()
        self.refresh()
        self.app.update_views()

    def rename_doc(self):
        if not self.app.active_fi2tc:
            return
        old = self.app.active_fi2tc.name
        name = simpledialog.askstring(
            "Rename FI2TC", "Name:", initialvalue=old
        )
        if not name:
            return
        self.app.active_fi2tc.name = name
        if hasattr(self.app, "safety_mgmt_toolbox"):
            self.app.safety_mgmt_toolbox.rename_document("FI2TC", old, name)
        self.refresh_docs()
        self.app.update_views()

    def delete_doc(self):
        doc = self.app.active_fi2tc
        if not doc:
            return
        if not messagebox.askyesno("Delete", f"Delete FI2TC '{doc.name}'?"):
            return
        self.app.fi2tc_docs.remove(doc)
        if hasattr(self.app, "safety_mgmt_toolbox"):
            self.app.safety_mgmt_toolbox.register_deleted_work_product("FI2TC", doc.name)
        if self.app.fi2tc_docs:
            self.app.active_fi2tc = self.app.fi2tc_docs[0]
        else:
            self.app.active_fi2tc = None
        self.app.fi2tc_entries = (
            self.app.active_fi2tc.entries if self.app.active_fi2tc else []
        )
        self.refresh_docs()
        self.refresh()
        self.app.update_views()


class HazopWindow(tk.Frame):
    def __init__(self, master, app):
        super().__init__(master)
        self.app = app
        if isinstance(master, tk.Toplevel):
            master.title("HAZOP Analysis")
            master.geometry("600x400")
        top = ttk.Frame(self)
        top.pack(fill=tk.X)
        doc_lbl = ttk.Label(top, text="HAZOP:")
        doc_lbl.pack(side=tk.LEFT)
        ToolTip(doc_lbl, "Select a HAZOP document to edit or view.")
        self.doc_var = tk.StringVar()
        self.doc_cb = ttk.Combobox(top, textvariable=self.doc_var, state="readonly")
        self.doc_cb.pack(side=tk.LEFT, padx=2)
        ToolTip(
            self.doc_cb, "All HAZOP analyses stored in the project are listed here."
        )
        new_btn = ttk.Button(top, text="New", command=self.new_doc)
        new_btn.pack(side=tk.LEFT)
        ToolTip(new_btn, "Create a new HAZOP document.")
        edit_btn = ttk.Button(top, text="Rename", command=self.rename_doc)
        edit_btn.pack(side=tk.LEFT)
        del_btn = ttk.Button(top, text="Delete", command=self.delete_doc)
        del_btn.pack(side=tk.LEFT)
        self.doc_cb.bind("<<ComboboxSelected>>", self.select_doc)

        columns = ("function", "malfunction", "type", "safety", "rationale")
        content = ttk.Frame(self)
        content.pack(fill=tk.BOTH, expand=True)
        configure_table_style("Hazop.Treeview")
        self.tree = EditableTreeview(
            content,
            columns=columns,
            show="headings",
            style="Hazop.Treeview",
            edit_callback=self.on_cell_edit,
            height=8,
        )
        vsb = ttk.Scrollbar(content, orient="vertical", command=self.tree.yview)
        hsb = ttk.Scrollbar(content, orient="horizontal", command=self.tree.xview)
        self.tree.configure(yscrollcommand=vsb.set, xscrollcommand=hsb.set)
        for col in columns:
            self.tree.heading(col, text=col.capitalize())
            if col in ("rationale", "hazard"):
                width = 200
            else:
                width = 120
            self.tree.column(col, width=width)
        self.tree.grid(row=0, column=0, sticky="nsew")
        vsb.grid(row=0, column=1, sticky="ns")
        hsb.grid(row=1, column=0, sticky="ew")
        content.columnconfigure(0, weight=1)
        content.rowconfigure(0, weight=1)

        hazop_colors = {
            "safe_covered": "#d4edda",
            "safe_uncovered": "#f8d7da",
            "not_safe": "#e2e3e5",
        }
        for tag, color in hazop_colors.items():
            self.tree.tag_configure(tag, background=color)

        btn = ttk.Frame(self)
        btn.pack(fill=tk.X)
        hara_add_btn = ttk.Button(btn, text="Add", command=self.add_row)
        hara_add_btn.pack(side=tk.LEFT, padx=2, pady=2)
        ToolTip(hara_add_btn, "Insert a new risk assessment entry.")
        hara_edit_btn = ttk.Button(btn, text="Edit", command=self.edit_row)
        hara_edit_btn.pack(side=tk.LEFT, padx=2, pady=2)
        ToolTip(hara_edit_btn, "Edit the selected risk assessment row.")
        hara_del_btn = ttk.Button(btn, text="Delete", command=self.del_row)
        hara_del_btn.pack(side=tk.LEFT, padx=2, pady=2)
        ToolTip(hara_del_btn, "Delete the selected risk assessment row.")

        self.refresh_docs()
        self.refresh()
        if not isinstance(master, tk.Toplevel):
            self.pack(fill=tk.BOTH, expand=True)

    def refresh_docs(self):
        toolbox = getattr(self.app, "safety_mgmt_toolbox", None)
        names = [
            d.name
            for d in self.app.hazop_docs
            if not toolbox or toolbox.document_visible("HAZOP", d.name)
        ]
        self.doc_cb["values"] = names
        if (
            self.app.active_hazop
            and self.app.active_hazop.name in names
        ):
            self.doc_var.set(self.app.active_hazop.name)
        elif names:
            self.doc_var.set(names[0])
            for d in self.app.hazop_docs:
                if d.name == names[0]:
                    self.app.active_hazop = d
                    self.app.hazop_entries = d.entries
                    break
        else:
            self.doc_var.set("")
            self.app.active_hazop = None
            self.app.hazop_entries = []

    def select_doc(self, *_):
        name = self.doc_var.get()
        for d in self.app.hazop_docs:
            if d.name == name:
                self.app.active_hazop = d
                self.app.hazop_entries = d.entries
                toolbox = getattr(self.app, "safety_mgmt_toolbox", None)
                if toolbox:
                    toolbox.activate_document_phase("HAZOP", name, self.app)
                break
        self.refresh()

    def new_doc(self):
        name = simpledialog.askstring("New HAZOP", "Name:")
        if not name:
            return
        doc = HazopDoc(name, [])
        self.app.hazop_docs.append(doc)
        self.app.active_hazop = doc
        self.app.hazop_entries = doc.entries
        # Tie the document to the currently selected lifecycle phase
        self.app.safety_mgmt_toolbox.register_created_work_product("HAZOP", doc.name)
        self.refresh_docs()
        self.refresh()
        self.app.update_views()

    def rename_doc(self):
        if not self.app.active_hazop:
            return
        old = self.app.active_hazop.name
        name = simpledialog.askstring("Rename HAZOP", "Name:", initialvalue=old)
        if not name:
            return
        self.app.active_hazop.name = name
        self.app.safety_mgmt_toolbox.rename_document("HAZOP", old, name)
        self.refresh_docs()
        self.app.update_views()

    def delete_doc(self):
        doc = self.app.active_hazop
        if not doc:
            return
        if not messagebox.askyesno("Delete", f"Delete HAZOP '{doc.name}'?"):
            return
        self.app.hazop_docs.remove(doc)
        self.app.safety_mgmt_toolbox.register_deleted_work_product("HAZOP", doc.name)
        if self.app.hazop_docs:
            self.app.active_hazop = self.app.hazop_docs[0]
        else:
            self.app.active_hazop = None
        self.app.hazop_entries = (
            self.app.active_hazop.entries if self.app.active_hazop else []
        )
        self.refresh_docs()
        self.refresh()
        self.app.update_views()

    def refresh(self):
        self.tree.delete(*self.tree.get_children())
        for row in self.app.hazop_entries:
            vals = [
                row.function,
                row.malfunction,
                row.mtype,
                row.scenario,
                row.conditions,
                row.hazard,
                "Yes" if row.safety else "No",
                row.rationale,
                "Yes" if row.covered else "No",
                row.covered_by,
            ]
            if row.safety:
                tag = "safe_covered" if row.covered else "safe_uncovered"
            else:
                tag = "not_safe"
            self.tree.insert("", "end", values=vals, tags=(tag,))

    class RowDialog(simpledialog.Dialog):
        def __init__(self, parent, row=None):
            self.app = parent.app
            self.row = row or HazopEntry(
                "",
                "",
                "No/Not",
                "",
                "",
                "",
                False,
                "",
                False,
                "",
            )
            super().__init__(parent, title="Edit HAZOP Row")

        def body(self, master):
            func_lbl = ttk.Label(master, text="Function")
            func_lbl.grid(row=0, column=0, sticky="e", padx=5, pady=5)
            ToolTip(func_lbl, "Select the vehicle function under analysis.")
            funcs = allowed_action_labels(self.app, "HAZOP")
            cur = next((f for f in funcs if f.split(":")[0].strip() == self.row.function), self.row.function)
            self.func = tk.StringVar(value=cur)
            func_cb = ttk.Combobox(
                master, textvariable=self.func, values=funcs, state="readonly"
            )
            func_cb.grid(row=0, column=1, padx=5, pady=5)
            ToolTip(
                func_cb, "Functions come from activity diagrams or architecture blocks."
            )

            mal_lbl = ttk.Label(master, text="Malfunction")
            mal_lbl.grid(row=1, column=0, sticky="e", padx=5, pady=5)
            ToolTip(
                mal_lbl,
                "Choose an existing malfunction or type a new one.\n"
                "Create malfunctions via the Malfunctions editor or by\n"
                "building an activity diagram that defines vehicle level\n"
                "functions, then running a HAZOP on the diagram activities.",
            )
            self.mal = tk.StringVar(value=self.row.malfunction)
            mal_cb = ttk.Combobox(
                master,
                textvariable=self.mal,
                values=sorted(self.app.malfunctions),
            )
            mal_cb.grid(row=1, column=1, padx=5, pady=5)
            ToolTip(mal_cb, "Type a new malfunction to add it to the project.")

            typ_lbl = ttk.Label(master, text="Type")
            typ_lbl.grid(row=2, column=0, sticky="e", padx=5, pady=5)
            ToolTip(
                typ_lbl,
                "Guideword describing how the malfunction deviates from the intended function.",
            )
            self.typ = tk.StringVar(value=self.row.mtype)
            typ_cb = ttk.Combobox(
                master,
                textvariable=self.typ,
                values=["No/Not", "Unintended", "Excessive", "Insufficient", "Reverse"],
                state="readonly",
            )
            typ_cb.grid(row=2, column=1, padx=5, pady=5)
            ToolTip(typ_cb, "Select the malfunction guideword.")

            scen_lbl = ttk.Label(master, text="Scenario")
            scen_lbl.grid(row=3, column=0, sticky="e", padx=5, pady=5)
            ToolTip(scen_lbl, "Operational scenario associated with this function.")
            scenarios = []
            for lib in self.app.scenario_libraries:
                for sc in lib.get("scenarios", []):
                    if isinstance(sc, dict):
                        name = sc.get("name", "")
                    else:
                        name = sc
                    if name:
                        scenarios.append(name)
            self.scen = tk.StringVar(value=self.row.scenario)
            scen_cb = ttk.Combobox(
                master, textvariable=self.scen, values=scenarios, state="readonly"
            )
            scen_cb.grid(row=3, column=1, padx=5, pady=5)
            ToolTip(scen_cb, "Scenarios come from imported scenario libraries.")

            cond_lbl = ttk.Label(master, text="Driving Conditions")
            cond_lbl.grid(row=4, column=0, sticky="e", padx=5, pady=5)
            ToolTip(cond_lbl, "Optional free text describing environmental conditions.")
            self.cond = tk.StringVar(value=self.row.conditions)
            cond_entry = ttk.Entry(master, textvariable=self.cond)
            cond_entry.grid(row=4, column=1, padx=5, pady=5)
            ToolTip(cond_entry, "Example: rain, snow, gravel road, etc.")

            haz_lbl = ttk.Label(master, text="Hazard")
            haz_lbl.grid(row=5, column=0, sticky="e", padx=5, pady=5)
            ToolTip(haz_lbl, "Consequence of the malfunction under the given scenario.")
            haz_frame = ttk.Frame(master)
            haz_frame.grid(row=5, column=1, padx=5, pady=5, sticky="w")
            self.haz_var = tk.StringVar(value=self.row.hazard)
            self.haz_cb = ttk.Combobox(
                haz_frame,
                textvariable=self.haz_var,
                values=sorted(self.app.hazards),
                width=30,
            )
            self.haz_cb.pack(side=tk.LEFT, fill=tk.X, expand=True)
            ToolTip(
                self.haz_cb,
                "Select an existing hazard or type a new one.",
            )
            new_haz_btn = ttk.Button(haz_frame, text="New", command=self.new_hazard)
            new_haz_btn.pack(side=tk.LEFT, padx=2)
            ToolTip(new_haz_btn, "Create a new hazard and select it.")

            safety_lbl = ttk.Label(master, text="Safety Relevant")
            safety_lbl.grid(row=6, column=0, sticky="e", padx=5, pady=5)
            ToolTip(
                safety_lbl, "Mark 'Yes' if the malfunction can lead to a safety hazard."
            )
            self.safety = tk.StringVar(value="Yes" if self.row.safety else "No")
            safety_cb = ttk.Combobox(
                master, textvariable=self.safety, values=["Yes", "No"], state="readonly"
            )
            safety_cb.grid(row=6, column=1, padx=5, pady=5)
            ToolTip(
                safety_cb,
                "Only safety relevant malfunctions are used in risk assessments.",
            )

            rat_lbl = ttk.Label(master, text="Rationale")
            rat_lbl.grid(row=7, column=0, sticky="ne", padx=5, pady=5)
            ToolTip(rat_lbl, "Reasoning for the safety relevance decision.")
            self.rat = tk.Text(master, width=30, height=3)
            self.rat.insert("1.0", self.row.rationale)
            self.rat.grid(row=7, column=1, padx=5, pady=5)
            ToolTip(self.rat, "Provide justification or references for this entry.")

            cov_lbl = ttk.Label(master, text="Covered")
            cov_lbl.grid(row=8, column=0, sticky="e", padx=5, pady=5)
            ToolTip(cov_lbl, "Indicate whether the malfunction is already mitigated.")
            self.cov = tk.StringVar(value="Yes" if self.row.covered else "No")
            cov_cb = ttk.Combobox(
                master, textvariable=self.cov, values=["Yes", "No"], state="readonly"
            )
            cov_cb.grid(row=8, column=1, padx=5, pady=5)
            ToolTip(
                cov_cb,
                "Select 'Yes' if another function or feature prevents the hazard.",
            )

            covby_lbl = ttk.Label(master, text="Covered By")
            covby_lbl.grid(row=9, column=0, sticky="e", padx=5, pady=5)
            ToolTip(covby_lbl, "Reference the malfunction providing mitigation.")
            malfs = [e.malfunction for e in self.app.hazop_entries]
            self.cov_by = tk.StringVar(value=self.row.covered_by)
            covby_cb = ttk.Combobox(
                master, textvariable=self.cov_by, values=malfs, state="readonly"
            )
            covby_cb.grid(row=9, column=1, padx=5, pady=5)
            ToolTip(
                covby_cb, "Choose a malfunction that covers this one if applicable."
            )

        def new_hazard(self):
            name = simpledialog.askstring("New Hazard", "Name:")
            if not name:
                return
            self.app.add_hazard(name)
            self.haz_var.set(name)
            self.haz_cb.configure(values=sorted(self.app.hazards))

        def apply(self):
            self.row.function = self.func.get().split(":")[0].strip()
            old_mal = self.row.malfunction
            self.row.malfunction = self.mal.get()
            if old_mal and old_mal != self.row.malfunction:
                self.app.rename_malfunction(old_mal, self.row.malfunction)
            # When a new malfunction is introduced from a HAZOP entry,
            # automatically create a corresponding top level event.
            # Register the malfunction globally; AutoML will create a
            # corresponding top level event if it's new.
            self.app.add_malfunction(self.row.malfunction)
            self.row.mtype = self.typ.get()
            self.row.scenario = self.scen.get()
            self.row.conditions = self.cond.get()
            old_haz = self.row.hazard
            self.row.hazard = self.haz_var.get().strip()
            if old_haz and old_haz != self.row.hazard:
                self.app.rename_hazard(old_haz, self.row.hazard)
            self.app.add_hazard(self.row.hazard)
            self.haz_cb.configure(values=sorted(self.app.hazards))
            self.app.update_hazard_list()
            self.row.safety = self.safety.get() == "Yes"
            self.row.rationale = self.rat.get("1.0", "end-1c")
            self.row.covered = self.cov.get() == "Yes"
            self.row.covered_by = self.cov_by.get()

    def add_row(self):
        if not self.app.active_hazop:
            messagebox.showwarning("Add", "Create a HAZOP first")
            return
        dlg = self.RowDialog(self)
        if dlg.row.function:
            self.app.hazop_entries.append(dlg.row)
            self.refresh()

    def edit_row(self):
        sel = self.tree.focus()
        if not sel:
            return
        idx = self.tree.index(sel)
        row = self.app.hazop_entries[idx]
        dlg = self.RowDialog(self, row)
        self.refresh()

    def del_row(self):
        sel = self.tree.selection()
        for iid in sel:
            idx = self.tree.index(iid)
            if idx < len(self.app.hazop_entries):
                del self.app.hazop_entries[idx]
        self.refresh()

    def on_cell_edit(self, row: int, column: str, value: str) -> None:
        if row >= len(self.app.hazop_entries):
            return
        entry = self.app.hazop_entries[row]
        mapping = {
            "function": "function",
            "malfunction": "malfunction",
            "type": "mtype",
            "safety": "safety",
            "rationale": "rationale",
        }
        attr = mapping.get(column)
        if not attr:
            return
        if attr == "safety":
            setattr(entry, attr, value.lower() in ("yes", "true", "1"))
        else:
            setattr(entry, attr, value)
        self.refresh()

    def load_analysis(self):
        if not self.app.reliability_analyses:
            messagebox.showwarning("Load", "No saved analyses")
            return
        win = tk.Toplevel(self)
        win.title("Select Analysis")
        lb = tk.Listbox(win, height=8, width=40)
        lb.pack(side=tk.LEFT, fill=tk.BOTH, expand=True)
        for ra in self.app.reliability_analyses:
            lb.insert(tk.END, ra.name)

        def do_load():
            sel = lb.curselection()
            if not sel:
                return
            ra = self.app.reliability_analyses[sel[0]]
            self.standard_var.set(ra.standard)
            self.profile_var.set(ra.profile)
            self.components = copy.deepcopy(ra.components)
            self.app.reliability_total_fit = ra.total_fit
            self.app.spfm = ra.spfm
            self.app.lpfm = ra.lpfm
            self.app.reliability_dc = ra.dc
            win.destroy()
            self.refresh_tree()
            self.formula_label.config(
                text=f"Total FIT: {ra.total_fit:.2f}  DC: {ra.dc:.2f}  SPFM: {ra.spfm:.2f}  LPFM: {ra.lpfm:.2f}"
            )

        ttk.Button(win, text="Load", command=do_load).pack(
            side=tk.RIGHT, padx=5, pady=5
        )

    def save_analysis(self):
        if not self.components:
            messagebox.showwarning("Save", "No components defined")
            return
        name = simpledialog.askstring("Save Analysis", "Enter analysis name:")
        if not name:
            return
        ra = ReliabilityAnalysis(
            name,
            self.standard_var.get(),
            self.profile_var.get(),
            copy.deepcopy(self.components),
            self.app.reliability_total_fit,
            self.app.spfm,
            self.app.lpfm,
            self.app.reliability_dc,
        )
        self.app.reliability_analyses.append(ra)
        messagebox.showinfo("Save", "Analysis saved")


class RiskAssessmentWindow(tk.Frame):
    COLS = [
        "malfunction",
        "hazard",
        "scenario",
        "severity",
        "sev_rationale",
        "controllability",
        "cont_rationale",
        "exposure",
        "exp_rationale",
        "asil",
        "safety_goal",
    ]

    def __init__(self, master, app):
        super().__init__(master)
        self.app = app
        if isinstance(master, tk.Toplevel):
            master.title("Risk Assessment")
        top = ttk.Frame(self)
        top.pack(fill=tk.X)
        assessment_lbl = ttk.Label(top, text="Assessment:")
        assessment_lbl.pack(side=tk.LEFT)
        ToolTip(assessment_lbl, "Select a risk assessment document to work on.")
        self.doc_var = tk.StringVar()
        self.doc_cb = ttk.Combobox(top, textvariable=self.doc_var, state="readonly")
        self.doc_cb.pack(side=tk.LEFT, padx=2)
        ToolTip(self.doc_cb, "Only risk assessments defined in the project appear here.")
        new_assessment_btn = ttk.Button(top, text="New", command=self.new_doc)
        new_assessment_btn.pack(side=tk.LEFT)
        ToolTip(new_assessment_btn, "Create a new risk assessment document.")
        rename_btn = ttk.Button(top, text="Rename", command=self.rename_doc)
        rename_btn.pack(side=tk.LEFT)
        edit_doc_btn = ttk.Button(top, text="Edit", command=self.edit_doc)
        edit_doc_btn.pack(side=tk.LEFT)
        ToolTip(
            edit_doc_btn,
            "Change associated HAZOP, STPA and threat analyses.",
        )
        del_btn = ttk.Button(top, text="Delete", command=self.delete_doc)
        del_btn.pack(side=tk.LEFT)
        self.doc_cb.bind("<<ComboboxSelected>>", self.select_doc)
        self.hazop_lbl = ttk.Label(top, text="")
        self.hazop_lbl.pack(side=tk.LEFT, padx=10)
        self.stpa_lbl = ttk.Label(top, text="")
        self.stpa_lbl.pack(side=tk.LEFT, padx=10)
        self.threat_lbl = ttk.Label(top, text="")
        self.threat_lbl.pack(side=tk.LEFT, padx=10)
        self.status_lbl = ttk.Label(top, text="")
        self.status_lbl.pack(side=tk.LEFT, padx=10)

        configure_table_style("Risk.Treeview")
        table_frame = ttk.Frame(self)
        table_frame.pack(fill=tk.BOTH, expand=True)
        self.tree = EditableTreeview(
            table_frame,
            columns=self.COLS,
            show="headings",
            style="Risk.Treeview",
            edit_callback=self.on_cell_edit,
            height=8,
        )
        vsb = ttk.Scrollbar(table_frame, orient="vertical", command=self.tree.yview)
        hsb = ttk.Scrollbar(table_frame, orient="horizontal", command=self.tree.xview)
        self.tree.configure(yscrollcommand=vsb.set, xscrollcommand=hsb.set)
        for c in self.COLS:
            self.tree.heading(c, text=c.replace("_", " ").title())
            width = 200 if c == "hazard" else 120
            self.tree.column(c, width=width)
        self.tree.grid(row=0, column=0, sticky="nsew")
        self.tree.bind("<Double-1>", lambda e: self.edit_row())
        vsb.grid(row=0, column=1, sticky="ns")
        hsb.grid(row=1, column=0, sticky="ew")
        table_frame.columnconfigure(0, weight=1)
        table_frame.rowconfigure(0, weight=1)

        asil_colors = {
            "QM": "#ffffff",
            "A": "#d4edda",
            "B": "#fff3cd",
            "C": "#f8d7da",
            "D": "#f5c6cb",
        }
        for level, color in asil_colors.items():
            self.tree.tag_configure(f"asil_{level}", background=color)

        btn = ttk.Frame(self)
        btn.pack(fill=tk.X)
        ttk.Button(btn, text="Add", command=self.add_row).pack(
            side=tk.LEFT, padx=2, pady=2
        )
        ttk.Button(btn, text="Edit", command=self.edit_row).pack(
            side=tk.LEFT, padx=2, pady=2
        )
        ttk.Button(btn, text="Delete", command=self.del_row).pack(
            side=tk.LEFT, padx=2, pady=2
        )
        self.refresh_docs()
        self.refresh()
        if not isinstance(master, tk.Toplevel):
            self.pack(fill=tk.BOTH, expand=True)

    def refresh_docs(self):
        self.app.update_hara_statuses()
        toolbox = getattr(self.app, "safety_mgmt_toolbox", None)
        names = [
            d.name
            for d in self.app.hara_docs
            if not toolbox or toolbox.document_visible("Risk Assessment", d.name)
        ]
        # Explicitly configure the combobox values to ensure Tkinter updates
        self.doc_cb.configure(values=names)
        if (
            self.app.active_hara
            and self.app.active_hara.name in names
        ):
            self.doc_var.set(self.app.active_hara.name)
            hazops = ", ".join(getattr(self.app.active_hara, "hazops", []))
            self.hazop_lbl.config(text=f"HAZOPs: {hazops}")
            stpa = getattr(self.app.active_hara, "stpa", "")
            self.stpa_lbl.config(text=f"STPA: {stpa}" if stpa else "STPA: none")
            threat = getattr(self.app.active_hara, "threat", "")
            self.threat_lbl.config(text=f"Threat: {threat}" if threat else "Threat: none")
            self.status_lbl.config(
                text=f"Status: {getattr(self.app.active_hara, 'status', 'draft')}"
            )

        elif names:
            self.doc_var.set(names[0])
            for d in self.app.hara_docs:
                if d.name == names[0]:
                    self.app.active_hara = d
                    self.app.hara_entries = d.entries
                    hazops = ", ".join(getattr(d, "hazops", []))
                    self.hazop_lbl.config(text=f"HAZOPs: {hazops}")
                    stpa = getattr(d, "stpa", "")
                    self.stpa_lbl.config(text=f"STPA: {stpa}" if stpa else "STPA: none")
                    threat = getattr(d, "threat", "")
                    self.threat_lbl.config(text=f"Threat: {threat}" if threat else "Threat: none")
                    self.status_lbl.config(text=f"Status: {getattr(d, 'status', 'draft')}")
                    break
        else:
            self.doc_var.set("")
            self.app.active_hara = None
            self.app.hara_entries = []
            self.hazop_lbl.config(text="")
            self.stpa_lbl.config(text="")
            self.threat_lbl.config(text="")
            self.status_lbl.config(text="")

    def select_doc(self, *_):
        name = self.doc_var.get()
        for d in self.app.hara_docs:
            if d.name == name:
                self.app.active_hara = d
                self.app.hara_entries = d.entries
                hazops = ", ".join(getattr(d, "hazops", []))
                self.hazop_lbl.config(text=f"HAZOPs: {hazops}")
                stpa = getattr(d, "stpa", "")
                self.stpa_lbl.config(text=f"STPA: {stpa}" if stpa else "STPA: none")
                threat = getattr(d, "threat", "")
                self.threat_lbl.config(text=f"Threat: {threat}" if threat else "Threat: none")
                self.status_lbl.config(text=f"Status: {getattr(d, 'status', 'draft')}")
                toolbox = getattr(self.app, "safety_mgmt_toolbox", None)
                if toolbox:
                    toolbox.activate_document_phase("Risk Assessment", name, self.app)
                break
        self.refresh()

    class NewAssessmentDialog(simpledialog.Dialog):
        def __init__(self, parent, app):
            self.app = app
            super().__init__(parent, title="New Risk Assessment")

        def body(self, master):
            ttk.Label(master, text="Name").grid(row=0, column=0, sticky="e")
            self.name_var = tk.StringVar()
            ttk.Entry(master, textvariable=self.name_var).grid(row=0, column=1)
            ttk.Label(master, text="HAZOPs").grid(row=1, column=0, sticky="e")
            toolbox = getattr(self.app, "safety_mgmt_toolbox", None)
            allowed = (
                toolbox.analysis_inputs("Risk Assessment")
                if toolbox
                else SAFETY_ANALYSIS_WORK_PRODUCTS
            )
            names = [d.name for d in self.app.hazop_docs] if "HAZOP" in allowed else []
            self.hazop_var = tk.StringVar()
            ttk.Combobox(
                master, textvariable=self.hazop_var, values=names, state="readonly"
            ).grid(row=1, column=1)
            ttk.Label(master, text="STPA").grid(row=2, column=0, sticky="e")
            stpas = [d.name for d in self.app.stpa_docs] if "STPA" in allowed else []
            self.stpa_var = tk.StringVar()
            ttk.Combobox(
                master, textvariable=self.stpa_var, values=stpas, state="readonly"
            ).grid(row=2, column=1)
            ttk.Label(master, text="FI2TC").grid(row=3, column=0, sticky="e")
            fi2tcs = [d.name for d in self.app.fi2tc_docs] if "FI2TC" in allowed else []
            self.fi2tc_var = tk.StringVar()
            ttk.Combobox(
                master, textvariable=self.fi2tc_var, values=fi2tcs, state="readonly"
            ).grid(row=3, column=1)
            ttk.Label(master, text="TC2FI").grid(row=4, column=0, sticky="e")
            tc2fis = [d.name for d in self.app.tc2fi_docs] if "TC2FI" in allowed else []
            self.tc2fi_var = tk.StringVar()
            ttk.Combobox(
                master, textvariable=self.tc2fi_var, values=tc2fis, state="readonly"
            ).grid(row=4, column=1)
            ttk.Label(master, text="Threat Analysis").grid(row=5, column=0, sticky="e")
            threats = [d.name for d in self.app.threat_docs] if "Threat Analysis" in allowed else []
            self.threat_var = tk.StringVar()
            ttk.Combobox(
                master, textvariable=self.threat_var, values=threats, state="readonly"
            ).grid(row=5, column=1)

        def apply(self):
            hazop = self.hazop_var.get()
            sel = [hazop] if hazop else []
            self.result = (
                self.name_var.get(),
                sel,
                self.stpa_var.get(),
                self.threat_var.get(),
                self.fi2tc_var.get(),
                self.tc2fi_var.get(),
            )

    class EditAssessmentDialog(simpledialog.Dialog):
        def __init__(self, parent, app, doc):
            self.app = app
            self.doc = doc
            super().__init__(parent, title="Edit Risk Assessment")

        def body(self, master):
            ttk.Label(master, text="HAZOPs").grid(row=0, column=0, sticky="e")
            toolbox = getattr(self.app, "safety_mgmt_toolbox", None)
            allowed = (
                toolbox.analysis_inputs("Risk Assessment")
                if toolbox
                else SAFETY_ANALYSIS_WORK_PRODUCTS
            )
            names = [d.name for d in self.app.hazop_docs] if "HAZOP" in allowed else []
            current = self.doc.hazops[0] if self.doc.hazops else ""
            self.hazop_var = tk.StringVar(value=current)
            ttk.Combobox(
                master, textvariable=self.hazop_var, values=names, state="readonly"
            ).grid(row=0, column=1)
            ttk.Label(master, text="STPA").grid(row=1, column=0, sticky="e")
            stpas = [d.name for d in self.app.stpa_docs] if "STPA" in allowed else []
            self.stpa_var = tk.StringVar(value=getattr(self.doc, "stpa", ""))
            ttk.Combobox(
                master, textvariable=self.stpa_var, values=stpas, state="readonly"
            ).grid(row=1, column=1)
            ttk.Label(master, text="FI2TC").grid(row=2, column=0, sticky="e")
            fi2tcs = [d.name for d in self.app.fi2tc_docs] if "FI2TC" in allowed else []
            self.fi2tc_var = tk.StringVar(value=getattr(self.doc, "fi2tc", ""))
            ttk.Combobox(
                master, textvariable=self.fi2tc_var, values=fi2tcs, state="readonly"
            ).grid(row=2, column=1)
            ttk.Label(master, text="TC2FI").grid(row=3, column=0, sticky="e")
            tc2fis = [d.name for d in self.app.tc2fi_docs] if "TC2FI" in allowed else []
            self.tc2fi_var = tk.StringVar(value=getattr(self.doc, "tc2fi", ""))
            ttk.Combobox(
                master, textvariable=self.tc2fi_var, values=tc2fis, state="readonly"
            ).grid(row=3, column=1)
            ttk.Label(master, text="Threat Analysis").grid(row=4, column=0, sticky="e")
            threats = [d.name for d in self.app.threat_docs] if "Threat Analysis" in allowed else []
            self.threat_var = tk.StringVar(value=getattr(self.doc, "threat", ""))
            ttk.Combobox(
                master, textvariable=self.threat_var, values=threats, state="readonly"
            ).grid(row=4, column=1)

        def apply(self):
            self.result = (
                self.hazop_var.get(),
                self.stpa_var.get(),
                self.threat_var.get(),
                self.fi2tc_var.get(),
                self.tc2fi_var.get(),
            )

    def new_doc(self):
        dlg = self.NewAssessmentDialog(self, self.app)
        if not getattr(dlg, "result", None):
            return
        name, hazops, stpa, threat, fi2tc, tc2fi = dlg.result
        doc = HaraDoc(
            name,
            hazops,
            [],
            False,
            "draft",
            stpa=stpa,
            threat=threat,
            fi2tc=fi2tc,
            tc2fi=tc2fi,
        )
        self.app.hara_docs.append(doc)
        self.app.active_hara = doc
        self.app.hara_entries = doc.entries
        self.status_lbl.config(text=f"Status: {doc.status}")
        self.app.safety_mgmt_toolbox.register_created_work_product("Risk Assessment", doc.name)
        self.refresh_docs()
        self.refresh()
        self.app.update_views()

    def edit_doc(self):
        doc = self.app.active_hara
        if not doc:
            return
        dlg = self.EditAssessmentDialog(self, self.app, doc)
        if not getattr(dlg, "result", None):
            return
        hazop, stpa, threat, fi2tc, tc2fi = dlg.result
        doc.hazops = [hazop] if hazop else []
        doc.stpa = stpa
        doc.threat = threat
        doc.fi2tc = fi2tc
        doc.tc2fi = tc2fi
        self.refresh_docs()
        self.refresh()
        self.app.update_views()

    def rename_doc(self):
        if not self.app.active_hara:
            return
        old = self.app.active_hara.name
        name = simpledialog.askstring("Rename Risk Assessment", "Name:", initialvalue=old)
        if not name:
            return
        self.app.active_hara.name = name
        self.app.safety_mgmt_toolbox.rename_document("Risk Assessment", old, name)
        self.refresh_docs()
        self.app.update_views()

    def delete_doc(self):
        doc = self.app.active_hara
        if not doc:
            return
        if not messagebox.askyesno("Delete", f"Delete risk assessment '{doc.name}'?"):
            return
        self.app.hara_docs.remove(doc)
        self.app.safety_mgmt_toolbox.register_deleted_work_product("Risk Assessment", doc.name)
        if self.app.hara_docs:
            self.app.active_hara = self.app.hara_docs[0]
        else:
            self.app.active_hara = None
        self.app.hara_entries = (
            self.app.active_hara.entries if self.app.active_hara else []
        )
        self.status_lbl.config(
            text=f"Status: {getattr(self.app.active_hara, 'status', 'draft')}"
        )
        self.refresh_docs()
        self.refresh()
        self.app.update_views()

    def refresh(self):
        self.tree.delete(*self.tree.get_children())
        for row in self.app.hara_entries:
            vals = [
                row.malfunction,
                row.hazard,
                getattr(row, "scenario", ""),
                row.severity,
                row.sev_rationale,
                row.controllability,
                row.cont_rationale,
                row.exposure,
                row.exp_rationale,
                row.asil,
                row.safety_goal,
            ]
            tag = f"asil_{row.asil}" if row.asil else ""
            self.tree.insert("", "end", values=vals, tags=(tag,))
        self.app.sync_hara_to_safety_goals()
        self.app.sync_cyber_risk_to_goals()

    class RowDialog(simpledialog.Dialog):
        def __init__(self, parent, app, row=None):
            self.app = app
            self.row = row or HaraEntry("", "", "", 1, "", 1, "", 1, "", "QM", "")
            super().__init__(parent, title="Edit Risk Assessment Row")

        def body(self, master):
            hazop_names = []
            if self.app.active_hara:
                hazop_names = getattr(self.app.active_hara, "hazops", []) or []
            if not hazop_names:
                hazop_names = [d.name for d in self.app.hazop_docs]
            toolbox = getattr(self.app, "safety_mgmt_toolbox", None)
            review = getattr(self.app, "current_review", None)
            reviewed = getattr(review, "reviewed", False)
            approved = getattr(review, "approved", False)
            inputs = (
                toolbox.analysis_inputs("Risk Assessment", reviewed=reviewed, approved=approved)
                if toolbox
                else SAFETY_ANALYSIS_WORK_PRODUCTS
            )
            if "HAZOP" not in inputs:
                hazop_names = []
            stpa_docs = self.app.stpa_docs if "STPA" in inputs else []
            threat_docs = self.app.threat_docs if "Threat Analysis" in inputs else []

            malfs = set()
            hazards_map = {}
            scenarios_map = {}
            self.threat_map = {}
            threats = set()

            for hz_name in hazop_names:
                hz = self.app.get_hazop_by_name(hz_name)
                if hz:
                    for e in hz.entries:
                        if getattr(e, "safety", False):
                            malfs.add(e.malfunction)
                            if e.hazard:
                                hazards_map.setdefault(e.malfunction, []).append(
                                    e.hazard
                                )
                            if e.scenario:
                                scen_name = e.scenario
                                if isinstance(scen_name, dict):
                                    scen_name = scen_name.get("name", "")
                                elif isinstance(scen_name, str) and scen_name.strip().startswith("{"):
                                    import ast

                                    try:
                                        val = ast.literal_eval(scen_name)
                                        if isinstance(val, dict):
                                            scen_name = val.get("name", scen_name)
                                    except Exception:
                                        pass
                                if scen_name:
                                    scenarios_map.setdefault(e.malfunction, []).append(
                                        scen_name
                                    )
            # STPA unsafe control actions from selected STPA
            stpa_name = getattr(getattr(self.app, "active_hara", None), "stpa", "")
            if stpa_name:
                stpa_doc = next(
                    (d for d in stpa_docs if d.name == stpa_name),
                    None,
                )
                if stpa_doc:
                    for entry in getattr(stpa_doc, "entries", []):
                        for uc in (
                            entry.not_providing,
                            entry.providing,
                            entry.incorrect_timing,
                            entry.stopped_too_soon,
                        ):
                            if uc:
                                malfs.add(uc)
            # Threat scenarios from selected threat analysis (separate list)
            threat_name = getattr(getattr(self.app, "active_hara", None), "threat", "")
            if threat_name:
                threat_doc = next(
                    (d for d in threat_docs if d.name == threat_name),
                    None,
                )
                if threat_doc:
                    for entry in getattr(threat_doc, "entries", []):
                        for func in getattr(entry, "functions", []):
                            for dmg in getattr(func, "damage_scenarios", []):
                                for threat in getattr(dmg, "threats", []):
                                    ts = threat.scenario
                                    threats.add(ts)
                                    paths = [ap.description for ap in threat.attack_paths]
                                    self.threat_map[ts] = {
                                        "damage": dmg.scenario,
                                        "paths": paths,
                                    }
            malfs = sorted(malfs)
            threats = sorted(threats)
            goals = [
                te.safety_goal_description or (te.user_name or f"SG {te.unique_id}")
                for te in self.app.top_events
            ]
            self.app.sync_cyber_risk_to_goals()

            notebook = ttk.Notebook(master)
            notebook.pack(fill=tk.BOTH, expand=True)
            safety_tab = ttk.Frame(notebook)
            cyber_tab = ttk.Frame(notebook)
            notebook.add(safety_tab, text="Safety Risk Assessment")
            notebook.add(cyber_tab, text="Cybersecurity Risk Assessment")

            ttk.Label(safety_tab, text="Malfunction").grid(row=0, column=0, sticky="e")
            self.mal_var = tk.StringVar(value=self.row.malfunction)
            mal_cb = ttk.Combobox(
                safety_tab, textvariable=self.mal_var, values=malfs, state="readonly"
            )
            mal_cb.grid(row=0, column=1)
            ttk.Label(safety_tab, text="Hazard").grid(row=1, column=0, sticky="ne")
            self.haz = tk.Text(safety_tab, width=30, height=3)
            self.haz.insert("1.0", self.row.hazard)
            self.haz.grid(row=1, column=1)
            scen_names = self.app.get_all_scenario_names()
            self.scen_var = tk.StringVar(value=getattr(self.row, "scenario", ""))
            scen_cb = ttk.Combobox(
                safety_tab, textvariable=self.scen_var, values=scen_names, state="readonly"
            )
            scen_cb.grid(row=2, column=1)
            ttk.Label(safety_tab, text="Severity").grid(row=2, column=0, sticky="e")
            sev_val = str(
                self.app.hazard_severity.get(self.row.hazard.strip(), self.row.severity)
            )
            self.sev_var = tk.StringVar(value=sev_val)
            sev_cb = ttk.Combobox(
                safety_tab,
                textvariable=self.sev_var,
                values=["1", "2", "3"],
                state="disabled",
            )
            sev_cb.grid(row=3, column=1)
            ttk.Label(safety_tab, text="Severity Rationale").grid(
                row=3, column=0, sticky="e"
            )
            self.sev_rat = tk.Entry(safety_tab)
            self.sev_rat.insert(0, self.row.sev_rationale)
            self.sev_rat.grid(row=4, column=1)
            ttk.Label(safety_tab, text="Controllability").grid(row=4, column=0, sticky="e")
            self.cont_var = tk.StringVar(value=str(self.row.controllability))
            cont_cb = ttk.Combobox(
                safety_tab,
                textvariable=self.cont_var,
                values=["1", "2", "3"],
                state="readonly",
            )
            cont_cb.grid(row=5, column=1)
            ttk.Label(safety_tab, text="Controllability Rationale").grid(
                row=5, column=0, sticky="e"
            )
            self.cont_rat = tk.Entry(safety_tab)
            self.cont_rat.insert(0, self.row.cont_rationale)
            self.cont_rat.grid(row=6, column=1)
            ttk.Label(safety_tab, text="Exposure").grid(row=6, column=0, sticky="e")
            self.exp_var = tk.StringVar(value=str(self.row.exposure))
            exp_cb = ttk.Combobox(
                safety_tab,
                textvariable=self.exp_var,
                values=["1", "2", "3", "4"],
                state="disabled",
            )
            exp_cb.grid(row=7, column=1)
            ttk.Label(safety_tab, text="Exposure Rationale").grid(
                row=7, column=0, sticky="e"
            )
            self.exp_rat = tk.Entry(safety_tab)
            self.exp_rat.insert(0, self.row.exp_rationale)
            self.exp_rat.grid(row=8, column=1)
            ttk.Label(safety_tab, text="ASIL").grid(row=8, column=0, sticky="e")
            self.asil_var = tk.StringVar(value=self.row.asil)
            asil_lbl = ttk.Label(safety_tab, textvariable=self.asil_var)
            asil_lbl.grid(row=8, column=1)
            ttk.Label(safety_tab, text="Safety Goal").grid(row=9, column=0, sticky="e")
            self.sg_var = tk.StringVar(value=self.row.safety_goal)
            sg_cb = ttk.Combobox(
                safety_tab, textvariable=self.sg_var, values=goals, state="readonly"
            )
            sg_cb.grid(row=9, column=1)

            def recalc(_=None):
                try:
                    s = int(self.sev_var.get())
                    c = int(self.cont_var.get())
                    e = int(self.exp_var.get())
                except ValueError:
                    self.asil_var.set("QM")
                    return
                self.asil_var.set(calc_asil(s, c, e))

            sev_cb.bind("<<ComboboxSelected>>", recalc)
            cont_cb.bind("<<ComboboxSelected>>", recalc)
            exp_cb.bind("<<ComboboxSelected>>", recalc)

            def update_exposure(_=None):
                scen = self.scen_var.get()
                if scen:
                    self.exp_var.set(str(self.app.get_scenario_exposure(scen)))
                recalc()

            scen_cb.bind("<<ComboboxSelected>>", update_exposure)
            update_exposure()

            # ---- Cybersecurity tab ----
            ttk.Label(cyber_tab, text="Threat Scenario").grid(row=0, column=0, sticky="e")
            self.threat_var = tk.StringVar(
                value=getattr(getattr(self.row, "cyber", None), "threat_scenario", "")
            )
            threat_cb = ttk.Combobox(
                cyber_tab, textvariable=self.threat_var, values=threats, state="readonly"
            )
            threat_cb.grid(row=0, column=1)

            ttk.Label(cyber_tab, text="Damage Scenario").grid(row=1, column=0, sticky="e")
            self.damage_var = tk.StringVar(
                value=getattr(getattr(self.row, "cyber", None), "damage_scenario", "")
            )
            ttk.Label(cyber_tab, textvariable=self.damage_var).grid(row=1, column=1, sticky="w")

            ttk.Label(cyber_tab, text="Financial Impact").grid(row=2, column=0, sticky="e")
            self.fin_var = tk.StringVar(
                value=getattr(getattr(self.row, "cyber", None), "financial_impact", "Negligible")
            )
            ttk.Combobox(
                cyber_tab, textvariable=self.fin_var, values=IMPACT_LEVELS, state="readonly"
            ).grid(row=2, column=1)

            ttk.Label(cyber_tab, text="Safety Impact").grid(row=3, column=0, sticky="e")
            self.safe_imp_var = tk.StringVar(
                value=getattr(getattr(self.row, "cyber", None), "safety_impact", "Negligible")
            )
            ttk.Combobox(
                cyber_tab, textvariable=self.safe_imp_var, values=IMPACT_LEVELS, state="readonly"
            ).grid(row=3, column=1)

            ttk.Label(cyber_tab, text="Operational Impact").grid(row=4, column=0, sticky="e")
            self.op_imp_var = tk.StringVar(
                value=getattr(getattr(self.row, "cyber", None), "operational_impact", "Negligible")
            )
            ttk.Combobox(
                cyber_tab, textvariable=self.op_imp_var, values=IMPACT_LEVELS, state="readonly"
            ).grid(row=4, column=1)

            ttk.Label(cyber_tab, text="Privacy Impact").grid(row=5, column=0, sticky="e")
            self.priv_imp_var = tk.StringVar(
                value=getattr(getattr(self.row, "cyber", None), "privacy_impact", "Negligible")
            )
            ttk.Combobox(
                cyber_tab, textvariable=self.priv_imp_var, values=IMPACT_LEVELS, state="readonly"
            ).grid(row=5, column=1)

            ttk.Label(cyber_tab, text="Overall Impact").grid(row=6, column=0, sticky="e")
            self.overall_var = tk.StringVar(
                value=getattr(getattr(self.row, "cyber", None), "overall_impact", "")
            )
            ttk.Label(cyber_tab, textvariable=self.overall_var).grid(row=6, column=1, sticky="w")

            ttk.Label(cyber_tab, text="Attack Paths").grid(row=7, column=0, sticky="nw")
            self.attack_frame = ttk.Frame(cyber_tab)
            self.attack_frame.grid(row=7, column=1, sticky="w")
            self.attack_vars = []
            self.attack_widgets = []
            self.current_attack_paths = []

            ttk.Label(cyber_tab, text="Risk Level").grid(row=8, column=0, sticky="e")
            self.risk_var = tk.StringVar(
                value=getattr(getattr(self.row, "cyber", None), "risk_level", "")
            )
            ttk.Label(cyber_tab, textvariable=self.risk_var).grid(row=8, column=1, sticky="w")
            ttk.Label(cyber_tab, text="CAL").grid(row=9, column=0, sticky="e")
            self.cal_var = tk.StringVar(
                value=getattr(getattr(self.row, "cyber", None), "cal", "")
            )
            ttk.Label(cyber_tab, textvariable=self.cal_var).grid(row=9, column=1, sticky="w")

            ttk.Label(cyber_tab, text="Cybersecurity Goal").grid(row=10, column=0, sticky="e")
            goal_ids = [g.goal_id for g in self.app.cybersecurity_goals]
            self.goal_var = tk.StringVar(
                value=getattr(getattr(self.row, "cyber", None), "cybersecurity_goal", "")
            )
            goal_cb = ttk.Combobox(
                cyber_tab, textvariable=self.goal_var, values=goal_ids, state="readonly"
            )
            goal_cb.grid(row=10, column=1)
            self.goal_cal_var = tk.StringVar()
            ttk.Label(cyber_tab, textvariable=self.goal_cal_var).grid(row=10, column=2, sticky="w")

            def update_goal_cal(*_):
                cmap = {g.goal_id: g.cal for g in self.app.cybersecurity_goals}
                self.goal_cal_var.set(cmap.get(self.goal_var.get(), ""))

            goal_cb.bind("<<ComboboxSelected>>", update_goal_cal)
            update_goal_cal()

            def sync_from_safety(_=None):
                self.goal_var.set(self.sg_var.get())
                update_goal_cal()

            def sync_from_cyber(_=None):
                self.sg_var.set(self.goal_var.get())

            sg_cb.bind("<<ComboboxSelected>>", sync_from_safety)
            goal_cb.bind("<<ComboboxSelected>>", sync_from_cyber, add="+")
            if self.sg_var.get() and not self.goal_var.get():
                self.goal_var.set(self.sg_var.get())
                update_goal_cal()
            elif self.goal_var.get() and not self.sg_var.get():
                self.sg_var.set(self.goal_var.get())

            # tk.Variable.trace_add callbacks receive three arguments:
            # the variable name, index, and operation. The previous
            # implementation only accepted a single optional argument,
            # which caused a ``TypeError`` when the callback was invoked
            # by ``trace_add``.  Allow arbitrary positional arguments so
            # the function can be used both as an event handler and as a
            # variable trace callback.
            def update_cyber(*_):
                order = {name: idx for idx, name in enumerate(IMPACT_LEVELS)}
                impacts = [
                    self.fin_var.get(),
                    self.safe_imp_var.get(),
                    self.op_imp_var.get(),
                    self.priv_imp_var.get(),
                ]
                overall = max(impacts, key=lambda x: order.get(x, 0))
                self.overall_var.set(overall)
                feas_order = {"Low": 1, "Medium": 2, "High": 3}
                feas = "Low"
                for _v, f in self.attack_vars:
                    val = f.get() or "Low"
                    if feas_order.get(val, 1) > feas_order.get(feas, 1):
                        feas = val
                self.risk_var.set(RISK_LEVEL_TABLE.get(feas, {}).get(overall, ""))
                cal_order = {level: idx for idx, level in enumerate(CAL_LEVEL_OPTIONS, start=1)}
                highest = ""
                for v, _f in self.attack_vars:
                    vec = v.get()
                    if vec in ("Physical", "Local"):
                        col = "Physical-Local"
                    elif vec == "Adjacent":
                        col = "Adjacent Network"
                    elif vec == "Network":
                        col = "Network-Remote"
                    else:
                        continue
                    cal = CAL_TABLE.get(col, {}).get(overall, "")
                    if cal and cal_order.get(cal, 0) > cal_order.get(highest, 0):
                        highest = cal
                self.cal_var.set(highest)

            for var in (
                self.fin_var,
                self.safe_imp_var,
                self.op_imp_var,
                self.priv_imp_var,
            ):
                var.trace_add("write", update_cyber)

            def build_attack_widgets(paths):
                for w in self.attack_widgets:
                    w.destroy()
                self.attack_widgets.clear()
                self.attack_vars = []
                self.current_attack_paths = paths
                if paths:
                    ttk.Label(self.attack_frame, text="Path").grid(row=0, column=0, sticky="w")
                    ttk.Label(self.attack_frame, text="Attack Vector").grid(row=0, column=1)
                    ttk.Label(self.attack_frame, text="Feasibility").grid(row=0, column=2)
                for i, path in enumerate(paths, start=1):
                    lbl = ttk.Label(self.attack_frame, text=path)
                    lbl.grid(row=i, column=0, sticky="w")
                    vec_var = tk.StringVar()
                    feas_var = tk.StringVar()
                    vec_cb = ttk.Combobox(
                        self.attack_frame,
                        textvariable=vec_var,
                        values=["Physical", "Local", "Adjacent", "Network"],
                        state="readonly",
                    )
                    vec_cb.grid(row=i, column=1)
                    feas_cb = ttk.Combobox(
                        self.attack_frame,
                        textvariable=feas_var,
                        values=["Low", "Medium", "High"],
                        state="readonly",
                    )
                    feas_cb.grid(row=i, column=2)
                    self.attack_widgets.extend([lbl, vec_cb, feas_cb])
                    self.attack_vars.append((vec_var, feas_var))
                    vec_var.trace_add("write", update_cyber)
                    feas_var.trace_add("write", update_cyber)
                    if self.row.cyber:
                        for ap in getattr(self.row.cyber, "attack_paths", []):
                            if ap.get("path") == path:
                                vec_var.set(ap.get("vector", ""))
                                feas_var.set(ap.get("feasibility", ""))
                update_cyber()

            def auto_hazard(_=None):
                mal = self.mal_var.get()
                if not mal:
                    return
                hazard_list = hazards_map.get(mal)
                if hazard_list:
                    current = self.haz.get("1.0", "end-1c").strip()
                    if not current:
                        self.haz.delete("1.0", "end")
                        self.haz.insert("1.0", hazard_list[0])
                scen_list = scenarios_map.get(mal)
                if scen_list and not self.scen_var.get().strip():
                    self.scen_var.set(scen_list[0])
                scen = self.scen_var.get()
                if scen:
                    self.exp_var.set(str(self.app.get_scenario_exposure(scen)))
                recalc()
                info = self.threat_map.get(mal)
                if info:
                    self.damage_var.set(info.get("damage", ""))
                    build_attack_widgets(info.get("paths", []))
                else:
                    self.damage_var.set("")
                    build_attack_widgets([])

            def on_threat_selected(_=None):
                ts = self.threat_var.get()
                info = self.threat_map.get(ts)
                if info:
                    self.damage_var.set(info.get("damage", ""))
                    build_attack_widgets(info.get("paths", []))
                else:
                    self.damage_var.set("")
                    build_attack_widgets([])

            mal_cb.bind("<<ComboboxSelected>>", auto_hazard)
            threat_cb.bind("<<ComboboxSelected>>", on_threat_selected)
            auto_hazard()
            on_threat_selected()

        def apply(self):
            old_mal = self.row.malfunction
            self.row.malfunction = self.mal_var.get()
            if old_mal and old_mal != self.row.malfunction:
                self.app.rename_malfunction(old_mal, self.row.malfunction)
            old_haz = self.row.hazard
            self.row.hazard = self.haz.get("1.0", "end-1c")
            if old_haz and old_haz != self.row.hazard:
                self.app.rename_hazard(old_haz, self.row.hazard)
            self.app.add_hazard(self.row.hazard)
            self.app.update_hazard_severity(self.row.hazard, self.sev_var.get())
            self.row.severity = int(self.app.hazard_severity.get(self.row.hazard, self.sev_var.get()))
            self.row.sev_rationale = self.sev_rat.get()
            self.row.controllability = int(self.cont_var.get())
            self.row.cont_rationale = self.cont_rat.get()
            self.row.exposure = int(self.exp_var.get())
            self.row.exp_rationale = self.exp_rat.get()
            self.row.asil = self.asil_var.get()
            self.row.safety_goal = self.sg_var.get()
            self.row.scenario = self.scen_var.get()
            # --- Cybersecurity values ---
            impacts = (
                self.fin_var.get(),
                self.safe_imp_var.get(),
                self.op_imp_var.get(),
                self.priv_imp_var.get(),
            )
            highest_vec = ""
            highest_feas = "Low"
            vector_order = {"Physical": 1, "Local": 2, "Adjacent": 3, "Network": 4}
            feas_order = {"Low": 1, "Medium": 2, "High": 3}
            attack_data = []
            for (v_var, f_var), path in zip(self.attack_vars, self.current_attack_paths):
                vec = v_var.get()
                feas = f_var.get() or "Low"
                attack_data.append({"path": path, "vector": vec, "feasibility": feas})
                if vector_order.get(vec, 0) > vector_order.get(highest_vec, 0):
                    highest_vec = vec
                if feas_order.get(feas, 0) > feas_order.get(highest_feas, 0):
                    highest_feas = feas
            if any(impacts) or attack_data:
                cyber = CyberRiskEntry(
                    damage_scenario=self.damage_var.get(),
                    threat_scenario=self.threat_var.get(),
                    attack_vector=highest_vec or "Physical",
                    feasibility=highest_feas,
                    financial_impact=impacts[0],
                    safety_impact=impacts[1],
                    operational_impact=impacts[2],
                    privacy_impact=impacts[3],
                    cybersecurity_goal=self.goal_var.get(),
                )
                cyber.attack_paths = attack_data
                self.row.cyber = cyber
            else:
                self.row.cyber = None

    def add_row(self):
        if not self.app.active_hara:
            messagebox.showwarning("Add", "Create a risk assessment first")
            return
        dlg = self.RowDialog(self, self.app)
        self.app.hara_entries.append(dlg.row)
        if self.app.active_hara:
            self.app.active_hara.status = "draft"
            self.app.active_hara.approved = False
            self.app.invalidate_reviews_for_hara(self.app.active_hara.name)
            self.status_lbl.config(text=f"Status: {self.app.active_hara.status}")
        self.refresh()

    def edit_row(self):
        sel = self.tree.focus()
        if not sel:
            return
        idx = self.tree.index(sel)
        dlg = self.RowDialog(self, self.app, self.app.hara_entries[idx])
        if self.app.active_hara:
            self.app.active_hara.status = "draft"
            self.app.active_hara.approved = False
            self.app.invalidate_reviews_for_hara(self.app.active_hara.name)
            self.status_lbl.config(text=f"Status: {self.app.active_hara.status}")
        self.refresh()

    def del_row(self):
        sel = self.tree.selection()
        for iid in sel:
            idx = self.tree.index(iid)
            if idx < len(self.app.hara_entries):
                del self.app.hara_entries[idx]
        if self.app.active_hara:
            self.app.active_hara.status = "draft"
            self.app.active_hara.approved = False
            self.app.invalidate_reviews_for_hara(self.app.active_hara.name)
            self.status_lbl.config(text=f"Status: {self.app.active_hara.status}")
        self.refresh()

    def on_cell_edit(self, row: int, column: str, value: str) -> None:
        if row >= len(self.app.hara_entries):
            return
        entry = self.app.hara_entries[row]
        if column in self.COLS:
            if column in {"severity", "controllability", "exposure"}:
                try:
                    setattr(entry, column, int(value))
                except ValueError:
                    return
            else:
                setattr(entry, column, value)
            if column == "scenario":
                try:
                    entry.exposure = int(self.app.get_scenario_exposure(value))
                except (TypeError, ValueError):
                    entry.exposure = 1
            entry.asil = calc_asil(entry.severity, entry.controllability, entry.exposure)
            if self.app.active_hara:
                self.app.active_hara.status = "draft"
                self.app.active_hara.approved = False
                self.app.invalidate_reviews_for_hara(self.app.active_hara.name)
                self.status_lbl.config(text=f"Status: {self.app.active_hara.status}")
        self.refresh()

    def approve_doc(self):
        if not self.app.active_hara:
            return
        self.app.active_hara.status = "closed"
        self.app.active_hara.approved = True
        self.app.update_hara_statuses()
        self.app.ensure_asil_consistency()
        self.app.update_views()
        messagebox.showinfo("Risk Assessment", "Risk assessment approved")


class TC2FIWindow(tk.Frame):
    COLS = [
        "id",
        "known_use_case",
        "occurrence",
        "impacted_function",
        "arch_elements",
        "interfaces",
        "functional_insufficiencies",
        "vehicle_effect",
        "severity",
        "design_measures",
        "verification",
        "measure_effectiveness",
        "scene",
        "scenario",
        "driver_behavior",
        "triggering_conditions",
        "mitigation",
        "acceptance",
    ]

    def __init__(self, master, app):
        super().__init__(master)
        self.app = app
        if isinstance(master, tk.Toplevel):
            master.title("TC2FI Analysis")
        top = ttk.Frame(self)
        top.pack(fill=tk.X)
        ttk.Label(top, text="TC2FI:").pack(side=tk.LEFT)
        self.doc_var = tk.StringVar()
        self.doc_cb = ttk.Combobox(top, textvariable=self.doc_var, state="readonly")
        self.doc_cb.pack(side=tk.LEFT, padx=2)
        ttk.Button(top, text="New", command=self.new_doc).pack(side=tk.LEFT)
        ttk.Button(top, text="Rename", command=self.rename_doc).pack(side=tk.LEFT)
        ttk.Button(top, text="Delete", command=self.delete_doc).pack(side=tk.LEFT)
        self.doc_cb.bind("<<ComboboxSelected>>", self.select_doc)

        if isinstance(master, tk.Toplevel):
            master.geometry("800x400")
        tree_frame = ttk.Frame(self)
        tree_frame.pack(fill=tk.BOTH, expand=True)
        configure_table_style("TC2FI.Treeview", rowheight=80)
        self.tree = EditableTreeview(
            tree_frame,
            columns=self.COLS,
            show="headings",
            style="TC2FI.Treeview",
            height=4,
            edit_callback=self.on_cell_edit,
        )
        vsb = ttk.Scrollbar(tree_frame, orient="vertical", command=self.tree.yview)
        hsb = ttk.Scrollbar(tree_frame, orient="horizontal", command=self.tree.xview)
        self.tree.configure(yscrollcommand=vsb.set, xscrollcommand=hsb.set)
        for c in self.COLS:
            self.tree.heading(c, text=c.replace("_", " ").title())
            self.tree.column(c, width=120)
        self.tree.grid(row=0, column=0, sticky="nsew")
        vsb.grid(row=0, column=1, sticky="ns")
        hsb.grid(row=1, column=0, sticky="ew")
        tree_frame.grid_columnconfigure(0, weight=1)
        tree_frame.grid_rowconfigure(0, weight=1)
        severity_colors = {
            "1": "#d4edda",
            "2": "#fff3cd",
            "3": "#f8d7da",
        }
        for sev, color in severity_colors.items():
            self.tree.tag_configure(f"sev_{sev}", background=color)
        self.tree.bind("<Double-1>", lambda e: self.edit_row())
        btn = ttk.Frame(self)
        btn.pack()
        ttk.Button(btn, text="Add", command=self.add_row).pack(
            side=tk.LEFT, padx=2, pady=2
        )
        ttk.Button(btn, text="Edit", command=self.edit_row).pack(
            side=tk.LEFT, padx=2, pady=2
        )
        ttk.Button(btn, text="Delete", command=self.del_row).pack(
            side=tk.LEFT, padx=2, pady=2
        )
        ttk.Button(btn, text="Export CSV", command=self.export_csv).pack(
            side=tk.LEFT, padx=2, pady=2
        )
        self.refresh_docs()
        self.refresh()
        if not isinstance(master, tk.Toplevel):
            self.pack(fill=tk.BOTH, expand=True)

    def refresh(self):
        self.tree.delete(*self.tree.get_children())
        for row in self.app.tc2fi_entries:
            vals = [_wrap_val(row.get(k, "")) for k in self.COLS]
            sev = str(row.get("severity", ""))
            tag = f"sev_{sev}" if sev else ""
            self.tree.insert("", "end", values=vals, tags=(tag,))

    class RowDialog(simpledialog.Dialog):
        def __init__(self, parent, app, data=None):
            self.app = app
            default = {k: "" for k in TC2FIWindow.COLS}
            self.data = data or default
            self.selected = {}
            super().__init__(parent, title="Edit Row")

        def body(self, master):
            self.resizable(False, False)
            self.geometry("700x500")
            tc_names = [
                n.user_name or f"TC {n.unique_id}"
                for n in self.app.get_all_triggering_conditions()
            ]
            fi_names = [
                n.user_name or f"FI {n.unique_id}"
                for n in self.app.get_all_functional_insufficiencies()
            ]
            func_names = allowed_action_labels(self.app, "TC2FI")
            comp_names = self.app.get_all_component_names()
            scen_names = self.app.get_all_scenario_names()
            scene_names = self.app.get_all_scenery_names()
            req_opts = sorted(
                (
                    f"[{r['id']}] {r['text']}"
                    for r in global_requirements.values()
                    if r.get("req_type") == "functional modification"
                ),
                key=str.lower,
            )
            self.widgets = {}
            nb = ttk.Notebook(master)
            nb.pack(fill=tk.BOTH, expand=True)
            categories = {
                "Known Env/Operational Condition": [
                    "id",
                    "known_use_case",
                    "arch_elements",
                    "interfaces",
                    "scene",
                    "scenario",
                    "driver_behavior",
                    "occurrence",
                    "triggering_conditions",
                ],
                "Mitigations": ["mitigation", "acceptance"],
                "Affected Functions Identification": [
                    "impacted_function",
                    "functional_insufficiencies",
                ],
                "Effects": ["vehicle_effect", "severity"],
                "Design Measures": [
                    "design_measures",
                    "verification",
                    "measure_effectiveness",
                ],
            }
            tabs = {name: ttk.Frame(nb) for name in categories}
            for name, frame in tabs.items():
                nb.add(frame, text=name)
            rows = {name: 0 for name in categories}

            def get_frame(col):
                for name, cols in categories.items():
                    if col in cols:
                        r = rows[name]
                        rows[name] += 1
                        return tabs[name], r
                return master, 0

            def refresh_funcs(*_):
                comp = self.widgets.get("arch_elements")
                if isinstance(comp, tk.StringVar):
                    opts = sorted(
                        {
                            e.function
                            for e in self.app.hazop_entries
                            if not comp.get() or e.component == comp.get()
                        }
                    )
                    if not opts:
                        opts = func_names
                else:
                    opts = func_names
                self.func_options = opts

            for col in TC2FIWindow.COLS:
                frame, r = get_frame(col)
                ttk.Label(frame, text=col.replace("_", " ").title()).grid(
                    row=r, column=0, sticky="e", padx=5, pady=2
                )
                if col == "functional_insufficiencies":
                    fi_frame = ttk.Frame(frame)
                    fi_frame.grid(row=r, column=1, padx=5, pady=2, sticky="w")
                    self.fi_lb = tk.Listbox(fi_frame, selectmode="extended", height=4, exportselection=False)
                    self.fi_lb.grid(row=0, column=0, columnspan=4, padx=2, pady=2)
                    existing = [e.strip() for e in self.data.get(col, "").split(";") if e.strip()]
                    for val in existing:
                        self.fi_lb.insert(tk.END, val)
                    ttk.Button(fi_frame, text="Add New", command=self.add_fi_new).grid(row=1, column=0, padx=2, pady=2)
                    ttk.Button(fi_frame, text="Edit", command=self.edit_fi).grid(row=1, column=1, padx=2, pady=2)
                    ttk.Button(fi_frame, text="Delete", command=self.del_fi).grid(row=1, column=2, padx=2, pady=2)
                    ttk.Button(fi_frame, text="Add Existing", command=self.add_fi_existing).grid(row=1, column=3, padx=2, pady=2)
                    self.widgets[col] = self.fi_lb
                    self.fi_options = fi_names
                elif col == "design_measures":
                    self.dm_ids = [e.strip() for e in self.data.get(col, "").split(",") if e.strip()]
                    dm_frame = ttk.Frame(frame)
                    dm_frame.grid(row=r, column=1, padx=5, pady=2, sticky="w")
                    self.dm_lb = tk.Listbox(dm_frame, height=4, width=50)
                    self.dm_lb.grid(row=0, column=0, columnspan=4, sticky="w")
                    for rid in self.dm_ids:
                        req = global_requirements.get(rid, {"id": rid, "text": ""})
                        self.dm_lb.insert(tk.END, f"[{req['id']}] {req.get('text','')}")
                    ttk.Button(dm_frame, text="Add New", command=self.add_dm_new).grid(row=1, column=0, padx=2, pady=2)
                    ttk.Button(dm_frame, text="Edit", command=self.edit_dm).grid(row=1, column=1, padx=2, pady=2)
                    ttk.Button(dm_frame, text="Delete", command=self.del_dm).grid(row=1, column=2, padx=2, pady=2)
                    ttk.Button(dm_frame, text="Add Existing", command=self.add_dm_existing).grid(row=1, column=3, padx=2, pady=2)
                    self.widgets[col] = self.dm_lb
                elif col == "mitigation":
                    mit_frame = ttk.Frame(frame)
                    mit_frame.grid(row=r, column=1, padx=5, pady=2, sticky="w")
                    self.mit_lb = tk.Listbox(mit_frame, height=4, width=50)
                    self.mit_lb.grid(row=0, column=0, columnspan=4, sticky="w")
                    self.mit_ids = [e.strip() for e in self.data.get(col, "").split(",") if e.strip()]
                    for rid in self.mit_ids:
                        req = global_requirements.get(rid, {"id": rid, "text": ""})
                        self.mit_lb.insert(tk.END, f"[{req['id']}] {req.get('text','')}")
                    ttk.Button(mit_frame, text="Add New", command=self.add_mit_new).grid(row=1, column=0, padx=2, pady=2)
                    ttk.Button(mit_frame, text="Edit", command=self.edit_mit).grid(row=1, column=1, padx=2, pady=2)
                    ttk.Button(mit_frame, text="Delete", command=self.del_mit).grid(row=1, column=2, padx=2, pady=2)
                    ttk.Button(mit_frame, text="Add Existing", command=self.add_mit_existing).grid(row=1, column=3, padx=2, pady=2)
                    self.widgets[col] = self.mit_lb
                elif col == "triggering_conditions":
                    tc_frame = ttk.Frame(frame)
                    tc_frame.grid(row=r, column=1, padx=5, pady=2, sticky="w")
                    self.tc_lb = tk.Listbox(tc_frame, selectmode="extended", height=5, exportselection=False)
                    self.tc_lb.grid(row=0, column=0, columnspan=4, padx=2, pady=2)
                    existing = [e.strip() for e in self.data.get(col, "").split(";") if e.strip()]
                    for val in existing:
                        self.tc_lb.insert(tk.END, val)
                    ttk.Button(tc_frame, text="Add", command=self.add_tc).grid(row=1, column=0, padx=2, pady=2)
                    ttk.Button(tc_frame, text="Edit", command=self.edit_tc).grid(row=1, column=1, padx=2, pady=2)
                    ttk.Button(tc_frame, text="Delete", command=self.del_tc).grid(row=1, column=2, padx=2, pady=2)
                    ttk.Button(tc_frame, text="Add Existing", command=self.add_tc_existing).grid(row=1, column=3, padx=2, pady=2)
                    self.widgets[col] = self.tc_lb
                elif col == "impacted_function":
                    func_frame = ttk.Frame(frame)
                    func_frame.grid(row=r, column=1, padx=5, pady=2, sticky="w")
                    self.func_lb = tk.Listbox(func_frame, selectmode="extended", height=4, exportselection=False)
                    self.func_lb.grid(row=0, column=0, columnspan=3, padx=2, pady=2)
                    existing = [f.strip() for f in self.data.get(col, "").split(",") if f.strip()]
                    for val in existing:
                        self.func_lb.insert(tk.END, val)
                    ttk.Button(func_frame, text="Add Existing", command=self.add_func_existing).grid(row=1, column=0, padx=2, pady=2)
                    ttk.Button(func_frame, text="Remove", command=self.del_func).grid(row=1, column=1, padx=2, pady=2)
                    self.widgets[col] = self.func_lb
                elif col == "vehicle_effect":
                    haz_frame = ttk.Frame(frame)
                    haz_frame.grid(row=r, column=1, padx=5, pady=2, sticky="w")
                    self.haz_lb = tk.Listbox(haz_frame, selectmode="extended", height=4, exportselection=False)
                    self.haz_lb.grid(row=0, column=0, columnspan=4, padx=2, pady=2)
                    existing = [h.strip() for h in self.data.get(col, "").split(",") if h.strip()]
                    for val in existing:
                        self.haz_lb.insert(tk.END, val)
                    ttk.Button(haz_frame, text="Add New", command=self.add_haz_new).grid(row=1, column=0, padx=2, pady=2)
                    ttk.Button(haz_frame, text="Edit", command=self.edit_haz).grid(row=1, column=1, padx=2, pady=2)
                    ttk.Button(haz_frame, text="Delete", command=self.del_haz).grid(row=1, column=2, padx=2, pady=2)
                    ttk.Button(haz_frame, text="Add Existing", command=self.add_haz_existing).grid(row=1, column=3, padx=2, pady=2)
                    self.widgets[col] = self.haz_lb
                elif col == "arch_elements":
                    var = tk.StringVar(value=self.data.get(col, ""))
                    cb = ttk.Combobox(
                        frame, textvariable=var, values=comp_names, state="readonly"
                    )
                    cb.grid(row=r, column=1, padx=5, pady=2)
                    cb.bind("<<ComboboxSelected>>", refresh_funcs)
                    self.widgets[col] = var
                elif col == "scene":
                    var = tk.StringVar(value=self.data.get(col, ""))
                    cb = ttk.Combobox(
                        frame, textvariable=var, values=scene_names, state="readonly"
                    )
                    cb.grid(row=r, column=1, padx=5, pady=2)
                    self.widgets[col] = var
                elif col == "scenario":
                    var = tk.StringVar(value=self.data.get(col, ""))
                    cb = ttk.Combobox(
                        frame, textvariable=var, values=scen_names, state="readonly"
                    )
                    cb.grid(row=r, column=1, padx=5, pady=2)
                    self.widgets[col] = var
                elif col == "severity":
                    var = tk.StringVar(value=self.data.get(col, ""))
                    cb = ttk.Combobox(
                        frame,
                        textvariable=var,
                        values=["1", "2", "3"],
                        state="readonly",
                    )
                    cb.grid(row=r, column=1, padx=5, pady=2)
                    self.widgets[col] = var
                else:
                    txt = tk.Text(frame, width=25, height=2, wrap="word")
                    txt.insert("1.0", self.data.get(col, ""))
                    if col == "known_use_case":
                        self.kuc_widget = txt
                        txt.configure(state="disabled")
                    txt.grid(row=r, column=1, padx=5, pady=2)
                    self.widgets[col] = txt
                    if col == "known_use_case":
                        self.kuc_widget = txt
            refresh_funcs()
            self.update_known_use_case()

        def apply(self):
            for col, widget in self.widgets.items():
                if isinstance(widget, tk.Entry):
                    self.data[col] = widget.get()
                elif isinstance(widget, tk.Text):
                    self.data[col] = widget.get("1.0", "end-1c")
                elif isinstance(widget, tk.Listbox):
                    items = list(widget.get(0, tk.END))
                    if col in ("triggering_conditions", "functional_insufficiencies"):
                        self.data[col] = ";".join(items)
                    else:
                        self.data[col] = ",".join(items)
                else:
                    val = widget.get()
                    orig = self.selected.get(col, "")
                    if col == "triggering_conditions" and orig and val != orig:
                        self.app.rename_triggering_condition(orig, val)
                    elif col == "vehicle_effect" and orig and val != orig:
                        self.app.rename_hazard(orig, val)
                    self.data[col] = val
            veh = self.data.get("vehicle_effect", "").strip()
            sev = self.data.get("severity", "1").strip()
            if veh:
                self.app.add_hazard(veh)
                self.app.update_hazard_severity(veh, sev)
            self.result = True

        def add_dm_new(self):
            dlg = _RequirementDialog(
                self,
                req_type="functional modification",
                type_options=["functional modification"],
            )
            if dlg.result:
                req = dlg.result
                global_requirements[req["id"]] = req
                text = f"[{req['id']}] {req['text']}"
                self.dm_lb.insert(tk.END, text)

        def add_dm_existing(self):
            dlg = _SelectRequirementsDialog(self, req_type="functional modification")
            if dlg.result:
                for val in dlg.result:
                    if val not in self.dm_lb.get(0, tk.END):
                        self.dm_lb.insert(tk.END, val)

        def edit_dm(self):
            sel = self.dm_lb.curselection()
            if not sel:
                return
            text = self.dm_lb.get(sel[0])
            rid = text.split("]", 1)[0][1:]
            req = global_requirements.get(rid, {"id": rid, "text": text})
            dlg = _RequirementDialog(
                self,
                req,
                req_type="functional modification",
                type_options=["functional modification"],
            )
            if dlg.result:
                new_req = dlg.result
                global_requirements[new_req["id"]] = new_req
                new_text = f"[{new_req['id']}] {new_req['text']}"
                self.dm_lb.delete(sel[0])
                self.dm_lb.insert(sel[0], new_text)

        def del_dm(self):
            sel = list(self.dm_lb.curselection())
            for idx in reversed(sel):
                self.dm_lb.delete(idx)

        def add_tc_existing(self):
            dlg = _SelectTriggeringConditionsDialog(self, self.app.triggering_conditions)
            if dlg.result:
                for val in dlg.result:
                    if val not in self.tc_lb.get(0, tk.END):
                        self.tc_lb.insert(tk.END, val)

        def add_tc(self):
            name = simpledialog.askstring("Triggering Condition", "Name:")
            if name:
                if name not in self.tc_lb.get(0, tk.END):
                    self.tc_lb.insert(tk.END, name)

        def edit_tc(self):
            sel = self.tc_lb.curselection()
            if not sel:
                return
            current = self.tc_lb.get(sel[0])
            name = simpledialog.askstring("Triggering Condition", "Name:", initialvalue=current)
            if name and name != current:
                self.app.rename_triggering_condition(current, name)
                self.tc_lb.delete(sel[0])
                self.tc_lb.insert(sel[0], name)

        def del_tc(self):
            sel = list(self.tc_lb.curselection())
            for idx in reversed(sel):
                self.tc_lb.delete(idx)

        def add_mit_new(self):
            dlg = _RequirementDialog(
                self,
                req_type="operational",
                type_options=["operational"],
            )
            if dlg.result:
                req = dlg.result
                global_requirements[req["id"]] = req
                text = f"[{req['id']}] {req['text']}"
                self.mit_lb.insert(tk.END, text)

        def add_mit_existing(self):
            dlg = _SelectRequirementsDialog(self, req_type="operational")
            if dlg.result:
                for val in dlg.result:
                    if val not in self.mit_lb.get(0, tk.END):
                        self.mit_lb.insert(tk.END, val)
        def add_fi_new(self):
            name = simpledialog.askstring("Functional Insufficiency", "Name:")
            if name:
                if name not in self.fi_lb.get(0, tk.END):
                    self.fi_lb.insert(tk.END, name)
                self.update_known_use_case()

        def add_fi_existing(self):
            dlg = _SelectFIsDialog(self, self.fi_options)
            if getattr(dlg, "result", None):
                for val in dlg.result:
                    if val not in self.fi_lb.get(0, tk.END):
                        self.fi_lb.insert(tk.END, val)
                self.update_known_use_case()

        def edit_fi(self):
            sel = self.fi_lb.curselection()
            if not sel:
                return
            current = self.fi_lb.get(sel[0])
            name = simpledialog.askstring("Functional Insufficiency", "Name:", initialvalue=current)
            if name and name != current:
                self.app.rename_functional_insufficiency(current, name)
                self.fi_lb.delete(sel[0])
                self.fi_lb.insert(sel[0], name)
            self.update_known_use_case()

        def del_fi(self):
            sel = list(self.fi_lb.curselection())
            for idx in reversed(sel):
                self.fi_lb.delete(idx)
            self.update_known_use_case()

        def edit_mit(self):
            sel = self.mit_lb.curselection()
            if not sel:
                return
            text = self.mit_lb.get(sel[0])
            rid = text.split("]", 1)[0][1:]
            req = global_requirements.get(rid, {"id": rid, "text": text})
            dlg = _RequirementDialog(
                self,
                req,
                req_type="operational",
                type_options=["operational"],
            )
            if dlg.result:
                new_req = dlg.result
                global_requirements[new_req["id"]] = new_req
                new_text = f"[{new_req['id']}] {new_req['text']}"
                self.mit_lb.delete(sel[0])
                self.mit_lb.insert(sel[0], new_text)

        def del_mit(self):
            sel = list(self.mit_lb.curselection())
            for idx in reversed(sel):
                self.mit_lb.delete(idx)

        def add_func_existing(self):
            dlg = _SelectFunctionsDialog(self, self.func_options)
            if getattr(dlg, "result", None):
                for val in dlg.result:
                    if val not in self.func_lb.get(0, tk.END):
                        self.func_lb.insert(tk.END, val)
                self.update_known_use_case()

        def del_func(self):
            sel = list(self.func_lb.curselection())
            for idx in reversed(sel):
                self.func_lb.delete(idx)
            self.update_known_use_case()

        def add_haz_new(self):
            name = simpledialog.askstring("Hazard", "Name:")
            if name:
                if name not in self.haz_lb.get(0, tk.END):
                    self.haz_lb.insert(tk.END, name)
                sev_widget = self.widgets.get("severity")
                sev = sev_widget.get() if isinstance(sev_widget, tk.StringVar) else "1"
                self.app.add_hazard(name)
                self.app.update_hazard_severity(name, sev)

        def add_haz_existing(self):
            dlg = _SelectHazardsDialog(self, self.app.hazards)
            if getattr(dlg, "result", None):
                for val in dlg.result:
                    if val not in self.haz_lb.get(0, tk.END):
                        self.haz_lb.insert(tk.END, val)

        def edit_haz(self):
            sel = self.haz_lb.curselection()
            if not sel:
                return
            current = self.haz_lb.get(sel[0])
            name = simpledialog.askstring("Hazard", "Name:", initialvalue=current)
            if name and name != current:
                self.app.rename_hazard(current, name)
                self.haz_lb.delete(sel[0])
                self.haz_lb.insert(sel[0], name)

        def del_haz(self):
            sel = list(self.haz_lb.curselection())
            for idx in reversed(sel):
                self.haz_lb.delete(idx)

        def update_known_use_case(self):
            if not hasattr(self, "kuc_widget"):
                return
            funcs = list(self.func_lb.get(0, tk.END)) if hasattr(self, "func_lb") else []
            fis = list(self.fi_lb.get(0, tk.END)) if hasattr(self, "fi_lb") else []
            ucs = []
            for f in funcs + fis:
                uc = self.app.get_use_case_for_function(f)
                if uc and uc not in ucs:
                    ucs.append(uc)
            self.kuc_widget.delete("1.0", tk.END)
            self.kuc_widget.insert("1.0", ";".join(ucs))

    def add_row(self):
        dlg = self.RowDialog(self, self.app)
        if getattr(dlg, "result", None):
            self.app.tc2fi_entries.append(dlg.data)
            self.refresh()

    def edit_row(self):
        sel = self.tree.focus()
        if not sel:
            return
        idx = self.tree.index(sel)
        data = self.app.tc2fi_entries[idx]
        dlg = self.RowDialog(self, self.app, data)
        if getattr(dlg, "result", None):
            self.refresh()

    def del_row(self):
        sel = self.tree.selection()
        for iid in sel:
            idx = self.tree.index(iid)
            if idx < len(self.app.tc2fi_entries):
                del self.app.tc2fi_entries[idx]
        self.refresh()

    def on_cell_edit(self, row: int, column: str, value: str) -> None:
        if row >= len(self.app.tc2fi_entries):
            return
        self.app.tc2fi_entries[row][column] = value
        self.refresh()

    def export_csv(self):
        path = filedialog.asksaveasfilename(
            defaultextension=".csv", filetypes=[("CSV", "*.csv")]
        )
        if not path:
            return
        with open(path, "w", newline="") as f:
            w = csv.writer(f)
            w.writerow(self.COLS)
            for r in self.app.tc2fi_entries:
                w.writerow([r.get(k, "") for k in self.COLS])
        messagebox.showinfo("Export", "TC2FI exported")

    def refresh_docs(self):
        toolbox = getattr(self.app, "safety_mgmt_toolbox", None)
        names = [
            d.name
            for d in self.app.tc2fi_docs
            if not toolbox or toolbox.document_visible("TC2FI", d.name)
        ]
        self.doc_cb.configure(values=names)
        if (
            self.app.active_tc2fi
            and self.app.active_tc2fi.name in names
        ):
            self.doc_var.set(self.app.active_tc2fi.name)
        elif names:
            self.doc_var.set(names[0])
            for d in self.app.tc2fi_docs:
                if d.name == names[0]:
                    self.app.active_tc2fi = d
                    self.app.tc2fi_entries = d.entries
                    break
        else:
            self.doc_var.set("")
            self.app.active_tc2fi = None
            self.app.tc2fi_entries = []

    def select_doc(self, *_):
        name = self.doc_var.get()
        for d in self.app.tc2fi_docs:
            if d.name == name:
                self.app.active_tc2fi = d
                self.app.tc2fi_entries = d.entries
                toolbox = getattr(self.app, "safety_mgmt_toolbox", None)
                if toolbox:
                    toolbox.activate_document_phase("TC2FI", name, self.app)
                break
        self.refresh()

    def new_doc(self):
        name = simpledialog.askstring("New TC2FI", "Name:")
        if not name:
            return
        doc = TC2FIDoc(name, [])
        self.app.tc2fi_docs.append(doc)
        self.app.active_tc2fi = doc
        self.app.tc2fi_entries = doc.entries
        if hasattr(self.app, "safety_mgmt_toolbox"):
            self.app.safety_mgmt_toolbox.register_created_work_product("TC2FI", doc.name)
        self.refresh_docs()
        self.refresh()
        self.app.update_views()

    def rename_doc(self):
        if not self.app.active_tc2fi:
            return
        old = self.app.active_tc2fi.name
        name = simpledialog.askstring(
            "Rename TC2FI", "Name:", initialvalue=old
        )
        if not name:
            return
        self.app.active_tc2fi.name = name
        if hasattr(self.app, "safety_mgmt_toolbox"):
            self.app.safety_mgmt_toolbox.rename_document("TC2FI", old, name)
        self.refresh_docs()
        self.app.update_views()

    def delete_doc(self):
        doc = self.app.active_tc2fi
        if not doc:
            return
        if not messagebox.askyesno("Delete", f"Delete TC2FI '{doc.name}'?"):
            return
        self.app.tc2fi_docs.remove(doc)
        if hasattr(self.app, "safety_mgmt_toolbox"):
            self.app.safety_mgmt_toolbox.register_deleted_work_product("TC2FI", doc.name)
        if self.app.tc2fi_docs:
            self.app.active_tc2fi = self.app.tc2fi_docs[0]
        else:
            self.app.active_tc2fi = None
        self.app.tc2fi_entries = (
            self.app.active_tc2fi.entries if self.app.active_tc2fi else []
        )
        self.refresh_docs()
        self.refresh()
        self.app.update_views()


class HazardExplorerWindow(tk.Toplevel):
    """Read-only list of hazards per risk assessment."""

    def __init__(self, app):
        super().__init__(app.root)
        self.app = app
        self.title("Hazard Explorer")

        columns = ("Assessment", "Malfunction", "Hazard", "Severity")
        configure_table_style("HazExp.Treeview")
        tree_frame = ttk.Frame(self)
        tree_frame.pack(fill=tk.BOTH, expand=True)
        self.tree = EditableTreeview(
            tree_frame,
            columns=columns,
            show="headings",
            style="HazExp.Treeview",
            edit_callback=self.on_cell_edit,
            height=10,
        )
        for c in columns:
            self.tree.heading(c, text=c)
            width = 200 if c == "Hazard" else 120
            self.tree.column(c, width=width)
        vsb = ttk.Scrollbar(tree_frame, orient="vertical", command=self.tree.yview)
        hsb = ttk.Scrollbar(tree_frame, orient="horizontal", command=self.tree.xview)
        self.tree.configure(yscrollcommand=vsb.set, xscrollcommand=hsb.set)
        self.tree.grid(row=0, column=0, sticky="nsew")
        vsb.grid(row=0, column=1, sticky="ns")
        hsb.grid(row=1, column=0, sticky="ew")
        tree_frame.columnconfigure(0, weight=1)
        tree_frame.rowconfigure(0, weight=1)
        ttk.Button(self, text="Export CSV", command=self.export_csv).pack(pady=5)
        self.refresh()

    def refresh(self):
        self.tree.delete(*self.tree.get_children())
        phase_map = getattr(
            getattr(self.app, "safety_mgmt_toolbox", None),
            "doc_phases",
            {},
        ).get("Risk Assessment", {})
        for doc in self.app.hara_docs:
            phase = phase_map.get(doc.name)
            for e in doc.entries:
                haz = getattr(e, "hazard", "")
                sev = self.app.hazard_severity.get(haz, "")
                label = format_name_with_phase(doc.name, phase)
                self.tree.insert(
                    "",
                    "end",
                    values=(label, e.malfunction, haz, sev),
                )

    def export_csv(self):
        path = filedialog.asksaveasfilename(
            defaultextension=".csv", filetypes=[("CSV", "*.csv")]
        )
        if not path:
            return
        with open(path, "w", newline="") as f:
            w = csv.writer(f)
            w.writerow(["Assessment", "Malfunction", "Hazard", "Severity"])
        for iid in self.tree.get_children():
            w.writerow(self.tree.item(iid, "values"))
        messagebox.showinfo("Export", "Hazards exported")

    def on_cell_edit(self, row: int, column: str, value: str) -> None:
        values = list(self.tree.item(self.tree.get_children()[row], "values"))
        idx = ("Assessment", "Malfunction", "Hazard", "Severity").index(column)
        values[idx] = value
        self.tree.item(self.tree.get_children()[row], values=values)


class DiagramElementDialog(simpledialog.Dialog):  # pragma: no cover - requires tkinter
    """Dialog presenting diagram objects for selection.

    Optionally pre-selects *selected* items so the dialog can be used to both
    add and remove links. The selected items are returned via the ``selection``
    attribute when the dialog is closed."""

    def __init__(
        self,
        parent,
        repo: SysMLRepository,
        req_wp: str,
        can_trace,
        selected: list[tuple[str, int]] | None = None,
    ):
        self.repo = repo
        self.req_wp = req_wp
        self.can_trace = can_trace
        self._selected = set(selected or [])
        self.selection: list[tuple[str, int]] = []
        super().__init__(parent, "Select Targets")

    def body(self, master):  # pragma: no cover - requires tkinter
        ttk.Label(master, text="Select targets:").pack(anchor="w", padx=5, pady=5)
        self.listbox = tk.Listbox(master, selectmode=tk.MULTIPLE, width=40)
        self._options: list[tuple[str, int]] = []
        for diag in self.repo.diagrams.values():
            diag_wp = _work_product_name(diag.diag_type)
            if self.req_wp and self.can_trace and not self.can_trace(self.req_wp, diag_wp):
                continue
            dname = diag.name or diag.diag_id
            for obj in getattr(diag, "objects", []):
                name = obj.get("properties", {}).get("name", "")
                label = f"{dname}:{name or obj.get('obj_type')}"
                pair = (diag.diag_id, obj.get("obj_id"))
                self._options.append(pair)
                idx = self.listbox.size()
                self.listbox.insert(tk.END, label)
                if pair in self._selected:
                    self.listbox.selection_set(idx)
        self.listbox.pack(fill=tk.BOTH, expand=True, padx=5, pady=5)
        return self.listbox

    def apply(self):  # pragma: no cover - requires tkinter
        sels = self.listbox.curselection()
        self.selection = [self._options[i] for i in sels]


class RequirementsExplorerWindow(tk.Frame):
    """Read-only list of global requirements with filter options."""

    STATUSES = ["", "draft", "in review", "peer reviewed", "pending approval", "approved"]

    def __init__(self, master, app=None):
        if app is None and hasattr(master, "root"):
            app = master
            master = tk.Toplevel(app.root)
        super().__init__(master)
        self.app = app
        if isinstance(master, tk.Toplevel):
            master.title("Requirements Explorer")
            self.pack(fill=tk.BOTH, expand=True)

        filter_frame = ttk.Frame(self)
        filter_frame.pack(fill=tk.X, padx=5, pady=2)

        ttk.Label(filter_frame, text="Text:").grid(row=0, column=0, sticky="e")
        self.query_var = tk.StringVar()
        tk.Entry(filter_frame, textvariable=self.query_var, width=20).grid(row=0, column=1, padx=5)

        ttk.Label(filter_frame, text="Type:").grid(row=0, column=2, sticky="e")
        self.type_var = tk.StringVar()
        ttk.Combobox(
            filter_frame,
            textvariable=self.type_var,
            values=[""] + REQUIREMENT_TYPE_OPTIONS,
            state="readonly",
            width=18,
        ).grid(row=0, column=3, padx=5)

        ttk.Label(filter_frame, text="ASIL:").grid(row=0, column=4, sticky="e")
        self.asil_var = tk.StringVar()
        ttk.Combobox(
            filter_frame,
            textvariable=self.asil_var,
            values=[""] + ASIL_LEVEL_OPTIONS,
            state="readonly",
            width=6,
        ).grid(row=0, column=5, padx=5)

        ttk.Label(filter_frame, text="Status:").grid(row=0, column=6, sticky="e")
        self.status_var = tk.StringVar()
        ttk.Combobox(
            filter_frame,
            textvariable=self.status_var,
            values=self.STATUSES,
            state="readonly",
            width=15,
        ).grid(row=0, column=7, padx=5)

        tk.Button(filter_frame, text="Apply", command=self.refresh).grid(row=0, column=8, padx=5)

        self.columns = ("ID", "ASIL", "Type", "Status", "Parent", "Trace", "Links", "Text")
        configure_table_style("ReqExp.Treeview")
<<<<<<< HEAD
        table_frame = ttk.Frame(self)
        table_frame.pack(fill=tk.BOTH, expand=True)
        self.tree = EditableTreeview(
            table_frame,
=======
        tree_frame = ttk.Frame(self)
        tree_frame.pack(fill=tk.BOTH, expand=True)
        self.tree = EditableTreeview(
            tree_frame,
>>>>>>> c0ee785c
            columns=self.columns,
            show="headings",
            style="ReqExp.Treeview",
            edit_callback=self.on_cell_edit,
            height=10,
        )
        for c in self.columns:
            self.tree.heading(c, text=c)
            if c == "Text":
                width = 300
            elif c in ("Trace", "Links"):
                width = 200
            else:
                width = 100
            self.tree.column(c, width=width)
<<<<<<< HEAD
        add_treeview_scrollbars(self.tree, table_frame)
=======
        vsb = ttk.Scrollbar(tree_frame, orient="vertical", command=self.tree.yview)
        hsb = ttk.Scrollbar(tree_frame, orient="horizontal", command=self.tree.xview)
        self.tree.configure(yscrollcommand=vsb.set, xscrollcommand=hsb.set)
        self.tree.grid(row=0, column=0, sticky="nsew")
        vsb.grid(row=0, column=1, sticky="ns")
        hsb.grid(row=1, column=0, sticky="ew")
        tree_frame.columnconfigure(0, weight=1)
        tree_frame.rowconfigure(0, weight=1)
>>>>>>> c0ee785c
        btnf = ttk.Frame(self)
        btnf.pack(pady=5)
        ttk.Button(btnf, text="Export CSV", command=self.export_csv).pack(side=tk.LEFT, padx=5)
        self.refresh()

    def refresh(self):
        self.tree.delete(*self.tree.get_children())
        query = self.query_var.get().strip().lower()
        rtype = self.type_var.get().strip()
        asil = self.asil_var.get().strip()
        status = self.status_var.get().strip()
        phase = None
        if self.app and getattr(self.app, "safety_mgmt_toolbox", None):
            phase = getattr(self.app.safety_mgmt_toolbox, "active_module", None)
        for rid, req in global_requirements.items():
            req_phase = req.get("phase")
            if phase and req_phase not in (phase, None):
                continue
            if query and query not in req.get("id", "").lower() and query not in req.get("text", "").lower():
                continue
            if rtype and req.get("req_type") != rtype:
                continue
            if asil and req.get("asil") != asil:
                continue
            if status and req.get("status", "") != status:
                continue
            trace = ", ".join(self._get_requirement_allocations(rid))
            links = ", ".join(
                f"{r.get('type')} {r.get('id')}" for r in req.get("relations", [])
            )
            self.tree.insert(
                "",
                "end",
                values=(
                    rid,
                    req.get("asil", ""),
                    req.get("req_type", ""),
                    req.get("status", ""),
                    req.get("parent_id", ""),
                    trace,
                    links,
                    req.get("text", ""),
                ),
            )

    def export_csv(self):
        path = filedialog.asksaveasfilename(defaultextension=".csv", filetypes=[("CSV", "*.csv")])
        if not path:
            return
        with open(path, "w", newline="") as f:
            w = csv.writer(f)
            w.writerow(["ID", "ASIL", "Type", "Status", "Parent", "Trace", "Text"])
            for iid in self.tree.get_children():
                w.writerow(self.tree.item(iid, "values"))
        messagebox.showinfo("Export", "Requirements exported")

    def on_cell_edit(self, row: int, column: str, value: str) -> None:
        values = list(self.tree.item(self.tree.get_children()[row], "values"))
        idx_map = {"ID":0, "ASIL":1, "Type":2, "Status":3, "Parent":4, "Text":6}
        if column in idx_map:
            values[idx_map[column]] = value
            self.tree.item(self.tree.get_children()[row], values=values)

    def _get_requirement_allocations(self, rid: str) -> list[str]:
        repo = SysMLRepository.get_instance()
        names: list[str] = []
        for diag in repo.diagrams.values():
            dname = diag.name or diag.diag_id
            for obj in getattr(diag, "objects", []):
                for r in obj.get("requirements", []):
                    if r.get("id") == rid:
                        oname = obj.get("properties", {}).get("name", obj.get("obj_type"))
                        names.append(f"{dname}:{oname}")
        return sorted(set(names))


class CausalBayesianNetworkWindow(tk.Frame):
    """Minimal editor for Causal Bayesian Network analyses."""

    def __init__(self, master, app):
        super().__init__(master)
        self.app = app
        if isinstance(master, tk.Toplevel):
            master.title("Causal Bayesian Network Analysis")
        top = ttk.Frame(self)
        top.pack(fill=tk.X)
        ttk.Label(top, text="Analysis:").pack(side=tk.LEFT)
        self.doc_var = tk.StringVar()
        self.doc_cb = ttk.Combobox(top, textvariable=self.doc_var, state="readonly")
        self.doc_cb.pack(side=tk.LEFT, padx=2)
        ttk.Button(top, text="New", command=self.new_doc).pack(side=tk.LEFT)
        ttk.Button(top, text="Rename", command=self.rename_doc).pack(side=tk.LEFT)
        ttk.Button(top, text="Delete", command=self.delete_doc).pack(side=tk.LEFT)
        self.doc_cb.bind("<<ComboboxSelected>>", self.select_doc)
        self.pack(fill=tk.BOTH, expand=True)
        self.refresh_docs()

    # ------------------------------------------------------------------
    def refresh_docs(self) -> None:
        names = [getattr(d, "name", "") for d in getattr(self.app, "cbn_docs", [])]
        self.doc_cb.configure(values=names)
        if names:
            current = self.doc_var.get()
            if current not in names:
                self.doc_var.set(names[0])
            self.select_doc()
        else:
            self.doc_var.set("")
            self.app.active_cbn = None

    # ------------------------------------------------------------------
    def select_doc(self, *_):
        name = self.doc_var.get()
        for doc in getattr(self.app, "cbn_docs", []):
            if getattr(doc, "name", "") == name:
                self.app.active_cbn = doc
                break

    # ------------------------------------------------------------------
    def new_doc(self) -> None:
        name = simpledialog.askstring("New Analysis", "Name:", parent=self)
        if not name:
            return
        doc = CausalBayesianNetworkDoc(name)
        if not hasattr(self.app, "cbn_docs"):
            self.app.cbn_docs = []
        self.app.cbn_docs.append(doc)
        toolbox = getattr(self.app, "safety_mgmt_toolbox", None)
        if toolbox:
            toolbox.register_created_work_product("Causal Bayesian Network Analysis", name)
        self.refresh_docs()
        self.doc_var.set(name)

    # ------------------------------------------------------------------
    def rename_doc(self) -> None:
        old = self.doc_var.get()
        if not old:
            return
        new = simpledialog.askstring("Rename Analysis", "Name:", initialvalue=old, parent=self)
        if not new or new == old:
            return
        for doc in getattr(self.app, "cbn_docs", []):
            if getattr(doc, "name", "") == old:
                doc.name = new
                toolbox = getattr(self.app, "safety_mgmt_toolbox", None)
                if toolbox:
                    toolbox.rename_document("Causal Bayesian Network Analysis", old, new)
                break
        self.refresh_docs()
        self.doc_var.set(new)

    # ------------------------------------------------------------------
    def delete_doc(self) -> None:
        name = self.doc_var.get()
        if not name:
            return
        docs = getattr(self.app, "cbn_docs", [])
        for idx, doc in enumerate(docs):
            if getattr(doc, "name", "") == name:
                del docs[idx]
                toolbox = getattr(self.app, "safety_mgmt_toolbox", None)
                if toolbox:
                    toolbox.register_deleted_work_product("Causal Bayesian Network Analysis", name)
                break
        self.refresh_docs()
<|MERGE_RESOLUTION|>--- conflicted
+++ resolved
@@ -4146,17 +4146,10 @@
 
         self.columns = ("ID", "ASIL", "Type", "Status", "Parent", "Trace", "Links", "Text")
         configure_table_style("ReqExp.Treeview")
-<<<<<<< HEAD
         table_frame = ttk.Frame(self)
         table_frame.pack(fill=tk.BOTH, expand=True)
         self.tree = EditableTreeview(
             table_frame,
-=======
-        tree_frame = ttk.Frame(self)
-        tree_frame.pack(fill=tk.BOTH, expand=True)
-        self.tree = EditableTreeview(
-            tree_frame,
->>>>>>> c0ee785c
             columns=self.columns,
             show="headings",
             style="ReqExp.Treeview",
@@ -4172,18 +4165,7 @@
             else:
                 width = 100
             self.tree.column(c, width=width)
-<<<<<<< HEAD
         add_treeview_scrollbars(self.tree, table_frame)
-=======
-        vsb = ttk.Scrollbar(tree_frame, orient="vertical", command=self.tree.yview)
-        hsb = ttk.Scrollbar(tree_frame, orient="horizontal", command=self.tree.xview)
-        self.tree.configure(yscrollcommand=vsb.set, xscrollcommand=hsb.set)
-        self.tree.grid(row=0, column=0, sticky="nsew")
-        vsb.grid(row=0, column=1, sticky="ns")
-        hsb.grid(row=1, column=0, sticky="ew")
-        tree_frame.columnconfigure(0, weight=1)
-        tree_frame.rowconfigure(0, weight=1)
->>>>>>> c0ee785c
         btnf = ttk.Frame(self)
         btnf.pack(pady=5)
         ttk.Button(btnf, text="Export CSV", command=self.export_csv).pack(side=tk.LEFT, padx=5)
