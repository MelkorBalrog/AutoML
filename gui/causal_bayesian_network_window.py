import tkinter as tk
from tkinter import ttk, simpledialog
from itertools import product

from analysis.causal_bayesian_network import CausalBayesianNetworkDoc
from gui import messagebox
from gui.tooltip import ToolTip
from gui.drawing_helper import FTADrawingHelper


class CausalBayesianNetworkWindow(tk.Frame):
    """Editor for Causal Bayesian Network analyses with diagram support."""

    NODE_RADIUS = 30

    def __init__(self, master, app):
        super().__init__(master)
        self.app = app
        if isinstance(master, tk.Toplevel):
            master.title("Causal Bayesian Network Analysis")

        top = ttk.Frame(self)
        top.pack(fill=tk.X)
        ttk.Label(top, text="Analysis:").pack(side=tk.LEFT)
        self.doc_var = tk.StringVar()
        self.doc_cb = ttk.Combobox(top, textvariable=self.doc_var, state="readonly")
        self.doc_cb.pack(side=tk.LEFT, padx=2)
        ttk.Button(top, text="New", command=self.new_doc).pack(side=tk.LEFT)
        ttk.Button(top, text="Rename", command=self.rename_doc).pack(side=tk.LEFT)
        ttk.Button(top, text="Delete", command=self.delete_doc).pack(side=tk.LEFT)
        self.doc_cb.bind("<<ComboboxSelected>>", self.select_doc)

        body = ttk.Frame(self)
        body.pack(fill=tk.BOTH, expand=True)

        toolbox = ttk.Frame(body)
        toolbox.pack(side=tk.LEFT, fill=tk.Y)
        for name in (
            "Triggering Condition",
            "Existing Triggering Condition",
            "Functional Insufficiency",
            "Existing Functional Insufficiency",
            "Malfunction",
            "Existing Malfunction",
            "Relationship",
        ):
            ttk.Button(toolbox, text=name, command=lambda t=name: self.select_tool(t)).pack(
                fill=tk.X, padx=2, pady=2
            )
        self.current_tool = "Select"

        self.canvas = tk.Canvas(body, background="white")
        self.canvas.pack(side=tk.LEFT, fill=tk.BOTH, expand=True)
        self.canvas.bind("<Button-1>", self.on_click)
        self.canvas.bind("<B1-Motion>", self.on_drag)
        self.canvas.bind("<ButtonRelease-1>", self.on_release)
        self.canvas.bind("<Double-1>", self.on_double_click)
        self.drawing_helper = FTADrawingHelper()

        self.nodes = {}  # name -> (oval_id, text_id, fill_tag)
        self.tables = {}  # name -> (window_id, frame, treeview)
        self.id_to_node = {}
        self.edges = []  # (line_id, src, dst)
        self.edge_start = None
        self.drag_node = None
        self.selected_node = None
        self.selection_rect = None
        self.temp_edge_line = None
        self.temp_edge_anim = None
        self.temp_edge_offset = 0

        self.refresh_docs()
        self.pack(fill=tk.BOTH, expand=True)

    # ------------------------------------------------------------------
    def refresh_docs(self) -> None:
        names = [doc.name for doc in getattr(self.app, "cbn_docs", [])]
        self.doc_cb.configure(values=names)
        if names:
            current = self.doc_var.get()
            if current not in names:
                self.doc_var.set(names[0])
            self.select_doc()
        else:
            self.doc_var.set("")
            self.app.active_cbn = None
            self.canvas.delete("all")

    # ------------------------------------------------------------------
    def select_doc(self, *_):
        name = self.doc_var.get()
        for doc in getattr(self.app, "cbn_docs", []):
            if doc.name == name:
                self.app.active_cbn = doc
                break
        else:
            self.app.active_cbn = None
        self.load_doc()

    # ------------------------------------------------------------------
    def new_doc(self) -> None:
        name = simpledialog.askstring("New Analysis", "Name:", parent=self)
        if not name:
            return
        doc = CausalBayesianNetworkDoc(name)
        if not hasattr(self.app, "cbn_docs"):
            self.app.cbn_docs = []
        self.app.cbn_docs.append(doc)
        toolbox = getattr(self.app, "safety_mgmt_toolbox", None)
        if toolbox:
            toolbox.register_created_work_product("Causal Bayesian Network Analysis", name)
        self.refresh_docs()
        self.doc_var.set(name)
        self.select_doc()

    # ------------------------------------------------------------------
    def rename_doc(self) -> None:
        old = self.doc_var.get()
        if not old:
            return
        new = simpledialog.askstring("Rename Analysis", "Name:", initialvalue=old, parent=self)
        if not new or new == old:
            return
        for doc in getattr(self.app, "cbn_docs", []):
            if doc.name == old:
                doc.name = new
                toolbox = getattr(self.app, "safety_mgmt_toolbox", None)
                if toolbox:
                    toolbox.rename_document("Causal Bayesian Network Analysis", old, new)
                break
        self.refresh_docs()
        self.doc_var.set(new)

    # ------------------------------------------------------------------
    def delete_doc(self) -> None:
        name = self.doc_var.get()
        if not name:
            return
        docs = getattr(self.app, "cbn_docs", [])
        for idx, doc in enumerate(docs):
            if doc.name == name:
                del docs[idx]
                toolbox = getattr(self.app, "safety_mgmt_toolbox", None)
                if toolbox:
                    toolbox.register_deleted_work_product("Causal Bayesian Network Analysis", name)
                break
        self.refresh_docs()

    # ------------------------------------------------------------------
    def select_tool(self, tool: str) -> None:
        self.current_tool = tool
        self.edge_start = None
        self.drag_node = None
        if tool != "Select":
            self._highlight_node(None)

    # ------------------------------------------------------------------
    def on_click(self, event) -> None:
        doc = getattr(self.app, "active_cbn", None)
        if not doc:
            return
        if self.current_tool in ("Triggering Condition", "Functional Insufficiency"):
            prompt = self.current_tool
            name = simpledialog.askstring(prompt, "Name:", parent=self)
            if not name or name in doc.network.nodes:
                self.select_tool("Select")
                return
            x, y = event.x, event.y
            doc.network.add_node(name, cpd=0.5)
            doc.positions[name] = (x, y)
            kind = "trigger" if self.current_tool == "Triggering Condition" else "insufficiency"
            doc.types[name] = kind
            self._draw_node(name, x, y, kind)
            if kind == "trigger" and hasattr(self.app, "update_triggering_condition_list"):
                self.app.update_triggering_condition_list()
            elif kind == "insufficiency" and hasattr(
                self.app, "update_functional_insufficiency_list"
            ):
                self.app.update_functional_insufficiency_list()
            self.select_tool("Select")
        elif self.current_tool == "Existing Triggering Condition":
            names = self._select_triggering_conditions()
            if not names:
                self.select_tool("Select")
                return
            x, y = event.x, event.y
            for idx, name in enumerate(names):
                if name in doc.network.nodes:
                    continue
                nx = x + idx * (2 * self.NODE_RADIUS + 10)
                doc.network.add_node(name, cpd=0.5)
                doc.positions[name] = (nx, y)
                doc.types[name] = "trigger"
                self._draw_node(name, nx, y, "trigger")
            if hasattr(self.app, "update_triggering_condition_list"):
                self.app.update_triggering_condition_list()
            self.select_tool("Select")
        elif self.current_tool == "Existing Functional Insufficiency":
            names = self._select_functional_insufficiencies()
            if not names:
                self.select_tool("Select")
                return
            x, y = event.x, event.y
            for idx, name in enumerate(names):
                if name in doc.network.nodes:
                    continue
                nx = x + idx * (2 * self.NODE_RADIUS + 10)
                doc.network.add_node(name, cpd=0.5)
                doc.positions[name] = (nx, y)
                doc.types[name] = "insufficiency"
                self._draw_node(name, nx, y, "insufficiency")
            if hasattr(self.app, "update_functional_insufficiency_list"):
                self.app.update_functional_insufficiency_list()
<<<<<<< HEAD
        elif self.current_tool == "Malfunction":
            name = simpledialog.askstring("Malfunction", "Name:", parent=self)
            if not name or name in doc.network.nodes:
                return
            x, y = event.x, event.y
            doc.network.add_node(name, cpd=0.5)
            doc.positions[name] = (x, y)
            doc.types[name] = "malfunction"
            self._draw_node(name, x, y, "malfunction")
            if hasattr(self.app, "add_malfunction"):
                self.app.add_malfunction(name)
        elif self.current_tool == "Existing Malfunction":
            names = self._select_malfunctions()
            if not names:
                return
            x, y = event.x, event.y
            for idx, name in enumerate(names):
                if name in doc.network.nodes:
                    continue
                nx = x + idx * (2 * self.NODE_RADIUS + 10)
                doc.network.add_node(name, cpd=0.5)
                doc.positions[name] = (nx, y)
                doc.types[name] = "malfunction"
                self._draw_node(name, nx, y, "malfunction")
=======
            self.select_tool("Select")
>>>>>>> ff4dfe9c
        elif self.current_tool == "Relationship":
            name = self._find_node(event.x, event.y)
            if not name:
                self.select_tool("Select")
                return
            self.edge_start = name
            self._highlight_node(None)
        else:  # Select tool
            name = self._find_node(event.x, event.y)
            self.drag_node = name
            self.drag_offset = (0, 0)
            self._highlight_node(name)
            if name:
                x, y = doc.positions.get(name, (0, 0))
                self.drag_offset = (x - event.x, y - event.y)

    # ------------------------------------------------------------------
    def on_drag(self, event) -> None:
        doc = getattr(self.app, "active_cbn", None)
        if not doc:
            return
        if self.current_tool == "Select" and self.drag_node:
            name = self.drag_node
            old_x, old_y = doc.positions.get(name, (0, 0))
            x, y = event.x + self.drag_offset[0], event.y + self.drag_offset[1]
            doc.positions[name] = (x, y)
            oval_id, text_id, fill_tag = self.nodes[name]
            r = self.NODE_RADIUS
            self.canvas.move(fill_tag, x - old_x, y - old_y)
            self.canvas.coords(oval_id, x - r, y - r, x + r, y + r)
            self.canvas.coords(text_id, x, y)
            for line_id, src, dst in self.edges:
                if src == name or dst == name:
                    x1, y1 = doc.positions[src]
                    x2, y2 = doc.positions[dst]
                    dx, dy = x2 - x1, y2 - y1
                    dist = (dx ** 2 + dy ** 2) ** 0.5 or 1
                    sx = x1 + dx / dist * r
                    sy = y1 + dy / dist * r
                    tx = x2 - dx / dist * r
                    ty = y2 - dy / dist * r
                    self.canvas.coords(line_id, sx, sy, tx, ty)
            self._position_table(name, x, y)
            if self.selected_node == name and self.selection_rect:
                self.canvas.coords(self.selection_rect, x - r, y - r, x + r, y + r)
        elif self.current_tool == "Relationship" and self.edge_start:
            x1, y1 = doc.positions.get(self.edge_start, (0, 0))
            if self.temp_edge_line is None:
                self.temp_edge_line = self.canvas.create_line(
                    x1, y1, event.x, event.y, dash=(2, 2)
                )
                self.temp_edge_offset = 0
                self._animate_temp_edge()
            else:
                self.canvas.coords(self.temp_edge_line, x1, y1, event.x, event.y)

    # ------------------------------------------------------------------
    def on_release(self, event) -> None:
        doc = getattr(self.app, "active_cbn", None)
        if not doc:
            return
        if self.current_tool == "Select":
            self.drag_node = None
        elif self.current_tool == "Relationship" and self.edge_start:
            dst = self._find_node(event.x, event.y)
            src = self.edge_start
            if dst and dst != src:
                self._draw_edge(src, dst)
                parents = doc.network.parents.setdefault(dst, [])
                if src not in parents:
                    parents.append(src)
                    doc.network.cpds[dst] = {}
                    self._rebuild_table(dst)
            self.edge_start = None
            if self.temp_edge_line:
                self.canvas.delete(self.temp_edge_line)
                self.temp_edge_line = None
            if self.temp_edge_anim:
                self.after_cancel(self.temp_edge_anim)
                self.temp_edge_anim = None
            self.select_tool("Select")

    # ------------------------------------------------------------------
    def _animate_temp_edge(self):
        if self.temp_edge_line:
            self.temp_edge_offset = (self.temp_edge_offset + 2) % 12
            self.canvas.itemconfigure(
                self.temp_edge_line, dashoffset=self.temp_edge_offset
            )
            self.temp_edge_anim = self.after(100, self._animate_temp_edge)

    # ------------------------------------------------------------------
    def _highlight_node(self, name: str | None) -> None:
        if self.selection_rect:
            self.canvas.delete(self.selection_rect)
            self.selection_rect = None
        self.selected_node = name
        if not name:
            return
        doc = getattr(self.app, "active_cbn", None)
        if not doc:
            return
        x, y = doc.positions.get(name, (0, 0))
        r = self.NODE_RADIUS
        self.selection_rect = self.canvas.create_rectangle(
            x - r, y - r, x + r, y + r, outline="red", dash=(2, 2)
        )

    # ------------------------------------------------------------------
    def on_double_click(self, event) -> None:
        doc = getattr(self.app, "active_cbn", None)
        if not doc:
            return
        name = self._find_node(event.x, event.y)
        if not name:
            return
        parents = doc.network.parents.get(name, [])
        if not parents:
            prob = simpledialog.askfloat(
                "Prior",
                f"P({name}=True)",
                minvalue=0.0,
                maxvalue=1.0,
                parent=self,
            )
            if prob is not None:
                doc.network.cpds[name] = prob
                self._update_all_tables()
            return
        cpds = {}
        for combo in product([True, False], repeat=len(parents)):
            label = ", ".join(
                f"{p}={'T' if val else 'F'}" for p, val in zip(parents, combo)
            )
            prob = simpledialog.askfloat(
                "CPD",
                f"P({name}=True | {label})",
                minvalue=0.0,
                maxvalue=1.0,
                parent=self,
            )
            if prob is None:
                return
            cpds[combo] = prob
        doc.network.cpds[name] = cpds
        self._update_all_tables()

    # ------------------------------------------------------------------
    def _draw_node(self, name: str, x: float, y: float, kind: str | None = None) -> None:
        """Draw a node as a filled circle with a text label."""
        r = self.NODE_RADIUS
        if kind == "trigger":
            color = "lightblue"
        elif kind == "insufficiency":
            color = "lightyellow"
        elif kind == "malfunction":
            color = "lightgreen"
        else:
            color = "lightyellow"
        fill_tag = f"fill_{name}"
        self.drawing_helper._fill_gradient_circle(self.canvas, x, y, r, color, tag=fill_tag)
        oval = self.canvas.create_oval(
            x - r, y - r, x + r, y + r, outline="black", fill=""
        )
        text = self.canvas.create_text(x, y, text=name)
        self.nodes[name] = (oval, text, fill_tag)
        self.id_to_node[oval] = name
        self.id_to_node[text] = name
        self._place_table(name)

    # ------------------------------------------------------------------
    def _draw_edge(self, src: str, dst: str) -> None:
        doc = getattr(self.app, "active_cbn", None)
        if not doc:
            return
        x1, y1 = doc.positions.get(src, (0, 0))
        x2, y2 = doc.positions.get(dst, (0, 0))
        r = self.NODE_RADIUS
        dx, dy = x2 - x1, y2 - y1
        dist = (dx ** 2 + dy ** 2) ** 0.5 or 1
        sx = x1 + dx / dist * r
        sy = y1 + dy / dist * r
        tx = x2 - dx / dist * r
        ty = y2 - dy / dist * r
        line = self.canvas.create_line(sx, sy, tx, ty, arrow=tk.LAST)
        self.edges.append((line, src, dst))

    # ------------------------------------------------------------------
    def _place_table(self, name: str) -> None:
        doc = getattr(self.app, "active_cbn", None)
        if not doc:
            return
        parents = doc.network.parents.get(name, [])
        prob_col = f"P({name}=T)"
        if parents:
            joint_col = f"P({name}=T, parents)"
            cols = list(parents) + [joint_col]
        else:
            cols = [prob_col]
        frame = ttk.Frame(self.canvas)
        label_text = (
            f"Prior probability of {name}" if not parents else f"Conditional probabilities for {name}"
        )
        label = ttk.Label(frame, text=label_text)
        label.pack(side=tk.TOP, fill=tk.X)
        tree = ttk.Treeview(frame, columns=cols, show="headings", height=0)
        for c in cols:
            tree.heading(c, text=c)
            is_prob = c == prob_col or (parents and c == joint_col)
            tree.column(c, width=80 if is_prob else 60, anchor=tk.CENTER)
        tree.pack(side=tk.TOP, fill=tk.X)
        if not parents:
            info = f"Prior probability that {name} is True"
        else:
            info = (
                "Each row shows a combination of parent values; "
                f"{joint_col} is the joint probability that the parents take that combination "
                f"and {name} is True"
            )
        ToolTip(tree, info)
        tree.bind("<Double-1>", lambda e, n=name: self.edit_cpd_row(n))
        win = self.canvas.create_window(0, 0, window=frame, anchor="nw")
        self.tables[name] = (win, frame, tree)
        self._update_table(name)
        x, y = doc.positions.get(name, (0, 0))
        self._position_table(name, x, y)

    # ------------------------------------------------------------------
    def _update_table(self, name: str) -> None:
        doc = getattr(self.app, "active_cbn", None)
        if not doc or name not in self.tables:
            return
        win, frame, tree = self.tables[name]
        tree.delete(*tree.get_children())
        parents = doc.network.parents.get(name, [])
        rows = doc.network.cpd_rows(name)
        if not parents:
            tree.insert("", "end", values=[f"{rows[0][1]:.3f}"])
        else:
            for combo, prob, combo_prob, joint in rows:
                row = ["T" if val else "F" for val in combo]
                row.append(f"{joint:.3f}")
                tree.insert("", "end", values=row)
        tree.configure(height=len(rows))
        frame.update_idletasks()
        self.canvas.itemconfigure(
            win, width=frame.winfo_reqwidth(), height=frame.winfo_reqheight()
        )
        x, y = doc.positions.get(name, (0, 0))
        self._position_table(name, x, y)

    # ------------------------------------------------------------------
    def _position_table(self, name: str, x: float, y: float) -> None:
        if name not in self.tables:
            return
        win, frame, _ = self.tables[name]
        frame.update_idletasks()
        w, h = frame.winfo_reqwidth(), frame.winfo_reqheight()
        r = self.NODE_RADIUS
        self.canvas.itemconfigure(win, width=w, height=h)
        self.canvas.coords(win, x + r + 10, y - h / 2)

    # ------------------------------------------------------------------
    def _update_all_tables(self) -> None:
        doc = getattr(self.app, "active_cbn", None)
        if not doc:
            return
        for node in doc.network.nodes:
            self._update_table(node)

    # ------------------------------------------------------------------
    def _rebuild_table(self, name: str) -> None:
        if name in self.tables:
            win, frame, _ = self.tables.pop(name)
            self.canvas.delete(win)
            frame.destroy()
        self._place_table(name)

    # ------------------------------------------------------------------
    def _update_all_tables(self) -> None:
        """Update probability tables for all nodes in the active document."""
        doc = getattr(self.app, "active_cbn", None)
        if not doc:
            return
        for node in doc.network.nodes:
            if node in self.tables:
                self._update_table(node)

    # ------------------------------------------------------------------
    def add_cpd_row(self, name: str) -> None:
        doc = getattr(self.app, "active_cbn", None)
        if not doc:
            return
        parents = doc.network.parents.get(name, [])
        if not parents:
            prob = simpledialog.askfloat(
                "Prior", f"P({name}=True)", minvalue=0.0, maxvalue=1.0, parent=self
            )
            if prob is not None:
                doc.network.cpds[name] = prob
                self._update_all_tables()
            return
        values = []
        for p in parents:
            val = simpledialog.askstring(f"{p}", "T/F", parent=self)
            if val is None:
                return
            values.append(val.strip().upper().startswith("T"))
        prob = simpledialog.askfloat(
            "Probability", f"P({name}=True)", minvalue=0.0, maxvalue=1.0, parent=self
        )
        if prob is None:
            return
        doc.network.cpds.setdefault(name, {})[tuple(values)] = prob
        self._update_all_tables()

    # ------------------------------------------------------------------
    def edit_cpd_row(self, name: str) -> None:
        doc = getattr(self.app, "active_cbn", None)
        if not doc or name not in self.tables:
            return
        parents = doc.network.parents.get(name, [])
        _, _, tree = self.tables[name]
        item = tree.focus()
        if not item:
            return
        values = tree.item(item, "values")
        if not parents:
            prob = simpledialog.askfloat(
                "Prior", f"P({name}=True)", minvalue=0.0, maxvalue=1.0, parent=self
            )
            if prob is not None:
                doc.network.cpds[name] = prob
                self._update_all_tables()
            return
        current = tuple(v == "T" for v in values[:-1])
        prob = simpledialog.askfloat(
            "Probability", f"P({name}=True)", minvalue=0.0, maxvalue=1.0, parent=self
        )
        if prob is None:
            return
        doc.network.cpds[name][current] = prob
        self._update_all_tables()

    # ------------------------------------------------------------------
    def _select_malfunctions(self) -> list[str]:
        """Return a list of existing malfunctions chosen by the user."""
        mals = sorted(getattr(self.app, "malfunctions", []))
        if not mals:
            messagebox.showinfo("No Malfunctions", "No malfunctions available.", parent=self)
            return []
        prompt = ", ".join(mals)
        sel = simpledialog.askstring(
            "Existing Malfunctions",
            f"Names (comma separated):\n{prompt}",
            parent=self,
        )
        if not sel:
            return []
        return [n.strip() for n in sel.split(",") if n.strip() in mals]

    # ------------------------------------------------------------------
    def _find_node(self, x: float, y: float) -> str | None:
        ids = self.canvas.find_overlapping(x, y, x, y)
        for i in ids:
            name = self.id_to_node.get(i)
            if name:
                return name
        return None

    # ------------------------------------------------------------------
    def load_doc(self) -> None:
        self.canvas.delete("all")
        self.nodes.clear()
        for _, frame, _ in self.tables.values():
            frame.destroy()
        self.tables.clear()
        self.id_to_node.clear()
        self.edges.clear()
        doc = getattr(self.app, "active_cbn", None)
        if not doc:
            return
        for name in doc.network.nodes:
            x, y = doc.positions.get(name, (100, 100))
            doc.positions[name] = (x, y)
            kind = doc.types.get(name)
            self._draw_node(name, x, y, kind)
        for child, parents in doc.network.parents.items():
            for parent in parents:
                if parent in doc.network.nodes and child in doc.network.nodes:
                    self._draw_edge(parent, child)
<|MERGE_RESOLUTION|>--- conflicted
+++ resolved
@@ -211,7 +211,6 @@
                 self._draw_node(name, nx, y, "insufficiency")
             if hasattr(self.app, "update_functional_insufficiency_list"):
                 self.app.update_functional_insufficiency_list()
-<<<<<<< HEAD
         elif self.current_tool == "Malfunction":
             name = simpledialog.askstring("Malfunction", "Name:", parent=self)
             if not name or name in doc.network.nodes:
@@ -236,9 +235,6 @@
                 doc.positions[name] = (nx, y)
                 doc.types[name] = "malfunction"
                 self._draw_node(name, nx, y, "malfunction")
-=======
-            self.select_tool("Select")
->>>>>>> ff4dfe9c
         elif self.current_tool == "Relationship":
             name = self._find_node(event.x, event.y)
             if not name:
