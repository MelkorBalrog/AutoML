import tkinter as tk
import tkinter.font as tkfont
from tkinter import ttk, simpledialog
from itertools import product
import re
import copy

from analysis.causal_bayesian_network import CausalBayesianNetworkDoc
from .name_utils import collect_work_product_names, unique_name_v4
from gui import messagebox, TranslucidButton
from gui.tooltip import ToolTip
from gui.drawing_helper import FTADrawingHelper
from gui.style_manager import StyleManager
from gui.icon_factory import create_icon as draw_icon
from gui.button_utils import set_uniform_button_width


class CausalBayesianNetworkWindow(tk.Frame):
    """Editor for Causal Bayesian Network analyses with diagram support."""

    NODE_RADIUS = 30

    def __init__(self, master, app, icon_size: int = 16):
        super().__init__(master)
        self.app = app
        self.icon_size = icon_size
        if isinstance(master, tk.Toplevel):
            master.title("Causal Bayesian Network Analysis")

        top = ttk.Frame(self)
        top.pack(fill=tk.X)
        ttk.Label(top, text="Analysis:").pack(side=tk.LEFT)
        self.doc_var = tk.StringVar()
        self.doc_cb = ttk.Combobox(top, textvariable=self.doc_var, state="readonly")
        self.doc_cb.pack(side=tk.LEFT, padx=2)
        TranslucidButton(top, text="New", command=self.new_doc).pack(side=tk.LEFT)
        TranslucidButton(top, text="Rename", command=self.rename_doc).pack(side=tk.LEFT)
        TranslucidButton(top, text="Delete", command=self.delete_doc).pack(side=tk.LEFT)
        self.doc_cb.bind("<<ComboboxSelected>>", self.select_doc)

        body = ttk.Frame(self)
        body.pack(fill=tk.BOTH, expand=True)

        self.toolbox = ttk.Frame(body)
        self._icons = {
            "Variable": draw_icon("circle", "lightgray", size=self.icon_size),
            "Triggering Condition": draw_icon("circle", "lightblue", size=self.icon_size),
            "Existing Triggering Condition": draw_icon(
                "circle", "lightblue", size=self.icon_size
            ),
            "Functional Insufficiency": draw_icon(
                "circle", "lightyellow", size=self.icon_size
            ),
            "Existing Functional Insufficiency": draw_icon(
                "circle", "lightyellow", size=self.icon_size
            ),
            "Existing Malfunction": draw_icon(
                "circle", "lightgreen", size=self.icon_size
            ),
            "Relationship": draw_icon("relation", "black", size=self.icon_size),
        }
        for name in (
            "Variable",
            "Triggering Condition",
            "Existing Triggering Condition",
            "Functional Insufficiency",
            "Existing Functional Insufficiency",
            "Existing Malfunction",
            "Relationship",
        ):
            TranslucidButton(
                self.toolbox,
                text=name,
                image=self._icons.get(name),
                compound=tk.LEFT,
                command=lambda t=name: self.select_tool(t),
            ).pack(fill=tk.X, padx=2, pady=2)
        set_uniform_button_width(self.toolbox)
        # Pack then immediately hide so order relative to the canvas is preserved
        self.toolbox.pack(side=tk.LEFT, fill=tk.Y)
        self.toolbox.pack_forget()
        self.current_tool = "Select"

        self.after_idle(self._fit_toolbox)

        self.canvas_container = ttk.Frame(body)
        self.canvas_container.pack(side=tk.LEFT, fill=tk.BOTH, expand=True)
        self.canvas = tk.Canvas(
            self.canvas_container,
            background=StyleManager.get_instance().canvas_bg,
        )
        self.canvas.grid(row=0, column=0, sticky="nsew")
        xbar = ttk.Scrollbar(self.canvas_container, orient=tk.HORIZONTAL, command=self.canvas.xview)
        xbar.grid(row=1, column=0, sticky="ew")
        ybar = ttk.Scrollbar(self.canvas_container, orient=tk.VERTICAL, command=self.canvas.yview)
        ybar.grid(row=0, column=1, sticky="ns")
        self.canvas_container.rowconfigure(0, weight=1)
        self.canvas_container.columnconfigure(0, weight=1)
        self.canvas.configure(xscrollcommand=xbar.set, yscrollcommand=ybar.set)
        self.canvas.bind("<Button-1>", self.on_click)
        self.canvas.bind("<B1-Motion>", self.on_drag)
        self.canvas.bind("<ButtonRelease-1>", self.on_release)
        self.canvas.bind("<Double-1>", self.on_double_click)
        self.canvas.bind("<Button-3>", self.on_right_click)
        self.drawing_helper = FTADrawingHelper()

        self.nodes = {}  # name -> (oval_id, text_id, fill_tag)
        self.tables = {}  # name -> (window_id, frame, treeview)
        self.id_to_node = {}
        self.edges = []  # (line_id, src, dst)
        self.edge_start = None
        self.drag_node = None
        self.selected_node = None
        self.selection_rect = None
        self.temp_edge_line = None
        self.temp_edge_anim = None
        self.temp_edge_offset = 0

        self.zoom_level = 1.0
        self.base_radius = self.NODE_RADIUS
        self.base_font_size = 10
        self.text_font = tkfont.Font(size=self.base_font_size)

        self.refresh_docs()
        self.pack(fill=tk.BOTH, expand=True)
        self._bind_shortcuts()
        self.focus_set()

    # ------------------------------------------------------------------
    def refresh_docs(self) -> None:
        names = [doc.name for doc in getattr(self.app, "cbn_docs", [])]
        self.doc_cb.configure(values=names)
        if names:
            current = self.doc_var.get()
            if current not in names:
                self.doc_var.set(names[0])
            self.select_doc()
        else:
            self.doc_var.set("")
            self.app.active_cbn = None
            self.canvas.delete("all")
        self._update_toolbox_visibility()
    # ------------------------------------------------------------------
    def redraw(self):
        self.canvas.configure(background=StyleManager.get_instance().canvas_bg)
        self.select_doc()

    # ------------------------------------------------------------------
    def select_doc(self, *_):
        name = self.doc_var.get()
        for doc in getattr(self.app, "cbn_docs", []):
            if doc.name == name:
                self.app.active_cbn = doc
                break
        else:
            self.app.active_cbn = None
        self.load_doc()
        self._update_toolbox_visibility()

    # ------------------------------------------------------------------
    def _update_toolbox_visibility(self) -> None:
        if self.doc_var.get():
            if not self.toolbox.winfo_ismapped():
                self.toolbox.pack(side=tk.LEFT, fill=tk.Y, before=self.canvas_container)
        else:
            self.toolbox.pack_forget()

    # ------------------------------------------------------------------
    def _fit_toolbox(self) -> None:
        """Ensure all toolbox buttons share the width of the longest."""
        self.toolbox.update_idletasks()
        set_uniform_button_width(self.toolbox)

        def max_button_width(widget: tk.Misc) -> int:
            width = 0
            for child in widget.winfo_children():
                if isinstance(child, ttk.Button):
                    width = max(width, child.winfo_reqwidth())
                else:
                    width = max(width, max_button_width(child))
            return width

        button_width = max_button_width(self.toolbox)

        def _set_uniform(widget: tk.Misc) -> None:
            for child in getattr(widget, "winfo_children", lambda: [])():
                if hasattr(child, "pack_configure"):
                    try:
                        child.pack_configure(fill=tk.X, expand=True)
                    except Exception:
                        pass
                _set_uniform(child)

        _set_uniform(self.toolbox)
        self.toolbox.configure(width=button_width)

    # ------------------------------------------------------------------
    def new_doc(self) -> None:
        name = simpledialog.askstring("New Analysis", "Name:", parent=self)
        if not name:
            return
        existing = collect_work_product_names(self.app, diagram_type="cbn")
        if name in existing:
            messagebox.showerror("New Analysis", "Name already exists", parent=self)
            return
        doc = CausalBayesianNetworkDoc(name)
        if not hasattr(self.app, "cbn_docs"):
            self.app.cbn_docs = []
        self.app.cbn_docs.append(doc)
        toolbox = getattr(self.app, "safety_mgmt_toolbox", None)
        if toolbox:
            toolbox.register_created_work_product("Causal Bayesian Network Analysis", name)
        self.refresh_docs()
        self.doc_var.set(name)
        self.select_doc()

    # ------------------------------------------------------------------
    def rename_doc(self) -> None:
        old = self.doc_var.get()
        if not old:
            return
        new = simpledialog.askstring("Rename Analysis", "Name:", initialvalue=old, parent=self)
        if not new or new == old:
            return
        docs = getattr(self.app, "cbn_docs", [])
        for doc in docs:
            if doc.name == old:
                new = unique_name_v4(new, collect_work_product_names(self.app, ignore=doc, diagram_type="cbn"))
                doc.name = new
                toolbox = getattr(self.app, "safety_mgmt_toolbox", None)
                if toolbox:
                    toolbox.rename_document("Causal Bayesian Network Analysis", old, new)
                break
        self.refresh_docs()
        self.doc_var.set(new)

    # ------------------------------------------------------------------
    def delete_doc(self) -> None:
        name = self.doc_var.get()
        if not name:
            return
        docs = getattr(self.app, "cbn_docs", [])
        for idx, doc in enumerate(docs):
            if doc.name == name:
                del docs[idx]
                toolbox = getattr(self.app, "safety_mgmt_toolbox", None)
                if toolbox:
                    toolbox.register_deleted_work_product("Causal Bayesian Network Analysis", name)
                break
        self.refresh_docs()

    # ------------------------------------------------------------------
    def select_tool(self, tool: str) -> None:
        self.current_tool = tool
        self.edge_start = None
        self.drag_node = None
        if tool != "Select":
            self._highlight_node(None)

        configure = getattr(self.canvas, "configure", None)
        if configure:
            node_tools = {
                "Variable",
                "Triggering Condition",
                "Existing Triggering Condition",
                "Functional Insufficiency",
                "Existing Functional Insufficiency",
                "Existing Malfunction",
            }
            if tool == "Relationship":
                configure(cursor="tcross")
            elif tool in node_tools:
                configure(cursor="crosshair")
            else:
                configure(cursor="")

    # ------------------------------------------------------------------
    def on_click(self, event) -> None:
        doc = getattr(self.app, "active_cbn", None)
        if not doc:
            return
        if self.current_tool == "Variable":
            undo = getattr(self.app, "push_undo_state", None)
            if undo:
                undo()
            name = simpledialog.askstring("Variable", "Name:", parent=self)
            if not name or name in doc.network.nodes:
                self.select_tool("Select")
                return
            x, y = event.x, event.y
            doc.network.add_node(name, cpd=0.5)
            doc.positions[name] = (x, y)
            doc.types[name] = "variable"
            self._draw_node(name, x, y, "variable")
            self.select_tool("Select")
        elif self.current_tool in ("Triggering Condition", "Functional Insufficiency"):
            prompt = self.current_tool
            name = simpledialog.askstring(prompt, "Name:", parent=self)
            if not name or name in doc.network.nodes:
                self.select_tool("Select")
                return
            undo = getattr(self.app, "push_undo_state", None)
            if undo:
                undo()
            x, y = event.x, event.y
            doc.network.add_node(name, cpd=0.5)
            doc.positions[name] = (x, y)
            kind = "trigger" if self.current_tool == "Triggering Condition" else "insufficiency"
            doc.types[name] = kind
            self._draw_node(name, x, y, kind)
            if kind == "trigger" and hasattr(self.app, "update_triggering_condition_list"):
                self.app.update_triggering_condition_list()
            elif kind == "insufficiency" and hasattr(
                self.app, "update_functional_insufficiency_list"
            ):
                self.app.update_functional_insufficiency_list()
            self.select_tool("Select")
        elif self.current_tool == "Existing Triggering Condition":
            names = self._select_triggering_conditions()
            if not names:
                self.select_tool("Select")
                return
            undo = getattr(self.app, "push_undo_state", None)
            if undo:
                undo()
            x, y = event.x, event.y
            for idx, name in enumerate(names):
                if name in doc.network.nodes:
                    continue
                nx = x + idx * (2 * self.NODE_RADIUS + 10)
                doc.network.add_node(name, cpd=0.5)
                doc.positions[name] = (nx, y)
                doc.types[name] = "trigger"
                self._draw_node(name, nx, y, "trigger")
            if hasattr(self.app, "update_triggering_condition_list"):
                self.app.update_triggering_condition_list()
            self.select_tool("Select")
        elif self.current_tool == "Existing Functional Insufficiency":
            names = self._select_functional_insufficiencies()
            if not names:
                self.select_tool("Select")
                return
            undo = getattr(self.app, "push_undo_state", None)
            if undo:
                undo()
            x, y = event.x, event.y
            for idx, name in enumerate(names):
                if name in doc.network.nodes:
                    continue
                nx = x + idx * (2 * self.NODE_RADIUS + 10)
                doc.network.add_node(name, cpd=0.5)
                doc.positions[name] = (nx, y)
                doc.types[name] = "insufficiency"
                self._draw_node(name, nx, y, "insufficiency")
            if hasattr(self.app, "update_functional_insufficiency_list"):
                self.app.update_functional_insufficiency_list()
        elif self.current_tool == "Existing Malfunction":
            names = self._select_malfunctions()
            if not names:
                return
            undo = getattr(self.app, "push_undo_state", None)
            if undo:
                undo()
            x, y = event.x, event.y
            for idx, name in enumerate(names):
                if name in doc.network.nodes:
                    continue
                nx = x + idx * (2 * self.NODE_RADIUS + 10)
                doc.network.add_node(name, cpd=0.5)
                doc.positions[name] = (nx, y)
                doc.types[name] = "malfunction"
                self._draw_node(name, nx, y, "malfunction")
        elif self.current_tool == "Relationship":
            name = self._find_node(event.x, event.y)
            if not name:
                self.select_tool("Select")
                return
            self.edge_start = name
            self._highlight_node(None)
        else:  # Select tool
            name = self._find_node(event.x, event.y)
            if name:
                undo = getattr(self.app, "push_undo_state", None)
                if undo:
                    undo()
            self.drag_node = name
            self.drag_offset = (0, 0)
            self._highlight_node(name)
            if name:
                x, y = doc.positions.get(name, (0, 0))
                self.drag_offset = (x - event.x, y - event.y)

    # ------------------------------------------------------------------
    def on_drag(self, event) -> None:
        doc = getattr(self.app, "active_cbn", None)
        if not doc:
            return
        if self.current_tool == "Select" and self.drag_node:
            name = self.drag_node
            old_x, old_y = doc.positions.get(name, (0, 0))
            x, y = event.x + self.drag_offset[0], event.y + self.drag_offset[1]
            dx, dy = x - old_x, y - old_y
            doc.positions[name] = (x, y)
            oval_id, text_id, fill_tag = self.nodes[name]
            r = self.NODE_RADIUS
            # Move the gradient fill, node outline and label together
            self.canvas.move(fill_tag, dx, dy)
            self.canvas.move(oval_id, dx, dy)
            self.canvas.move(text_id, dx, dy)
            for line_id, src, dst in self.edges:
                if src == name or dst == name:
                    x1, y1 = doc.positions[src]
                    x2, y2 = doc.positions[dst]
                    dx, dy = x2 - x1, y2 - y1
                    dist = (dx ** 2 + dy ** 2) ** 0.5 or 1
                    sx = x1 + dx / dist * r
                    sy = y1 + dy / dist * r
                    tx = x2 - dx / dist * r
                    ty = y2 - dy / dist * r
                    self.canvas.coords(line_id, sx, sy, tx, ty)
            self._position_table(name, x, y)
            if self.selected_node == name and self.selection_rect:
                self.canvas.coords(self.selection_rect, x - r, y - r, x + r, y + r)
            self._update_scroll_region()
        elif self.current_tool == "Relationship" and self.edge_start:
            x1, y1 = doc.positions.get(self.edge_start, (0, 0))
            if self.temp_edge_line is None:
                self.temp_edge_line = self.canvas.create_line(
                    x1, y1, event.x, event.y, dash=(2, 2)
                )
                self.temp_edge_offset = 0
                self._animate_temp_edge()
            else:
                self.canvas.coords(self.temp_edge_line, x1, y1, event.x, event.y)
            self._update_scroll_region()

    # ------------------------------------------------------------------
    def on_release(self, event) -> None:
        doc = getattr(self.app, "active_cbn", None)
        if not doc:
            return
        if self.current_tool == "Select":
            self.drag_node = None
        elif self.current_tool == "Relationship" and self.edge_start:
            dst = self._find_node(event.x, event.y)
            src = self.edge_start
            if dst and dst != src:
                kind_src = doc.types.get(src)
                kind_dst = doc.types.get(dst)
                if kind_src == "insufficiency" and kind_dst == "trigger":
                    messagebox.showerror(
                        "Invalid Relationship",
                        "Functional insufficiency cannot connect to a triggering condition.",
                        parent=self,
                    )
                elif kind_src == "malfunction":
                    messagebox.showerror(
                        "Invalid Relationship",
                        "Malfunction nodes cannot connect to other nodes.",
                        parent=self,
                    )
                else:
                    undo = getattr(self.app, "push_undo_state", None)
                    if undo:
                        undo()
                    self._draw_edge(src, dst)
                    parents = doc.network.parents.setdefault(dst, [])
                    if src not in parents:
                        parents.append(src)
                        doc.network.cpds[dst] = {}
                        self._rebuild_table(dst)
            self.edge_start = None
            if self.temp_edge_line:
                self.canvas.delete(self.temp_edge_line)
                self.temp_edge_line = None
            if self.temp_edge_anim:
                self.after_cancel(self.temp_edge_anim)
                self.temp_edge_anim = None
            self.select_tool("Select")

    # ------------------------------------------------------------------
    def _animate_temp_edge(self):
        if self.temp_edge_line:
            self.temp_edge_offset = (self.temp_edge_offset + 2) % 12
            self.canvas.itemconfigure(
                self.temp_edge_line, dashoffset=self.temp_edge_offset
            )
            self.temp_edge_anim = self.after(100, self._animate_temp_edge)

    # ------------------------------------------------------------------
    def _highlight_node(self, name: str | None) -> None:
        if self.selection_rect:
            self.canvas.delete(self.selection_rect)
            self.selection_rect = None
        self.selected_node = name
        if not name:
            return
        doc = getattr(self.app, "active_cbn", None)
        if not doc:
            return
        x, y = doc.positions.get(name, (0, 0))
        r = self.NODE_RADIUS
        self.selection_rect = self.canvas.create_rectangle(
            x - r, y - r, x + r, y + r, outline="red", dash=(2, 2)
        )

    # ------------------------------------------------------------------
    def on_double_click(self, event) -> None:
        doc = getattr(self.app, "active_cbn", None)
        if not doc:
            return
        name = self._find_node(event.x, event.y)
        if not name:
            return
        undo = getattr(self.app, "push_undo_state", None)
        if undo:
            undo()
        parents = doc.network.parents.get(name, [])
        if not parents:
            prob = simpledialog.askfloat(
                "Prior",
                f"P({name}=True)",
                minvalue=0.0,
                maxvalue=1.0,
                parent=self,
            )
            if prob is not None:
                doc.network.cpds[name] = prob
                self._update_all_tables()
            return
        cpds = {}
        for combo in product([True, False], repeat=len(parents)):
            label = ", ".join(
                f"{p}={'T' if val else 'F'}" for p, val in zip(parents, combo)
            )
            prob = simpledialog.askfloat(
                "CPD",
                f"P({name}=True | {label})",
                minvalue=0.0,
                maxvalue=1.0,
                parent=self,
            )
            if prob is None:
                return
            cpds[combo] = prob
        doc.network.cpds[name] = cpds
        self._update_all_tables()

    # ------------------------------------------------------------------
    def _draw_node(self, name: str, x: float, y: float, kind: str | None = None) -> None:
        """Draw a node as a filled circle with a text label."""
        r = self.NODE_RADIUS
        if kind == "trigger":
            color = "lightblue"
            stereo = "triggering condition"
        elif kind == "insufficiency":
            color = "lightyellow"
            stereo = "functional insufficiency"
        elif kind == "malfunction":
            color = "lightgreen"
            stereo = "malfunction"
        elif kind == "variable":
            color = "lightgray"
            stereo = "variable"
        else:
            color = "lightyellow"
            stereo = None
        safe_name = re.sub(r"\W", "_", name)
        fill_tag = f"fill_{safe_name}"
        fill_ids = self.drawing_helper._fill_gradient_circle(
            self.canvas, x, y, r, color, tag=fill_tag
        ) or []
        oval = self.canvas.create_oval(
            x - r,
            y - r,
            x + r,
            y + r,
            outline=StyleManager.get_instance().outline_color,
            fill="",
        )
        label = f"<<{stereo}>>\n{name}" if stereo else name
        font = getattr(self, "text_font", None)
        if font:
            text = self.canvas.create_text(x, y, text=label, font=font)
        else:
            text = self.canvas.create_text(x, y, text=label)
        self.nodes[name] = (oval, text, fill_tag)
        self.id_to_node[oval] = name
        self.id_to_node[text] = name
        for fid in fill_ids:
            self.id_to_node[fid] = name
        self._place_table(name)
        self._update_scroll_region()

    # ------------------------------------------------------------------
    def _draw_edge(self, src: str, dst: str) -> None:
        doc = getattr(self.app, "active_cbn", None)
        if not doc:
            return
        x1, y1 = doc.positions.get(src, (0, 0))
        x2, y2 = doc.positions.get(dst, (0, 0))
        r = self.NODE_RADIUS
        dx, dy = x2 - x1, y2 - y1
        dist = (dx ** 2 + dy ** 2) ** 0.5 or 1
        sx = x1 + dx / dist * r
        sy = y1 + dy / dist * r
        tx = x2 - dx / dist * r
        ty = y2 - dy / dist * r
        line = self.canvas.create_line(sx, sy, tx, ty, arrow=tk.LAST)
        self.edges.append((line, src, dst))
        self._update_scroll_region()

    # ------------------------------------------------------------------
    def _place_table(self, name: str) -> None:
        doc = getattr(self.app, "active_cbn", None)
        if not doc:
            return
        parents = doc.network.parents.get(name, [])
        prob_col = f"P({name}=T)"
        if parents:
            joint_col = f"P({name}=T, parents)"
            cols = list(parents) + [joint_col]
        else:
            cols = [prob_col]
        frame = ttk.Frame(self.canvas)
        label_text = (
            f"Prior probability of {name}" if not parents else f"Conditional probabilities for {name}"
        )
        label = ttk.Label(frame, text=label_text)
        label.pack(side=tk.TOP, fill=tk.X)
        tree_frame = ttk.Frame(frame)
        tree_frame.pack(side=tk.TOP, fill=tk.BOTH)
        tree = ttk.Treeview(tree_frame, columns=cols, show="headings", height=0)
        for c in cols:
            tree.heading(c, text=c)
            is_prob = c == prob_col or (parents and c == joint_col)
            tree.column(c, width=80 if is_prob else 60, anchor=tk.CENTER)
        vsb = ttk.Scrollbar(tree_frame, orient="vertical", command=tree.yview)
        hsb = ttk.Scrollbar(tree_frame, orient="horizontal", command=tree.xview)
        tree.configure(yscrollcommand=vsb.set, xscrollcommand=hsb.set)
        tree.grid(row=0, column=0, sticky="nsew")
        vsb.grid(row=0, column=1, sticky="ns")
        hsb.grid(row=1, column=0, sticky="ew")
        tree_frame.columnconfigure(0, weight=1)
        if not parents:
            info = f"Prior probability that {name} is True"
        else:
            info = (
                "Each row shows a combination of parent values; "
                f"{joint_col} is the joint probability that the parents take that combination "
                f"and {name} is True"
            )
        ToolTip(tree, info)
        tree.bind("<Double-1>", lambda e, n=name: self.edit_cpd_row(n))
        win = self.canvas.create_window(0, 0, window=frame, anchor="nw")
        self.tables[name] = (win, frame, tree)
        self._update_table(name)
        x, y = doc.positions.get(name, (0, 0))
        self._position_table(name, x, y)
        self._update_scroll_region()

    # ------------------------------------------------------------------
    def _update_table(self, name: str) -> None:
        doc = getattr(self.app, "active_cbn", None)
        if not doc or name not in self.tables:
            return
        win, frame, tree = self.tables[name]
        tree.delete(*tree.get_children())
        parents = doc.network.parents.get(name, [])
        rows = doc.network.cpd_rows(name)
        if not parents:
            tree.insert("", "end", values=[f"{rows[0][1]:.3f}"])
        else:
            for combo, prob, combo_prob, joint in rows:
                row = ["T" if val else "F" for val in combo]
                row.append(f"{joint:.3f}")
                tree.insert("", "end", values=row)
        tree.configure(height=len(rows))
        frame.update_idletasks()
        self.canvas.itemconfigure(
            win, width=frame.winfo_reqwidth(), height=frame.winfo_reqheight()
        )
        x, y = doc.positions.get(name, (0, 0))
        self._position_table(name, x, y)

    # ------------------------------------------------------------------
    def _position_table(self, name: str, x: float, y: float) -> None:
        if name not in self.tables:
            return
        win, frame, _ = self.tables[name]
        frame.update_idletasks()
        w, h = frame.winfo_reqwidth(), frame.winfo_reqheight()
        r = self.NODE_RADIUS
        self.canvas.itemconfigure(win, width=w, height=h)
        self.canvas.coords(win, x + r + 10, y - h / 2)

    # ------------------------------------------------------------------
    def _update_all_tables(self) -> None:
        doc = getattr(self.app, "active_cbn", None)
        if not doc:
            return
        for node in doc.network.nodes:
            self._update_table(node)

    # ------------------------------------------------------------------
    def _rebuild_table(self, name: str) -> None:
        if name in self.tables:
            win, frame, _ = self.tables.pop(name)
            self.canvas.delete(win)
            frame.destroy()
        self._place_table(name)

    # ------------------------------------------------------------------
    def _update_all_tables(self) -> None:
        """Update probability tables for all nodes in the active document."""
        doc = getattr(self.app, "active_cbn", None)
        if not doc:
            return
        for node in doc.network.nodes:
            if node in self.tables:
                self._update_table(node)

    # ------------------------------------------------------------------
    def add_cpd_row(self, name: str) -> None:
        doc = getattr(self.app, "active_cbn", None)
        if not doc:
            return
        parents = doc.network.parents.get(name, [])
        if not parents:
            prob = simpledialog.askfloat(
                "Prior", f"P({name}=True)", minvalue=0.0, maxvalue=1.0, parent=self
            )
            if prob is not None:
                undo = getattr(self.app, "push_undo_state", None)
                if undo:
                    undo()
                doc.network.cpds[name] = prob
                self._update_all_tables()
            return
        values = []
        for p in parents:
            val = simpledialog.askstring(f"{p}", "T/F", parent=self)
            if val is None:
                return
            values.append(val.strip().upper().startswith("T"))
        prob = simpledialog.askfloat(
            "Probability", f"P({name}=True)", minvalue=0.0, maxvalue=1.0, parent=self
        )
        if prob is None:
            return
        undo = getattr(self.app, "push_undo_state", None)
        if undo:
            undo()
        doc.network.cpds.setdefault(name, {})[tuple(values)] = prob
        self._update_all_tables()

    # ------------------------------------------------------------------
    def edit_cpd_row(self, name: str) -> None:
        doc = getattr(self.app, "active_cbn", None)
        if not doc or name not in self.tables:
            return
        parents = doc.network.parents.get(name, [])
        _, _, tree = self.tables[name]
        item = tree.focus()
        if not item:
            return
        values = tree.item(item, "values")
        if not parents:
            prob = simpledialog.askfloat(
                "Prior", f"P({name}=True)", minvalue=0.0, maxvalue=1.0, parent=self
            )
            if prob is not None:
                undo = getattr(self.app, "push_undo_state", None)
                if undo:
                    undo()
                doc.network.cpds[name] = prob
                self._update_all_tables()
            return
        current = tuple(v == "T" for v in values[:-1])
        prob = simpledialog.askfloat(
            "Probability", f"P({name}=True)", minvalue=0.0, maxvalue=1.0, parent=self
        )
        if prob is None:
            return
        undo = getattr(self.app, "push_undo_state", None)
        if undo:
            undo()
        doc.network.cpds[name][current] = prob
        self._update_all_tables()

    # ------------------------------------------------------------------
    def _select_triggering_conditions(self) -> list[str]:
        """Return existing triggering conditions chosen by the user."""
        tcs = sorted(getattr(self.app, "triggering_conditions", []))
        if not tcs:
            messagebox.showinfo(
                "No Triggering Conditions",
                "No triggering conditions available.",
                parent=self,
            )
            return []
        prompt = ", ".join(tcs)
        sel = simpledialog.askstring(
            "Existing Triggering Conditions",
            f"Names (comma separated):\n{prompt}",
            parent=self,
        )
        if not sel:
            return []
        return [n.strip() for n in sel.split(",") if n.strip() in tcs]

    # ------------------------------------------------------------------
    def _select_functional_insufficiencies(self) -> list[str]:
        """Return existing functional insufficiencies chosen by the user."""
        fis = sorted(getattr(self.app, "functional_insufficiencies", []))
        if not fis:
            messagebox.showinfo(
                "No Functional Insufficiencies",
                "No functional insufficiencies available.",
                parent=self,
            )
            return []
        prompt = ", ".join(fis)
        sel = simpledialog.askstring(
            "Existing Functional Insufficiencies",
            f"Names (comma separated):\n{prompt}",
            parent=self,
        )
        if not sel:
            return []
        return [n.strip() for n in sel.split(",") if n.strip() in fis]

    # ------------------------------------------------------------------
    def _select_malfunctions(self) -> list[str]:
        """Return a list of existing malfunctions chosen by the user."""
        mals = sorted(getattr(self.app, "malfunctions", []))
        if not mals:
            messagebox.showinfo("No Malfunctions", "No malfunctions available.", parent=self)
            return []
        prompt = ", ".join(mals)
        sel = simpledialog.askstring(
            "Existing Malfunctions",
            f"Names (comma separated):\n{prompt}",
            parent=self,
        )
        if not sel:
            return []
        return [n.strip() for n in sel.split(",") if n.strip() in mals]

    # ------------------------------------------------------------------
    def _find_node_strategy1(self, x: float, y: float) -> str | None:
        """Locate a node by checking overlapping canvas items."""
        canvasx = getattr(self.canvas, "canvasx", lambda v: v)
        canvasy = getattr(self.canvas, "canvasy", lambda v: v)
        cx, cy = canvasx(x), canvasy(y)
        ids = self.canvas.find_overlapping(cx - 1, cy - 1, cx + 1, cy + 1)
        for i in ids:
            name = self.id_to_node.get(i)
            if name:
                return name
        return None

    def _find_node_strategy2(self, x: float, y: float) -> str | None:
        """Locate a node using the closest canvas item."""
        canvasx = getattr(self.canvas, "canvasx", lambda v: v)
        canvasy = getattr(self.canvas, "canvasy", lambda v: v)
        cx, cy = canvasx(x), canvasy(y)
        ids = self.canvas.find_closest(cx, cy)
        for i in ids:
            name = self.id_to_node.get(i)
            if name:
                return name
        return None

    def _find_node_strategy3(self, x: float, y: float) -> str | None:
        """Locate a node by checking drawn ovals' bounding boxes."""
        canvasx = getattr(self.canvas, "canvasx", lambda v: v)
        canvasy = getattr(self.canvas, "canvasy", lambda v: v)
        cx, cy = canvasx(x), canvasy(y)
        for name, (oval_id, _, _) in self.nodes.items():
            x1, y1, x2, y2 = self.canvas.coords(oval_id)
            if x1 <= cx <= x2 and y1 <= cy <= y2:
                return name
        return None

    def _find_node_strategy4(self, x: float, y: float) -> str | None:
        """Locate a node using stored positions and a radius check."""
        doc = getattr(self.app, "active_cbn", None)
        if not doc:
            return None
        canvasx = getattr(self.canvas, "canvasx", lambda v: v)
        canvasy = getattr(self.canvas, "canvasy", lambda v: v)
        cx, cy = canvasx(x), canvasy(y)
        r = self.NODE_RADIUS
        for name, (nx, ny) in doc.positions.items():
            if (cx - nx) ** 2 + (cy - ny) ** 2 <= r ** 2:
                return name
        return None

    def _find_node(self, x: float, y: float) -> str | None:
        """Find a node at the given canvas coordinates using multiple strategies."""
        for strat in (
            self._find_node_strategy1,
            self._find_node_strategy2,
            self._find_node_strategy3,
            self._find_node_strategy4,
        ):
            name = strat(x, y)
            if name:
                return name
        return None

    # ------------------------------------------------------------------
    def load_doc(self) -> None:
        self.canvas.delete("all")
        self.nodes.clear()
        for _, frame, _ in self.tables.values():
            frame.destroy()
        self.tables.clear()
        self.id_to_node.clear()
        self.edges.clear()
        doc = getattr(self.app, "active_cbn", None)
        if not doc:
            return
        for name in doc.network.nodes:
            x, y = doc.positions.get(name, (100, 100))
            doc.positions[name] = (x, y)
            kind = doc.types.get(name)
            self._draw_node(name, x, y, kind)
        for child, parents in doc.network.parents.items():
            for parent in parents:
                if parent in doc.network.nodes and child in doc.network.nodes:
                    self._draw_edge(parent, child)
        self._update_scroll_region()

    # ------------------------------------------------------------------
    def refresh_from_repository(self, _event=None) -> None:
        """Refresh the canvas after undo/redo operations."""
        self.refresh_docs()

    # ------------------------------------------------------------------
    def _update_scroll_region(self) -> None:
        if not hasattr(self.canvas, "bbox") or not hasattr(self.canvas, "configure"):
            return
        bbox = self.canvas.bbox("all")
        if bbox:
            self.canvas.configure(scrollregion=bbox)

    # ------------------------------------------------------------------
    def _bind_shortcuts(self) -> None:
        if self.app:
            self.bind("<Control-z>", lambda e: self.app.undo())
            self.bind("<Control-y>", lambda e: self.app.redo())
            self.bind("<Control-plus>", lambda e: self.zoom(1.1))
            self.bind("<Control-minus>", lambda e: self.zoom(0.9))
            self.bind("<Control-=>", lambda e: self.zoom(1.1))

    # ------------------------------------------------------------------
    def zoom(self, factor: float) -> None:
        self.zoom_level *= factor
        self.NODE_RADIUS = self.base_radius * self.zoom_level
        self.canvas.scale("all", 0, 0, factor, factor)
        doc = getattr(self.app, "active_cbn", None)
        if doc:
            for name, (x, y) in doc.positions.items():
                doc.positions[name] = (x * factor, y * factor)
        if hasattr(self, "text_font"):
            self.text_font.configure(size=int(self.base_font_size * self.zoom_level))
        self._update_scroll_region()

    # ------------------------------------------------------------------
    def on_right_click(self, event) -> None:  # pragma: no cover - requires tkinter
        doc = getattr(self.app, "active_cbn", None)
        if not doc:
            return
        name = self._find_node(event.x, event.y)
        if not name:
            return
        menu = tk.Menu(self, tearoff=0)
        menu.add_command(label="Rename", command=lambda n=name: self._prompt_rename_node(n))
        menu.add_command(label="Delete", command=lambda n=name: self._delete_node(n))
        try:
            menu.tk_popup(event.x_root, event.y_root)
        finally:  # pragma: no cover - no-op on simple stubs
            grab = getattr(menu, "grab_release", None)
            if grab:
                grab()

    # ------------------------------------------------------------------
    def _prompt_rename_node(self, name: str) -> None:
        doc = getattr(self.app, "active_cbn", None)
        if not doc:
            return
        new = simpledialog.askstring("Edit Node", "Name:", initialvalue=name, parent=self)
        if not new or new == name:
            return
        if new in doc.network.nodes:
            messagebox.showerror("Edit Node", "Name already exists", parent=self)
            return
        undo = getattr(self.app, "push_undo_state", None)
        if undo:
            undo()
        self._rename_node(name, new)
        self._update_all_tables()

    # ------------------------------------------------------------------
    def _delete_node(self, name: str) -> None:
        doc = getattr(self.app, "active_cbn", None)
        if not doc:
            return
        delete_model = messagebox.askyesno(
            "Delete Node",
            "Delete node from model?\nNo removes it from diagram only.",
            parent=self,
        )
        undo = getattr(self.app, "push_undo_state", None)
        if undo:
            undo()
        if delete_model:
            if name in doc.network.nodes:
                doc.network.nodes.remove(name)
            doc.network.cpds.pop(name, None)
            doc.network.parents.pop(name, None)
            for child, parents in list(doc.network.parents.items()):
                if name in parents:
                    parents.remove(name)
                    doc.network.cpds[child] = {}
                    self._rebuild_table(child)
        oval_text = self.nodes.pop(name, None)
        if oval_text:
            oval_id, text_id, fill_tag = oval_text
            self.canvas.delete(oval_id)
            self.canvas.delete(text_id)
            find_withtag = getattr(self.canvas, "find_withtag", None)
            if find_withtag:
                for fid in find_withtag(fill_tag):
                    self.canvas.delete(fid)
                    self.id_to_node.pop(fid, None)
            self.id_to_node.pop(oval_id, None)
            self.id_to_node.pop(text_id, None)
        if name in self.tables:
            win, _, _ = self.tables.pop(name)
            self.canvas.delete(win)
        doc.positions.pop(name, None)
        doc.types.pop(name, None)
        if self.selected_node == name:
            self._highlight_node(None)
        for line, src, dst in self.edges[:]:
            if src == name or dst == name:
                self.canvas.delete(line)
                self.edges.remove((line, src, dst))
        self._update_scroll_region()

    # ------------------------------------------------------------------
    def _rename_node(self, old: str, new: str) -> None:
        doc = getattr(self.app, "active_cbn", None)
        if not doc:
            return
        doc.network.nodes = [new if n == old else n for n in doc.network.nodes]
        doc.network.cpds[new] = doc.network.cpds.pop(old)
        if old in doc.network.parents:
            doc.network.parents[new] = doc.network.parents.pop(old)
        for child, parents in doc.network.parents.items():
            doc.network.parents[child] = [new if p == old else p for p in parents]
        doc.positions[new] = doc.positions.pop(old)
        doc.types[new] = doc.types.pop(old)
        oval_id, text_id, old_fill_tag = self.nodes.pop(old)
        safe_new = re.sub(r"\W", "_", new)
        new_fill_tag = f"fill_{safe_new}"
        self.nodes[new] = (oval_id, text_id, new_fill_tag)
        self.id_to_node[oval_id] = new
        self.id_to_node[text_id] = new
        find_withtag = getattr(self.canvas, "find_withtag", None)
        if find_withtag:
            for fid in find_withtag(old_fill_tag):
                self.canvas.itemconfigure(fid, tags=(new_fill_tag,))
                self.id_to_node[fid] = new
        kind = doc.types.get(new)
        if kind == "trigger":
            stereo = "triggering condition"
        elif kind == "insufficiency":
            stereo = "functional insufficiency"
        elif kind == "malfunction":
            stereo = "malfunction"
        elif kind == "variable":
            stereo = "variable"
        else:
            stereo = None
        label = f"<<{stereo}>>\n{new}" if stereo else new
        if hasattr(self, "text_font"):
            self.canvas.itemconfigure(text_id, text=label, font=self.text_font)
        else:
            self.canvas.itemconfigure(text_id, text=label)
        for idx, (line, src, dst) in enumerate(self.edges):
            s = new if src == old else src
            d = new if dst == old else dst
            self.edges[idx] = (line, s, d)
        self._rebuild_table(new)
        for child, parents in doc.network.parents.items():
            if new in parents and child != new:
                self._rebuild_table(child)

    # ------------------------------------------------------------------
    def _clone_node_strategy1(self, name: str) -> dict | None:
        doc = getattr(self.app, 'active_cbn', None)
        if not doc or name not in doc.network.nodes:
            return None
        x, y = doc.positions.get(name, (0.0, 0.0))
        return {
<<<<<<< HEAD
            "name": name,
            "parents": doc.network.parents.get(name, []),
            "cpd": doc.network.cpds.get(name),
            "x": x,
            "y": y,
            "kind": doc.types.get(name, "variable"),
        }

    def _clone_node_strategy2(self, name: str) -> dict | None:
        doc = getattr(self.app, "active_cbn", None)
        if not doc or name not in doc.network.nodes:
            return None
        x, y = doc.positions.get(name, (0.0, 0.0))
        cpd = doc.network.cpds.get(name)
        return {
            "name": name,
            "parents": doc.network.parents.get(name, []),
            "cpd": cpd,
            "x": x,
            "y": y,
            "kind": doc.types.get(name, "variable"),
        }
=======
            'doc': doc,
            'name': name,
            'parents': doc.network.parents.get(name, []),
            'cpd': doc.network.cpds.get(name),
            'kind': doc.types.get(name, 'variable'),
            'x': x,
            'y': y,
        }

    def _clone_node_strategy2(self, name: str) -> dict | None:
        doc = getattr(self.app, 'active_cbn', None)
        if not doc or name not in doc.network.nodes:
            return None
        snap: dict = {}
        snap['doc'] = doc
        snap['name'] = name
        snap['parents'] = doc.network.parents.get(name, [])
        snap['cpd'] = doc.network.cpds.get(name)
        snap['kind'] = doc.types.get(name, 'variable')
        x, y = doc.positions.get(name, (0.0, 0.0))
        snap['x'] = x
        snap['y'] = y
        return snap
>>>>>>> 0841c79c

    def _clone_node_strategy3(self, name: str) -> dict | None:
        doc = getattr(self.app, 'active_cbn', None)
        if not doc or name not in doc.network.nodes:
            return None
<<<<<<< HEAD
        parents = doc.network.parents.get(name, [])
        cpd = doc.network.cpds.get(name)
        x, y = doc.positions.get(name, (0.0, 0.0))
        return {
            "name": name,
            "parents": parents,
            "cpd": cpd,
            "x": x,
            "y": y,
            "kind": doc.types.get(name, "variable"),
=======
        x, y = doc.positions.get(name, (0.0, 0.0))
        return {
            'doc': doc,
            'name': str(name),
            'parents': list(doc.network.parents.get(name, [])),
            'cpd': doc.network.cpds.get(name),
            'kind': doc.types.get(name, 'variable'),
            'x': float(x),
            'y': float(y),
>>>>>>> 0841c79c
        }

    def _clone_node_strategy4(self, name: str) -> dict | None:
        doc = getattr(self.app, 'active_cbn', None)
        if not doc or name not in doc.network.nodes:
            return None
        x, y = doc.positions.get(name, (0.0, 0.0))
        parents = doc.network.parents.get(name, [])
        return {
<<<<<<< HEAD
            "name": str(name),
            "parents": doc.network.parents.get(name, []),
            "cpd": cpd,
            "x": float(x),
            "y": float(y),
            "kind": str(doc.types.get(name, "variable")),
=======
            'doc': doc,
            'name': name[:],
            'parents': parents[:],
            'cpd': doc.network.cpds.get(name),
            'kind': doc.types.get(name, 'variable'),
            'x': x,
            'y': y,
>>>>>>> 0841c79c
        }

    def _clone_node(self, name: str) -> dict | None:
        for strat in (
            self._clone_node_strategy1,
            self._clone_node_strategy2,
            self._clone_node_strategy3,
            self._clone_node_strategy4,
        ):
            snap = strat(name)
            if snap:
                return snap
        return None

    def _reconstruct_node_strategy1(self, snap: dict, doc, offset=(20, 20)) -> str:
        orig_doc = snap["doc"]
        name = snap["name"]
        x, y = orig_doc.positions.get(name, (0.0, 0.0))
        new_name = name
        while new_name in doc.network.nodes:
            idx = sum(1 for n in doc.network.nodes if n.startswith(name + "_")) + 1
            new_name = f"{name}_{idx}"
<<<<<<< HEAD
        doc.network.add_node(new_name, parents=snap["parents"], cpd=snap["cpd"])
        doc.network.parents[new_name] = snap["parents"]
        doc.network.cpds[new_name] = snap["cpd"]
=======
        if name in doc.network.nodes:
            doc.network.add_node(new_name, parents=doc.network.parents[name], cpd=doc.network.cpds[name])
            doc.network.parents[new_name] = snap["parents"]
            doc.network.cpds[new_name] = snap["cpd"]
            kind = doc.types.get(name, snap["kind"])
        else:
            doc.network.add_node(new_name, parents=snap["parents"], cpd=snap["cpd"])
            doc.network.parents[new_name] = snap["parents"]
            doc.network.cpds[new_name] = snap["cpd"]
            kind = snap["kind"]
>>>>>>> 0841c79c
        doc.positions[new_name] = (snap["x"] + offset[0], snap["y"] + offset[1])
        doc.types[new_name] = kind
        return new_name

    def _reconstruct_node_strategy2(self, snap: dict, doc, offset=(20, 20)) -> str:
        orig_doc = snap.get("doc")
        name = snap.get("name")
        x, y = orig_doc.positions.get(name, (0.0, 0.0))
        idx = 1
        new_name = name
        while new_name in doc.network.nodes:
            new_name = f"{name}_{idx}"
        doc.network.nodes.append(new_name)
<<<<<<< HEAD
        doc.network.parents[new_name] = snap["parents"]
        doc.network.cpds[new_name] = snap["cpd"]
=======
        if name in doc.network.parents:
            doc.network.parents[new_name] = doc.network.parents[name]
            doc.network.cpds[new_name] = doc.network.cpds[name]
            kind = doc.types.get(name, snap["kind"])
        else:
            doc.network.parents[new_name] = snap["parents"]
            doc.network.cpds[new_name] = snap["cpd"]
            kind = snap["kind"]
>>>>>>> 0841c79c
        doc.positions[new_name] = (snap["x"] + offset[0], snap["y"] + offset[1])
        doc.types[new_name] = kind
        return new_name

    def _reconstruct_node_strategy3(self, snap: dict, doc, offset=(20, 20)) -> str:
<<<<<<< HEAD
        return self._reconstruct_node_strategy1(snap, doc, offset)
=======
        orig_doc, name = snap["doc"], snap["name"]
        x, y = orig_doc.positions.get(name, (0.0, 0.0))
        new_name = name
        counter = 1
        while new_name in doc.network.nodes:
            new_name = f"{name}_{counter}"
            counter += 1
        doc.network.nodes.append(new_name)
        doc.network.parents[new_name] = orig_doc.network.parents.get(name, [])
        doc.network.cpds[new_name] = orig_doc.network.cpds.get(name)
        doc.positions[new_name] = (float(x) + offset[0], float(y) + offset[1])
        doc.types[new_name] = orig_doc.types.get(name, "variable")
        return new_name
>>>>>>> 0841c79c

    def _reconstruct_node_strategy4(self, snap: dict, doc, offset=(20, 20)) -> str:
        orig_doc = snap["doc"]
        name = snap["name"]
        x, y = orig_doc.positions.get(name, (0.0, 0.0))
        new_name = name
        suffix = 1
        while new_name in doc.network.nodes:
            idx = sum(1 for n in doc.network.nodes if n.startswith(name + "_")) + 1
            new_name = f"{name}_{idx}"
        parents = snap.get("parents", [])
        cpd = snap.get("cpd")
<<<<<<< HEAD
        doc.network.add_node(new_name, parents=parents, cpd=cpd)
        doc.network.parents[new_name] = parents
        doc.network.cpds[new_name] = cpd
=======
        if isinstance(cpd, dict):
            cpd = {tuple(k): v for k, v in cpd.items()}
        if name in doc.network.nodes:
            doc.network.add_node(new_name, parents=doc.network.parents[name], cpd=doc.network.cpds[name])
            doc.network.parents[new_name] = parents
            doc.network.cpds[new_name] = cpd
            kind = doc.types.get(name, snap.get("kind", "variable"))
        else:
            doc.network.add_node(new_name, parents=parents, cpd=cpd)
            doc.network.parents[new_name] = parents
            doc.network.cpds[new_name] = cpd
            kind = snap.get("kind", "variable")
>>>>>>> 0841c79c
        doc.positions[new_name] = (snap.get("x", 0) + offset[0], snap.get("y", 0) + offset[1])
        doc.types[new_name] = kind
        return new_name

    def _reconstruct_node(self, snap: dict, doc) -> str | None:
        for strat in (
            self._reconstruct_node_strategy1,
            self._reconstruct_node_strategy2,
            self._reconstruct_node_strategy3,
            self._reconstruct_node_strategy4,
        ):
            try:
                return strat(snap, doc)
            except Exception:
                continue
        return None

    def copy_selected(self, _event=None) -> None:
        if not self.app or not self.selected_node:
            return
        snap = self._clone_node(self.selected_node)
        if snap:
            self.app.diagram_clipboard = snap
            self.app.diagram_clipboard_type = "Causal Bayesian Network"

    def cut_selected(self, _event=None) -> None:
        if not self.app or not self.selected_node:
            return
        self.copy_selected()
        self._delete_node(self.selected_node)
        self.selected_node = None

    def paste_selected(self, _event=None) -> None:
        doc = getattr(self.app, "active_cbn", None)
        if not doc or not self.app or not getattr(self.app, "diagram_clipboard", None):
            return
        clip_type = getattr(self.app, "diagram_clipboard_type", None)
        if clip_type and clip_type != "Causal Bayesian Network":
            messagebox.showwarning("Paste", "Clipboard contains incompatible diagram element.")
            return
        snap = self.app.diagram_clipboard
        name = self._reconstruct_node(snap, doc)
        if not name:
            return
        x, y = doc.positions[name]
        kind = doc.types.get(name)
        self._draw_node(name, x, y, kind)
        for parent in doc.network.parents.get(name, []):
            if parent in doc.network.nodes:
                self._draw_edge(parent, name)
<|MERGE_RESOLUTION|>--- conflicted
+++ resolved
@@ -1107,7 +1107,6 @@
             return None
         x, y = doc.positions.get(name, (0.0, 0.0))
         return {
-<<<<<<< HEAD
             "name": name,
             "parents": doc.network.parents.get(name, []),
             "cpd": doc.network.cpds.get(name),
@@ -1130,37 +1129,11 @@
             "y": y,
             "kind": doc.types.get(name, "variable"),
         }
-=======
-            'doc': doc,
-            'name': name,
-            'parents': doc.network.parents.get(name, []),
-            'cpd': doc.network.cpds.get(name),
-            'kind': doc.types.get(name, 'variable'),
-            'x': x,
-            'y': y,
-        }
-
-    def _clone_node_strategy2(self, name: str) -> dict | None:
-        doc = getattr(self.app, 'active_cbn', None)
-        if not doc or name not in doc.network.nodes:
-            return None
-        snap: dict = {}
-        snap['doc'] = doc
-        snap['name'] = name
-        snap['parents'] = doc.network.parents.get(name, [])
-        snap['cpd'] = doc.network.cpds.get(name)
-        snap['kind'] = doc.types.get(name, 'variable')
-        x, y = doc.positions.get(name, (0.0, 0.0))
-        snap['x'] = x
-        snap['y'] = y
-        return snap
->>>>>>> 0841c79c
 
     def _clone_node_strategy3(self, name: str) -> dict | None:
         doc = getattr(self.app, 'active_cbn', None)
         if not doc or name not in doc.network.nodes:
             return None
-<<<<<<< HEAD
         parents = doc.network.parents.get(name, [])
         cpd = doc.network.cpds.get(name)
         x, y = doc.positions.get(name, (0.0, 0.0))
@@ -1171,17 +1144,6 @@
             "x": x,
             "y": y,
             "kind": doc.types.get(name, "variable"),
-=======
-        x, y = doc.positions.get(name, (0.0, 0.0))
-        return {
-            'doc': doc,
-            'name': str(name),
-            'parents': list(doc.network.parents.get(name, [])),
-            'cpd': doc.network.cpds.get(name),
-            'kind': doc.types.get(name, 'variable'),
-            'x': float(x),
-            'y': float(y),
->>>>>>> 0841c79c
         }
 
     def _clone_node_strategy4(self, name: str) -> dict | None:
@@ -1191,22 +1153,12 @@
         x, y = doc.positions.get(name, (0.0, 0.0))
         parents = doc.network.parents.get(name, [])
         return {
-<<<<<<< HEAD
             "name": str(name),
             "parents": doc.network.parents.get(name, []),
             "cpd": cpd,
             "x": float(x),
             "y": float(y),
             "kind": str(doc.types.get(name, "variable")),
-=======
-            'doc': doc,
-            'name': name[:],
-            'parents': parents[:],
-            'cpd': doc.network.cpds.get(name),
-            'kind': doc.types.get(name, 'variable'),
-            'x': x,
-            'y': y,
->>>>>>> 0841c79c
         }
 
     def _clone_node(self, name: str) -> dict | None:
@@ -1229,22 +1181,9 @@
         while new_name in doc.network.nodes:
             idx = sum(1 for n in doc.network.nodes if n.startswith(name + "_")) + 1
             new_name = f"{name}_{idx}"
-<<<<<<< HEAD
         doc.network.add_node(new_name, parents=snap["parents"], cpd=snap["cpd"])
         doc.network.parents[new_name] = snap["parents"]
         doc.network.cpds[new_name] = snap["cpd"]
-=======
-        if name in doc.network.nodes:
-            doc.network.add_node(new_name, parents=doc.network.parents[name], cpd=doc.network.cpds[name])
-            doc.network.parents[new_name] = snap["parents"]
-            doc.network.cpds[new_name] = snap["cpd"]
-            kind = doc.types.get(name, snap["kind"])
-        else:
-            doc.network.add_node(new_name, parents=snap["parents"], cpd=snap["cpd"])
-            doc.network.parents[new_name] = snap["parents"]
-            doc.network.cpds[new_name] = snap["cpd"]
-            kind = snap["kind"]
->>>>>>> 0841c79c
         doc.positions[new_name] = (snap["x"] + offset[0], snap["y"] + offset[1])
         doc.types[new_name] = kind
         return new_name
@@ -1258,41 +1197,14 @@
         while new_name in doc.network.nodes:
             new_name = f"{name}_{idx}"
         doc.network.nodes.append(new_name)
-<<<<<<< HEAD
         doc.network.parents[new_name] = snap["parents"]
         doc.network.cpds[new_name] = snap["cpd"]
-=======
-        if name in doc.network.parents:
-            doc.network.parents[new_name] = doc.network.parents[name]
-            doc.network.cpds[new_name] = doc.network.cpds[name]
-            kind = doc.types.get(name, snap["kind"])
-        else:
-            doc.network.parents[new_name] = snap["parents"]
-            doc.network.cpds[new_name] = snap["cpd"]
-            kind = snap["kind"]
->>>>>>> 0841c79c
         doc.positions[new_name] = (snap["x"] + offset[0], snap["y"] + offset[1])
         doc.types[new_name] = kind
         return new_name
 
     def _reconstruct_node_strategy3(self, snap: dict, doc, offset=(20, 20)) -> str:
-<<<<<<< HEAD
         return self._reconstruct_node_strategy1(snap, doc, offset)
-=======
-        orig_doc, name = snap["doc"], snap["name"]
-        x, y = orig_doc.positions.get(name, (0.0, 0.0))
-        new_name = name
-        counter = 1
-        while new_name in doc.network.nodes:
-            new_name = f"{name}_{counter}"
-            counter += 1
-        doc.network.nodes.append(new_name)
-        doc.network.parents[new_name] = orig_doc.network.parents.get(name, [])
-        doc.network.cpds[new_name] = orig_doc.network.cpds.get(name)
-        doc.positions[new_name] = (float(x) + offset[0], float(y) + offset[1])
-        doc.types[new_name] = orig_doc.types.get(name, "variable")
-        return new_name
->>>>>>> 0841c79c
 
     def _reconstruct_node_strategy4(self, snap: dict, doc, offset=(20, 20)) -> str:
         orig_doc = snap["doc"]
@@ -1305,24 +1217,9 @@
             new_name = f"{name}_{idx}"
         parents = snap.get("parents", [])
         cpd = snap.get("cpd")
-<<<<<<< HEAD
         doc.network.add_node(new_name, parents=parents, cpd=cpd)
         doc.network.parents[new_name] = parents
         doc.network.cpds[new_name] = cpd
-=======
-        if isinstance(cpd, dict):
-            cpd = {tuple(k): v for k, v in cpd.items()}
-        if name in doc.network.nodes:
-            doc.network.add_node(new_name, parents=doc.network.parents[name], cpd=doc.network.cpds[name])
-            doc.network.parents[new_name] = parents
-            doc.network.cpds[new_name] = cpd
-            kind = doc.types.get(name, snap.get("kind", "variable"))
-        else:
-            doc.network.add_node(new_name, parents=parents, cpd=cpd)
-            doc.network.parents[new_name] = parents
-            doc.network.cpds[new_name] = cpd
-            kind = snap.get("kind", "variable")
->>>>>>> 0841c79c
         doc.positions[new_name] = (snap.get("x", 0) + offset[0], snap.get("y", 0) + offset[1])
         doc.types[new_name] = kind
         return new_name
