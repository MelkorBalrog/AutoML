--- conflicted
+++ resolved
@@ -477,7 +477,6 @@
         self._place_table(name)
 
     # ------------------------------------------------------------------
-<<<<<<< HEAD
     def _update_all_tables(self) -> None:
         """Update probability tables for all nodes in the active document."""
         doc = getattr(self.app, "active_cbn", None)
@@ -516,8 +515,6 @@
         self._update_all_tables()
 
     # ------------------------------------------------------------------
-=======
->>>>>>> 4242aa84
     def edit_cpd_row(self, name: str) -> None:
         doc = getattr(self.app, "active_cbn", None)
         if not doc or name not in self.tables:
