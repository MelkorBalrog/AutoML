--- conflicted
+++ resolved
@@ -40,10 +40,6 @@
             "Existing Triggering Condition",
             "Functional Insufficiency",
             "Existing Functional Insufficiency",
-<<<<<<< HEAD
-=======
-            "Malfunction",
->>>>>>> 36a313be
             "Existing Malfunction",
             "Relationship",
         ):
@@ -214,20 +210,6 @@
                 self._draw_node(name, nx, y, "insufficiency")
             if hasattr(self.app, "update_functional_insufficiency_list"):
                 self.app.update_functional_insufficiency_list()
-<<<<<<< HEAD
-=======
-        elif self.current_tool == "Malfunction":
-            name = simpledialog.askstring("Malfunction", "Name:", parent=self)
-            if not name or name in doc.network.nodes:
-                return
-            x, y = event.x, event.y
-            doc.network.add_node(name, cpd=0.5)
-            doc.positions[name] = (x, y)
-            doc.types[name] = "malfunction"
-            self._draw_node(name, x, y, "malfunction")
-            if hasattr(self.app, "add_malfunction"):
-                self.app.add_malfunction(name)
->>>>>>> 36a313be
         elif self.current_tool == "Existing Malfunction":
             names = self._select_malfunctions()
             if not names:
