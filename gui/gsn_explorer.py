"""Simple explorer window for GSN argumentation diagrams."""
from __future__ import annotations

import tkinter as tk
from tkinter import ttk, simpledialog

from gsn import GSNNode, GSNDiagram, GSNModule
from gui import format_name_with_phase, messagebox
from gui.style_manager import StyleManager
from gui.icon_factory import create_icon
from .name_utils import collect_work_product_names, unique_name_v4
from . import messagebox


class GSNExplorer(tk.Frame):
    """Manage and view GSN argumentation diagrams and their nodes."""

    def __init__(self, master, app=None):
        if isinstance(master, tk.Toplevel):
            container = master
        else:
            container = master
        super().__init__(container)
        self.app = app
        if isinstance(master, tk.Toplevel):
            master.title("GSN Explorer")
            master.geometry("350x400")
            self.pack(fill=tk.BOTH, expand=True)

        tree_frame = ttk.Frame(self)
        tree_frame.pack(fill=tk.BOTH, expand=True, padx=4, pady=4)
        self.tree = ttk.Treeview(tree_frame)
        vsb = ttk.Scrollbar(tree_frame, orient="vertical", command=self.tree.yview)
        hsb = ttk.Scrollbar(tree_frame, orient="horizontal", command=self.tree.xview)
        self.tree.configure(yscrollcommand=vsb.set, xscrollcommand=hsb.set)
        self.tree.grid(row=0, column=0, sticky="nsew")
        vsb.grid(row=0, column=1, sticky="ns")
        hsb.grid(row=1, column=0, sticky="ew")
        tree_frame.rowconfigure(0, weight=1)
        tree_frame.columnconfigure(0, weight=1)

        # Detailed, colour-coded icons to visually distinguish elements
        style = StyleManager.get_instance()

        def _color(name: str, default: str) -> str:
            c = style.get_color(name)
            return default if c == "#FFFFFF" else c

        self.module_icon = self._create_icon("folder", _color("Lifecycle Phase", "#b8860b"))
        self.diagram_icon = self._create_icon("document", _color("Document", "#4682b4"))
        self.node_icons = {
            "Goal": self._create_icon("shield", _color("Safety Goal", "#2e8b57")),
            "Strategy": self._create_icon("clipboard", _color("Strategy", "#8b008b")),
            "Solution": self._create_icon("shield_check", _color("Solution", "#1e90ff")),
            "Assumption": self._create_icon("triangle", _color("Assumption", "#b22222")),
            "Justification": self._create_icon("scale", _color("Justification", "#ff8c00")),
            "Context": self._create_icon("document", _color("Document", "#696969")),
            "Module": self.module_icon,
        }
        self.default_node_icon = self._create_icon("document", _color("Existing Element", "gray"))
        self.item_map: dict[str, tuple[str, object]] = {}

        btns = ttk.Frame(self)
        btns.pack(fill=tk.X, padx=4, pady=4)
        ttk.Button(btns, text="Open", command=self.open_item).pack(side=tk.LEFT)
        ttk.Button(btns, text="New Module", command=self.new_module).pack(side=tk.LEFT, padx=2)
        ttk.Button(btns, text="New Diagram", command=self.new_diagram).pack(side=tk.LEFT, padx=2)
        ttk.Button(btns, text="Rename", command=self.rename_item).pack(side=tk.LEFT, padx=2)
        ttk.Button(btns, text="Delete", command=self.delete_item).pack(side=tk.LEFT, padx=2)
        ttk.Button(btns, text="Refresh", command=self.populate).pack(side=tk.RIGHT)
        self.tree.bind("<Double-1>", self._on_double_click)
        self.tree.bind("<Button-3>", self._on_right_click)
        # drag and drop support
        self.drag_item: str | None = None
        self.tree.bind("<ButtonPress-1>", self._on_drag_start)
        self.tree.bind("<ButtonRelease-1>", self._on_drag_end)
        self.populate()
        self._bind_shortcuts()

    # ------------------------------------------------------------------
    def populate(self):
        """Fill the tree view with the available GSN diagrams."""
        self.item_map.clear()
        self.tree.delete(*self.tree.get_children(""))
        if not self.app:
            return
        # add a synthetic root item so that modules and diagrams share a
        # common parent.  This mirrors the behaviour of other explorer
        # widgets and allows dropping items onto the "GSN" root to move
        # them to the top level.
        root_id = self.tree.insert(
            "",
            "end",
            text=format_name_with_phase("GSN", None),
            image=self.module_icon,
        )
        self.item_map[root_id] = ("root", None)
        # modules at root
        for mod in getattr(self.app, "gsn_modules", []):
            mod_id = self.tree.insert(
                root_id,
                "end",
                text=format_name_with_phase(mod.name, getattr(mod, "phase", None)),
                image=self.module_icon,
            )
            self.item_map[mod_id] = ("module", mod)
            self._add_module_children(mod_id, mod)
        # diagrams not in any module
        for diag in getattr(self.app, "gsn_diagrams", []):
            diag_id = self.tree.insert(
                root_id,
                "end",
                text=format_name_with_phase(diag.root.user_name, getattr(diag, "phase", None)),
                image=self.diagram_icon,
            )
            self.item_map[diag_id] = ("diagram", diag)
            self._add_diagram_children(diag_id, diag)

    # ------------------------------------------------------------------
    def refresh(self):
        """Refresh the explorer view to reflect the current model state."""
        self.populate()

    # ------------------------------------------------------------------
    def _bind_shortcuts(self):
        """Bind keyboard shortcuts for undo and redo actions."""
        if self.app:
            self.bind("<Control-z>", lambda e: self.app.undo())
            self.bind("<Control-y>", lambda e: self.app.redo())

    # ------------------------------------------------------------------
    def _add_module_children(self, parent_id: str, module: GSNModule):
        for sub in module.modules:
            sub_id = self.tree.insert(
                parent_id,
                "end",
                text=format_name_with_phase(sub.name, getattr(sub, "phase", None)),
                image=self.module_icon,
            )
            self.item_map[sub_id] = ("module", sub)
            self._add_module_children(sub_id, sub)
        for diag in module.diagrams:
            diag_id = self.tree.insert(
                parent_id,
                "end",
                text=format_name_with_phase(diag.root.user_name, getattr(diag, "phase", None)),
                image=self.diagram_icon,
            )
            self.item_map[diag_id] = ("diagram", diag)
            self._add_diagram_children(diag_id, diag)

    # ------------------------------------------------------------------
    def _add_diagram_children(self, diag_id: str, diagram: GSNDiagram) -> None:
        """Insert all nodes of *diagram* below *diag_id*.

        The previous implementation only traversed nodes reachable from the
        diagram's root which meant unconnected nodes were omitted from the
        explorer view.  Iterate over the diagram's ``nodes`` collection to
        ensure that even orphaned elements become visible.
        """

        visited_ids: set[int] = set()

        def _add_node(parent_id: str, node: GSNNode) -> None:
            visited_ids.add(id(node))
            for child in node.children:
                icon = self.node_icons.get(child.node_type, self.default_node_icon)
                child_id = self.tree.insert(
                    parent_id,
                    "end",
                    text=format_name_with_phase(child.user_name, getattr(child, "phase", None)),
                    image=icon,
                )
                self.item_map[child_id] = ("node", child)
                _add_node(child_id, child)

        # start with the root node and then append any remaining nodes
        _add_node(diag_id, diagram.root)
        for node in diagram.nodes:
            if id(node) not in visited_ids:
                icon = self.node_icons.get(node.node_type, self.default_node_icon)
                node_id = self.tree.insert(
                    diag_id,
                    "end",
                    text=format_name_with_phase(node.user_name, getattr(node, "phase", None)),
                    image=icon,
                )
                self.item_map[node_id] = ("node", node)
                _add_node(node_id, node)

    # ------------------------------------------------------------------
    def new_diagram(self):
        """Create a new GSN diagram with a single goal node as root."""
        if not self.app:
            return
        name = simpledialog.askstring("New GSN Diagram", "Root goal name:", parent=self)
        if not name or self._diagram_name_exists(name):
            if name:
                messagebox.showwarning("New GSN Diagram", "Diagram name already exists")
<<<<<<< HEAD
=======
            return
        if name in self._all_diagram_names():
            messagebox.showerror("New GSN Diagram", "Name already exists", parent=self)
>>>>>>> c13f5ef5
            return
        undo = getattr(self.app, "push_undo_state", None)
        if undo:
            undo()
        root = GSNNode(name, "Goal")
        diag = GSNDiagram(root)
        sel = self.tree.selection()
        if sel:
            typ, obj = self.item_map.get(sel[0], (None, None))
            if typ == "module":
                obj.diagrams.append(diag)
            else:
                self.app.gsn_diagrams.append(diag)
        else:
            self.app.gsn_diagrams.append(diag)
        self.populate()

    def _diagram_name_exists(self, name: str) -> bool:
        if not self.app:
            return False
        diags = list(getattr(self.app, "gsn_diagrams", []))

        def _collect(mods):
            for m in mods:
                diags.extend(m.diagrams)
                _collect(getattr(m, "modules", []))

        _collect(getattr(self.app, "gsn_modules", []))
        checks = [
            lambda n: any(d.root.user_name == n for d in diags),
            lambda n: any(d.root.user_name.lower() == n.lower() for d in diags),
            lambda n: any(d.root.user_name.strip() == n.strip() for d in diags),
            lambda n: any(d.root.user_name.split()[0] == n.split()[0] for d in diags),
        ]
        return any(check(name) for check in checks)

    # ------------------------------------------------------------------
    def new_module(self):
        if not self.app:
            return
        name = simpledialog.askstring("New GSN Module", "Module name:", parent=self)
        if not name:
            return
        undo = getattr(self.app, "push_undo_state", None)
        if undo:
            undo()
        module = GSNModule(name)
        sel = self.tree.selection()
        if sel:
            typ, obj = self.item_map.get(sel[0], (None, None))
            if typ == "module":
                obj.modules.append(module)
                self.populate()
                return
        self.app.gsn_modules.append(module)
        self.populate()

    # ------------------------------------------------------------------
    def rename_item(self):
        if not self.app:
            return
        sel = self.tree.selection()
        if not sel:
            return
        typ, obj = self.item_map.get(sel[0], (None, None))
        if typ == "module":
            # Renaming modules is currently not supported to avoid breaking
            # references in GSN diagrams.
            return
        elif typ == "diagram":
            new = simpledialog.askstring("Rename Diagram", "Name:", initialvalue=obj.root.user_name, parent=self)
            if new:
                new = self._unique_diagram_name(new, ignore=obj)
                undo = getattr(self.app, "push_undo_state", None)
                if undo:
                    undo()
                obj.root.user_name = new
        elif typ == "node":
            if getattr(obj, "node_type", "") == "Module":
                return
            new = simpledialog.askstring(
                "Rename Node", "Name:", initialvalue=obj.user_name, parent=self
            )
            if new:
                undo = getattr(self.app, "push_undo_state", None)
                if undo:
                    undo()
                obj.user_name = new
        self.populate()

    # ------------------------------------------------------------------
    def delete_item(self):
        if not self.app:
            return
        sel = self.tree.selection()
        if not sel:
            return
        item = sel[0]
        typ, obj = self.item_map.get(item, (None, None))
        undo = getattr(self.app, "push_undo_state", None)
        if undo:
            undo()
        if typ == "diagram":
            parent = self._find_parent_module(item)
            if parent:
                parent.diagrams.remove(obj)
            if obj in self.app.gsn_diagrams:
                self.app.gsn_diagrams.remove(obj)
        elif typ == "module":
            parent = self._find_parent_module(item)
            if parent is None:
                self.app.gsn_modules.remove(obj)
            else:
                parent.modules.remove(obj)
            # remove diagrams from global list recursively
            for d in self._collect_diagrams(obj):
                if d in self.app.gsn_diagrams:
                    self.app.gsn_diagrams.remove(d)
        elif typ == "node":
            diagram = self._find_parent_diagram(item)
            if diagram is None:
                diagrams = list(getattr(self.app, "gsn_diagrams", []))
                for m in getattr(self.app, "gsn_modules", []):
                    diagrams.extend(self._collect_diagrams(m))
                for d in diagrams:
                    if obj in d.nodes:
                        diagram = d
                        break
            if diagram and obj in diagram.nodes:
                diagram.nodes.remove(obj)
                if obj is diagram.root and diagram.nodes:
                    diagram.root = diagram.nodes[0]
            for parent in list(obj.parents):
                if obj in parent.children:
                    parent.children.remove(obj)
                if obj in parent.context_children:
                    parent.context_children.remove(obj)
            for child in list(obj.children):
                if obj in child.parents:
                    child.parents.remove(obj)
        self.populate()

    # ------------------------------------------------------------------
    def _all_diagram_names(self, ignore: GSNDiagram | None = None) -> set[str]:
        return collect_work_product_names(self.app, ignore, diagram_type="gsn")

    # ------------------------------------------------------------------
    def _unique_diagram_name(self, name: str, ignore: GSNDiagram | None = None) -> str:
        existing = self._all_diagram_names(ignore)
        return unique_name_v4(name, existing)

    # ------------------------------------------------------------------
    def _collect_diagrams(self, module: GSNModule):
        for d in module.diagrams:
            yield d
        for m in module.modules:
            yield from self._collect_diagrams(m)

    # ------------------------------------------------------------------
    def _find_parent_module(self, item: str):
        parent = self.tree.parent(item)
        while parent:
            typ, obj = self.item_map.get(parent, (None, None))
            if typ == "module":
                return obj
            parent = self.tree.parent(parent)
        return None

    # ------------------------------------------------------------------
    def _find_parent_diagram(self, item: str):
        parent = self.tree.parent(item)
        while parent:
            typ, obj = self.item_map.get(parent, (None, None))
            if typ == "diagram":
                return obj
            parent = self.tree.parent(parent)
        return None

    # ------------------------------------------------------------------
    def _on_right_click(self, event):  # pragma: no cover - requires tkinter
        item = self.tree.identify_row(event.y)
        if not item:
            return
        self.tree.selection_set(item)
        menu = tk.Menu(self.tree, tearoff=0)
        typ, _obj = self.item_map.get(item, (None, None))
        if typ == "module":
            menu.add_command(label="New Module", command=self.new_module)
            menu.add_command(label="New Diagram", command=self.new_diagram)
            menu.add_separator()
            menu.add_command(label="Rename", command=self.rename_item)
            menu.add_command(label="Delete", command=self.delete_item)
        elif typ == "diagram":
            menu.add_command(label="Open", command=self.open_item)
            menu.add_separator()
            menu.add_command(label="Rename", command=self.rename_item)
            menu.add_command(label="Delete", command=self.delete_item)
        elif typ == "node":
            menu.add_command(label="Rename", command=self.rename_item)
            menu.add_command(label="Delete", command=self.delete_item)
        else:
            menu.add_command(label="Refresh", command=self.populate)
        menu.tk_popup(event.x_root, event.y_root)

    # ------------------------------------------------------------------
    def _on_drag_start(self, event):
        """Record the item being dragged."""
        self.drag_item = self.tree.identify_row(event.y)

    # ------------------------------------------------------------------
    def _on_drag_end(self, event):
        """Handle dropping of an item onto a new parent."""
        if not self.app or not self.drag_item:
            self.drag_item = None
            return
        target = self.tree.identify_row(event.y)
        if target == self.drag_item:
            self.drag_item = None
            return
        drag_type, drag_obj = self.item_map.get(self.drag_item, (None, None))
        if drag_type not in ("diagram", "module"):
            self.drag_item = None
            return
        undo = getattr(self.app, "push_undo_state", None)
        if undo:
            undo()
        parent_module = None
        if target:
            target_type, target_obj = self.item_map.get(target, (None, None))
            if target_type == "module":
                parent_module = target_obj
            else:
                parent_module = self._find_parent_module(target)
        if drag_type == "diagram":
            if parent_module is None:
                self._move_diagram_to_root(drag_obj)
            else:
                self._move_diagram_to_module(drag_obj, parent_module)
        elif drag_type == "module":
            if parent_module is None:
                self._move_module_to_root(drag_obj)
            elif not self._is_descendant_module(drag_obj, parent_module):
                self._move_module_to_module(drag_obj, parent_module)
        self.drag_item = None
        self.populate()

    # ------------------------------------------------------------------
    def _remove_diagram_from_all_modules(self, diag: GSNDiagram, modules=None):
        modules = modules or getattr(self.app, "gsn_modules", [])
        for mod in modules:
            if diag in mod.diagrams:
                mod.diagrams.remove(diag)
                return True
            if self._remove_diagram_from_all_modules(diag, mod.modules):
                return True
        return False

    # ------------------------------------------------------------------
    def _remove_module_from_parent(self, module: GSNModule, modules=None):
        modules = modules or getattr(self.app, "gsn_modules", [])
        for mod in modules:
            if module in mod.modules:
                mod.modules.remove(module)
                return True
            if self._remove_module_from_parent(module, mod.modules):
                return True
        return False

    # ------------------------------------------------------------------
    def _move_diagram_to_module(self, diag: GSNDiagram, module: GSNModule):
        if diag in getattr(self.app, "gsn_diagrams", []):
            self.app.gsn_diagrams.remove(diag)
        else:
            self._remove_diagram_from_all_modules(diag)
        module.diagrams.append(diag)

    # ------------------------------------------------------------------
    def _move_diagram_to_root(self, diag: GSNDiagram):
        if diag not in getattr(self.app, "gsn_diagrams", []):
            self._remove_diagram_from_all_modules(diag)
            self.app.gsn_diagrams.append(diag)

    # ------------------------------------------------------------------
    def _move_module_to_module(self, module: GSNModule, parent: GSNModule):
        if module in getattr(self.app, "gsn_modules", []):
            self.app.gsn_modules.remove(module)
        else:
            self._remove_module_from_parent(module)
        parent.modules.append(module)

    # ------------------------------------------------------------------
    def _move_module_to_root(self, module: GSNModule):
        if module not in getattr(self.app, "gsn_modules", []):
            self._remove_module_from_parent(module)
            self.app.gsn_modules.append(module)

    # ------------------------------------------------------------------
    def _is_descendant_module(self, module: GSNModule, potential_parent: GSNModule):
        if module is potential_parent:
            return True
        for sub in module.modules:
            if self._is_descendant_module(sub, potential_parent):
                return True
        return False

    # ------------------------------------------------------------------
    def _on_double_click(self, _event):
        self.open_item()

    # ------------------------------------------------------------------
    def open_item(self):  # pragma: no cover - requires tkinter
        if not self.app:
            return
        sel = self.tree.selection()
        if not sel:
            return
        typ, obj = self.item_map.get(sel[0], (None, None))
        if typ != "diagram":
            return
        if self.app and hasattr(self.app, "open_gsn_diagram"):
            self.app.open_gsn_diagram(obj)
            return
        win = tk.Toplevel(self)
        win.title(obj.root.user_name)
        canvas = tk.Canvas(
            win,
            width=800,
            height=600,
            bg=StyleManager.get_instance().canvas_bg,
        )
        canvas.pack(fill=tk.BOTH, expand=True)
        obj.draw(canvas)

    # ------------------------------------------------------------------
    def _create_icon(self, shape: str, color: str = "black") -> tk.PhotoImage:
        """Proxy to the shared icon factory."""
        return create_icon(shape, color)<|MERGE_RESOLUTION|>--- conflicted
+++ resolved
@@ -197,12 +197,6 @@
         if not name or self._diagram_name_exists(name):
             if name:
                 messagebox.showwarning("New GSN Diagram", "Diagram name already exists")
-<<<<<<< HEAD
-=======
-            return
-        if name in self._all_diagram_names():
-            messagebox.showerror("New GSN Diagram", "Name already exists", parent=self)
->>>>>>> c13f5ef5
             return
         undo = getattr(self.app, "push_undo_state", None)
         if undo:
