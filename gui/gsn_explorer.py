"""Simple explorer window for GSN argumentation diagrams."""
from __future__ import annotations

import tkinter as tk
from tkinter import ttk, simpledialog

from gsn import GSNNode, GSNDiagram, GSNModule
from gui import format_name_with_phase, messagebox
from gui.style_manager import StyleManager
from gui.icon_factory import create_icon
from .name_utils import collect_work_product_names, unique_name_v4
from . import messagebox


class GSNExplorer(tk.Frame):
    """Manage and view GSN argumentation diagrams and their nodes."""

    def __init__(self, master, app=None):
        if isinstance(master, tk.Toplevel):
            container = master
        else:
            container = master
        super().__init__(container)
        self.app = app
        if isinstance(master, tk.Toplevel):
            master.title("GSN Explorer")
            master.geometry("350x400")
            self.pack(fill=tk.BOTH, expand=True)

        tree_frame = ttk.Frame(self)
        tree_frame.pack(fill=tk.BOTH, expand=True, padx=4, pady=4)
        self.tree = ttk.Treeview(tree_frame)
        vsb = ttk.Scrollbar(tree_frame, orient="vertical", command=self.tree.yview)
        hsb = ttk.Scrollbar(tree_frame, orient="horizontal", command=self.tree.xview)
        self.tree.configure(yscrollcommand=vsb.set, xscrollcommand=hsb.set)
        self.tree.grid(row=0, column=0, sticky="nsew")
        vsb.grid(row=0, column=1, sticky="ns")
        hsb.grid(row=1, column=0, sticky="ew")
        tree_frame.rowconfigure(0, weight=1)
        tree_frame.columnconfigure(0, weight=1)

        # Detailed, colour-coded icons to visually distinguish elements
        style = StyleManager.get_instance()

        def _color(name: str, default: str) -> str:
            c = style.get_color(name)
            return default if c == "#FFFFFF" else c

        self.module_icon = self._create_icon("folder", _color("Lifecycle Phase", "#b8860b"))
        self.diagram_icon = self._create_icon("document", _color("Document", "#4682b4"))
        self.node_icons = {
            "Goal": self._create_icon("shield", _color("Safety Goal", "#2e8b57")),
            "Strategy": self._create_icon("clipboard", _color("Strategy", "#8b008b")),
            "Solution": self._create_icon("shield_check", _color("Solution", "#1e90ff")),
            "Assumption": self._create_icon("triangle", _color("Assumption", "#b22222")),
            "Justification": self._create_icon("scale", _color("Justification", "#ff8c00")),
            "Context": self._create_icon("document", _color("Document", "#696969")),
            "Module": self.module_icon,
        }
        self.default_node_icon = self._create_icon("document", _color("Existing Element", "gray"))
        self.item_map: dict[str, tuple[str, object]] = {}

        btns = ttk.Frame(self)
        btns.pack(fill=tk.X, padx=4, pady=4)
        ttk.Button(btns, text="Open", command=self.open_item).pack(side=tk.LEFT)
        ttk.Button(btns, text="New Module", command=self.new_module).pack(side=tk.LEFT, padx=2)
        ttk.Button(btns, text="New Diagram", command=self.new_diagram).pack(side=tk.LEFT, padx=2)
        ttk.Button(btns, text="Rename", command=self.rename_item).pack(side=tk.LEFT, padx=2)
        ttk.Button(btns, text="Delete", command=self.delete_item).pack(side=tk.LEFT, padx=2)
        ttk.Button(btns, text="Refresh", command=self.populate).pack(side=tk.RIGHT)
        self.tree.bind("<Double-1>", self._on_double_click)
        self.tree.bind("<Button-3>", self._on_right_click)
        # drag and drop support
        self.drag_item: str | None = None
        self.tree.bind("<ButtonPress-1>", self._on_drag_start)
        self.tree.bind("<ButtonRelease-1>", self._on_drag_end)
        self.populate()
        self._bind_shortcuts()

    # ------------------------------------------------------------------
    def populate(self):
        """Fill the tree view with the available GSN diagrams."""
        self.item_map.clear()
        self.tree.delete(*self.tree.get_children(""))
        if not self.app:
            return
        # add a synthetic root item so that modules and diagrams share a
        # common parent.  This mirrors the behaviour of other explorer
        # widgets and allows dropping items onto the "GSN" root to move
        # them to the top level.
        root_id = self.tree.insert(
            "",
            "end",
            text=format_name_with_phase("GSN", None),
            image=self.module_icon,
        )
        self.item_map[root_id] = ("root", None)
        # modules at root
        for mod in getattr(self.app, "gsn_modules", []):
            mod_id = self.tree.insert(
                root_id,
                "end",
                text=format_name_with_phase(mod.name, getattr(mod, "phase", None)),
                image=self.module_icon,
            )
            self.item_map[mod_id] = ("module", mod)
            self._add_module_children(mod_id, mod)
        # diagrams not in any module
        for diag in getattr(self.app, "gsn_diagrams", []):
            diag_id = self.tree.insert(
                root_id,
                "end",
                text=format_name_with_phase(diag.root.user_name, getattr(diag, "phase", None)),
                image=self.diagram_icon,
            )
            self.item_map[diag_id] = ("diagram", diag)
            self._add_diagram_children(diag_id, diag)

    # ------------------------------------------------------------------
    def refresh(self):
        """Refresh the explorer view to reflect the current model state."""
        self.populate()

    # ------------------------------------------------------------------
    def _bind_shortcuts(self):
        """Bind keyboard shortcuts for undo and redo actions."""
        if self.app:
            self.bind("<Control-z>", lambda e: self.app.undo())
            self.bind("<Control-y>", lambda e: self.app.redo())

    # ------------------------------------------------------------------
    def _add_module_children(self, parent_id: str, module: GSNModule):
        for sub in module.modules:
            sub_id = self.tree.insert(
                parent_id,
                "end",
                text=format_name_with_phase(sub.name, getattr(sub, "phase", None)),
                image=self.module_icon,
            )
            self.item_map[sub_id] = ("module", sub)
            self._add_module_children(sub_id, sub)
        for diag in module.diagrams:
            diag_id = self.tree.insert(
                parent_id,
                "end",
                text=format_name_with_phase(diag.root.user_name, getattr(diag, "phase", None)),
                image=self.diagram_icon,
            )
            self.item_map[diag_id] = ("diagram", diag)
            self._add_diagram_children(diag_id, diag)

    # ------------------------------------------------------------------
    def _add_diagram_children(self, diag_id: str, diagram: GSNDiagram) -> None:
        """Insert all nodes of *diagram* below *diag_id*.

        The previous implementation only traversed nodes reachable from the
        diagram's root which meant unconnected nodes were omitted from the
        explorer view.  Iterate over the diagram's ``nodes`` collection to
        ensure that even orphaned elements become visible.
        """

        visited_ids: set[int] = set()

        def _add_node(parent_id: str, node: GSNNode) -> None:
            visited_ids.add(id(node))
            for child in node.children:
                icon = self.node_icons.get(child.node_type, self.default_node_icon)
                child_id = self.tree.insert(
                    parent_id,
                    "end",
                    text=format_name_with_phase(child.user_name, getattr(child, "phase", None)),
                    image=icon,
                )
                self.item_map[child_id] = ("node", child)
                _add_node(child_id, child)

        # start with the root node and then append any remaining nodes
        _add_node(diag_id, diagram.root)
        for node in diagram.nodes:
            if id(node) not in visited_ids:
                icon = self.node_icons.get(node.node_type, self.default_node_icon)
                node_id = self.tree.insert(
                    diag_id,
                    "end",
                    text=format_name_with_phase(node.user_name, getattr(node, "phase", None)),
                    image=icon,
                )
                self.item_map[node_id] = ("node", node)
                _add_node(node_id, node)

    # ------------------------------------------------------------------
    def new_diagram(self):
        """Create a new GSN diagram with a single goal node as root."""
        if not self.app:
            return
        name = simpledialog.askstring("New GSN Diagram", "Root goal name:", parent=self)
        if not name:
            return
        if name in self._all_diagram_names():
<<<<<<< HEAD
            messagebox.showerror("New GSN Diagram", "Name already exists", parent=self)
=======
            messagebox.showwarning("New GSN Diagram", "A diagram with this name already exists.")
>>>>>>> d0fdb006
            return
        undo = getattr(self.app, "push_undo_state", None)
        if undo:
            undo()
        root = GSNNode(name, "Goal")
        diag = GSNDiagram(root)
        sel = self.tree.selection()
        if sel:
            typ, obj = self.item_map.get(sel[0], (None, None))
            if typ == "module":
                obj.diagrams.append(diag)
            else:
                self.app.gsn_diagrams.append(diag)
        else:
            self.app.gsn_diagrams.append(diag)
        self.populate()

    # ------------------------------------------------------------------
    def new_module(self):
        if not self.app:
            return
        name = simpledialog.askstring("New GSN Module", "Module name:", parent=self)
        if not name:
            return
        undo = getattr(self.app, "push_undo_state", None)
        if undo:
            undo()
        module = GSNModule(name)
        sel = self.tree.selection()
        if sel:
            typ, obj = self.item_map.get(sel[0], (None, None))
            if typ == "module":
                obj.modules.append(module)
                self.populate()
                return
        self.app.gsn_modules.append(module)
        self.populate()

    # ------------------------------------------------------------------
    def rename_item(self):
        if not self.app:
            return
        sel = self.tree.selection()
        if not sel:
            return
        typ, obj = self.item_map.get(sel[0], (None, None))
        if typ == "module":
            # Renaming modules is currently not supported to avoid breaking
            # references in GSN diagrams.
            return
        elif typ == "diagram":
            new = simpledialog.askstring("Rename Diagram", "Name:", initialvalue=obj.root.user_name, parent=self)
            if new:
                new = self._unique_diagram_name(new, ignore=obj)
                undo = getattr(self.app, "push_undo_state", None)
                if undo:
                    undo()
                obj.root.user_name = new
        elif typ == "node":
            if getattr(obj, "node_type", "") == "Module":
                return
            new = simpledialog.askstring(
                "Rename Node", "Name:", initialvalue=obj.user_name, parent=self
            )
            if new:
                undo = getattr(self.app, "push_undo_state", None)
                if undo:
                    undo()
                obj.user_name = new
        self.populate()

    # ------------------------------------------------------------------
    def delete_item(self):
        if not self.app:
            return
        sel = self.tree.selection()
        if not sel:
            return
        item = sel[0]
        typ, obj = self.item_map.get(item, (None, None))
        undo = getattr(self.app, "push_undo_state", None)
        if undo:
            undo()
        if typ == "diagram":
            parent = self._find_parent_module(item)
            if parent:
                parent.diagrams.remove(obj)
            if obj in self.app.gsn_diagrams:
                self.app.gsn_diagrams.remove(obj)
        elif typ == "module":
            parent = self._find_parent_module(item)
            if parent is None:
                self.app.gsn_modules.remove(obj)
            else:
                parent.modules.remove(obj)
            # remove diagrams from global list recursively
            for d in self._collect_diagrams(obj):
                if d in self.app.gsn_diagrams:
                    self.app.gsn_diagrams.remove(d)
        elif typ == "node":
            diagram = self._find_parent_diagram(item)
            if diagram is None:
                diagrams = list(getattr(self.app, "gsn_diagrams", []))
                for m in getattr(self.app, "gsn_modules", []):
                    diagrams.extend(self._collect_diagrams(m))
                for d in diagrams:
                    if obj in d.nodes:
                        diagram = d
                        break
            if diagram and obj in diagram.nodes:
                diagram.nodes.remove(obj)
                if obj is diagram.root and diagram.nodes:
                    diagram.root = diagram.nodes[0]
            for parent in list(obj.parents):
                if obj in parent.children:
                    parent.children.remove(obj)
                if obj in parent.context_children:
                    parent.context_children.remove(obj)
            for child in list(obj.children):
                if obj in child.parents:
                    child.parents.remove(obj)
        self.populate()

    # ------------------------------------------------------------------
    def _all_diagram_names(self, ignore: GSNDiagram | None = None) -> set[str]:
        return collect_work_product_names(self.app, ignore)

    # ------------------------------------------------------------------
    def _unique_diagram_name(self, name: str, ignore: GSNDiagram | None = None) -> str:
        existing = self._all_diagram_names(ignore)
        return unique_name_v4(name, existing)

    # ------------------------------------------------------------------
    def _collect_diagrams(self, module: GSNModule):
        for d in module.diagrams:
            yield d
        for m in module.modules:
            yield from self._collect_diagrams(m)

    # ------------------------------------------------------------------
    def _find_parent_module(self, item: str):
        parent = self.tree.parent(item)
        while parent:
            typ, obj = self.item_map.get(parent, (None, None))
            if typ == "module":
                return obj
            parent = self.tree.parent(parent)
        return None

    # ------------------------------------------------------------------
    def _find_parent_diagram(self, item: str):
        parent = self.tree.parent(item)
        while parent:
            typ, obj = self.item_map.get(parent, (None, None))
            if typ == "diagram":
                return obj
            parent = self.tree.parent(parent)
        return None

    # ------------------------------------------------------------------
    def _on_right_click(self, event):  # pragma: no cover - requires tkinter
        item = self.tree.identify_row(event.y)
        if not item:
            return
        self.tree.selection_set(item)
        menu = tk.Menu(self.tree, tearoff=0)
        typ, _obj = self.item_map.get(item, (None, None))
        if typ == "module":
            menu.add_command(label="New Module", command=self.new_module)
            menu.add_command(label="New Diagram", command=self.new_diagram)
            menu.add_separator()
            menu.add_command(label="Rename", command=self.rename_item)
            menu.add_command(label="Delete", command=self.delete_item)
        elif typ == "diagram":
            menu.add_command(label="Open", command=self.open_item)
            menu.add_separator()
            menu.add_command(label="Rename", command=self.rename_item)
            menu.add_command(label="Delete", command=self.delete_item)
        elif typ == "node":
            menu.add_command(label="Rename", command=self.rename_item)
            menu.add_command(label="Delete", command=self.delete_item)
        else:
            menu.add_command(label="Refresh", command=self.populate)
        menu.tk_popup(event.x_root, event.y_root)

    # ------------------------------------------------------------------
    def _on_drag_start(self, event):
        """Record the item being dragged."""
        self.drag_item = self.tree.identify_row(event.y)

    # ------------------------------------------------------------------
    def _on_drag_end(self, event):
        """Handle dropping of an item onto a new parent."""
        if not self.app or not self.drag_item:
            self.drag_item = None
            return
        target = self.tree.identify_row(event.y)
        if target == self.drag_item:
            self.drag_item = None
            return
        drag_type, drag_obj = self.item_map.get(self.drag_item, (None, None))
        if drag_type not in ("diagram", "module"):
            self.drag_item = None
            return
        undo = getattr(self.app, "push_undo_state", None)
        if undo:
            undo()
        parent_module = None
        if target:
            target_type, target_obj = self.item_map.get(target, (None, None))
            if target_type == "module":
                parent_module = target_obj
            else:
                parent_module = self._find_parent_module(target)
        if drag_type == "diagram":
            if parent_module is None:
                self._move_diagram_to_root(drag_obj)
            else:
                self._move_diagram_to_module(drag_obj, parent_module)
        elif drag_type == "module":
            if parent_module is None:
                self._move_module_to_root(drag_obj)
            elif not self._is_descendant_module(drag_obj, parent_module):
                self._move_module_to_module(drag_obj, parent_module)
        self.drag_item = None
        self.populate()

    # ------------------------------------------------------------------
    def _remove_diagram_from_all_modules(self, diag: GSNDiagram, modules=None):
        modules = modules or getattr(self.app, "gsn_modules", [])
        for mod in modules:
            if diag in mod.diagrams:
                mod.diagrams.remove(diag)
                return True
            if self._remove_diagram_from_all_modules(diag, mod.modules):
                return True
        return False

    # ------------------------------------------------------------------
    def _remove_module_from_parent(self, module: GSNModule, modules=None):
        modules = modules or getattr(self.app, "gsn_modules", [])
        for mod in modules:
            if module in mod.modules:
                mod.modules.remove(module)
                return True
            if self._remove_module_from_parent(module, mod.modules):
                return True
        return False

    # ------------------------------------------------------------------
    def _move_diagram_to_module(self, diag: GSNDiagram, module: GSNModule):
        if diag in getattr(self.app, "gsn_diagrams", []):
            self.app.gsn_diagrams.remove(diag)
        else:
            self._remove_diagram_from_all_modules(diag)
        module.diagrams.append(diag)

    # ------------------------------------------------------------------
    def _move_diagram_to_root(self, diag: GSNDiagram):
        if diag not in getattr(self.app, "gsn_diagrams", []):
            self._remove_diagram_from_all_modules(diag)
            self.app.gsn_diagrams.append(diag)

    # ------------------------------------------------------------------
    def _move_module_to_module(self, module: GSNModule, parent: GSNModule):
        if module in getattr(self.app, "gsn_modules", []):
            self.app.gsn_modules.remove(module)
        else:
            self._remove_module_from_parent(module)
        parent.modules.append(module)

    # ------------------------------------------------------------------
    def _move_module_to_root(self, module: GSNModule):
        if module not in getattr(self.app, "gsn_modules", []):
            self._remove_module_from_parent(module)
            self.app.gsn_modules.append(module)

    # ------------------------------------------------------------------
    def _is_descendant_module(self, module: GSNModule, potential_parent: GSNModule):
        if module is potential_parent:
            return True
        for sub in module.modules:
            if self._is_descendant_module(sub, potential_parent):
                return True
        return False

    # ------------------------------------------------------------------
    def _on_double_click(self, _event):
        self.open_item()

    # ------------------------------------------------------------------
    def open_item(self):  # pragma: no cover - requires tkinter
        if not self.app:
            return
        sel = self.tree.selection()
        if not sel:
            return
        typ, obj = self.item_map.get(sel[0], (None, None))
        if typ != "diagram":
            return
        if self.app and hasattr(self.app, "open_gsn_diagram"):
            self.app.open_gsn_diagram(obj)
            return
        win = tk.Toplevel(self)
        win.title(obj.root.user_name)
        canvas = tk.Canvas(
            win,
            width=800,
            height=600,
            bg=StyleManager.get_instance().canvas_bg,
        )
        canvas.pack(fill=tk.BOTH, expand=True)
        obj.draw(canvas)

    # ------------------------------------------------------------------
    def _create_icon(self, shape: str, color: str = "black") -> tk.PhotoImage:
        """Proxy to the shared icon factory."""
        return create_icon(shape, color)<|MERGE_RESOLUTION|>--- conflicted
+++ resolved
@@ -197,11 +197,7 @@
         if not name:
             return
         if name in self._all_diagram_names():
-<<<<<<< HEAD
             messagebox.showerror("New GSN Diagram", "Name already exists", parent=self)
-=======
-            messagebox.showwarning("New GSN Diagram", "A diagram with this name already exists.")
->>>>>>> d0fdb006
             return
         undo = getattr(self.app, "push_undo_state", None)
         if undo:
