--- conflicted
+++ resolved
@@ -177,16 +177,12 @@
             return
         typ, obj = self.item_map.get(sel[0], (None, None))
         if typ == "module":
-<<<<<<< HEAD
             new = simpledialog.askstring("Rename Module", "Name:", initialvalue=obj.name, parent=self)
             if new:
                 undo = getattr(self.app, "push_undo_state", None)
                 if undo:
                     undo()
                 obj.name = new
-=======
-            return
->>>>>>> 23811868
         elif typ == "diagram":
             new = simpledialog.askstring("Rename Diagram", "Name:", initialvalue=obj.root.user_name, parent=self)
             if new:
