import tkinter as tk
import math


class SplashScreen(tk.Toplevel):
    """Simple splash screen with rotating cube and gear."""

    def __init__(
        self,
        master,
        version: str = "Unknown",
        author: str = "Your Name",
        email: str = "email@example.com",
        linkedin: str = "https://www.linkedin.com/in/yourprofile",
        duration: int = 3000,
    ):
        super().__init__(master)
        self.duration = duration
        self.overrideredirect(True)

        # Track whether transparency is supported
        try:
            self.attributes("-alpha", 0.0)
            self._alpha_supported = True
        except tk.TclError:
            self._alpha_supported = False

        # Shadow window to create simple 3D effect
        self.shadow = tk.Toplevel(master)
        self.shadow.overrideredirect(True)
        self.shadow.configure(bg="black")
        self._shadow_alpha_target = 0.3
        try:
            # Start fully transparent for fade in
            self.shadow.attributes("-alpha", 0.0)
        except tk.TclError:
            self._shadow_alpha_target = None

        self.canvas_size = 300
        # Black background so colors pop
        self.canvas = tk.Canvas(
            self,
            width=self.canvas_size,
            height=self.canvas_size,
            highlightthickness=0,
            bg="black",
        )
        self.canvas.pack()
        self._draw_gradient()
        self._center()
        # Initialize cube geometry
        self.angle = 0.0
        self.vertices = [
            (-1, -1, -1),
            (1, -1, -1),
            (1, 1, -1),
            (-1, 1, -1),
            (-1, -1, 1),
            (1, -1, 1),
            (1, 1, 1),
            (-1, 1, 1),
        ]
        self.edges = [
            (0, 1), (1, 2), (2, 3), (3, 0),
            (4, 5), (5, 6), (6, 7), (7, 4),
            (0, 4), (1, 5), (2, 6), (3, 7),
        ]
        # Text at bottom center
        self.canvas.create_text(
            self.canvas_size / 2,
            self.canvas_size - 40,
            text="Automotive Modeling Language\nby\nKarel Capek Robotics",
            justify="center",
            font=("Helvetica", 12),
            fill="white",
        )

        # Version and author info at top right
        info_text = f"v{version}\n{author}\n{email}\n{linkedin}"
        self.canvas.create_text(
            self.canvas_size - 10,
            10,
            text=info_text,
            anchor="ne",
            justify="right",
            font=("Helvetica", 9),
            fill="white",
        )
        # Start animation and fade-in effect
        self.after(10, self._animate)
        self.after(10, self._fade_in)

    def _fade_in(self):
        if not getattr(self, "_alpha_supported", False):
            self.after(self.duration, self._close)
            return
        alpha = min(self.attributes("-alpha") + 0.05, 1.0)
        self.attributes("-alpha", alpha)
        if self._shadow_alpha_target is not None:
            try:
                self.shadow.attributes("-alpha", alpha * self._shadow_alpha_target)
            except tk.TclError:
                pass
        if alpha < 1.0:
            self.after(50, self._fade_in)
        else:
            self.after(self.duration, self._fade_out)

    def _fade_out(self):
        if not getattr(self, "_alpha_supported", False):
            self._close()
            return
        alpha = max(self.attributes("-alpha") - 0.05, 0.0)
        self.attributes("-alpha", alpha)
        if self._shadow_alpha_target is not None:
            try:
                self.shadow.attributes("-alpha", alpha * self._shadow_alpha_target)
            except tk.TclError:
                pass
        if alpha > 0.0:
            self.after(50, self._fade_out)
        else:
            self._close()

    def _center(self):
        self.update_idletasks()
        w = self.canvas_size
        h = self.canvas_size
        x = (self.winfo_screenwidth() // 2) - (w // 2)
        y = (self.winfo_screenheight() // 2) - (h // 2)
        # Position shadow slightly offset from the splash window
        self.shadow.geometry(f"{w}x{h}+{x + 5}+{y + 5}")
        self.geometry(f"{w}x{h}+{x}+{y}")
        self.shadow.lower(self)

    def _draw_gradient(self):
<<<<<<< HEAD
        """Draw a horizon-like gradient to give a sense of depth."""
        stops = [
            (0.0, (10, 10, 30)),     # deep sky
            (0.5, (135, 206, 235)),  # bright horizon
            (0.51, (222, 184, 135)), # immediate ground
            (1.0, (0, 50, 0)),       # dark ground
=======
        """Draw a vertical gradient with a subtle horizon."""
        stops = [
            (0.0, (10, 10, 50)),     # dark sky
            (0.5, (135, 206, 235)),  # sky near horizon
            (0.55, (255, 240, 200)), # horizon glow
            (1.0, (0, 0, 0)),        # ground
>>>>>>> db161a64
        ]
        steps = self.canvas_size
        for i in range(steps):
            ratio = i / steps
            for idx in range(len(stops) - 1):
                if stops[idx][0] <= ratio <= stops[idx + 1][0]:
                    left_pos, left_col = stops[idx]
                    right_pos, right_col = stops[idx + 1]
                    break
            local = (ratio - left_pos) / (right_pos - left_pos)
            r = int(left_col[0] + (right_col[0] - left_col[0]) * local)
            g = int(left_col[1] + (right_col[1] - left_col[1]) * local)
            b = int(left_col[2] + (right_col[2] - left_col[2]) * local)
            color = f"#{r:02x}{g:02x}{b:02x}"
            self.canvas.create_line(0, i, self.canvas_size, i, fill=color)
        horizon_y = int(self.canvas_size * 0.55)
        self.canvas.create_line(0, horizon_y, self.canvas_size, horizon_y, fill="#222222")

    def _project(self, x, y, z):
        """Project 3D point onto 2D canvas."""
        distance = 5
        factor = self.canvas_size / (2 * (z + distance))
        x = x * factor + self.canvas_size / 2
        y = y * factor + self.canvas_size / 2
        return x, y

    def _draw_cube(self):
        self.canvas.delete("cube")
        self.canvas.delete("shadow")
        shadow_w = 80
        shadow_h = 20
        cx = self.canvas_size / 2
        cy = self.canvas_size / 2 + 60
        self.canvas.create_oval(
            cx - shadow_w / 2,
            cy - shadow_h / 2,
            cx + shadow_w / 2,
            cy + shadow_h / 2,
            fill="black",
            outline="",
            tags="shadow",
            stipple="gray50",
        )
        angle = math.radians(self.angle)
        cos_a = math.cos(angle)
        sin_a = math.sin(angle)
        transformed = []
        for x, y, z in self.vertices:
            x1 = x * cos_a - z * sin_a
            z1 = x * sin_a + z * cos_a
            y1 = y * cos_a - z1 * sin_a
            z2 = y * sin_a + z1 * cos_a
            px, py = self._project(x1, y1, z2)
<<<<<<< HEAD
            points.append((px, py, z2))
=======
            transformed.append((px, py, z2))
>>>>>>> db161a64
        faces = [
            (0, 1, 2, 3),
            (4, 5, 6, 7),
            (0, 1, 5, 4),
            (2, 3, 7, 6),
            (1, 2, 6, 5),
            (0, 3, 7, 4),
        ]
<<<<<<< HEAD
        faces.sort(key=lambda f: sum(points[i][2] for i in f) / len(f))
        for face in faces:
            coords = [points[i][:2] for i in face]
            self.canvas.create_polygon(
                coords,
                fill="cyan",
                outline="",
                tags="cube",
                stipple="gray25",
            )
        for i, j in self.edges:
            x1, y1, _ = points[i]
            x2, y2, _ = points[j]
=======
        faces.sort(key=lambda f: sum(transformed[i][2] for i in f) / len(f))
        for face in faces:
            coords = []
            z_avg = 0
            for idx in face:
                x, y, z = transformed[idx]
                coords.extend((x, y))
                z_avg += z
            z_avg /= len(face)
            shade = int(80 + (z_avg + 1) * 40)
            color = f"#{shade:02x}{shade:02x}ff"
            self.canvas.create_polygon(
                coords,
                fill=color,
                outline="",
                stipple="gray25",
                tags="cube",
            )
        for i, j in self.edges:
            x1, y1, z1 = transformed[i]
            x2, y2, z2 = transformed[j]
            brightness = (z1 + z2) / 2
            color = "white" if brightness > 0 else "cyan"
>>>>>>> db161a64
            self.canvas.create_line(
                x1,
                y1,
                x2,
                y2,
                fill=color,
                width=2,
                tags="cube",
            )
<<<<<<< HEAD
        front = faces[-1]
        x1, y1, _ = points[front[0]]
        x3, y3, _ = points[front[2]]
        self.canvas.create_line(
            x1,
            y1,
            x3,
            y3,
            fill="white",
            width=2,
            tags="cube",
            stipple="gray50",
        )
=======
            self.canvas.create_line(
                x1,
                y1,
                x2,
                y2,
                fill="white",
                width=1,
                tags="cube",
            )
>>>>>>> db161a64

    def _draw_gear(self):
        self.canvas.delete("gear")
        self.canvas.delete("gear_glow")
        teeth = 8
        inner = 20
        outer = 30
        pts = []
        angle = math.radians(self.angle * 2)
        for i in range(teeth * 2):
            r = outer if i % 2 == 0 else inner
            theta = angle + i * math.pi / teeth
            x = self.canvas_size / 2 + r * math.cos(theta)
            y = self.canvas_size / 2 + r * math.sin(theta)
            pts.append((x, y))
<<<<<<< HEAD
        glow_r = outer + 10
        self.canvas.create_oval(
            self.canvas_size / 2 - glow_r,
            self.canvas_size / 2 - glow_r,
            self.canvas_size / 2 + glow_r,
            self.canvas_size / 2 + glow_r,
            fill="yellow",
            outline="",
            tags="gear",
            stipple="gray50",
        )
        self.canvas.create_polygon(
            pts,
            outline="white",
            fill="",
            width=2,
            tags="gear",
=======
        coords = [c for pt in pts for c in pt]
        for w in (8, 6, 4):
            self.canvas.create_polygon(
                coords,
                outline="#00ffff",
                fill="",
                width=w,
                tags="gear",
                stipple="gray50",
            )
        self.canvas.create_polygon(
            coords, outline="white", fill="", width=2, tags="gear"
>>>>>>> db161a64
        )

    def _animate(self):
        self.angle = (self.angle + 2) % 360
        self._draw_cube()
        self._draw_gear()
        self.after(50, self._animate)

    def _close(self):
        """Destroy splash screen and accompanying shadow window."""
        try:
            self.shadow.destroy()
        except Exception:
            pass
        self.destroy()<|MERGE_RESOLUTION|>--- conflicted
+++ resolved
@@ -134,21 +134,12 @@
         self.shadow.lower(self)
 
     def _draw_gradient(self):
-<<<<<<< HEAD
         """Draw a horizon-like gradient to give a sense of depth."""
         stops = [
             (0.0, (10, 10, 30)),     # deep sky
             (0.5, (135, 206, 235)),  # bright horizon
             (0.51, (222, 184, 135)), # immediate ground
             (1.0, (0, 50, 0)),       # dark ground
-=======
-        """Draw a vertical gradient with a subtle horizon."""
-        stops = [
-            (0.0, (10, 10, 50)),     # dark sky
-            (0.5, (135, 206, 235)),  # sky near horizon
-            (0.55, (255, 240, 200)), # horizon glow
-            (1.0, (0, 0, 0)),        # ground
->>>>>>> db161a64
         ]
         steps = self.canvas_size
         for i in range(steps):
@@ -202,11 +193,7 @@
             y1 = y * cos_a - z1 * sin_a
             z2 = y * sin_a + z1 * cos_a
             px, py = self._project(x1, y1, z2)
-<<<<<<< HEAD
             points.append((px, py, z2))
-=======
-            transformed.append((px, py, z2))
->>>>>>> db161a64
         faces = [
             (0, 1, 2, 3),
             (4, 5, 6, 7),
@@ -215,7 +202,6 @@
             (1, 2, 6, 5),
             (0, 3, 7, 4),
         ]
-<<<<<<< HEAD
         faces.sort(key=lambda f: sum(points[i][2] for i in f) / len(f))
         for face in faces:
             coords = [points[i][:2] for i in face]
@@ -229,31 +215,6 @@
         for i, j in self.edges:
             x1, y1, _ = points[i]
             x2, y2, _ = points[j]
-=======
-        faces.sort(key=lambda f: sum(transformed[i][2] for i in f) / len(f))
-        for face in faces:
-            coords = []
-            z_avg = 0
-            for idx in face:
-                x, y, z = transformed[idx]
-                coords.extend((x, y))
-                z_avg += z
-            z_avg /= len(face)
-            shade = int(80 + (z_avg + 1) * 40)
-            color = f"#{shade:02x}{shade:02x}ff"
-            self.canvas.create_polygon(
-                coords,
-                fill=color,
-                outline="",
-                stipple="gray25",
-                tags="cube",
-            )
-        for i, j in self.edges:
-            x1, y1, z1 = transformed[i]
-            x2, y2, z2 = transformed[j]
-            brightness = (z1 + z2) / 2
-            color = "white" if brightness > 0 else "cyan"
->>>>>>> db161a64
             self.canvas.create_line(
                 x1,
                 y1,
@@ -263,7 +224,6 @@
                 width=2,
                 tags="cube",
             )
-<<<<<<< HEAD
         front = faces[-1]
         x1, y1, _ = points[front[0]]
         x3, y3, _ = points[front[2]]
@@ -277,17 +237,6 @@
             tags="cube",
             stipple="gray50",
         )
-=======
-            self.canvas.create_line(
-                x1,
-                y1,
-                x2,
-                y2,
-                fill="white",
-                width=1,
-                tags="cube",
-            )
->>>>>>> db161a64
 
     def _draw_gear(self):
         self.canvas.delete("gear")
@@ -303,7 +252,6 @@
             x = self.canvas_size / 2 + r * math.cos(theta)
             y = self.canvas_size / 2 + r * math.sin(theta)
             pts.append((x, y))
-<<<<<<< HEAD
         glow_r = outer + 10
         self.canvas.create_oval(
             self.canvas_size / 2 - glow_r,
@@ -321,20 +269,6 @@
             fill="",
             width=2,
             tags="gear",
-=======
-        coords = [c for pt in pts for c in pt]
-        for w in (8, 6, 4):
-            self.canvas.create_polygon(
-                coords,
-                outline="#00ffff",
-                fill="",
-                width=w,
-                tags="gear",
-                stipple="gray50",
-            )
-        self.canvas.create_polygon(
-            coords, outline="white", fill="", width=2, tags="gear"
->>>>>>> db161a64
         )
 
     def _animate(self):
