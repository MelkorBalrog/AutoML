--- conflicted
+++ resolved
@@ -112,7 +112,6 @@
                 fill=color,
             ),
         ]
-<<<<<<< HEAD
         # Single outline surrounding the entire button for a smooth border
         self.create_arc(
             (0, 0, 2 * r, h),
@@ -131,23 +130,6 @@
             outline=outline,
         )
         self._text_item = self.create_text(w // 2, h // 2, text=self._text)
-=======
-        img_w = self._image.width() if self._image else 0
-        if self._image and self._compound == tk.LEFT:
-            x_img = 4 + img_w // 2
-            y_img = h // 2
-            self._image_item = self.create_image(x_img, y_img, image=self._image)
-            self._text_item = self.create_text(
-                x_img + img_w // 2 + 4,
-                h // 2,
-                text=self._text,
-                anchor="w",
-            )
-        else:
-            if self._image:
-                self._image_item = self.create_image(w // 2, h // 2, image=self._image)
-            self._text_item = self.create_text(w // 2, h // 2, text=self._text)
->>>>>>> 25af3cfc
 
     def _set_color(self, color: str) -> None:
         for item in self._shape_items:
