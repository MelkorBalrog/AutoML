from __future__ import annotations

import tkinter as tk
from typing import Callable, Optional


def _hex_to_rgb(value: str) -> tuple[int, int, int]:
    value = value.lstrip('#')
    lv = len(value)
    return tuple(int(value[i:i + lv // 3], 16) for i in range(0, lv, lv // 3))


def _rgb_to_hex(rgb: tuple[int, int, int]) -> str:
    return '#%02x%02x%02x' % rgb


def _lighten(color: str, factor: float = 1.2) -> str:
    r, g, b = _hex_to_rgb(color)
    r = min(int(r * factor), 255)
    g = min(int(g * factor), 255)
    b = min(int(b * factor), 255)
    return _rgb_to_hex((r, g, b))


class CapsuleButton(tk.Canvas):
    """A capsule-shaped button that lightens on mouse hover.

    The button is drawn using canvas primitives so it does not rely on platform
    specific themes.  When the mouse cursor enters the button area the fill
    color is lightened to mimic the highlight effect of macOS buttons.
    """

    def __init__(
        self,
        master: tk.Widget,
        text: str,
        command: Optional[Callable[[], None]] = None,
        width: int = 80,
        height: int = 26,
        bg: str = "#e1e1e1",
        hover_bg: Optional[str] = None,
        state: str | None = None,
        image: tk.PhotoImage | None = None,
        compound: str = tk.CENTER,
        **kwargs,
    ) -> None:
        init_kwargs = {
            "width": width,
            "height": height,
            "highlightthickness": 0,
        }
        try:
            init_kwargs["bg"] = master.cget("background")
        except tk.TclError:
            pass
        # ``style`` and ``state`` are ttk-specific options.  Strip them from
        # ``kwargs`` before forwarding to ``Canvas.__init__`` and track the
        # ``state`` value ourselves.  ``image`` and ``compound`` are also Tk
        # button options which ``Canvas`` does not understand, so remove them
        # here and handle them manually.
        kwargs.pop("style", None)
        kwargs.pop("image", None)
        kwargs.pop("compound", None)
        init_kwargs.update(kwargs)
        super().__init__(master, **init_kwargs)
        self._state: set[str] = set()
        if state in {"disabled", tk.DISABLED}:  # type: ignore[arg-type]
            self._state.add("disabled")
        self._command = command
        self._text = text
        self._image = image
        self._compound = compound
        self._normal_color = bg
        self._hover_color = hover_bg or _lighten(bg, 1.2)
        self._current_color = self._normal_color
        self._radius = height // 2
        self._shape_items: list[int] = []
        self._shine_item: Optional[int] = None
        self._text_item: Optional[int] = None
        self._image_item: Optional[int] = None
        self._draw_button()
        self.bind("<Enter>", self._on_enter)
        self.bind("<Leave>", self._on_leave)
        self.bind("<Button-1>", self._on_click)
        # Apply the initial state after the button has been drawn.
        self._apply_state()

    def _draw_button(self) -> None:
        self.delete("all")
        w = int(self["width"])
        h = int(self["height"])
        r = self._radius
        color = self._current_color
        outline = "#b3b3b3"
        # Draw the filled shapes without outlines so the seams between the
        # rectangle and arcs are not visible.
        self._shape_items = [
            self.create_arc(
                (0, 0, 2 * r, h),
                start=90,
                extent=180,
                style=tk.CHORD,
                outline="",
                fill=color,
            ),
            self.create_rectangle((r, 0, w - r, h), outline="", fill=color),
            self.create_arc(
                (w - 2 * r, 0, w, h),
                start=-90,
                extent=180,
                style=tk.CHORD,
                outline="",
                fill=color,
            ),
        ]
<<<<<<< HEAD
        self._shine_item = self.create_arc(
            (1, 1, w - 1, h - 1),
            start=90,
            extent=180,
            outline="",
            fill=_lighten(color, 1.3),
        )
        # ``stipple`` provides a rudimentary transparency effect that gives the
        # impression of a glossy highlight across the top half of the button.
        self.itemconfigure(self._shine_item, stipple="gray50")
=======
        # Single outline surrounding the entire button for a smooth border
        self.create_arc(
            (0, 0, 2 * r, h),
            start=90,
            extent=180,
            style=tk.ARC,
            outline=outline,
        )
        self.create_line(r, 0, w - r, 0, fill=outline)
        self.create_line(r, h, w - r, h, fill=outline)
        self.create_arc(
            (w - 2 * r, 0, w, h),
            start=-90,
            extent=180,
            style=tk.ARC,
            outline=outline,
        )
>>>>>>> d66adf87
        self._text_item = self.create_text(w // 2, h // 2, text=self._text)

    def _set_color(self, color: str) -> None:
        for item in self._shape_items:
            self.itemconfigure(item, fill=color)
        if self._shine_item is not None:
            self.itemconfigure(self._shine_item, fill=_lighten(color, 1.3))
        self._current_color = color

    def _on_enter(self, _event: tk.Event) -> None:
        if "disabled" not in self._state:
            self._set_color(self._hover_color)

    def _on_leave(self, _event: tk.Event) -> None:
        if "disabled" not in self._state:
            self._set_color(self._normal_color)

    def _on_click(self, _event: tk.Event) -> None:
        if "disabled" in self._state:
            return
        if self._command:
            self._command()

    def _apply_state(self) -> None:
        """Update the visual appearance to reflect the current state."""
        if "disabled" in self._state:
            # A light gray color roughly matching ttk's disabled buttons
            self._set_color("#d9d9d9")
        else:
            self._set_color(self._normal_color)

    def configure(self, **kwargs) -> None:  # pragma: no cover - thin wrapper
        """Allow dynamic configuration similar to standard Tk buttons."""
        text = kwargs.pop("text", None)
        if text is not None:
            self._text = text
            if self._text_item is not None:
                self.itemconfigure(self._text_item, text=self._text)
        command = kwargs.pop("command", None)
        if command is not None:
            self._command = command
        bg = kwargs.pop("bg", None)
        hover_bg = kwargs.pop("hover_bg", None)
        image = kwargs.pop("image", None)
        compound = kwargs.pop("compound", None)
        width = kwargs.get("width")
        height = kwargs.get("height")
        state = kwargs.pop("state", None)
        kwargs.pop("style", None)
        super().configure(**kwargs)
        if state is not None:
            if state in ("disabled", tk.DISABLED):  # type: ignore[arg-type]
                self.state(["disabled"])
            else:
                self.state(["!disabled"])
        if bg is not None:
            self._normal_color = bg
            self._hover_color = hover_bg or _lighten(bg, 1.2)
            self._set_color(self._normal_color)
        if hover_bg is not None and bg is None:
            self._hover_color = hover_bg
        if image is not None:
            self._image = image
        if compound is not None:
            self._compound = compound
        if width is not None or height is not None or text is not None or image is not None or compound is not None:
            self._draw_button()
        # Always re-apply the current state so that disabled buttons retain
        # their disabled appearance even after reconfiguration.
        self._apply_state()

    config = configure

    def state(self, states: list[str] | tuple[str, ...] | None = None) -> list[str]:
        """Mimic the ``ttk.Widget.state`` method for simple disabled handling."""
        if states is None:
            return list(self._state)
        for s in states:
            if s.startswith("!"):
                self._state.discard(s[1:])
            else:
                self._state.add(s)
        self._apply_state()
        return list(self._state)<|MERGE_RESOLUTION|>--- conflicted
+++ resolved
@@ -113,7 +113,6 @@
                 fill=color,
             ),
         ]
-<<<<<<< HEAD
         self._shine_item = self.create_arc(
             (1, 1, w - 1, h - 1),
             start=90,
@@ -124,25 +123,6 @@
         # ``stipple`` provides a rudimentary transparency effect that gives the
         # impression of a glossy highlight across the top half of the button.
         self.itemconfigure(self._shine_item, stipple="gray50")
-=======
-        # Single outline surrounding the entire button for a smooth border
-        self.create_arc(
-            (0, 0, 2 * r, h),
-            start=90,
-            extent=180,
-            style=tk.ARC,
-            outline=outline,
-        )
-        self.create_line(r, 0, w - r, 0, fill=outline)
-        self.create_line(r, h, w - r, h, fill=outline)
-        self.create_arc(
-            (w - 2 * r, 0, w, h),
-            start=-90,
-            extent=180,
-            style=tk.ARC,
-            outline=outline,
-        )
->>>>>>> d66adf87
         self._text_item = self.create_text(w // 2, h // 2, text=self._text)
 
     def _set_color(self, color: str) -> None:
