--- conflicted
+++ resolved
@@ -79,12 +79,9 @@
             self._state.add("disabled")
         self._command = command
         self._normal_color = bg
-<<<<<<< HEAD
+
         self._hover_color = hover_bg or _lighten(bg, hover_factor)
-=======
-        self._hover_color = hover_bg or _lighten(bg, 1.2)
         self._pressed_color = _darken(bg, 0.8)
->>>>>>> 69d5651b
         self._current_color = self._normal_color
         self._radius = height // 2
         self._shape_items: list[int] = []
@@ -138,7 +135,6 @@
                 fill=color,
             ),
         ]
-<<<<<<< HEAD
         # Single outline surrounding the entire button for a smooth border
         self.create_arc(
             (0, 0, 2 * r, h),
@@ -174,21 +170,6 @@
             else:
                 text_x = start + text_w // 2
             self._text_item = self.create_text(text_x, h // 2, text=self._text)
-=======
-        highlight = _lighten(color, 1.4)
-        self._shine_items = [
-            self.create_oval(
-                1,
-                1,
-                w - 1,
-                h // 2,
-                outline="",
-                fill=highlight,
-                stipple="gray25",
-            )
-        ]
-        self._text_item = self.create_text(w // 2, h // 2, text=self._text)
->>>>>>> 69d5651b
 
     def _set_color(self, color: str) -> None:
         for item in self._shape_items:
@@ -240,7 +221,6 @@
         height = kwargs.pop("height", None)
         state = kwargs.pop("state", None)
         kwargs.pop("style", None)
-<<<<<<< HEAD
 
         if text is not None:
             self._text = text
@@ -275,45 +255,6 @@
 
         self._draw_button()
         self._apply_state()
-=======
-        super().configure(**kwargs)
-        self._update_command(command)
-        self._update_text(text)
-        self._update_colors(bg, hover_bg)
-        self._update_geometry(width, height, text)
-        self._update_state(state)
-        # Always re-apply the current state so that disabled buttons retain
-        # their disabled appearance even after reconfiguration.
-        self._apply_state()
-
-    config = configure
-
-    def _update_command(self, command: Optional[Callable[[], None]]) -> None:
-        if command is not None:
-            self._command = command
-
-    def _update_text(self, text: Optional[str]) -> None:
-        if text is None:
-            return
-        self._text = text
-        if self._text_item is not None:
-            self.itemconfigure(self._text_item, text=self._text)
-
-    def _update_colors(self, bg: Optional[str], hover_bg: Optional[str]) -> None:
-        if bg is not None:
-            self._normal_color = bg
-            self._hover_color = hover_bg or _lighten(bg, 1.2)
-            self._pressed_color = _darken(bg, 0.8)
-            self._set_color(self._normal_color)
-        elif hover_bg is not None:
-            self._hover_color = hover_bg
-
-    def _update_geometry(
-        self, width: Optional[int], height: Optional[int], text: Optional[str]
-    ) -> None:
-        if width is not None or height is not None or text is not None:
-            self._draw_button()
->>>>>>> 69d5651b
 
     def _update_state(self, state: Optional[str]) -> None:
         if state is None:
