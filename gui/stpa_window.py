--- conflicted
+++ resolved
@@ -197,16 +197,11 @@
         self.app.stpa_docs.append(doc)
         self.app.active_stpa = doc
         self.app.stpa_entries = doc.entries
-<<<<<<< HEAD
         # Record the lifecycle phase for the new document
         if hasattr(self.app, "safety_mgmt_toolbox"):
             self.app.safety_mgmt_toolbox.register_created_work_product(
                 "STPA", doc.name
             )
-=======
-        if hasattr(self.app, "safety_mgmt_toolbox"):
-            self.app.safety_mgmt_toolbox.register_created_work_product("STPA", doc.name)
->>>>>>> 32312599
         self.refresh_docs()
         self.refresh()
         self.app.update_views()
@@ -249,13 +244,9 @@
             return
         self.app.stpa_docs.remove(doc)
         if hasattr(self.app, "safety_mgmt_toolbox"):
-<<<<<<< HEAD
             self.app.safety_mgmt_toolbox.register_deleted_work_product(
                 "STPA", doc.name
             )
-=======
-            self.app.safety_mgmt_toolbox.register_deleted_work_product("STPA", doc.name)
->>>>>>> 32312599
         if self.app.stpa_docs:
             self.app.active_stpa = self.app.stpa_docs[0]
         else:
