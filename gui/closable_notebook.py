--- conflicted
+++ resolved
@@ -151,88 +151,27 @@
         text = self.tab(tab_id, "text")
         child = self.nametowidget(tab_id)
         self.forget(tab_id)
-<<<<<<< HEAD
         # Reparent the tab's child widget to the target notebook before adding
         try:
             child.tk.call("tk", "unsupported", "reparent", child._w, target._w)
         except tk.TclError:
             pass
         child.master = target  # keep Python's widget hierarchy in sync
-=======
->>>>>>> 3cdab87f
         target.add(child, text=text)
         target.select(child)
         if isinstance(self.master, tk.Toplevel) and not self.tabs():
             self.master.destroy()
 
     def _detach_tab(self, tab_id: str, x: int, y: int) -> None:
-<<<<<<< HEAD
         self.update_idletasks()
         width = self.winfo_width() or 200
         height = self.winfo_height() or 200
         win = tk.Toplevel(self)
         win.geometry(f"{width}x{height}+{x}+{y}")
-=======
-        win = tk.Toplevel(self)
-        win.geometry(f"+{x}+{y}")
->>>>>>> 3cdab87f
         nb = ClosableNotebook(win)
         nb.pack(expand=True, fill="both")
         self._move_tab(tab_id, nb)
 
     def _reset_drag(self) -> None:
         self._drag_data = {"tab": None, "x": 0, "y": 0}
-        self._dragging = False
-<<<<<<< HEAD
-=======
-
-    # --- Drag and detach functionality ---------------------------------
-
-    def _on_tab_press(self, event: tk.Event) -> None:
-        """Record which tab is being clicked for potential dragging."""
-        if "label" in self.identify(event.x, event.y):
-            try:
-                self._drag_tab = self.index(f"@{event.x},{event.y}")
-            except tk.TclError:
-                self._drag_tab = None
-            self._dragging = False
-
-    def _on_tab_motion(self, _event: tk.Event) -> None:
-        if self._drag_tab is not None:
-            self._dragging = True
-
-    def _on_tab_release(self, event: tk.Event) -> None:
-        if self._drag_tab is None or not self._dragging:
-            self._drag_tab = None
-            self._dragging = False
-            return
-
-        tab_id = self.tabs()[self._drag_tab]
-        widget = self.nametowidget(tab_id)
-        text = self.tab(tab_id, "text")
-        target: tk.Widget | None = self.winfo_containing(event.x_root, event.y_root)
-        while target and not isinstance(target, ClosableNotebook):
-            target = target.master
-        if target is self:
-            # Dropped back on the original notebook
-            self._drag_tab = None
-            self._dragging = False
-            return
-
-        self.forget(tab_id)
-        if isinstance(target, ClosableNotebook):
-            target.add(widget, text=text)
-        else:
-            self._create_detached_window(widget, text, event.x_root, event.y_root)
-        self._drag_tab = None
-        self._dragging = False
-
-    def _create_detached_window(self, widget: tk.Widget, text: str, x: int, y: int) -> None:
-        """Create a new window containing the dragged tab."""
-        win = tk.Toplevel(self)
-        nb = ClosableNotebook(win)
-        nb.pack(fill=tk.BOTH, expand=True)
-        nb.add(widget, text=text)
-        win.geometry(f"+{x}+{y}")
-        win.title(text)
->>>>>>> 3cdab87f
+        self._dragging = False