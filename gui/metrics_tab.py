--- conflicted
+++ resolved
@@ -12,21 +12,12 @@
         for c in self.canvases:
             c.pack(side=tk.LEFT, fill=tk.BOTH, expand=True)
         self.update_plots()
-
-<<<<<<< HEAD
+        
     def _draw_line_chart(self, canvas: tk.Canvas, data):
-=======
-    def _draw_line_chart_v1(self, canvas: tk.Canvas, data):
-        """Version 1: guard against max value of zero by fallback to 1."""
->>>>>>> b9b709bc
         canvas.delete("all")
         h = int(canvas["height"])
         w = int(canvas["width"])
         max_val = max(data) if data else 1
-<<<<<<< HEAD
-=======
-        if max_val == 0:
-            max_val = 1
         step = w / max(1, len(data) - 1)
         points = []
         for i, val in enumerate(data):
@@ -37,68 +28,6 @@
             canvas.create_line(*points, fill="blue")
         canvas.create_text(5, 5, anchor="nw", text="Requirements")
 
-    def _draw_line_chart_v2(self, canvas: tk.Canvas, data):
-        """Version 2: use Python's 'or' to ensure non-zero max value."""
-        canvas.delete("all")
-        h = int(canvas["height"])
-        w = int(canvas["width"])
-        max_val = max(data or [1]) or 1
-        step = w / max(1, len(data) - 1)
-        points = []
-        for i, val in enumerate(data):
-            x = i * step
-            y = h - (val / max_val) * h
-            points.extend([x, y])
-        if len(points) > 3:
-            canvas.create_line(*points, fill="blue")
-        canvas.create_text(5, 5, anchor="nw", text="Requirements")
-
-    def _draw_line_chart_v3(self, canvas: tk.Canvas, data):
-        """Version 3: handle empty and non-positive data via try/except."""
-        canvas.delete("all")
-        h = int(canvas["height"])
-        w = int(canvas["width"])
-        try:
-            max_val = max(data)
-            if max_val <= 0:
-                max_val = 1
-        except ValueError:
-            max_val = 1
->>>>>>> b9b709bc
-        step = w / max(1, len(data) - 1)
-        points = []
-        for i, val in enumerate(data):
-            x = i * step
-            y = h - (val / max_val) * h
-            points.extend([x, y])
-        if len(points) > 3:
-            canvas.create_line(*points, fill="blue")
-        canvas.create_text(5, 5, anchor="nw", text="Requirements")
-
-<<<<<<< HEAD
-=======
-    def _draw_line_chart_v4(self, canvas: tk.Canvas, data):
-        """Version 4: pre-compute scaling factor avoiding division by zero."""
-        canvas.delete("all")
-        h = int(canvas["height"])
-        w = int(canvas["width"])
-        max_val = max(data) if data else 1
-        scale = h / max_val if max_val else 0
-        step = w / max(1, len(data) - 1)
-        points = []
-        for i, val in enumerate(data):
-            x = i * step
-            y = h - val * scale
-            points.extend([x, y])
-        if len(points) > 3:
-            canvas.create_line(*points, fill="blue")
-        canvas.create_text(5, 5, anchor="nw", text="Requirements")
-
-    def _draw_line_chart(self, canvas: tk.Canvas, data):
-        """Final implementation selecting the most complete version."""
-        self._draw_line_chart_v4(canvas, data)
-
->>>>>>> b9b709bc
     def _draw_bar_chart(self, canvas: tk.Canvas, data):
         canvas.delete("all")
         h = int(canvas["height"])
@@ -121,13 +50,7 @@
             req_history = [len(getattr(self.app, "requirements", []))]
         self._draw_line_chart(self.canvases[0], req_history)
 
-<<<<<<< HEAD
         statuses = Counter(getattr(r, "status", "unknown") for r in getattr(self.app, "requirements", []))
-=======
-        statuses = Counter(
-            getattr(r, "status", "unknown") for r in getattr(self.app, "requirements", [])
-        )
->>>>>>> b9b709bc
         self._draw_bar_chart(self.canvases[1], statuses)
         self.canvases[1].create_text(5, 5, anchor="nw", text="Status")
 
