"""Search toolbox for finding objects within the AutoML model."""
from __future__ import annotations

import re
import tkinter as tk
from tkinter import ttk

from gui import messagebox

# Additional model sections that can be searched.  Each tuple contains a
# human-readable category name, the name of a method on the ``app`` object
# returning the elements for that category and a method name used to open a
# result.  The app does not need to implement every function; missing ones
# simply yield no results.
EXTRA_CATEGORIES = [
    ("SysML Elements", "get_all_sysml_elements", "open_sysml_element"),
    ("SysML Relationships", "get_all_sysml_relationships", "open_sysml_relationship"),
    ("GSN Elements", "get_all_gsn_elements", "open_gsn_element"),
    ("FTA Elements", "get_all_fta_elements", "open_fta_element"),
    ("Governance Elements", "get_all_governance_elements", "open_governance_element"),
    ("Hazard Analysis Cells", "get_all_hazard_analysis_cells", "open_hazard_analysis_cell"),
    ("FI2TC Cells", "get_all_fi2tc_cells", "open_fi2tc_cell"),
    ("TC2FI Cells", "get_all_tc2fi_cells", "open_tc2fi_cell"),
    ("STPA Cells", "get_all_stpa_cells", "open_stpa_cell"),
    ("Risk Assessments", "get_all_risk_assessments", "open_risk_assessment"),
    ("Threat Analyses", "get_all_threat_analyses", "open_threat_analysis"),
    ("Product Goals", "get_all_product_goals", "open_product_goal"),
    ("Requirements", "get_all_requirements", "open_requirement"),
    ("FMEDA Entries", "get_all_fmeda_entries", "show_fmeda_table"),
    ("Reliability Analyses", "get_all_reliability_analyses", "open_reliability_analysis"),
    ("Mission Profiles", "get_all_mission_profiles", "open_mission_profile"),
    ("ODD Libraries", "get_all_odd_libraries", "open_odd_library"),
    ("Scenario Libraries", "get_all_scenario_libraries", "open_scenario_library"),
    ("SPI Metrics", "get_all_spi_metrics", "open_spi_metric"),
    ("Reviews", "get_all_reviews", "open_review"),
    ("Fault Prioritization", "get_all_fault_prioritizations", "open_fault_prioritization"),
]
<<<<<<< HEAD
=======

>>>>>>> fb9bd2cd


class SearchToolbox(ttk.Frame):
    """Provide text-based search across model objects.

    The search entry accepts optional *category* prefixes so users can issue
    compact queries such as ``"nodes,connections: motor"``.  Results show the
    object's class and origin.  Double-clicking a match navigates to the
    corresponding diagram or table entry.
    """

    def __init__(self, master, app):
        super().__init__(master)
        self.app = app

        self.search_var = tk.StringVar()
        self.case_var = tk.BooleanVar(value=False)
        self.regex_var = tk.BooleanVar(value=False)
        self.nodes_var = tk.BooleanVar(value=True)
        self.connections_var = tk.BooleanVar(value=True)
        self.failures_var = tk.BooleanVar(value=True)
        self.hazards_var = tk.BooleanVar(value=True)
        self.faults_var = tk.BooleanVar(value=True)
        self.malfunctions_var = tk.BooleanVar(value=True)
        self.fail_list_var = tk.BooleanVar(value=True)
        self.trigger_var = tk.BooleanVar(value=True)
        self.funcins_var = tk.BooleanVar(value=True)
        # each result is a mapping with keys: 'label' and 'open'
        self.results: list[dict[str, object]] = []
        self.current_index: int = -1

        self._init_handlers()

        ttk.Label(self, text="Query:").grid(row=0, column=0, sticky="w")
        entry = ttk.Entry(self, textvariable=self.search_var)
        entry.grid(row=0, column=1, sticky="ew")
        entry.focus_set()

        ttk.Button(self, text="Find", command=self._run_search).grid(
            row=0, column=2, padx=(4, 0)
        )
        ttk.Button(self, text="Next", command=self._find_next).grid(
            row=0, column=3, padx=(4, 0)
        )
        ttk.Button(self, text="Prev", command=self._find_prev).grid(
            row=0, column=4, padx=(4, 0)
        )

        opts = ttk.Frame(self)
        opts.grid(row=1, column=0, columnspan=5, sticky="w", pady=(4, 0))
        ttk.Checkbutton(opts, text="Case sensitive", variable=self.case_var).pack(
            side=tk.LEFT
        )
        ttk.Checkbutton(opts, text="Regular expression", variable=self.regex_var).pack(
            side=tk.LEFT
        )

<<<<<<< HEAD
        ttk.Label(
            self,
            text="Use 'category: text' to limit search. Separate multiple categories with commas.",
        ).grid(row=2, column=0, columnspan=5, sticky="w", pady=(4, 0))

        self.results_box = tk.Listbox(self, height=10)
        self.results_box.grid(row=3, column=0, columnspan=5, sticky="nsew", pady=(8, 0))
        self.results_box.bind("<Double-1>", self._open_selected)
=======
        sources = ttk.Frame(frame)
        sources.grid(row=2, column=0, columnspan=5, sticky="w", pady=(4, 0))
        ttk.Checkbutton(sources, text="Nodes", variable=self.nodes_var).pack(side=tk.LEFT)
        ttk.Checkbutton(sources, text="Connections", variable=self.connections_var).pack(side=tk.LEFT)
        ttk.Checkbutton(sources, text="Failures", variable=self.failures_var).pack(side=tk.LEFT)
        ttk.Checkbutton(sources, text="Hazards", variable=self.hazards_var).pack(side=tk.LEFT)
        ttk.Checkbutton(sources, text="Faults", variable=self.faults_var).pack(side=tk.LEFT)
        ttk.Checkbutton(sources, text="Malfunctions", variable=self.malfunctions_var).pack(side=tk.LEFT)
        ttk.Checkbutton(sources, text="Failures List", variable=self.fail_list_var).pack(side=tk.LEFT)
        ttk.Checkbutton(sources, text="Triggering Cond.", variable=self.trigger_var).pack(side=tk.LEFT)
        ttk.Checkbutton(sources, text="Functional Insuff.", variable=self.funcins_var).pack(side=tk.LEFT)

        # Dynamically create toggles for a broad set of additional model
        # components.  This allows the toolbox to scale with new diagram types
        # without requiring further code changes.
        self.extra_sources = EXTRA_CATEGORIES
        self.extra_vars: dict[str, tk.BooleanVar] = {}
        for name, _fetch, _open in self.extra_sources:
            var = tk.BooleanVar(value=True)
            self.extra_vars[name] = var
            ttk.Checkbutton(sources, text=name, variable=var).pack(side=tk.LEFT)

        self.results_box = tk.Listbox(frame, height=10)
        self.results_box.grid(row=3, column=0, columnspan=5, sticky="nsew", pady=(8, 0))
        self.results_box.bind("<Double-1>", self._open_selected)

        frame.columnconfigure(1, weight=1)
        frame.rowconfigure(3, weight=1)
>>>>>>> fb9bd2cd

        self.columnconfigure(1, weight=1)
        self.rowconfigure(3, weight=1)

    # ------------------------------------------------------------------
    def _node_path(self, node) -> str:
        """Return a simple parent chain for *node*."""
        parts = [getattr(node, "user_name", "") or getattr(node, "name", "")]
        parent = node.parents[0] if getattr(node, "parents", None) else None
        visited = set()
        while parent and parent.unique_id not in visited:
            parts.append(getattr(parent, "user_name", "") or getattr(parent, "name", ""))
            visited.add(parent.unique_id)
            parent = parent.parents[0] if parent.parents else None
        return " > ".join(reversed(parts))

    # ------------------------------------------------------------------
    def _obj_label(self, obj) -> str:
        """Return a readable label for *obj*."""
        if isinstance(obj, str):
            return obj
        return getattr(obj, "user_name", "") or getattr(obj, "name", "") or str(obj)
<<<<<<< HEAD
=======

    # ------------------------------------------------------------------
    def _obj_text(self, obj) -> str:
        """Return concatenated text fields for generic searches."""
        if isinstance(obj, str):
            return obj
        parts = []
        for attr in ("user_name", "name", "description", "label", "title"):
            val = getattr(obj, attr, "")
            if isinstance(val, (list, tuple)):
                val = " ".join(str(v) for v in val)
            if val:
                parts.append(str(val))
        return "\n".join(parts)

    # ------------------------------------------------------------------
    def _run_search(self) -> None:
        pattern = self.search_var.get().strip()
        if not pattern:
            return
        flags = 0 if self.case_var.get() else re.IGNORECASE
        try:
            regex = re.compile(
                pattern if self.regex_var.get() else re.escape(pattern), flags
            )
        except re.error as exc:  # pragma: no cover - user feedback path
            messagebox.showerror("Search", f"Invalid pattern: {exc}")
            return
>>>>>>> fb9bd2cd

    # ------------------------------------------------------------------
    def _obj_text(self, obj) -> str:
        """Return concatenated text fields for generic searches."""
        if isinstance(obj, str):
            return obj
        parts = []
        for attr in ("user_name", "name", "description", "label", "title"):
            val = getattr(obj, attr, "")
            if isinstance(val, (list, tuple)):
                val = " ".join(str(v) for v in val)
            if val:
                parts.append(str(val))
        return "\n".join(parts)

    # ------------------------------------------------------------------
    def _init_handlers(self) -> None:
        """Initialise search handlers for each supported category."""
        self.handlers: dict[str, callable] = {
            "nodes": self._search_nodes,
            "connections": self._search_connections,
            "failures": self._search_failures,
            "hazards": self._search_hazards,
            "faults": self._search_faults,
            "malfunctions": self._search_malfunctions,
            "failureslist": self._search_failure_list,
            "triggers": self._search_triggers,
            "funcins": self._search_funcins,
        }
        for name, fetcher, opener in EXTRA_CATEGORIES:
            parts = name.split()
            key = parts[0].lower()
            if key in self.handlers and len(parts) > 1:
                key = (parts[0] + parts[1]).lower()
            elif key in self.handlers:
                key = f"{key}{len(self.handlers)}"
            self.handlers[key] = self._make_extra_handler(name, fetcher, opener)

    # ------------------------------------------------------------------
    def _make_extra_handler(self, name: str, fetcher: str, opener: str):
        def handler(regex):
            items = getattr(self.app, fetcher, lambda: [])()
            for item in items:
                text = self._obj_text(item)
                if regex.search(text):
                    prefix = name[:-1] if name.endswith("s") else name
                    label = f"{prefix} - {self._obj_label(item)}"

                    def _open(it=item, meth=opener):
                        func = getattr(self.app, meth, lambda *_: None)
                        try:
                            func(it)
                        except Exception:  # pragma: no cover - best effort
                            func()

                    self._add_result(label, _open)

<<<<<<< HEAD
        return handler

    # ------------------------------------------------------------------
    def _add_result(self, label: str, open_cb) -> None:
        self.results_box.insert(tk.END, label)
        self.results.append({"label": label, "open": open_cb})

    # ------------------------------------------------------------------
    def _search_nodes(self, regex) -> None:
        nodes = getattr(self.app, "get_all_nodes_in_model", lambda: [])()
        for node in nodes:
            text = f"{node.user_name}\n{getattr(node, 'description', '')}"
            if regex.search(text):
                label = (
                    f"{type(node).__name__} ({getattr(node, 'node_type', '')}) - "
                    f"{node.user_name} [{self._node_path(node)}]"
                )
                self._add_result(
                    label,
                    lambda n=node: self.app.open_page_diagram(getattr(n, "original", n)),
                )

    # ------------------------------------------------------------------
    def _search_connections(self, regex) -> None:
        connections = getattr(self.app, "get_all_connections", lambda: [])()
        for conn in connections:
            fields = [
                getattr(conn, "name", ""),
                getattr(conn, "conn_type", ""),
                " ".join(getattr(conn, "guard", []) or []),
            ]
            if regex.search("\n".join(fields)):
                label = f"{type(conn).__name__} - {getattr(conn, 'name', '')}"
                self._add_result(
                    label,
                    lambda c=conn: getattr(self.app, "open_connection", lambda *_: None)(c),
                )

    # ------------------------------------------------------------------
    def _search_failures(self, regex) -> None:
        entries = getattr(self.app, "get_all_fmea_entries", lambda: [])()
        for entry in entries:
            fields = [
                getattr(entry, "user_name", ""),
                getattr(entry, "description", ""),
                getattr(entry, "fmea_effect", ""),
                getattr(entry, "fmea_cause", ""),
            ]
            if regex.search("\n".join(fields)):
                doc_name = ""
                is_fmeda = False
                target_doc = None
                for doc in getattr(self.app, "fmeas", []):
                    if entry in doc.get("entries", []):
                        doc_name = doc.get("name", "FMEA")
                        target_doc = doc
                        break
                else:
                    for doc in getattr(self.app, "fmedas", []):
=======
        if self.nodes_var.get():
            nodes = getattr(self.app, "get_all_nodes_in_model", lambda: [])()
            for node in nodes:
                text = f"{node.user_name}\n{getattr(node, 'description', '')}"
                if regex.search(text):
                    label = (
                        f"{type(node).__name__} ({getattr(node, 'node_type', '')}) - "
                        f"{node.user_name} [{self._node_path(node)}]"
                    )
                    self.results_box.insert(tk.END, label)
                    self.results.append(
                        {
                            "label": label,
                            "open": lambda n=node: self.app.open_page_diagram(
                                getattr(n, "original", n)
                            ),
                        }
                    )

        if self.connections_var.get():
            connections = getattr(self.app, "get_all_connections", lambda: [])()
            for conn in connections:
                fields = [
                    getattr(conn, "name", ""),
                    getattr(conn, "conn_type", ""),
                    " ".join(getattr(conn, "guard", []) or []),
                ]
                if regex.search("\n".join(fields)):
                    label = f"{type(conn).__name__} - {getattr(conn, 'name', '')}"
                    self.results_box.insert(tk.END, label)
                    self.results.append(
                        {
                            "label": label,
                            "open": lambda c=conn: getattr(
                                self.app, "open_connection", lambda *_: None
                            )(c),
                        }
                    )

        if self.failures_var.get():
            entries = getattr(self.app, "get_all_fmea_entries", lambda: [])()
            for entry in entries:
                fields = [
                    getattr(entry, "user_name", ""),
                    getattr(entry, "description", ""),
                    getattr(entry, "fmea_effect", ""),
                    getattr(entry, "fmea_cause", ""),
                ]
                if regex.search("\n".join(fields)):
                    doc_name = ""
                    is_fmeda = False
                    target_doc = None
                    for doc in getattr(self.app, "fmeas", []):
>>>>>>> fb9bd2cd
                        if entry in doc.get("entries", []):
                            doc_name = doc.get("name", "FMEA")
                            target_doc = doc
                            break
<<<<<<< HEAD
                label = (
                    f"{type(entry).__name__} - {entry.user_name or entry.description}"
                    f" [FMEA: {doc_name or 'Global'}]"
                )

                def _open(entry=entry, doc=target_doc, fmeda=is_fmeda):
                    self.app.show_fmea_table(doc, fmeda=fmeda)
                    tree = getattr(self.app, "_fmea_tree", None)
                    node_map = getattr(self.app, "_fmea_node_map", {})
                    if tree and node_map:
                        for iid, node in node_map.items():
                            if node is entry:
                                tree.selection_set(iid)
                                tree.focus(iid)
                                tree.see(iid)
=======
                    else:
                        for doc in getattr(self.app, "fmedas", []):
                            if entry in doc.get("entries", []):
                                doc_name = doc.get("name", "FMEDA")
                                target_doc = doc
                                is_fmeda = True
>>>>>>> fb9bd2cd
                                break
                    label = (
                        f"{type(entry).__name__} - {entry.user_name or entry.description}"
                        f" [FMEA: {doc_name or 'Global'}]"
                    )
                    self.results_box.insert(tk.END, label)

                    def _open(entry=entry, doc=target_doc, fmeda=is_fmeda):
                        self.app.show_fmea_table(doc, fmeda=fmeda)
                        tree = getattr(self.app, "_fmea_tree", None)
                        node_map = getattr(self.app, "_fmea_node_map", {})
                        if tree and node_map:
                            for iid, node in node_map.items():
                                if node is entry:
                                    tree.selection_set(iid)
                                    tree.focus(iid)
                                    tree.see(iid)
                                    break

                    self.results.append({"label": label, "open": _open})

        if self.hazards_var.get():
            for hazard in getattr(self.app, "hazards", []):
                if regex.search(hazard):
                    label = f"Hazard - {hazard}"
                    self.results_box.insert(tk.END, label)
                    self.results.append(
                        {
                            "label": label,
                            "open": lambda h=hazard: getattr(
                                self.app, "show_hazard_list", lambda *_: None
                            )(),
                        }
                    )

        if self.faults_var.get():
            for fault in getattr(self.app, "faults", []):
                if regex.search(fault):
                    label = f"Fault - {fault}"
                    self.results_box.insert(tk.END, label)
                    self.results.append(
                        {
                            "label": label,
                            "open": lambda f=fault: getattr(
                                self.app,
                                "show_fault_list",
                                lambda *_: None,
                            )(),
                        }
                    )

        if self.malfunctions_var.get():
            malfunc_cb = getattr(
                self.app,
                "show_malfunction_editor",
                getattr(self.app, "show_malfunctions_editor", lambda *_: None),
            )
            for mal in getattr(self.app, "malfunctions", []):
                if regex.search(mal):
                    label = f"Malfunction - {mal}"
                    self.results_box.insert(tk.END, label)
                    self.results.append({"label": label, "open": lambda m=mal: malfunc_cb()})

        if self.fail_list_var.get():
            for failure in getattr(self.app, "failures", []):
                if regex.search(failure):
                    label = f"Failure - {failure}"
                    self.results_box.insert(tk.END, label)
                    self.results.append(
                        {
                            "label": label,
                            "open": lambda f=failure: getattr(
                                self.app,
                                "show_failure_list",
                                lambda *_: None,
                            )(),
                        }
                    )

        if self.trigger_var.get():
            for tc in getattr(self.app, "triggering_conditions", []):
                if regex.search(tc):
                    label = f"Triggering Condition - {tc}"
                    self.results_box.insert(tk.END, label)
                    self.results.append(
                        {
                            "label": label,
                            "open": lambda t=tc: getattr(
                                self.app,
                                "show_triggering_condition_list",
                                lambda *_: None,
                            )(),
                        }
                    )

        if self.funcins_var.get():
            for fi in getattr(self.app, "functional_insufficiencies", []):
                if regex.search(fi):
                    label = f"Functional Insufficiency - {fi}"
                    self.results_box.insert(tk.END, label)
                    self.results.append(
                        {
                            "label": label,
                            "open": lambda f=fi: getattr(
                                self.app,
                                "show_functional_insufficiency_list",
                                lambda *_: None,
                            )(),
                        }
                    )

        # Generic search for any additional categories defined in
        # ``EXTRA_CATEGORIES`` above.  Each category simply exposes a function
        # on ``app`` that returns an iterable of objects.  We attempt to match
        # against common name/description attributes and call the configured
        # opener when a match is selected.
        for name, fetcher, opener in self.extra_sources:
            if not self.extra_vars[name].get():
                continue
            items = getattr(self.app, fetcher, lambda: [])()
            for item in items:
                text = self._obj_text(item)
                if regex.search(text):
                    prefix = name[:-1] if name.endswith("s") else name
                    label = f"{prefix} - {self._obj_label(item)}"
                    self.results_box.insert(tk.END, label)

                    def _open(it=item, meth=opener):
                        func = getattr(self.app, meth, lambda *_: None)
                        try:
                            func(it)
                        except Exception:  # pragma: no cover - best effort
                            func()

<<<<<<< HEAD
                self._add_result(label, _open)

    # ------------------------------------------------------------------
    def _search_hazards(self, regex) -> None:
        for hazard in getattr(self.app, "hazards", []):
            if regex.search(hazard):
                label = f"Hazard - {hazard}"
                self._add_result(
                    label,
                    lambda h=hazard: getattr(self.app, "show_hazard_list", lambda *_: None)(),
                )

    # ------------------------------------------------------------------
    def _search_faults(self, regex) -> None:
        for fault in getattr(self.app, "faults", []):
            if regex.search(fault):
                label = f"Fault - {fault}"
                self._add_result(
                    label,
                    lambda f=fault: getattr(self.app, "show_fault_list", lambda *_: None)(),
                )

    # ------------------------------------------------------------------
    def _search_malfunctions(self, regex) -> None:
        malfunc_cb = getattr(
            self.app,
            "show_malfunction_editor",
            getattr(self.app, "show_malfunctions_editor", lambda *_: None),
        )
        for mal in getattr(self.app, "malfunctions", []):
            if regex.search(mal):
                label = f"Malfunction - {mal}"
                self._add_result(label, lambda m=mal: malfunc_cb())

    # ------------------------------------------------------------------
    def _search_failure_list(self, regex) -> None:
        for failure in getattr(self.app, "failures", []):
            if regex.search(failure):
                label = f"Failure - {failure}"
                self._add_result(
                    label,
                    lambda f=failure: getattr(
                        self.app, "show_failure_list", lambda *_: None
                    )(),
                )

    # ------------------------------------------------------------------
    def _search_triggers(self, regex) -> None:
        for tc in getattr(self.app, "triggering_conditions", []):
            if regex.search(tc):
                label = f"Triggering Condition - {tc}"
                self._add_result(
                    label,
                    lambda t=tc: getattr(
                        self.app, "show_triggering_condition_list", lambda *_: None
                    )(),
                )

    # ------------------------------------------------------------------
    def _search_funcins(self, regex) -> None:
        for fi in getattr(self.app, "functional_insufficiencies", []):
            if regex.search(fi):
                label = f"Functional Insufficiency - {fi}"
                self._add_result(
                    label,
                    lambda f=fi: getattr(
                        self.app, "show_functional_insufficiency_list", lambda *_: None
                    )(),
                )

    # ------------------------------------------------------------------
    def _run_search(self) -> None:
        query = self.search_var.get().strip()
        if not query:
            return

        categories = None
        pattern = query
        if ":" in query:
            cat_part, pattern = query.split(":", 1)
            categories = [c.strip().lower() for c in cat_part.split(",") if c.strip()]
            pattern = pattern.strip()

        flags = 0 if self.case_var.get() else re.IGNORECASE
        try:
            regex = re.compile(
                pattern if self.regex_var.get() else re.escape(pattern), flags
            )
        except re.error as exc:  # pragma: no cover - user feedback path
            messagebox.showerror("Search", f"Invalid pattern: {exc}")
            return

        self.results_box.delete(0, tk.END)
        self.results.clear()
        self.current_index = -1

        keys = categories if categories else list(self.handlers.keys())
        for key in keys:
            handler = self.handlers.get(key)
            if handler:
                handler(regex)
=======
                    self.results.append({"label": label, "open": _open})
>>>>>>> fb9bd2cd

        if self.results:
            self.current_index = 0
            self._open_index(0)
        else:
            messagebox.showinfo("Search", "No matches found.")

    # ------------------------------------------------------------------
    def _open_index(self, index: int) -> None:
        self.results_box.select_clear(0, tk.END)
        self.results_box.selection_set(index)
        self.results_box.activate(index)
        self.results_box.see(index)
        result = self.results[index]
        try:  # pragma: no cover - GUI integration
            open_cb = result.get("open")
            if callable(open_cb):
                open_cb()
        except Exception:
            pass

    # ------------------------------------------------------------------
    def _find_next(self) -> None:
        if not self.results:
            self._run_search()
            return
        self.current_index = (self.current_index + 1) % len(self.results)
        self._open_index(self.current_index)

    # ------------------------------------------------------------------
    def _find_prev(self) -> None:
        if not self.results:
            self._run_search()
            return
        self.current_index = (self.current_index - 1) % len(self.results)
        self._open_index(self.current_index)

    # ------------------------------------------------------------------
    def _open_selected(self, _event=None) -> None:
        if not self.results_box.curselection():
            return
        self.current_index = self.results_box.curselection()[0]
        self._open_index(self.current_index)<|MERGE_RESOLUTION|>--- conflicted
+++ resolved
@@ -35,10 +35,6 @@
     ("Reviews", "get_all_reviews", "open_review"),
     ("Fault Prioritization", "get_all_fault_prioritizations", "open_fault_prioritization"),
 ]
-<<<<<<< HEAD
-=======
-
->>>>>>> fb9bd2cd
 
 
 class SearchToolbox(ttk.Frame):
@@ -96,7 +92,6 @@
             side=tk.LEFT
         )
 
-<<<<<<< HEAD
         ttk.Label(
             self,
             text="Use 'category: text' to limit search. Separate multiple categories with commas.",
@@ -105,36 +100,6 @@
         self.results_box = tk.Listbox(self, height=10)
         self.results_box.grid(row=3, column=0, columnspan=5, sticky="nsew", pady=(8, 0))
         self.results_box.bind("<Double-1>", self._open_selected)
-=======
-        sources = ttk.Frame(frame)
-        sources.grid(row=2, column=0, columnspan=5, sticky="w", pady=(4, 0))
-        ttk.Checkbutton(sources, text="Nodes", variable=self.nodes_var).pack(side=tk.LEFT)
-        ttk.Checkbutton(sources, text="Connections", variable=self.connections_var).pack(side=tk.LEFT)
-        ttk.Checkbutton(sources, text="Failures", variable=self.failures_var).pack(side=tk.LEFT)
-        ttk.Checkbutton(sources, text="Hazards", variable=self.hazards_var).pack(side=tk.LEFT)
-        ttk.Checkbutton(sources, text="Faults", variable=self.faults_var).pack(side=tk.LEFT)
-        ttk.Checkbutton(sources, text="Malfunctions", variable=self.malfunctions_var).pack(side=tk.LEFT)
-        ttk.Checkbutton(sources, text="Failures List", variable=self.fail_list_var).pack(side=tk.LEFT)
-        ttk.Checkbutton(sources, text="Triggering Cond.", variable=self.trigger_var).pack(side=tk.LEFT)
-        ttk.Checkbutton(sources, text="Functional Insuff.", variable=self.funcins_var).pack(side=tk.LEFT)
-
-        # Dynamically create toggles for a broad set of additional model
-        # components.  This allows the toolbox to scale with new diagram types
-        # without requiring further code changes.
-        self.extra_sources = EXTRA_CATEGORIES
-        self.extra_vars: dict[str, tk.BooleanVar] = {}
-        for name, _fetch, _open in self.extra_sources:
-            var = tk.BooleanVar(value=True)
-            self.extra_vars[name] = var
-            ttk.Checkbutton(sources, text=name, variable=var).pack(side=tk.LEFT)
-
-        self.results_box = tk.Listbox(frame, height=10)
-        self.results_box.grid(row=3, column=0, columnspan=5, sticky="nsew", pady=(8, 0))
-        self.results_box.bind("<Double-1>", self._open_selected)
-
-        frame.columnconfigure(1, weight=1)
-        frame.rowconfigure(3, weight=1)
->>>>>>> fb9bd2cd
 
         self.columnconfigure(1, weight=1)
         self.rowconfigure(3, weight=1)
@@ -157,37 +122,6 @@
         if isinstance(obj, str):
             return obj
         return getattr(obj, "user_name", "") or getattr(obj, "name", "") or str(obj)
-<<<<<<< HEAD
-=======
-
-    # ------------------------------------------------------------------
-    def _obj_text(self, obj) -> str:
-        """Return concatenated text fields for generic searches."""
-        if isinstance(obj, str):
-            return obj
-        parts = []
-        for attr in ("user_name", "name", "description", "label", "title"):
-            val = getattr(obj, attr, "")
-            if isinstance(val, (list, tuple)):
-                val = " ".join(str(v) for v in val)
-            if val:
-                parts.append(str(val))
-        return "\n".join(parts)
-
-    # ------------------------------------------------------------------
-    def _run_search(self) -> None:
-        pattern = self.search_var.get().strip()
-        if not pattern:
-            return
-        flags = 0 if self.case_var.get() else re.IGNORECASE
-        try:
-            regex = re.compile(
-                pattern if self.regex_var.get() else re.escape(pattern), flags
-            )
-        except re.error as exc:  # pragma: no cover - user feedback path
-            messagebox.showerror("Search", f"Invalid pattern: {exc}")
-            return
->>>>>>> fb9bd2cd
 
     # ------------------------------------------------------------------
     def _obj_text(self, obj) -> str:
@@ -245,7 +179,6 @@
 
                     self._add_result(label, _open)
 
-<<<<<<< HEAD
         return handler
 
     # ------------------------------------------------------------------
@@ -305,66 +238,10 @@
                         break
                 else:
                     for doc in getattr(self.app, "fmedas", []):
-=======
-        if self.nodes_var.get():
-            nodes = getattr(self.app, "get_all_nodes_in_model", lambda: [])()
-            for node in nodes:
-                text = f"{node.user_name}\n{getattr(node, 'description', '')}"
-                if regex.search(text):
-                    label = (
-                        f"{type(node).__name__} ({getattr(node, 'node_type', '')}) - "
-                        f"{node.user_name} [{self._node_path(node)}]"
-                    )
-                    self.results_box.insert(tk.END, label)
-                    self.results.append(
-                        {
-                            "label": label,
-                            "open": lambda n=node: self.app.open_page_diagram(
-                                getattr(n, "original", n)
-                            ),
-                        }
-                    )
-
-        if self.connections_var.get():
-            connections = getattr(self.app, "get_all_connections", lambda: [])()
-            for conn in connections:
-                fields = [
-                    getattr(conn, "name", ""),
-                    getattr(conn, "conn_type", ""),
-                    " ".join(getattr(conn, "guard", []) or []),
-                ]
-                if regex.search("\n".join(fields)):
-                    label = f"{type(conn).__name__} - {getattr(conn, 'name', '')}"
-                    self.results_box.insert(tk.END, label)
-                    self.results.append(
-                        {
-                            "label": label,
-                            "open": lambda c=conn: getattr(
-                                self.app, "open_connection", lambda *_: None
-                            )(c),
-                        }
-                    )
-
-        if self.failures_var.get():
-            entries = getattr(self.app, "get_all_fmea_entries", lambda: [])()
-            for entry in entries:
-                fields = [
-                    getattr(entry, "user_name", ""),
-                    getattr(entry, "description", ""),
-                    getattr(entry, "fmea_effect", ""),
-                    getattr(entry, "fmea_cause", ""),
-                ]
-                if regex.search("\n".join(fields)):
-                    doc_name = ""
-                    is_fmeda = False
-                    target_doc = None
-                    for doc in getattr(self.app, "fmeas", []):
->>>>>>> fb9bd2cd
                         if entry in doc.get("entries", []):
                             doc_name = doc.get("name", "FMEA")
                             target_doc = doc
                             break
-<<<<<<< HEAD
                 label = (
                     f"{type(entry).__name__} - {entry.user_name or entry.description}"
                     f" [FMEA: {doc_name or 'Global'}]"
@@ -380,14 +257,6 @@
                                 tree.selection_set(iid)
                                 tree.focus(iid)
                                 tree.see(iid)
-=======
-                    else:
-                        for doc in getattr(self.app, "fmedas", []):
-                            if entry in doc.get("entries", []):
-                                doc_name = doc.get("name", "FMEDA")
-                                target_doc = doc
-                                is_fmeda = True
->>>>>>> fb9bd2cd
                                 break
                     label = (
                         f"{type(entry).__name__} - {entry.user_name or entry.description}"
@@ -522,7 +391,6 @@
                         except Exception:  # pragma: no cover - best effort
                             func()
 
-<<<<<<< HEAD
                 self._add_result(label, _open)
 
     # ------------------------------------------------------------------
@@ -624,9 +492,6 @@
             handler = self.handlers.get(key)
             if handler:
                 handler(regex)
-=======
-                    self.results.append({"label": label, "open": _open})
->>>>>>> fb9bd2cd
 
         if self.results:
             self.current_index = 0
