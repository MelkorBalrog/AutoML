import sys
from pathlib import Path

import pytest

sys.path.append(str(Path(__file__).resolve().parents[1]))
from analysis import CausalBayesianNetwork


def build_network():
    cbn = CausalBayesianNetwork()
    cbn.add_node("Rain", cpd=0.3)
    cbn.add_node(
        "WetGround",
        parents=["Rain"],
        cpd={(True,): 0.9, (False,): 0.1},
    )
    cbn.add_node(
        "SlipperyRoad",
        parents=["WetGround"],
        cpd={(True,): 0.8, (False,): 0.05},
    )
    return cbn


def test_slippery_road_probability():
    cbn = build_network()
    assert cbn.query("SlipperyRoad") == pytest.approx(0.305, rel=1e-3)


def test_slippery_road_given_rain():
    cbn = build_network()
    p = cbn.query("SlipperyRoad", {"Rain": True})
    assert p == pytest.approx(0.725, rel=1e-3)


def test_intervention_matches_conditioning_for_root():
    cbn = build_network()
    p_do = cbn.intervention("SlipperyRoad", {"Rain": True})
    p_cond = cbn.query("SlipperyRoad", {"Rain": True})
    assert p_do == pytest.approx(p_cond, rel=1e-6)


def test_missing_cpd_defaults_to_zero():
    cbn = CausalBayesianNetwork()
    cbn.add_node("Rain", cpd=0.5)
    cbn.add_node("WetGround", parents=["Rain"], cpd={(True,): 0.9})
    assert cbn.query("WetGround") == pytest.approx(0.45, rel=1e-3)


def test_truth_table_auto_fill():
    cbn = CausalBayesianNetwork()
    cbn.add_node("A", cpd=0.4)
    cbn.add_node("B", parents=["A"], cpd={(True,): 0.7})
    rows = cbn.cpd_rows("B")
    assert len(rows) == 2
    assert rows[0][0] == (False,)
    assert rows[0][1] == pytest.approx(0.0)
    # probability of parent combination P(A=False) = 0.6
    assert rows[0][2] == pytest.approx(0.6, rel=1e-3)
    assert rows[1][2] == pytest.approx(0.4, rel=1e-3)
    # total probability for row A=True is 0.4 * 0.7
    assert rows[1][3] == pytest.approx(0.28, rel=1e-3)

def test_marginal_probability_propagation():
    cbn = CausalBayesianNetwork()
    cbn.add_node("Rain", cpd=0.3)
    cbn.add_node("WetGround", parents=["Rain"], cpd={(True,): 0.9, (False,): 0.1})
    cbn.add_node(
        "SlipperyRoad",
        parents=["WetGround"],
        cpd={(True,): 0.8, (False,): 0.05},
    )
    probs = cbn.marginal_probabilities()
    assert probs["Rain"] == pytest.approx(0.3, rel=1e-3)
    assert probs["WetGround"] == pytest.approx(0.34, rel=1e-3)
    assert probs["SlipperyRoad"] == pytest.approx(0.305, rel=1e-3)
    cbn.cpds["Rain"] = 0.6
    probs = cbn.marginal_probabilities()
    assert probs["WetGround"] == pytest.approx(0.58, rel=1e-3)
    assert probs["SlipperyRoad"] == pytest.approx(0.485, rel=1e-3)


<<<<<<< HEAD
def test_cpd_rows_respect_parent_dependencies():
    cbn = CausalBayesianNetwork()
    cbn.add_node("A", cpd=0.5)
    cbn.add_node("B", parents=["A"], cpd={(True,): 0.9, (False,): 0.1})
    # Conditional probabilities of C are irrelevant; set all to 1 so joint column
    # mirrors P(A,B) directly.
    all_true = {
        (False, False): 1.0,
        (False, True): 1.0,
        (True, False): 1.0,
        (True, True): 1.0,
    }
    cbn.add_node("C", parents=["A", "B"], cpd=all_true)

    rows = cbn.cpd_rows("C")
    # Expected joint distribution of (A, B) taking into account the dependency
    # of B on A.
    expected = [0.45, 0.05, 0.05, 0.45]
    for row, exp in zip(rows, expected):
        assert row[2] == pytest.approx(exp, rel=1e-3)
=======
def test_cpd_rows_updates_with_parent_change():
    cbn = CausalBayesianNetwork()
    cbn.add_node("Rain", cpd=0.3)
    cbn.add_node("WetGround", parents=["Rain"], cpd={(True,): 0.9, (False,): 0.1})
    rows = cbn.cpd_rows("WetGround")
    # row for Rain=True is second row
    assert rows[1][2] == pytest.approx(0.3, rel=1e-3)
    assert rows[1][3] == pytest.approx(0.27, rel=1e-3)
    # change parent probability
    cbn.cpds["Rain"] = 0.6
    rows = cbn.cpd_rows("WetGround")
    assert rows[1][2] == pytest.approx(0.6, rel=1e-3)
    assert rows[1][3] == pytest.approx(0.54, rel=1e-3)
>>>>>>> 7485deaa
<|MERGE_RESOLUTION|>--- conflicted
+++ resolved
@@ -81,7 +81,6 @@
     assert probs["SlipperyRoad"] == pytest.approx(0.485, rel=1e-3)
 
 
-<<<<<<< HEAD
 def test_cpd_rows_respect_parent_dependencies():
     cbn = CausalBayesianNetwork()
     cbn.add_node("A", cpd=0.5)
@@ -101,19 +100,4 @@
     # of B on A.
     expected = [0.45, 0.05, 0.05, 0.45]
     for row, exp in zip(rows, expected):
-        assert row[2] == pytest.approx(exp, rel=1e-3)
-=======
-def test_cpd_rows_updates_with_parent_change():
-    cbn = CausalBayesianNetwork()
-    cbn.add_node("Rain", cpd=0.3)
-    cbn.add_node("WetGround", parents=["Rain"], cpd={(True,): 0.9, (False,): 0.1})
-    rows = cbn.cpd_rows("WetGround")
-    # row for Rain=True is second row
-    assert rows[1][2] == pytest.approx(0.3, rel=1e-3)
-    assert rows[1][3] == pytest.approx(0.27, rel=1e-3)
-    # change parent probability
-    cbn.cpds["Rain"] = 0.6
-    rows = cbn.cpd_rows("WetGround")
-    assert rows[1][2] == pytest.approx(0.6, rel=1e-3)
-    assert rows[1][3] == pytest.approx(0.54, rel=1e-3)
->>>>>>> 7485deaa
+        assert row[2] == pytest.approx(exp, rel=1e-3)