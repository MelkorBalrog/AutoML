--- conflicted
+++ resolved
@@ -125,19 +125,12 @@
     cfg = {
         "safety_ai_relation_rules": {
             "Triage": {"Safety Issue": ["Field Data"]},
-<<<<<<< HEAD
             "Develops": {"Field Data": ["Test Suite"], "Mitigation Plan": ["Test Suite"]},
             "Constrains": {"Policy": ["Process"]},
             "Produces": {"Process": ["Document"], "Test Suite": ["Document"], "Validation Report": ["Document"]},
             "Validate": {"Model": ["Test Suite"], "Mitigation Plan": ["Validation Report"]},
             "Assesses": {"Hazard": ["Risk Assessment"]},
             "Mitigates": {"Risk Assessment": ["Mitigation Plan"]},
-=======
-            "Develops": {"Field Data": ["Test Suite"]},
-            "Constrains": {"Policy": ["Process"]},
-            "Produces": {"Process": ["Document"], "Test Suite": ["Document"]},
-            "Validate": {"Model": ["Test Suite"]},
->>>>>>> 3df7740e
         },
         "requirement_sequences": {
             "incident triage": {
@@ -155,23 +148,16 @@
                 "subject": "Validation team",
                 "action": "validate models",
             },
-<<<<<<< HEAD
             "hazard mitigation": {
                 "relations": ["Assesses", "Mitigates", "Develops", "Produces"],
                 "subject": "Safety engineer",
                 "action": "develop hazard mitigation tests",
             },
-=======
->>>>>>> 3df7740e
         },
     }
     patterns = generate_patterns_from_config(cfg)
     ids = {p["Pattern ID"] for p in patterns}
     assert "SEQ-incident_triage-Safety_Issue-Test_Suite" in ids
     assert "SEQ-policy_compliance-Policy-Document" in ids
-<<<<<<< HEAD
     assert "SEQ-model_validation-Model-Document" in ids
-    assert "SEQ-hazard_mitigation-Hazard-Document" in ids
-=======
-    assert "SEQ-model_validation-Model-Document" in ids
->>>>>>> 3df7740e
+    assert "SEQ-hazard_mitigation-Hazard-Document" in ids