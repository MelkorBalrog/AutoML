import sys
import unittest
from pathlib import Path

sys.path.append(str(Path(__file__).resolve().parents[1]))

from gui.architecture import SysMLObject, DiagramConnection
from sysml.sysml_repository import SysMLRepository
from analysis.governance import GovernanceDiagram


class GovernanceDecisionGuardTests(unittest.TestCase):
    def setUp(self):
        SysMLRepository.reset_instance()
        self.repo = SysMLRepository.get_instance()

    def test_decision_flow_guard_generation(self):
        repo = self.repo
        a = repo.create_element("Action", name="A")
        b = repo.create_element("Action", name="B")
        diag = repo.create_diagram("Governance Diagram", name="Gov")
        repo.add_element_to_diagram(diag.diag_id, a.elem_id)
        repo.add_element_to_diagram(diag.diag_id, b.elem_id)
        o1 = SysMLObject(1, "Action", 0, 0, element_id=a.elem_id)
        dec = SysMLObject(2, "Decision", 50, 0)
        o2 = SysMLObject(3, "Action", 100, 0, element_id=b.elem_id)
        diag.objects = [o1.__dict__, dec.__dict__, o2.__dict__]
        c1 = DiagramConnection(o1.obj_id, dec.obj_id, "Flow")
        c2 = DiagramConnection(dec.obj_id, o2.obj_id, "Flow")
        c2dict = c2.__dict__.copy()
        c2dict["guard"] = "g1"
        diag.connections = [c1.__dict__, c2dict]

        gdiag = GovernanceDiagram.from_repository(repo, diag.diag_id)
        self.assertIn(("A", "B"), gdiag.flows())
        self.assertEqual(gdiag.edge_data[("A", "B")]["condition"], "g1")
        reqs = gdiag.generate_requirements()
        texts = [r.text for r in reqs]
<<<<<<< HEAD
        self.assertIn("If g1, A shall precede 'B'.", texts)
=======
        self.assertIn("If g1, Task 'A' shall precede task 'B'.", texts)
        req = next(r for r in reqs if r.text == "If g1, Task 'A' shall precede task 'B'.")
        self.assertEqual(req.cnd, "g1")
        self.assertEqual(req.sub, "Task 'A'")
        self.assertEqual(req.obj, "task 'B'")

    def test_decision_relationship_guard_generation(self):
        repo = self.repo
        a = repo.create_element("Action", name="A")
        b = repo.create_element("Action", name="B")
        diag = repo.create_diagram("Governance Diagram", name="Gov")
        repo.add_element_to_diagram(diag.diag_id, a.elem_id)
        repo.add_element_to_diagram(diag.diag_id, b.elem_id)
        o1 = SysMLObject(1, "Action", 0, 0, element_id=a.elem_id)
        dec = SysMLObject(2, "Decision", 50, 0)
        o2 = SysMLObject(3, "Action", 100, 0, element_id=b.elem_id)
        diag.objects = [o1.__dict__, dec.__dict__, o2.__dict__]
        c1 = DiagramConnection(o1.obj_id, dec.obj_id, "Flow")
        c2 = DiagramConnection(dec.obj_id, o2.obj_id, "Trace")
        c2dict = c2.__dict__.copy()
        c2dict["guard"] = "g1"
        diag.connections = [c1.__dict__, c2dict]

        gdiag = GovernanceDiagram.from_repository(repo, diag.diag_id)
        self.assertIn(("A", "B"), gdiag.relationships())
        self.assertEqual(gdiag.edge_data[("A", "B")]["condition"], "g1")
        reqs = gdiag.generate_requirements()
        self.assertIn("Task 'A' shall be related to task 'B' when g1.", reqs)
>>>>>>> 89704895


if __name__ == "__main__":
    unittest.main()<|MERGE_RESOLUTION|>--- conflicted
+++ resolved
@@ -36,38 +36,7 @@
         self.assertEqual(gdiag.edge_data[("A", "B")]["condition"], "g1")
         reqs = gdiag.generate_requirements()
         texts = [r.text for r in reqs]
-<<<<<<< HEAD
         self.assertIn("If g1, A shall precede 'B'.", texts)
-=======
-        self.assertIn("If g1, Task 'A' shall precede task 'B'.", texts)
-        req = next(r for r in reqs if r.text == "If g1, Task 'A' shall precede task 'B'.")
-        self.assertEqual(req.cnd, "g1")
-        self.assertEqual(req.sub, "Task 'A'")
-        self.assertEqual(req.obj, "task 'B'")
-
-    def test_decision_relationship_guard_generation(self):
-        repo = self.repo
-        a = repo.create_element("Action", name="A")
-        b = repo.create_element("Action", name="B")
-        diag = repo.create_diagram("Governance Diagram", name="Gov")
-        repo.add_element_to_diagram(diag.diag_id, a.elem_id)
-        repo.add_element_to_diagram(diag.diag_id, b.elem_id)
-        o1 = SysMLObject(1, "Action", 0, 0, element_id=a.elem_id)
-        dec = SysMLObject(2, "Decision", 50, 0)
-        o2 = SysMLObject(3, "Action", 100, 0, element_id=b.elem_id)
-        diag.objects = [o1.__dict__, dec.__dict__, o2.__dict__]
-        c1 = DiagramConnection(o1.obj_id, dec.obj_id, "Flow")
-        c2 = DiagramConnection(dec.obj_id, o2.obj_id, "Trace")
-        c2dict = c2.__dict__.copy()
-        c2dict["guard"] = "g1"
-        diag.connections = [c1.__dict__, c2dict]
-
-        gdiag = GovernanceDiagram.from_repository(repo, diag.diag_id)
-        self.assertIn(("A", "B"), gdiag.relationships())
-        self.assertEqual(gdiag.edge_data[("A", "B")]["condition"], "g1")
-        reqs = gdiag.generate_requirements()
-        self.assertIn("Task 'A' shall be related to task 'B' when g1.", reqs)
->>>>>>> 89704895
 
 
 if __name__ == "__main__":
