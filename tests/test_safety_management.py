--- conflicted
+++ resolved
@@ -31,10 +31,7 @@
 from sysml.sysml_repository import SysMLRepository
 from tkinter import simpledialog
 from analysis.models import HazopDoc, StpaDoc
-<<<<<<< HEAD
-
-=======
->>>>>>> 7df33bff
+
 
 def test_work_product_registration():
     toolbox = SafetyManagementToolbox()
