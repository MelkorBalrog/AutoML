import sys
from pathlib import Path

sys.path.append(str(Path(__file__).resolve().parents[1]))
import types
import sys
import tkinter as tk

# Stub out Pillow dependencies so importing the main app doesn't require Pillow
PIL_stub = types.ModuleType("PIL")
PIL_stub.Image = types.SimpleNamespace()
PIL_stub.ImageTk = types.SimpleNamespace()
PIL_stub.ImageDraw = types.SimpleNamespace()
PIL_stub.ImageFont = types.SimpleNamespace()
sys.modules.setdefault("PIL", PIL_stub)
sys.modules.setdefault("PIL.Image", PIL_stub.Image)
sys.modules.setdefault("PIL.ImageTk", PIL_stub.ImageTk)
sys.modules.setdefault("PIL.ImageDraw", PIL_stub.ImageDraw)
sys.modules.setdefault("PIL.ImageFont", PIL_stub.ImageFont)

from AutoML import FaultTreeApp
import AutoML
from analysis.safety_management import SafetyManagementToolbox, GovernanceModule
from gui.architecture import BPMNDiagramWindow, SysMLObject, ArchitectureManagerDialog
from gui.safety_management_explorer import SafetyManagementExplorer
from gui.review_toolbox import ReviewData
from sysml.sysml_repository import SysMLRepository
from tkinter import simpledialog


def test_work_product_registration():
    toolbox = SafetyManagementToolbox()
    toolbox.add_work_product("BPMN Diagram", "HAZOP", "Link action to hazard")

    products = toolbox.get_work_products()
    assert len(products) == 1
    assert products[0].diagram == "BPMN Diagram"
    assert products[0].analysis == "HAZOP"
    assert products[0].rationale == "Link action to hazard"


def test_lifecycle_and_workflow_storage():
    toolbox = SafetyManagementToolbox()
    toolbox.build_lifecycle(["concept", "development", "operation"])
    toolbox.define_workflow("risk", ["identify", "assess", "mitigate"])

    assert toolbox.lifecycle == ["concept", "development", "operation"]
    assert toolbox.get_workflow("risk") == ["identify", "assess", "mitigate"]
    assert toolbox.get_workflow("missing") == []


class DummyCanvas:
    def __init__(self):
        self.text_calls = []
        self.rect_calls = []

    def create_text(self, x, y, **kw):
        self.text_calls.append((x, y, kw))

    def create_rectangle(self, *args, **kwargs):
        self.rect_calls.append((args, kwargs))

    def create_line(self, *args, **kwargs):
        pass

    def create_polygon(self, *args, **kwargs):
        pass


def test_activity_boundary_label_rotated_left():
    SysMLRepository._instance = None
    repo = SysMLRepository.get_instance()
    diag = repo.create_diagram("BPMN Diagram")
    win = BPMNDiagramWindow.__new__(BPMNDiagramWindow)
    win.repo = repo
    win.diagram_id = diag.diag_id
    win.zoom = 1.0
    win.canvas = DummyCanvas()
    win.font = None
    win._draw_gradient_rect = lambda *args, **kwargs: None
    win.selected_objs = []
    obj = SysMLObject(1, "System Boundary", 0.0, 0.0, width=100.0, height=80.0, properties={"name": "Lane"})
    win.draw_object(obj)

    assert win.canvas.text_calls, "label not drawn"
    x, _, kwargs = win.canvas.text_calls[0]
    assert kwargs.get("angle") == 90
    assert x < obj.x - obj.width / 2


def test_toolbox_manages_diagram_lifecycle():
    """Toolbox creates tagged diagrams, can rename, and delete them."""
    SysMLRepository._instance = None
    repo = SysMLRepository.get_instance()
    toolbox = SafetyManagementToolbox()

    diag_id = toolbox.create_diagram("Gov1")
    assert diag_id in repo.diagrams
    assert "safety-management" in repo.diagrams[diag_id].tags

    toolbox.rename_diagram("Gov1", "Gov2")
    assert repo.diagrams[diag_id].name == "Gov2"
    assert "Gov2" in toolbox.list_diagrams()

    toolbox.delete_diagram("Gov2")
    assert diag_id not in repo.diagrams
    assert not toolbox.diagrams


def test_disable_work_product_rejects_existing_docs():
    """Work product types with existing documents cannot be removed."""
    app = FaultTreeApp.__new__(FaultTreeApp)
    app.enabled_work_products = {"HAZOP"}
    app.work_product_menus = {}
    app.tool_listboxes = {}
    app.tool_actions = {}
    app.hazop_docs = [object()]
    assert not app.disable_work_product("HAZOP")

    # When no documents exist the work product can be disabled
    class DummyMenu:
        def __init__(self):
            self.state = None

        def entryconfig(self, idx, state=tk.DISABLED):
            self.state = state

    menu = DummyMenu()
    app.hazop_docs = []
    app.work_product_menus["HAZOP"] = (menu, 0)
    assert app.disable_work_product("HAZOP")
    assert menu.state == tk.DISABLED


def test_open_safety_management_toolbox_uses_browser():
    """FaultTreeApp opens the Safety & Security Management window and toolbox."""
    SysMLRepository._instance = None

    class DummyTab:
        def __init__(self):
            self._exists = True

        def winfo_exists(self):
            return self._exists

    class DummyNotebook:
        def add(self, tab, text):
            pass

        def select(self, tab):
            pass

    class DummySMW:
        def __init__(self, master, app, toolbox):
            DummySMW.created = True
            assert toolbox is app.safety_mgmt_toolbox

    import gui.safety_management_toolbox as smt
    smt.SafetyManagementWindow = DummySMW

    class DummyApp:
        open_safety_management_toolbox = FaultTreeApp.open_safety_management_toolbox

        def __init__(self):
            self.doc_nb = DummyNotebook()

        def _new_tab(self, title):
            return DummyTab()

    DummySMW.created = False
    app = DummyApp()
    app.open_safety_management_toolbox()
    assert DummySMW.created
    assert hasattr(app, "safety_mgmt_toolbox")


def test_safety_diagrams_hidden_and_immutable_in_explorer():
    SysMLRepository._instance = None
    repo = SysMLRepository.get_instance()
    toolbox = SafetyManagementToolbox()
    diag_id = toolbox.create_diagram("Gov")

    class DummyTree:
        def __init__(self):
            self.items = {}

        def delete(self, *items):
            for iid in items:
                self.items.pop(iid, None)

        def get_children(self, item=""):
            if item:
                return self.items.get(item, {}).get("children", [])
            return [iid for iid, meta in self.items.items() if meta["parent"] == ""]

        def exists(self, iid):
            return iid in self.items

        def insert(self, parent, index, iid=None, text="", values=(), image=None, **kwargs):
            self.items[iid] = {
                "parent": parent,
                "text": text,
                "values": values,
                "image": image,
                "children": [],
            }
            if parent in self.items:
                self.items[parent]["children"].append(iid)
            return iid

    class DummyExplorer:
        def __init__(self):
            self.repo = repo
            self.tree = DummyTree()
            self.diagram_icons = {}
            self.elem_icons = {}
            self.default_diag_icon = None
            self.default_elem_icon = None
            self.pkg_icon = None
            self.app = None

        populate = ArchitectureManagerDialog.populate
        rename_item = ArchitectureManagerDialog.rename_item

    explorer = DummyExplorer()
    explorer.populate()
    assert not explorer.tree.exists(f"diag_{diag_id}")


def test_work_product_enabling_and_deletion_guard():
    """Governance diagrams enable work products and prevent unsafe removal."""
    toolbox = SafetyManagementToolbox()

    # HAZOP creation disabled until explicitly registered
    assert not toolbox.is_enabled("HAZOP")

    toolbox.add_work_product("Gov", "HAZOP", "Link action to hazard")
    assert toolbox.is_enabled("HAZOP")

    # An existing document blocks removal of the work product declaration
    toolbox.register_created_work_product("HAZOP")
    removed = toolbox.remove_work_product("Gov", "HAZOP")
    assert removed is False

    # After deleting the document removal succeeds
    toolbox.register_deleted_work_product("HAZOP")
    removed = toolbox.remove_work_product("Gov", "HAZOP")
    assert removed is True
    assert not toolbox.is_enabled("HAZOP")

def test_safety_diagrams_visible_in_analysis_tree():
    SysMLRepository._instance = None
    repo = SysMLRepository.get_instance()
    toolbox = SafetyManagementToolbox()
    toolbox.create_diagram("Gov")
    repo.create_diagram("Block Definition Diagram", name="Arch")

    class DummyTree:
        def __init__(self):
            self.items = {}
            self.counter = 0

        def delete(self, *items):
            pass

        def get_children(self, item=""):
            return [iid for iid, meta in self.items.items() if meta["parent"] == item]

        def insert(self, parent, index, iid=None, text="", **kwargs):
            if iid is None:
                iid = f"i{self.counter}"
                self.counter += 1
            self.items[iid] = {"parent": parent, "text": text}
            return iid

    app = FaultTreeApp.__new__(FaultTreeApp)
    app.refresh_model = lambda: None
    app.compute_occurrence_counts = lambda: {}
    app.diagram_icons = {}
    app.hazop_docs = []
    app.stpa_docs = []
    app.threat_docs = []
    app.fi2tc_docs = []
    app.tc2fi_docs = []
    app.hara_docs = []
    app.top_events = []
    app.fmeas = []
    app.fmedas = []
    app.analysis_tree = DummyTree()

    app.update_views()
    texts = [meta["text"] for meta in app.analysis_tree.items.values()]
    assert "Safety & Security Management" in texts
    assert "Safety & Security Governance Diagrams" in texts
    assert "Gov" in texts
    assert "Arch" in texts


def test_gsn_diagrams_visible_in_analysis_tree():
    SysMLRepository._instance = None
    SysMLRepository.get_instance()

    class DummyTree:
        def __init__(self):
            self.items = {}
            self.counter = 0

        def delete(self, *items):
            pass

        def get_children(self, item=""):
            return [iid for iid, meta in self.items.items() if meta["parent"] == item]

        def insert(self, parent, index, iid=None, text="", **kwargs):
            if iid is None:
                iid = f"i{self.counter}"
                self.counter += 1
            self.items[iid] = {"parent": parent, "text": text}
            return iid

    from gsn import GSNNode, GSNDiagram

    root = GSNNode("Goal1", "Goal")
    diag = GSNDiagram(root)

    app = FaultTreeApp.__new__(FaultTreeApp)
    app.refresh_model = lambda: None
    app.compute_occurrence_counts = lambda: {}
    app.diagram_icons = {}
    app.hazop_docs = []
    app.stpa_docs = []
    app.threat_docs = []
    app.fi2tc_docs = []
    app.tc2fi_docs = []
    app.hara_docs = []
    app.top_events = []
    app.fmeas = []
    app.fmedas = []
    app.gsn_diagrams = [diag]
    app.gsn_modules = []
    app.analysis_tree = DummyTree()

    app.update_views()
    texts = [meta["text"] for meta in app.analysis_tree.items.values()]
    assert "GSN Diagrams" in texts
    assert "Goal1" in texts


def test_explorers_removed_from_safety_concept_group():
    SysMLRepository._instance = None
    SysMLRepository.get_instance()

    class DummyTree:
        def __init__(self):
            self.items = {}
            self.counter = 0

        def delete(self, *items):
            pass

        def get_children(self, item=""):
            return [iid for iid, meta in self.items.items() if meta["parent"] == item]

        def insert(self, parent, index, iid=None, text="", tags=(), **kwargs):
            if iid is None:
                iid = f"i{self.counter}"
                self.counter += 1
            self.items[iid] = {"parent": parent, "text": text, "tags": tags}
            return iid

    app = FaultTreeApp.__new__(FaultTreeApp)
    app.refresh_model = lambda: None
    app.compute_occurrence_counts = lambda: {}
    app.diagram_icons = {}
    app.hazop_docs = []
    app.stpa_docs = []
    app.threat_docs = []
    app.fi2tc_docs = []
    app.tc2fi_docs = []
    app.hara_docs = []
    app.top_events = []
    app.fmeas = []
    app.fmedas = []
    app.analysis_tree = DummyTree()

    app.update_views()
    texts = [meta["text"] for meta in app.analysis_tree.items.values()]
    assert "Safety & Security Management Explorer" not in texts
    assert "GSN Explorer" not in texts


def test_joint_reviews_visible_in_analysis_tree():
    SysMLRepository._instance = None
    SysMLRepository.get_instance()

    class DummyTree:
        def __init__(self):
            self.items = {}
            self.counter = 0

        def delete(self, *items):
            pass

        def get_children(self, item=""):
            return [iid for iid, meta in self.items.items() if meta["parent"] == item]

        def insert(self, parent, index, iid=None, text="", **kwargs):
            if iid is None:
                iid = f"i{self.counter}"
                self.counter += 1
            self.items[iid] = {"parent": parent, "text": text}
            return iid

    joint = ReviewData(name="JR1", mode="joint")
    peer = ReviewData(name="PR1", mode="peer")

    app = FaultTreeApp.__new__(FaultTreeApp)
    app.refresh_model = lambda: None
    app.compute_occurrence_counts = lambda: {}
    app.diagram_icons = {}
    app.hazop_docs = []
    app.stpa_docs = []
    app.threat_docs = []
    app.fi2tc_docs = []
    app.tc2fi_docs = []
    app.hara_docs = []
    app.top_events = []
    app.fmeas = []
    app.fmedas = []
    app.gsn_diagrams = []
    app.gsn_modules = []
    app.reviews = [joint, peer]
    app.analysis_tree = DummyTree()

    app.update_views()
    texts = [meta["text"] for meta in app.analysis_tree.items.values()]
    assert "Verification Reviews" in texts
    assert "JR1" in texts
    assert "PR1" not in texts


def test_external_safety_diagrams_load_in_toolbox_list():
    """Diagrams tagged for governance appear even if created elsewhere."""
    SysMLRepository._instance = None
    repo = SysMLRepository.get_instance()
    diag = repo.create_diagram("BPMN Diagram", name="GovX")
    diag.tags.append("safety-management")
    toolbox = SafetyManagementToolbox()
    names = toolbox.list_diagrams()
    assert "GovX" in names


def test_toolbox_serializes_modules():
    """Folder hierarchy survives a save/load round trip."""
    toolbox = SafetyManagementToolbox()
    toolbox.diagrams = {"D1": "id1", "D2": "id2"}
    child = GovernanceModule(name="Child", diagrams=["D1"])
    toolbox.modules = [GovernanceModule(name="Root", modules=[child], diagrams=["D2"])]

    data = toolbox.to_dict()
    loaded = SafetyManagementToolbox.from_dict(data)

    assert loaded.modules[0].name == "Root"
    assert loaded.modules[0].modules[0].name == "Child"
    assert loaded.modules[0].modules[0].diagrams == ["D1"]
    assert loaded.modules[0].diagrams == ["D2"]


def test_disabled_work_products_absent_from_analysis_tree():
    SysMLRepository._instance = None
    SysMLRepository.get_instance()

    class DummyTree:
        def __init__(self):
            self.items = {}
            self.counter = 0

        def delete(self, *items):
            self.items.clear()

        def get_children(self, item=""):
            return [iid for iid, meta in self.items.items() if meta["parent"] == item]

        def insert(self, parent, index, iid=None, text="", **kwargs):
            if iid is None:
                iid = f"i{self.counter}"
                self.counter += 1
            self.items[iid] = {"parent": parent, "text": text}
            return iid

    app = FaultTreeApp.__new__(FaultTreeApp)
    app.refresh_model = lambda: None
    app.compute_occurrence_counts = lambda: {}
    app.diagram_icons = {}
    app.hazop_docs = []
    app.stpa_docs = []
    app.threat_docs = []
    app.fi2tc_docs = []
    app.tc2fi_docs = []
    app.hara_docs = []
    app.top_events = []
    app.fmeas = []
    app.fmedas = []
    app.arch_diagrams = []
    app.management_diagrams = []
    app.gsn_diagrams = []
    app.gsn_modules = []
    app.reviews = []
    app.enabled_work_products = set()
    app.analysis_tree = DummyTree()
    app.update_views()
    texts = [meta["text"] for meta in app.analysis_tree.items.values()]
    assert "Hazard & Threat Analysis" not in texts
    assert "Risk Assessment" not in texts
    assert "Safety Analysis" not in texts

    app.enabled_work_products = {"HAZOP"}
    app.analysis_tree = DummyTree()
    app.update_views()
    texts = [meta["text"] for meta in app.analysis_tree.items.values()]
    assert "Hazard & Threat Analysis" in texts
    assert "HAZOPs" in texts


def test_enable_work_product_refreshes_views():
    app = FaultTreeApp.__new__(FaultTreeApp)
    called = {"count": 0}
    app.update_views = lambda: called.__setitem__("count", called["count"] + 1)
    app.tool_listboxes = {}
    app.tool_categories = {}
    app.work_product_menus = {}
    app.tool_actions = {}
    app.enabled_work_products = set()
    app.enable_process_area = lambda area: None
    FaultTreeApp.enable_work_product(app, "HAZOP")
    assert called["count"] == 1
    app.hazop_docs = []
    FaultTreeApp.disable_work_product(app, "HAZOP")
    assert called["count"] == 2


def test_open_work_product_requires_enablement():
    app = FaultTreeApp.__new__(FaultTreeApp)
    opened = {"count": 0}
    app.tool_actions = {"HAZOP Analysis": lambda: opened.__setitem__("count", opened["count"] + 1)}
    app.arch_diagrams = []
    app.management_diagrams = []
    app.all_gsn_diagrams = []
    app.enabled_work_products = set()
    app.open_work_product("HAZOP Analysis")
    assert opened["count"] == 0
    app.enabled_work_products.add("HAZOP")
    app.open_work_product("HAZOP Analysis")
    assert opened["count"] == 1


def test_governance_diagram_opens_with_bpmn_toolbox(monkeypatch):
    """Governance diagrams open as BPMN diagrams with their toolbox."""
    SysMLRepository._instance = None
    repo = SysMLRepository.get_instance()
    diag = repo.create_diagram("BPMN Diagram", name="GovA")
    diag.tags.append("safety-management")

    app = FaultTreeApp.__new__(FaultTreeApp)
    app.management_diagrams = [diag]
    app.diagram_tabs = {}

    class DummyNotebook:
        def __init__(self):
            self._tabs = []
        def tabs(self):
            return self._tabs
        def select(self, tab):
            self.selected = tab

    app.doc_nb = DummyNotebook()
    app._format_diag_title = lambda d: d.name

    def _new_tab(title):
        app.doc_nb._tabs.append(title)
        return title

    app._new_tab = _new_tab
    app.refresh_all = lambda: None

    calls = {"bpmn": False, "activity": False}

    def fake_bpmn(tab, _app, diagram_id):
        calls["bpmn"] = True
        assert diagram_id == diag.diag_id

    def fake_activity(tab, _app, diagram_id):
        calls["activity"] = True

    monkeypatch.setattr(AutoML, "BPMNDiagramWindow", fake_bpmn)
    monkeypatch.setattr(AutoML, "ActivityDiagramWindow", fake_activity)

    app.open_management_window(0)

    assert calls["bpmn"]
    assert not calls["activity"]


def test_diagram_hierarchy_orders_levels():
    SysMLRepository._instance = None
    repo = SysMLRepository.get_instance()
    toolbox = SafetyManagementToolbox()

    a = repo.create_diagram("BPMN Diagram", name="A")
    b = repo.create_diagram("BPMN Diagram", name="B")
    c = repo.create_diagram("BPMN Diagram", name="C")
    for diag in (a, b, c):
        diag.tags.append("safety-management")

    toolbox.list_diagrams()

    act_ab = repo.create_element("Action", name="AB", owner=a.package)
    repo.add_element_to_diagram(a.diag_id, act_ab.elem_id)
    repo.link_diagram(act_ab.elem_id, b.diag_id)
    a.objects.append(
        SysMLObject(1, "Action", 0.0, 0.0, element_id=act_ab.elem_id, properties={}).__dict__
    )

    act_bc = repo.create_element("Action", name="BC", owner=b.package)
    repo.add_element_to_diagram(b.diag_id, act_bc.elem_id)
    repo.link_diagram(act_bc.elem_id, c.diag_id)
    b.objects.append(
        SysMLObject(2, "Action", 0.0, 0.0, element_id=act_bc.elem_id, properties={}).__dict__
    )

    hierarchy = toolbox.diagram_hierarchy()
    assert hierarchy == [["A"], ["B"], ["C"]]


def test_diagram_hierarchy_from_object_properties():
    SysMLRepository._instance = None
    repo = SysMLRepository.get_instance()
    toolbox = SafetyManagementToolbox()

    parent = repo.create_diagram("BPMN Diagram", name="Parent")
    child = repo.create_diagram("BPMN Diagram", name="Child")
    for d in (parent, child):
        d.tags.append("safety-management")

    toolbox.list_diagrams()

    # Create an action object on the parent that references the child diagram
    act = repo.create_element("Action", name="link", owner=parent.package)
    repo.add_element_to_diagram(parent.diag_id, act.elem_id)
    parent.objects.append(
        SysMLObject(
            3,
            "Action",
            0.0,
            0.0,
            element_id=act.elem_id,
            properties={"view": child.diag_id},
        )
    )

    hierarchy = toolbox.diagram_hierarchy()
    assert hierarchy == [["Parent"], ["Child"]]


def test_safety_management_explorer_creates_folders_and_diagrams(monkeypatch):
    SysMLRepository._instance = None
    SysMLRepository.get_instance()
    toolbox = SafetyManagementToolbox()

    explorer = SafetyManagementExplorer.__new__(SafetyManagementExplorer)

    class DummyTree:
        def __init__(self):
            self.items = {}
            self.counter = 0
            self.selection_item = None

        def delete(self, *items):
            self.items = {}

        def get_children(self, item=""):
            return [iid for iid, meta in self.items.items() if meta["parent"] == item]

        def insert(self, parent, index, text="", image=None):
            iid = f"i{self.counter}"
            self.counter += 1
            self.items[iid] = {"parent": parent, "text": text}
            return iid

        def parent(self, item):
            return self.items[item]["parent"]

        def selection(self):
            return (self.selection_item,) if self.selection_item else ()

    explorer.tree = DummyTree()
    explorer.toolbox = toolbox
    explorer.item_map = {}
    explorer.folder_icon = None
    explorer.diagram_icon = None
    explorer.app = types.SimpleNamespace(open_arch_window=lambda _id: None)

    SafetyManagementExplorer.populate(explorer)
    monkeypatch.setattr(simpledialog, "askstring", lambda *args, **kwargs: "Pkg")
    explorer.new_folder()
    assert toolbox.modules and toolbox.modules[0].name == "Pkg"

    for iid, (typ, obj) in explorer.item_map.items():
        if typ == "module" and obj.name == "Pkg":
            explorer.tree.selection_item = iid
            break
    monkeypatch.setattr(simpledialog, "askstring", lambda *args, **kwargs: "Diag")
    explorer.new_diagram()
    assert "Diag" in toolbox.modules[0].diagrams
    assert "Diag" in toolbox.diagrams


def test_explorer_prevents_diagrams_outside_folders(monkeypatch):
    SysMLRepository._instance = None
    SysMLRepository.get_instance()
    toolbox = SafetyManagementToolbox()

    explorer = SafetyManagementExplorer.__new__(SafetyManagementExplorer)

    class DummyTree:
        def selection(self):
            return ()

    explorer.tree = DummyTree()
    explorer.toolbox = toolbox
    explorer.item_map = {}
    explorer.folder_icon = None
    explorer.diagram_icon = None

    monkeypatch.setattr(simpledialog, "askstring", lambda *args, **kwargs: "Diag")
    from gui import messagebox as gui_messagebox
    called = {"count": 0}

    def fake_error(*args, **kwargs):
        called["count"] += 1

    monkeypatch.setattr(gui_messagebox, "showerror", fake_error)
    explorer.new_diagram()
    assert not toolbox.diagrams
    assert called["count"] == 1


def test_tools_include_safety_management_explorer():
    app = FaultTreeApp.__new__(FaultTreeApp)
    app.manage_safety_management = lambda: None
    app.open_safety_management_toolbox = lambda: None
    app.show_safety_performance_indicators = lambda: None
    app.show_safety_case = lambda: None
    app.manage_gsn = lambda: None

    app.tools = {
        "Safety & Security Management": app.open_safety_management_toolbox,
        "Safety Performance Indicators": app.show_safety_performance_indicators,
        "Safety & Security Case": app.show_safety_case,
        "Safety & Security Management Explorer": app.manage_safety_management,
        "GSN Explorer": app.manage_gsn,
    }
    app.tool_categories = {
        "Safety & Security Management": [
            "Safety & Security Management",
            "Safety & Security Management Explorer",
            "Safety & Security Case",
            "Safety Performance Indicators",
            "GSN Explorer",
        ]
    }

    assert "Safety & Security Management Explorer" in app.tools
    assert "Safety & Security Management Explorer" in app.tool_categories["Safety & Security Management"]


def test_diagram_drag_and_drop_between_modules():
    toolbox = SafetyManagementToolbox()
    toolbox.create_diagram("Diag1")
    mod1 = GovernanceModule("Mod1", diagrams=["Diag1"])
    mod2 = GovernanceModule("Mod2")
    toolbox.modules.extend([mod1, mod2])

    class DummyTree:
        def __init__(self):
            self.drop_target = ""
            self.parents = {"mod1": "", "mod2": "", "diag1": "mod1"}

        def identify_row(self, _y):
            return self.drop_target

        def move(self, item, parent, _index):
            self.parents[item] = parent

        def parent(self, item):
            return self.parents.get(item, "")

    explorer = types.SimpleNamespace()
    explorer.toolbox = toolbox
    explorer.tree = DummyTree()
    explorer.item_map = {
        "mod1": ("module", mod1),
        "mod2": ("module", mod2),
        "diag1": ("diagram", "Diag1"),
    }
    explorer._remove_name = SafetyManagementExplorer._remove_name.__get__(
        explorer, types.SimpleNamespace
    )
    explorer._remove_module = SafetyManagementExplorer._remove_module.__get__(
        explorer, types.SimpleNamespace
    )
    explorer._drag_item = "diag1"
    explorer.tree.drop_target = "mod2"
    SafetyManagementExplorer._on_drop(explorer, types.SimpleNamespace(y=0))
    assert "Diag1" in mod2.diagrams and "Diag1" not in mod1.diagrams

    explorer._drag_item = "diag1"
    explorer.tree.drop_target = ""
    SafetyManagementExplorer._on_drop(explorer, types.SimpleNamespace(y=0))
    assert "Diag1" not in mod2.diagrams
    assert explorer.tree.parents["diag1"] == ""


def test_governance_hierarchy_in_analysis_tree():
    SysMLRepository._instance = None
    repo = SysMLRepository.get_instance()
    toolbox = SafetyManagementToolbox()
    toolbox.create_diagram("Loose")
    toolbox.create_diagram("Child Diagram")
    child = GovernanceModule("Child", diagrams=["Child Diagram"])
    parent = GovernanceModule("Parent", modules=[child])
    toolbox.modules.append(parent)

    class DummyTree:
        def __init__(self):
            self.items = {}
            self.counter = 0

        def delete(self, *items):
            pass

        def get_children(self, item=""):
            return [iid for iid, meta in self.items.items() if meta["parent"] == item]

        def insert(self, parent, index, iid=None, text="", image=None, tags=(), **kwargs):
            if iid is None:
                iid = f"i{self.counter}"
                self.counter += 1
            self.items[iid] = {
                "parent": parent,
                "text": text,
                "image": image,
                "tags": tags,
            }
            return iid

    app = FaultTreeApp.__new__(FaultTreeApp)
    app.refresh_model = lambda: None
    app.compute_occurrence_counts = lambda: {}
    app.diagram_icons = {}
    app.hazop_docs = []
    app.stpa_docs = []
    app.threat_docs = []
    app.fi2tc_docs = []
    app.tc2fi_docs = []
    app.hara_docs = []
    app.top_events = []
    app.fmeas = []
    app.fmedas = []
    app.analysis_tree = DummyTree()
    app.pkg_icon = "PKG"
    app.gsn_diagram_icon = "DIAG"
    app.safety_mgmt_toolbox = toolbox

    app.update_views()
    items = app.analysis_tree.items
    gov_id = next(i for i, m in items.items() if m["text"] == "Safety & Security Governance Diagrams")
    parent_id = next(i for i, m in items.items() if m["text"] == "Parent")
    child_id = next(i for i, m in items.items() if m["text"] == "Child")
    loose_id = next(i for i, m in items.items() if m["text"] == "Loose")
    diag_id = next(i for i, m in items.items() if m["text"] == "Child Diagram")

    assert items[parent_id]["parent"] == gov_id
    assert items[parent_id]["image"] == "PKG"
    assert items[child_id]["parent"] == parent_id
    assert items[child_id]["image"] == "PKG"
    assert items[diag_id]["parent"] == child_id
    assert items[diag_id]["image"] == "DIAG"
    assert items[loose_id]["parent"] == gov_id


def test_folder_double_click_opens_safety_management_explorer():
    SysMLRepository._instance = None
    repo = SysMLRepository.get_instance()
    toolbox = SafetyManagementToolbox()
    toolbox.create_diagram("Gov1")
    toolbox.modules = [GovernanceModule(name="Folder", diagrams=["Gov1"])]

    class DummyTree:
        def __init__(self):
            self.items = {}
            self.counter = 0
            self._focus = None

        def delete(self, *items):
            pass

        def insert(self, parent, index, text="", tags=(), image=None, **kwargs):
            iid = f"i{self.counter}"
            self.counter += 1
            self.items[iid] = {"parent": parent, "text": text, "tags": tags}
            if parent in self.items:
                self.items[parent].setdefault("children", []).append(iid)
            return iid

        def get_children(self, item=""):
            return [iid for iid, meta in self.items.items() if meta["parent"] == item]

        def item(self, iid, option=None):
            meta = self.items[iid]
            if option == "tags":
                return meta.get("tags", ())
            if option == "text":
                return meta.get("text", "")
            return meta

        def parent(self, iid):
            return self.items[iid]["parent"]

        def focus(self, iid=None):
            if iid is None:
                return self._focus
            self._focus = iid

    app = FaultTreeApp.__new__(FaultTreeApp)
    app.refresh_model = lambda: None
    app.compute_occurrence_counts = lambda: {}
    app.diagram_icons = {}
    app.hazop_docs = []
    app.stpa_docs = []
    app.threat_docs = []
    app.fi2tc_docs = []
    app.tc2fi_docs = []
    app.hara_docs = []
    app.top_events = []
    app.fmeas = []
    app.fmedas = []
    app.analysis_tree = DummyTree()
    app.safety_mgmt_toolbox = toolbox

    called = {"explorer": False}
    app.manage_safety_management = lambda: called.__setitem__("explorer", True)

    app.update_views()

    folder_id = next(
        i for i, meta in app.analysis_tree.items.items() if meta["text"] == "Folder"
    )
    app.analysis_tree.focus(folder_id)
    app.on_analysis_tree_double_click(None)

    assert called["explorer"]


def test_add_work_product_uses_half_width(monkeypatch):
    SysMLRepository._instance = None
    repo = SysMLRepository.get_instance()
    diag = repo.create_diagram("BPMN Diagram")
    win = BPMNDiagramWindow.__new__(BPMNDiagramWindow)
    win.repo = repo
    win.diagram_id = diag.diag_id
    win.objects = [
        SysMLObject(
            2,
            "System Boundary",
            0.0,
            0.0,
            width=200.0,
            height=150.0,
            properties={"name": "Hazard & Threat Analysis"},
        )
    ]
    win.sort_objects = lambda: None
    win._sync_to_repository = lambda: None
    win.redraw = lambda: None
    win.app = types.SimpleNamespace(enable_work_product=lambda name: None)

    class FakeDialog:
        def __init__(self, *args, **kwargs):
            self.selection = "HAZOP"

    monkeypatch.setattr(BPMNDiagramWindow, "_SelectDialog", FakeDialog)

    win.add_work_product()

    wp = [o for o in win.objects if o.obj_type == "Work Product"][0]
    assert wp.width == 60.0


def test_work_product_color_and_text_wrapping():
    SysMLRepository._instance = None
    repo = SysMLRepository.get_instance()
    diag = repo.create_diagram("BPMN Diagram")
    win = BPMNDiagramWindow.__new__(BPMNDiagramWindow)
    win.repo = repo
    win.diagram_id = diag.diag_id
    win.zoom = 1.0
    win.canvas = DummyCanvas()
    win.font = None
    win._draw_gradient_rect = lambda *args, **kwargs: None
    win.selected_objs = []

    obj = SysMLObject(
        1,
        "Work Product",
        0.0,
        0.0,
        width=60.0,
        height=80.0,
        properties={"name": "Architecture Diagram"},
    )
    win.draw_object(obj)
    _, rect_kwargs = win.canvas.rect_calls[0]
    assert rect_kwargs["fill"] == "lightblue"
    assert win.canvas.text_calls[0][2]["width"] == 60.0

    win.canvas.rect_calls.clear()
    win.canvas.text_calls.clear()
    obj.properties["name"] = "HAZOP"
    win.draw_object(obj)
    _, rect_kwargs = win.canvas.rect_calls[0]
    assert rect_kwargs["fill"] == "lightgreen"


<<<<<<< HEAD
def test_add_lifecycle_phase_adds_object(monkeypatch):
=======
def test_propagation_connection_validation():
>>>>>>> 9affcfb6
    SysMLRepository._instance = None
    repo = SysMLRepository.get_instance()
    diag = repo.create_diagram("BPMN Diagram")
    win = BPMNDiagramWindow.__new__(BPMNDiagramWindow)
    win.repo = repo
    win.diagram_id = diag.diag_id
<<<<<<< HEAD
    win.objects = []
    win.sort_objects = lambda: None
    win._sync_to_repository = lambda: None
    win.redraw = lambda: None
    toolbox = SafetyManagementToolbox()
    toolbox.modules = [GovernanceModule(name="PhaseA"), GovernanceModule(name="PhaseB")]
    win.app = types.SimpleNamespace(safety_mgmt_toolbox=toolbox)

    class FakeDialog:
        def __init__(self, *args, **kwargs):
            self.selection = "PhaseB"

    monkeypatch.setattr(BPMNDiagramWindow, "_SelectDialog", FakeDialog)
    win.add_lifecycle_phase()

    phase = [o for o in win.objects if o.obj_type == "Lifecycle Phase"][0]
    assert phase.properties["name"] == "PhaseB"


def test_lifecycle_phase_drawing():
    SysMLRepository._instance = None
    repo = SysMLRepository.get_instance()
    diag = repo.create_diagram("BPMN Diagram")
    win = BPMNDiagramWindow.__new__(BPMNDiagramWindow)
    win.repo = repo
    win.diagram_id = diag.diag_id
    win.zoom = 1.0
    win.canvas = DummyCanvas()
    win.font = None
    win._draw_gradient_rect = lambda *args, **kwargs: None
    win.selected_objs = []

    obj = SysMLObject(
        1,
        "Lifecycle Phase",
        0.0,
        0.0,
        width=120.0,
        height=80.0,
        properties={"name": "Phase"},
    )
    win.draw_object(obj)
    assert len(win.canvas.rect_calls) >= 2
    assert win.canvas.text_calls[0][2]["text"] == "Phase"
=======
    wp1 = SysMLObject(1, "Work Product", 0.0, 0.0, properties={"name": "Risk Assessment"})
    wp2 = SysMLObject(2, "Work Product", 0.0, 0.0, properties={"name": "FTA"})
    win.objects = [wp1, wp2]
    valid, _ = BPMNDiagramWindow.validate_connection(win, wp1, wp2, "Propagate")
    assert valid
    wp3 = SysMLObject(3, "Work Product", 0.0, 0.0, properties={"name": "STPA"})
    win.objects.append(wp3)
    valid, _ = BPMNDiagramWindow.validate_connection(win, wp1, wp3, "Propagate")
    assert not valid


def test_can_propagate_respects_review_states():
    SysMLRepository._instance = None
    repo = SysMLRepository.get_instance()
    toolbox = SafetyManagementToolbox()
    diag = repo.create_diagram("BPMN Diagram", name="Gov")
    toolbox.diagrams["Gov"] = diag.diag_id
    diag.objects = [
        {"obj_id": 1, "obj_type": "Work Product", "x": 0.0, "y": 0.0, "properties": {"name": "Risk Assessment"}},
        {"obj_id": 2, "obj_type": "Work Product", "x": 0.0, "y": 0.0, "properties": {"name": "FTA"}},
    ]
    diag.connections = [{"src": 1, "dst": 2, "conn_type": "Propagate by Review"}]
    assert not toolbox.can_propagate("Risk Assessment", "FTA", reviewed=False)
    assert toolbox.can_propagate("Risk Assessment", "FTA", reviewed=True)
    diag.connections = [{"src": 1, "dst": 2, "conn_type": "Propagate by Approval"}]
    assert not toolbox.can_propagate("Risk Assessment", "FTA", joint_review=False)
    assert toolbox.can_propagate("Risk Assessment", "FTA", joint_review=True)
    diag.connections = [{"src": 1, "dst": 2, "conn_type": "Propagate"}]
    assert toolbox.can_propagate("Risk Assessment", "FTA", reviewed=False)
>>>>>>> 9affcfb6
<|MERGE_RESOLUTION|>--- conflicted
+++ resolved
@@ -1032,18 +1032,13 @@
     assert rect_kwargs["fill"] == "lightgreen"
 
 
-<<<<<<< HEAD
 def test_add_lifecycle_phase_adds_object(monkeypatch):
-=======
-def test_propagation_connection_validation():
->>>>>>> 9affcfb6
     SysMLRepository._instance = None
     repo = SysMLRepository.get_instance()
     diag = repo.create_diagram("BPMN Diagram")
     win = BPMNDiagramWindow.__new__(BPMNDiagramWindow)
     win.repo = repo
     win.diagram_id = diag.diag_id
-<<<<<<< HEAD
     win.objects = []
     win.sort_objects = lambda: None
     win._sync_to_repository = lambda: None
@@ -1087,35 +1082,4 @@
     )
     win.draw_object(obj)
     assert len(win.canvas.rect_calls) >= 2
-    assert win.canvas.text_calls[0][2]["text"] == "Phase"
-=======
-    wp1 = SysMLObject(1, "Work Product", 0.0, 0.0, properties={"name": "Risk Assessment"})
-    wp2 = SysMLObject(2, "Work Product", 0.0, 0.0, properties={"name": "FTA"})
-    win.objects = [wp1, wp2]
-    valid, _ = BPMNDiagramWindow.validate_connection(win, wp1, wp2, "Propagate")
-    assert valid
-    wp3 = SysMLObject(3, "Work Product", 0.0, 0.0, properties={"name": "STPA"})
-    win.objects.append(wp3)
-    valid, _ = BPMNDiagramWindow.validate_connection(win, wp1, wp3, "Propagate")
-    assert not valid
-
-
-def test_can_propagate_respects_review_states():
-    SysMLRepository._instance = None
-    repo = SysMLRepository.get_instance()
-    toolbox = SafetyManagementToolbox()
-    diag = repo.create_diagram("BPMN Diagram", name="Gov")
-    toolbox.diagrams["Gov"] = diag.diag_id
-    diag.objects = [
-        {"obj_id": 1, "obj_type": "Work Product", "x": 0.0, "y": 0.0, "properties": {"name": "Risk Assessment"}},
-        {"obj_id": 2, "obj_type": "Work Product", "x": 0.0, "y": 0.0, "properties": {"name": "FTA"}},
-    ]
-    diag.connections = [{"src": 1, "dst": 2, "conn_type": "Propagate by Review"}]
-    assert not toolbox.can_propagate("Risk Assessment", "FTA", reviewed=False)
-    assert toolbox.can_propagate("Risk Assessment", "FTA", reviewed=True)
-    diag.connections = [{"src": 1, "dst": 2, "conn_type": "Propagate by Approval"}]
-    assert not toolbox.can_propagate("Risk Assessment", "FTA", joint_review=False)
-    assert toolbox.can_propagate("Risk Assessment", "FTA", joint_review=True)
-    diag.connections = [{"src": 1, "dst": 2, "conn_type": "Propagate"}]
-    assert toolbox.can_propagate("Risk Assessment", "FTA", reviewed=False)
->>>>>>> 9affcfb6
+    assert win.canvas.text_calls[0][2]["text"] == "Phase"