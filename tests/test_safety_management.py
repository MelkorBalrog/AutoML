--- conflicted
+++ resolved
@@ -849,13 +849,9 @@
             self.items: list[str] = []
             self.colors: list[str] = []
 
-<<<<<<< HEAD
         def get(self, *args):
             if len(args) == 1:
                 return self.items[args[0]]
-=======
-        def get(self, _start, _end):
->>>>>>> a76f161b
             return list(self.items)
 
         def insert(self, _index, item):
@@ -924,7 +920,6 @@
     toolbox.on_change = app.refresh_tool_enablement
 
     toolbox.add_work_product("Gov1", "Architecture Diagram", "r")
-<<<<<<< HEAD
     toolbox.add_work_product("Gov2", "Requirement Specification", "r")
 
     app.lifecycle_var = DummyVar("P1")
@@ -945,20 +940,6 @@
     assert lb.items == ["AutoML Explorer"]
     assert lb.colors == ["black"]
 
-=======
-    toolbox.add_work_product("Gov1", "Requirement Specification", "r")
-
-    app.lifecycle_var = DummyVar("P1")
-    app.on_lifecycle_selected()
-    assert menu_arch.state == tk.NORMAL and menu_req.state == tk.NORMAL
-    assert lb.colors == ["black", "black"]
-
-    app.lifecycle_var.set("P2")
-    app.on_lifecycle_selected()
-    assert menu_arch.state == tk.DISABLED and menu_req.state == tk.DISABLED
-    assert lb.colors == ["gray", "gray"]
->>>>>>> a76f161b
-
 def test_governance_without_declarations_keeps_tools_enabled():
     """Tools remain enabled when no work products are declared."""
 
@@ -969,13 +950,9 @@
             self.items: list[str] = []
             self.colors: list[str] = []
 
-<<<<<<< HEAD
         def get(self, *args):
             if len(args) == 1:
                 return self.items[args[0]]
-=======
-        def get(self, _start, _end):
->>>>>>> a76f161b
             return list(self.items)
 
         def insert(self, _index, item):
@@ -1030,10 +1007,7 @@
     assert menu_arch.state == tk.NORMAL and menu_req.state == tk.NORMAL
     assert lb.colors == ["black", "black"]
 
-<<<<<<< HEAD
-
-=======
->>>>>>> a76f161b
+
 def test_safety_management_explorer_creates_folders_and_diagrams(monkeypatch):
     SysMLRepository._instance = None
     SysMLRepository.get_instance()
