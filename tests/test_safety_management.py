import sys
from pathlib import Path

sys.path.append(str(Path(__file__).resolve().parents[1]))
import types
import sys
import tkinter as tk

# Stub out Pillow dependencies so importing the main app doesn't require Pillow
PIL_stub = types.ModuleType("PIL")
PIL_stub.Image = types.SimpleNamespace()
PIL_stub.ImageTk = types.SimpleNamespace()
PIL_stub.ImageDraw = types.SimpleNamespace()
PIL_stub.ImageFont = types.SimpleNamespace()
sys.modules.setdefault("PIL", PIL_stub)
sys.modules.setdefault("PIL.Image", PIL_stub.Image)
sys.modules.setdefault("PIL.ImageTk", PIL_stub.ImageTk)
sys.modules.setdefault("PIL.ImageDraw", PIL_stub.ImageDraw)
sys.modules.setdefault("PIL.ImageFont", PIL_stub.ImageFont)

from AutoML import FaultTreeApp
import AutoML
from analysis.safety_management import (
    SafetyManagementToolbox,
    GovernanceModule,
    SafetyWorkProduct,
)
from gui.architecture import GovernanceDiagramWindow, SysMLObject, ArchitectureManagerDialog
from gui.safety_management_explorer import SafetyManagementExplorer
from gui.safety_management_toolbox import SafetyManagementWindow
from gui.review_toolbox import ReviewData
from sysml.sysml_repository import SysMLRepository
from tkinter import simpledialog
from analysis.models import HazopDoc, StpaDoc


def test_work_product_registration():
    toolbox = SafetyManagementToolbox()
    toolbox.add_work_product("Governance Diagram", "HAZOP", "Link action to hazard")

    products = toolbox.get_work_products()
    assert len(products) == 1
    assert products[0].diagram == "Governance Diagram"
    assert products[0].analysis == "HAZOP"
    assert products[0].rationale == "Link action to hazard"


def test_lifecycle_and_workflow_storage():
    toolbox = SafetyManagementToolbox()
    toolbox.build_lifecycle(["concept", "development", "operation"])
    toolbox.define_workflow("risk", ["identify", "assess", "mitigate"])

    assert toolbox.lifecycle == ["concept", "development", "operation"]
    assert toolbox.get_workflow("risk") == ["identify", "assess", "mitigate"]
    assert toolbox.get_workflow("missing") == []


class DummyCanvas:
    def __init__(self):
        self.text_calls = []
        self.rect_calls = []
        self.polygon_calls = []
        self.line_calls = []

    def create_text(self, x, y, **kw):
        self.text_calls.append((x, y, kw))

    def create_rectangle(self, *args, **kwargs):
        self.rect_calls.append((args, kwargs))

    def create_line(self, *args, **kwargs):
        self.line_calls.append((args, kwargs))

    def create_polygon(self, *args, **kwargs):
        self.polygon_calls.append((args, kwargs))

    def canvasx(self, x):
        return x

    def canvasy(self, y):
        return y


def test_activity_boundary_label_rotated_left_inside():
    SysMLRepository._instance = None
    repo = SysMLRepository.get_instance()
    diag = repo.create_diagram("Governance Diagram")
    win = GovernanceDiagramWindow.__new__(GovernanceDiagramWindow)
    win.repo = repo
    win.diagram_id = diag.diag_id
    win.zoom = 1.0
    win.canvas = DummyCanvas()
    win.font = None
    win._draw_gradient_rect = lambda *args, **kwargs: None
    win.selected_objs = []
    long_name = "Very Long Process Area Name"
    obj = SysMLObject(
        1,
        "System Boundary",
        0.0,
        0.0,
        width=100.0,
        height=80.0,
        properties={"name": long_name},
    )
    win.draw_object(obj)

    assert win.canvas.text_calls, "label not drawn"
    x, y, kwargs = win.canvas.text_calls[0]
    assert kwargs.get("angle") == 90
    assert kwargs.get("anchor") == "w"
    assert "\n" in kwargs.get("text", ""), "label not wrapped inside boundary"
    assert x == obj.x - obj.width / 2 + 8
    assert y == obj.y
<<<<<<< HEAD
    # compartment line drawn to separate title
    assert win.canvas.line_calls, "compartment not drawn"
    (line_args, _line_kwargs) = win.canvas.line_calls[0]
    x1, y1, x2, y2 = line_args
    assert x1 == x2
    lines = kwargs.get("text", "").count("\n") + 1
    expected_x = x + lines * 16 + 8
    assert x1 == expected_x
=======
>>>>>>> 1fbedcfc


def test_toolbox_manages_diagram_lifecycle():
    """Toolbox creates tagged diagrams, can rename, and delete them."""
    SysMLRepository._instance = None
    repo = SysMLRepository.get_instance()
    toolbox = SafetyManagementToolbox()

    diag_id = toolbox.create_diagram("Gov1")
    assert diag_id in repo.diagrams
    assert "safety-management" in repo.diagrams[diag_id].tags

    toolbox.rename_diagram("Gov1", "Gov2")
    assert repo.diagrams[diag_id].name == "Gov2"
    assert "Gov2" in toolbox.list_diagrams()

    toolbox.delete_diagram("Gov2")
    assert diag_id not in repo.diagrams
    assert not toolbox.diagrams


def test_sync_diagrams_updates_module_references():
    """Renamed diagrams should update module references and avoid duplicates."""
    SysMLRepository._instance = None
    repo = SysMLRepository.get_instance()
    toolbox = SafetyManagementToolbox()

    diag_id = toolbox.create_diagram("Orig")
    toolbox.modules = [GovernanceModule("Mod1", diagrams=["Orig"])]

    # Rename the diagram directly in the repository to simulate external change
    repo.diagrams[diag_id].name = "Renamed"

    # Trigger a sync and ensure the module reflects the new name
    toolbox.list_diagrams()
    assert toolbox.modules[0].diagrams == ["Renamed"]
    assert "Orig" not in toolbox.diagrams


def test_rename_module_updates_active():
    toolbox = SafetyManagementToolbox()
    toolbox.modules = [GovernanceModule("Phase1")]
    toolbox.set_active_module("Phase1")
    toolbox.rename_module("Phase1", "PhaseX")
    assert toolbox.modules[0].name == "PhaseX"
    assert toolbox.active_module == "PhaseX"


def test_disable_work_product_rejects_existing_docs():
    """Work product types with existing documents cannot be removed."""
    app = FaultTreeApp.__new__(FaultTreeApp)
    app.enabled_work_products = {"HAZOP"}
    app.work_product_menus = {}
    app.tool_listboxes = {}
    app.tool_actions = {}
    app.hazop_docs = [object()]
    assert not app.disable_work_product("HAZOP")

    # When no documents exist the work product can be disabled
    class DummyMenu:
        def __init__(self):
            self.state = None

        def entryconfig(self, idx, state=tk.DISABLED):
            self.state = state

    menu = DummyMenu()
    app.hazop_docs = []
    app.work_product_menus["HAZOP"] = [(menu, 0)]
    assert app.disable_work_product("HAZOP")
    assert menu.state == tk.DISABLED


def test_open_safety_management_toolbox_uses_browser():
    """FaultTreeApp opens the Safety & Security Management window and toolbox."""
    SysMLRepository._instance = None

    class DummyTab:
        def __init__(self):
            self._exists = True

        def winfo_exists(self):
            return self._exists

    class DummyNotebook:
        def add(self, tab, text):
            pass

        def select(self, tab):
            pass

    class DummySMW:
        def __init__(self, master, app, toolbox):
            DummySMW.created = True
            assert toolbox is app.safety_mgmt_toolbox

    import gui.safety_management_toolbox as smt
    smt.SafetyManagementWindow = DummySMW

    class DummyApp:
        open_safety_management_toolbox = FaultTreeApp.open_safety_management_toolbox

        def __init__(self):
            self.doc_nb = DummyNotebook()

        def _new_tab(self, title):
            return DummyTab()

    DummySMW.created = False
    app = DummyApp()
    app.open_safety_management_toolbox()
    assert DummySMW.created
    assert hasattr(app, "safety_mgmt_toolbox")


def test_safety_diagrams_hidden_and_immutable_in_explorer():
    SysMLRepository._instance = None
    repo = SysMLRepository.get_instance()
    toolbox = SafetyManagementToolbox()
    diag_id = toolbox.create_diagram("Gov")

    class DummyTree:
        def __init__(self):
            self.items = {}

        def delete(self, *items):
            for iid in items:
                self.items.pop(iid, None)

        def get_children(self, item=""):
            if item:
                return self.items.get(item, {}).get("children", [])
            return [iid for iid, meta in self.items.items() if meta["parent"] == ""]

        def exists(self, iid):
            return iid in self.items

        def insert(self, parent, index, iid=None, text="", values=(), image=None, **kwargs):
            self.items[iid] = {
                "parent": parent,
                "text": text,
                "values": values,
                "image": image,
                "children": [],
            }
            if parent in self.items:
                self.items[parent]["children"].append(iid)
            return iid

    class DummyExplorer:
        def __init__(self):
            self.repo = repo
            self.tree = DummyTree()
            self.diagram_icons = {}
            self.elem_icons = {}
            self.default_diag_icon = None
            self.default_elem_icon = None
            self.pkg_icon = None
            self.app = None

        populate = ArchitectureManagerDialog.populate
        rename_item = ArchitectureManagerDialog.rename_item

    explorer = DummyExplorer()
    explorer.populate()
    assert not explorer.tree.exists(f"diag_{diag_id}")


def test_work_product_enabling_and_deletion_guard():
    """Governance diagrams enable work products and prevent unsafe removal."""
    toolbox = SafetyManagementToolbox()

    # HAZOP creation disabled until explicitly registered
    assert not toolbox.is_enabled("HAZOP")

    toolbox.add_work_product("Gov", "HAZOP", "Link action to hazard")
    assert toolbox.is_enabled("HAZOP")

    # An existing document blocks removal of the work product declaration
    toolbox.register_created_work_product("HAZOP", "Doc1")
    removed = toolbox.remove_work_product("Gov", "HAZOP")
    assert removed is False

    # After deleting the document removal succeeds
    toolbox.register_deleted_work_product("HAZOP", "Doc1")
    removed = toolbox.remove_work_product("Gov", "HAZOP")
    assert removed is True
    assert not toolbox.is_enabled("HAZOP")

def test_safety_diagrams_visible_in_analysis_tree():
    SysMLRepository._instance = None
    repo = SysMLRepository.get_instance()
    toolbox = SafetyManagementToolbox()
    toolbox.create_diagram("Gov")
    repo.create_diagram("Block Definition Diagram", name="Arch")

    class DummyTree:
        def __init__(self):
            self.items = {}
            self.counter = 0

        def delete(self, *items):
            pass

        def get_children(self, item=""):
            return [iid for iid, meta in self.items.items() if meta["parent"] == item]

        def insert(self, parent, index, iid=None, text="", **kwargs):
            if iid is None:
                iid = f"i{self.counter}"
                self.counter += 1
            self.items[iid] = {"parent": parent, "text": text}
            return iid

    app = FaultTreeApp.__new__(FaultTreeApp)
    app.refresh_model = lambda: None
    app.compute_occurrence_counts = lambda: {}
    app.diagram_icons = {}
    app.hazop_docs = []
    app.stpa_docs = []
    app.threat_docs = []
    app.fi2tc_docs = []
    app.tc2fi_docs = []
    app.hara_docs = []
    app.top_events = []
    app.fmeas = []
    app.fmedas = []
    app.analysis_tree = DummyTree()

    app.update_views()
    texts = [meta["text"] for meta in app.analysis_tree.items.values()]
    assert "Safety & Security Management" in texts
    assert "Safety & Security Governance Diagrams" in texts
    assert "Gov" in texts
    assert "Arch" in texts


def test_gsn_diagrams_visible_in_analysis_tree():
    SysMLRepository._instance = None
    SysMLRepository.get_instance()

    class DummyTree:
        def __init__(self):
            self.items = {}
            self.counter = 0

        def delete(self, *items):
            pass

        def get_children(self, item=""):
            return [iid for iid, meta in self.items.items() if meta["parent"] == item]

        def insert(self, parent, index, iid=None, text="", **kwargs):
            if iid is None:
                iid = f"i{self.counter}"
                self.counter += 1
            self.items[iid] = {"parent": parent, "text": text}
            return iid

    from gsn import GSNNode, GSNDiagram

    root = GSNNode("Goal1", "Goal")
    diag = GSNDiagram(root)

    app = FaultTreeApp.__new__(FaultTreeApp)
    app.refresh_model = lambda: None
    app.compute_occurrence_counts = lambda: {}
    app.diagram_icons = {}
    app.hazop_docs = []
    app.stpa_docs = []
    app.threat_docs = []
    app.fi2tc_docs = []
    app.tc2fi_docs = []
    app.hara_docs = []
    app.top_events = []
    app.fmeas = []
    app.fmedas = []
    app.gsn_diagrams = [diag]
    app.gsn_modules = []
    app.analysis_tree = DummyTree()

    app.update_views()
    texts = [meta["text"] for meta in app.analysis_tree.items.values()]
    assert "GSN Diagrams" in texts
    assert "Goal1" in texts


def test_explorers_removed_from_safety_concept_group():
    SysMLRepository._instance = None
    SysMLRepository.get_instance()

    class DummyTree:
        def __init__(self):
            self.items = {}
            self.counter = 0

        def delete(self, *items):
            pass

        def get_children(self, item=""):
            return [iid for iid, meta in self.items.items() if meta["parent"] == item]

        def insert(self, parent, index, iid=None, text="", tags=(), **kwargs):
            if iid is None:
                iid = f"i{self.counter}"
                self.counter += 1
            self.items[iid] = {"parent": parent, "text": text, "tags": tags}
            return iid

    app = FaultTreeApp.__new__(FaultTreeApp)
    app.refresh_model = lambda: None
    app.compute_occurrence_counts = lambda: {}
    app.diagram_icons = {}
    app.hazop_docs = []
    app.stpa_docs = []
    app.threat_docs = []
    app.fi2tc_docs = []
    app.tc2fi_docs = []
    app.hara_docs = []
    app.top_events = []
    app.fmeas = []
    app.fmedas = []
    app.analysis_tree = DummyTree()

    app.update_views()
    texts = [meta["text"] for meta in app.analysis_tree.items.values()]
    assert "Safety & Security Management Explorer" not in texts
    assert "GSN Explorer" not in texts


def test_joint_reviews_visible_in_analysis_tree():
    SysMLRepository._instance = None
    SysMLRepository.get_instance()

    class DummyTree:
        def __init__(self):
            self.items = {}
            self.counter = 0

        def delete(self, *items):
            pass

        def get_children(self, item=""):
            return [iid for iid, meta in self.items.items() if meta["parent"] == item]

        def insert(self, parent, index, iid=None, text="", **kwargs):
            if iid is None:
                iid = f"i{self.counter}"
                self.counter += 1
            self.items[iid] = {"parent": parent, "text": text}
            return iid

    joint = ReviewData(name="JR1", mode="joint")
    peer = ReviewData(name="PR1", mode="peer")

    app = FaultTreeApp.__new__(FaultTreeApp)
    app.refresh_model = lambda: None
    app.compute_occurrence_counts = lambda: {}
    app.diagram_icons = {}
    app.hazop_docs = []
    app.stpa_docs = []
    app.threat_docs = []
    app.fi2tc_docs = []
    app.tc2fi_docs = []
    app.hara_docs = []
    app.top_events = []
    app.fmeas = []
    app.fmedas = []
    app.gsn_diagrams = []
    app.gsn_modules = []
    app.reviews = [joint, peer]
    app.analysis_tree = DummyTree()

    app.update_views()
    texts = [meta["text"] for meta in app.analysis_tree.items.values()]
    assert "Verification Reviews" in texts
    assert "JR1" in texts
    assert "PR1" not in texts


def test_external_safety_diagrams_load_in_toolbox_list():
    """Diagrams tagged for governance appear even if created elsewhere."""
    SysMLRepository._instance = None
    repo = SysMLRepository.get_instance()
    diag = repo.create_diagram("Governance Diagram", name="GovX")
    diag.tags.append("safety-management")
    toolbox = SafetyManagementToolbox()
    names = toolbox.list_diagrams()
    assert "GovX" in names


def test_toolbox_serializes_modules():
    """Folder hierarchy survives a save/load round trip."""
    toolbox = SafetyManagementToolbox()
    toolbox.diagrams = {"D1": "id1", "D2": "id2"}
    child = GovernanceModule(name="Child", diagrams=["D1"])
    toolbox.modules = [GovernanceModule(name="Root", modules=[child], diagrams=["D2"])]

    data = toolbox.to_dict()
    loaded = SafetyManagementToolbox.from_dict(data)

    assert loaded.modules[0].name == "Root"
    assert loaded.modules[0].modules[0].name == "Child"
    assert loaded.modules[0].modules[0].diagrams == ["D1"]
    assert loaded.modules[0].diagrams == ["D2"]


def test_enabled_products_filter_by_module():
    toolbox = SafetyManagementToolbox()
    toolbox.diagrams = {"D1": "id1", "D2": "id2"}
    toolbox.work_products = [
        SafetyWorkProduct("D1", "HAZOP", ""),
        SafetyWorkProduct("D2", "FTA", ""),
    ]
    toolbox.modules = [
        GovernanceModule(name="Phase1", diagrams=["D1"]),
        GovernanceModule(name="Phase2", diagrams=["D2"]),
    ]

    toolbox.set_active_module("Phase1")
    assert toolbox.enabled_products() == {"HAZOP"}

    toolbox.set_active_module("Phase2")
    assert toolbox.enabled_products() == {"FTA"}

    toolbox.set_active_module(None)
    assert toolbox.enabled_products() == set()


def test_disabled_work_products_absent_from_analysis_tree():
    SysMLRepository._instance = None
    SysMLRepository.get_instance()

    class DummyTree:
        def __init__(self):
            self.items = {}
            self.counter = 0

        def delete(self, *items):
            self.items.clear()

        def get_children(self, item=""):
            return [iid for iid, meta in self.items.items() if meta["parent"] == item]

        def insert(self, parent, index, iid=None, text="", **kwargs):
            if iid is None:
                iid = f"i{self.counter}"
                self.counter += 1
            self.items[iid] = {"parent": parent, "text": text}
            return iid

    app = FaultTreeApp.__new__(FaultTreeApp)
    app.refresh_model = lambda: None
    app.compute_occurrence_counts = lambda: {}
    app.diagram_icons = {}
    app.hazop_docs = []
    app.stpa_docs = []
    app.threat_docs = []
    app.fi2tc_docs = []
    app.tc2fi_docs = []
    app.hara_docs = []
    app.top_events = []
    app.fmeas = []
    app.fmedas = []
    app.arch_diagrams = []
    app.management_diagrams = []
    app.gsn_diagrams = []
    app.gsn_modules = []
    app.reviews = []
    app.enabled_work_products = set()
    app.analysis_tree = DummyTree()
    app.update_views()
    texts = [meta["text"] for meta in app.analysis_tree.items.values()]
    assert "Hazard & Threat Analysis" not in texts
    assert "Risk Assessment" not in texts
    assert "Safety Analysis" not in texts

    app.enabled_work_products = {"HAZOP"}
    app.analysis_tree = DummyTree()
    app.update_views()
    texts = [meta["text"] for meta in app.analysis_tree.items.values()]
    assert "Hazard & Threat Analysis" in texts
    assert "HAZOPs" in texts


def test_enable_work_product_refreshes_views():
    app = FaultTreeApp.__new__(FaultTreeApp)
    called = {"count": 0}
    app.update_views = lambda: called.__setitem__("count", called["count"] + 1)
    app.tool_listboxes = {}
    app.tool_categories = {}
    app.work_product_menus = {}
    app.tool_actions = {}
    app.enabled_work_products = set()
    app.enable_process_area = lambda area: None
    FaultTreeApp.enable_work_product(app, "HAZOP")
    assert called["count"] == 1
    app.hazop_docs = []
    FaultTreeApp.disable_work_product(app, "HAZOP")
    assert called["count"] == 2


def test_open_work_product_requires_enablement():
    app = FaultTreeApp.__new__(FaultTreeApp)
    opened = {"count": 0}
    app.tool_actions = {"HAZOP Analysis": lambda: opened.__setitem__("count", opened["count"] + 1)}
    app.arch_diagrams = []
    app.management_diagrams = []
    app.all_gsn_diagrams = []
    app.enabled_work_products = set()
    app.open_work_product("HAZOP Analysis")
    assert opened["count"] == 0
    app.enabled_work_products.add("HAZOP")
    app.open_work_product("HAZOP Analysis")
    assert opened["count"] == 1


def test_phase_without_diagrams_disables_products():
    toolbox = SafetyManagementToolbox()
    toolbox.add_work_product("Gov1", "HAZOP", "link")
    toolbox.modules = [GovernanceModule(name="P1")]
    toolbox.set_active_module("P1")
    assert toolbox.enabled_products() == set()


def test_menu_work_products_toggle_and_guard_existing_docs():
    app = FaultTreeApp.__new__(FaultTreeApp)
    app.tool_listboxes = {}
    app.tool_categories = {}
    app.tool_actions = {}
    app.enable_process_area = lambda area: None

    class DummyMenu:
        def __init__(self):
            self.state = None

        def entryconfig(self, idx, state=tk.DISABLED):
            self.state = state

    cases = [
        ("Process", None),
        ("Quantitative Analysis", "fmeas"),
        ("Qualitative Analysis", "hazop_docs"),
        ("Architecture Diagram", "arch_diagrams"),
        ("Scenario", "scenario_libraries"),
        ("FTA", "top_events"),
    ]

    for name, attr in cases:
        menu = DummyMenu()
        app.work_product_menus = {name: [(menu, 0)]}
        app.enabled_work_products = set()
        app.tool_actions = {}
        app.tool_listboxes = {}
        app.tool_categories = {}
        if attr:
            setattr(app, attr, [])
        FaultTreeApp.enable_work_product(app, name)
        assert menu.state == tk.NORMAL
        if attr:
            getattr(app, attr).append(object())
            assert not FaultTreeApp.disable_work_product(app, name)
            assert menu.state == tk.NORMAL
            getattr(app, attr).clear()
        assert FaultTreeApp.disable_work_product(app, name)
        assert menu.state == tk.DISABLED

def test_governance_diagram_opens_with_governance_toolbox(monkeypatch):
    """Governance diagrams open as Governance diagrams with their toolbox."""
    SysMLRepository._instance = None
    repo = SysMLRepository.get_instance()
    diag = repo.create_diagram("Governance Diagram", name="GovA")
    diag.tags.append("safety-management")

    app = FaultTreeApp.__new__(FaultTreeApp)
    app.management_diagrams = [diag]
    app.diagram_tabs = {}

    class DummyNotebook:
        def __init__(self):
            self._tabs = []
        def tabs(self):
            return self._tabs
        def select(self, tab):
            self.selected = tab

    app.doc_nb = DummyNotebook()
    app._format_diag_title = lambda d: d.name

    def _new_tab(title):
        app.doc_nb._tabs.append(title)
        return title

    app._new_tab = _new_tab
    app.refresh_all = lambda: None

    calls = {"governance": False, "activity": False}

    def fake_governance(tab, _app, diagram_id):
        calls["governance"] = True
        assert diagram_id == diag.diag_id

    def fake_activity(tab, _app, diagram_id):
        calls["activity"] = True

    monkeypatch.setattr(AutoML, "GovernanceDiagramWindow", fake_governance)
    monkeypatch.setattr(AutoML, "ActivityDiagramWindow", fake_activity)

    app.open_management_window(0)

    assert calls["governance"]
    assert not calls["activity"]


def test_diagram_hierarchy_orders_levels():
    SysMLRepository._instance = None
    repo = SysMLRepository.get_instance()
    toolbox = SafetyManagementToolbox()

    a = repo.create_diagram("Governance Diagram", name="A")
    b = repo.create_diagram("Governance Diagram", name="B")
    c = repo.create_diagram("Governance Diagram", name="C")
    for diag in (a, b, c):
        diag.tags.append("safety-management")

    toolbox.list_diagrams()

    act_ab = repo.create_element("Action", name="AB", owner=a.package)
    repo.add_element_to_diagram(a.diag_id, act_ab.elem_id)
    repo.link_diagram(act_ab.elem_id, b.diag_id)
    a.objects.append(
        SysMLObject(1, "Action", 0.0, 0.0, element_id=act_ab.elem_id, properties={}).__dict__
    )

    act_bc = repo.create_element("Action", name="BC", owner=b.package)
    repo.add_element_to_diagram(b.diag_id, act_bc.elem_id)
    repo.link_diagram(act_bc.elem_id, c.diag_id)
    b.objects.append(
        SysMLObject(2, "Action", 0.0, 0.0, element_id=act_bc.elem_id, properties={}).__dict__
    )

    hierarchy = toolbox.diagram_hierarchy()
    assert hierarchy == [["A"], ["B"], ["C"]]


def test_diagram_hierarchy_from_object_properties():
    SysMLRepository._instance = None
    repo = SysMLRepository.get_instance()
    toolbox = SafetyManagementToolbox()

    parent = repo.create_diagram("Governance Diagram", name="Parent")
    child = repo.create_diagram("Governance Diagram", name="Child")
    for d in (parent, child):
        d.tags.append("safety-management")

    toolbox.list_diagrams()

    # Create an action object on the parent that references the child diagram
    act = repo.create_element("Action", name="link", owner=parent.package)
    repo.add_element_to_diagram(parent.diag_id, act.elem_id)
    parent.objects.append(
        SysMLObject(
            3,
            "Action",
            0.0,
            0.0,
            element_id=act.elem_id,
            properties={"view": child.diag_id},
        )
    )

    hierarchy = toolbox.diagram_hierarchy()
    assert hierarchy == [["Parent"], ["Child"]]


def test_work_products_filtered_by_phase_in_tree():
    """Documents appear only when their creation phase is active."""
    SysMLRepository._instance = None
    repo = SysMLRepository.get_instance()

    d1 = repo.create_diagram("Governance Diagram", name="Gov1")
    d2 = repo.create_diagram("Governance Diagram", name="Gov2")
    for d in (d1, d2):
        d.tags.append("safety-management")

    toolbox = SafetyManagementToolbox()
    toolbox.list_diagrams()
    toolbox.modules = [
        GovernanceModule(name="P1", diagrams=["Gov1"]),
        GovernanceModule(name="P2", diagrams=["Gov2"]),
    ]

    class DummyTree:
        def __init__(self):
            self.items = {}
            self.counter = 0

        def delete(self, *items):
            self.items = {}

        def get_children(self, item=""):
            return [iid for iid, meta in self.items.items() if meta["parent"] == item]

        def insert(self, parent, index, iid=None, text="", **kwargs):
            if iid is None:
                iid = f"i{self.counter}"
                self.counter += 1
            self.items[iid] = {"parent": parent, "text": text}
            return iid

    app = FaultTreeApp.__new__(FaultTreeApp)
    app.refresh_model = lambda: None
    app.compute_occurrence_counts = lambda: {}
    app.diagram_icons = {}
    app.hazop_docs = [HazopDoc("HZ1", []), HazopDoc("HZ2", [])]
    app.stpa_docs = [StpaDoc("S1", "", []), StpaDoc("S2", "", [])]
    app.threat_docs = []
    app.fi2tc_docs = []
    app.tc2fi_docs = []
    app.hara_docs = []
    app.top_events = []
    app.fmeas = []
    app.fmedas = []
    app.tool_listboxes = {}
    app.analysis_tree = DummyTree()
    app.safety_mgmt_toolbox = toolbox

    class DummyVar:
        def __init__(self, value=""):
            self.value = value

        def get(self):
            return self.value

        def set(self, value):
            self.value = value

    app.lifecycle_var = DummyVar("P1")
    app.on_lifecycle_selected()
    toolbox.register_created_work_product("HAZOP", "HZ1")
    toolbox.register_created_work_product("STPA", "S1")
    app.lifecycle_var.set("P2")
    app.on_lifecycle_selected()
    toolbox.register_created_work_product("HAZOP", "HZ2")
    toolbox.register_created_work_product("STPA", "S2")

    app.lifecycle_var.set("P1")
    app.on_lifecycle_selected()
    names = [meta["text"] for meta in app.analysis_tree.items.values()]
    assert "HZ1" in names and "HZ2" not in names
    assert "S1" in names and "S2" not in names

    app.lifecycle_var.set("P2")
    app.on_lifecycle_selected()
    names = [meta["text"] for meta in app.analysis_tree.items.values()]
    assert "HZ2" in names and "HZ1" not in names
    assert "S2" in names and "S1" not in names


def test_governance_enables_tools_per_phase():
    SysMLRepository._instance = None
    repo = SysMLRepository.get_instance()
    d1 = repo.create_diagram("Governance Diagram", name="Gov1")
    d2 = repo.create_diagram("Governance Diagram", name="Gov2")
    for d in (d1, d2):
        d.tags.append("safety-management")

    toolbox = SafetyManagementToolbox()
    toolbox.list_diagrams()
    toolbox.modules = [
        GovernanceModule(name="P1", diagrams=["Gov1"]),
        GovernanceModule(name="P2", diagrams=["Gov2"]),
    ]

    class DummyListbox:
        def __init__(self):
            self.items: list[str] = []
            self.colors: list[str] = []

        def get(self, *args):
            if len(args) == 1:
                return self.items[args[0]]
            return list(self.items)

        def insert(self, _index, item):
            self.items.append(item)
            self.colors.append("black")

        def itemconfig(self, index, foreground="black"):
            self.colors[index] = foreground

        def size(self):
            return len(self.items)

        def delete(self, index):
            del self.items[index]
            del self.colors[index]

    class DummyMenu:
        def __init__(self):
            self.state = None

        def entryconfig(self, _idx, state=tk.DISABLED):
            self.state = state

    class DummyVar:
        def __init__(self, value=""):
            self.value = value

        def get(self):
            return self.value

        def set(self, value):
            self.value = value

    app = FaultTreeApp.__new__(FaultTreeApp)
    lb = DummyListbox()
    menu_arch = DummyMenu()
    menu_req = DummyMenu()
    app.tool_listboxes = {"System Design (Item Definition)": lb}
    app.tool_categories = {"System Design (Item Definition)": []}
    app.tool_actions = {}
    app.work_product_menus = {
        "Architecture Diagram": [(menu_arch, 0)],
        "Requirement Specification": [(menu_req, 0)],
    }
    app.enabled_work_products = set()
    app.enable_process_area = lambda area: None
    app.manage_architecture = lambda: None
    app.show_requirements_editor = lambda: None
    app.tool_to_work_product = {
        info[1]: name for name, info in FaultTreeApp.WORK_PRODUCT_INFO.items()
    }
    app.update_views = lambda: None
    app.refresh_tool_enablement = FaultTreeApp.refresh_tool_enablement.__get__(
        app, FaultTreeApp
    )
    app.enable_work_product = FaultTreeApp.enable_work_product.__get__(
        app, FaultTreeApp
    )
    app.disable_work_product = FaultTreeApp.disable_work_product.__get__(
        app, FaultTreeApp
    )
    app.on_lifecycle_selected = FaultTreeApp.on_lifecycle_selected.__get__(
        app, FaultTreeApp
    )
    app.safety_mgmt_toolbox = toolbox
    toolbox.on_change = app.refresh_tool_enablement

    toolbox.add_work_product("Gov1", "Architecture Diagram", "r")
    toolbox.add_work_product("Gov2", "Requirement Specification", "r")
    toolbox.set_active_module("P1")
    toolbox.register_created_work_product("Architecture Diagram", "Arch1")
    toolbox.set_active_module("P2")
    toolbox.register_created_work_product("Requirement Specification", "Req1")
    toolbox.set_active_module(None)

    app.lifecycle_var = DummyVar("P1")
    app.on_lifecycle_selected()
    assert menu_arch.state == tk.NORMAL and menu_req.state == tk.DISABLED
    assert lb.items == ["AutoML Explorer"]
    assert lb.colors == ["black"]

    app.lifecycle_var.set("P2")
    app.on_lifecycle_selected()
    assert menu_arch.state == tk.DISABLED and menu_req.state == tk.NORMAL
    assert lb.items == ["Requirements Editor"]
    assert lb.colors == ["black"]

    app.lifecycle_var.set("P1")
    app.on_lifecycle_selected()
    assert menu_arch.state == tk.NORMAL and menu_req.state == tk.DISABLED
    assert lb.items == ["AutoML Explorer"]
    assert lb.colors == ["black"]


def test_phase_selection_updates_app(monkeypatch):
    SysMLRepository._instance = None
    repo = SysMLRepository.get_instance()
    diag = repo.create_diagram("Governance Diagram", name="Gov1")

    toolbox = SafetyManagementToolbox()
    toolbox.modules = [GovernanceModule(name="P1", diagrams=["Gov1"])]
    toolbox.diagrams = {"Gov1": diag.diag_id}

    class DummyVar:
        def __init__(self, value=""):
            self.value = value

        def get(self):
            return self.value

        def set(self, value):
            self.value = value

    app = types.SimpleNamespace(lifecycle_var=DummyVar(), called=False)

    def on_lifecycle_selected(_event=None):
        app.called = True

    app.on_lifecycle_selected = on_lifecycle_selected

    win = SafetyManagementWindow.__new__(SafetyManagementWindow)
    win.toolbox = toolbox
    win.app = app
    win.phase_var = DummyVar("P1")
    win.refresh_diagrams = lambda: None

    SafetyManagementWindow.select_phase(win)

    assert toolbox.active_module == "P1"
    assert app.lifecycle_var.get() == "P1"
    assert app.called


def test_phase_selection_refreshes_menus():
    SysMLRepository._instance = None
    repo = SysMLRepository.get_instance()
    diag = repo.create_diagram("Governance Diagram", name="Gov1")

    toolbox = SafetyManagementToolbox()
    toolbox.modules = [GovernanceModule(name="P1", diagrams=["Gov1"])]
    toolbox.diagrams = {"Gov1": diag.diag_id}

    class DummyVar:
        def __init__(self, value=""):
            self.value = value

        def get(self):
            return self.value

        def set(self, value):
            self.value = value

    class DummyMenu:
        def __init__(self):
            self.state = tk.DISABLED

        def entryconfig(self, _idx, state=tk.DISABLED):
            self.state = state

    menu = DummyMenu()
    app = types.SimpleNamespace(
        lifecycle_var=DummyVar(),
        work_product_menus={"HAZOP": [(menu, 0)]},
        enabled_work_products=set(),
        tool_listboxes={},
        safety_mgmt_toolbox=toolbox,
    )

    def refresh_tool_enablement():
        for m, idx in app.work_product_menus["HAZOP"]:
            m.entryconfig(idx, state=tk.NORMAL)

    app.refresh_tool_enablement = refresh_tool_enablement

    def on_lifecycle_selected(_event=None):
        pass

    app.on_lifecycle_selected = on_lifecycle_selected

    win = SafetyManagementWindow.__new__(SafetyManagementWindow)
    win.toolbox = toolbox
    win.app = app
    win.phase_var = DummyVar("P1")
    win.refresh_diagrams = lambda: None

    SafetyManagementWindow.select_phase(win)

    assert menu.state == tk.NORMAL


def test_child_work_product_enables_parent_menu():
    """Enabling a work product should also activate its parent menu."""

    class DummyMenu:
        def __init__(self):
            self.state = tk.DISABLED

        def entryconfig(self, _idx, state=tk.DISABLED):
            self.state = state

    parent_menu = DummyMenu()
    child_menu = DummyMenu()

    app = FaultTreeApp.__new__(FaultTreeApp)
    app.tool_listboxes = {}
    app.tool_actions = {}
    app.tool_categories = {}
    app._add_tool_category = lambda area, names: None
    app.work_product_menus = {
        "HAZOP": [(child_menu, 0)],
        "Qualitative Analysis": [(parent_menu, 0)],
    }
    app.enabled_work_products = set()
    app.update_views = lambda: None

    FaultTreeApp.enable_work_product(app, "HAZOP")

    assert child_menu.state == tk.NORMAL
    assert parent_menu.state == tk.NORMAL

    FaultTreeApp.disable_work_product(app, "HAZOP", force=True)
    assert parent_menu.state == tk.DISABLED


def test_refresh_tool_enablement_enables_parent_menus():
    toolbox = SafetyManagementToolbox()
    toolbox.add_work_product("Gov1", "HAZOP", "")
    toolbox.add_work_product("Gov1", "FMEDA", "")
    toolbox.modules = [GovernanceModule(name="P1", diagrams=["Gov1"])]
    toolbox.diagrams = {"Gov1": "id"}
    toolbox.set_active_module("P1")

    class DummyMenu:
        def __init__(self):
            self.state = tk.DISABLED

        def entryconfig(self, _idx, state=tk.DISABLED):
            self.state = state

    hazop_menu = DummyMenu()
    qual_menu = DummyMenu()
    fmeda_menu = DummyMenu()
    quant_menu = DummyMenu()

    app = FaultTreeApp.__new__(FaultTreeApp)
    app.tool_listboxes = {}
    app.tool_categories = {}
    app.tool_actions = {}
    app.enable_process_area = lambda area: None
    app.update_views = lambda: None
    app.work_product_menus = {
        "HAZOP": [(hazop_menu, 0)],
        "Qualitative Analysis": [(qual_menu, 0)],
        "FMEDA": [(fmeda_menu, 0)],
        "Quantitative Analysis": [(quant_menu, 0)],
    }
    app.enabled_work_products = set()
    app.safety_mgmt_toolbox = toolbox

    FaultTreeApp.refresh_tool_enablement(app)

    assert hazop_menu.state == tk.NORMAL
    assert qual_menu.state == tk.NORMAL
    assert fmeda_menu.state == tk.NORMAL
    assert quant_menu.state == tk.NORMAL

def test_phase_without_diagrams_disables_tools():
    SysMLRepository._instance = None
    repo = SysMLRepository.get_instance()
    d1 = repo.create_diagram("Governance Diagram", name="Gov1")
    d1.tags.append("safety-management")

    toolbox = SafetyManagementToolbox()
    toolbox.modules = [
        GovernanceModule(name="P1", diagrams=["Gov1"]),
        GovernanceModule(name="P2"),
    ]
    toolbox.diagrams = {"Gov1": d1.diag_id}

    class DummyListbox:
        def __init__(self):
            self.items: list[str] = []
            self.colors: list[str] = []

        def get(self, *args):
            if len(args) == 1:
                return self.items[args[0]]
            return list(self.items)

        def insert(self, _index, item):
            self.items.append(item)
            self.colors.append("black")

        def itemconfig(self, index, foreground="black"):
            self.colors[index] = foreground

        def size(self):
            return len(self.items)

        def delete(self, index):
            del self.items[index]
            del self.colors[index]

    class DummyMenu:
        def __init__(self):
            self.state = None

        def entryconfig(self, _idx, state=tk.DISABLED):
            self.state = state

    class DummyVar:
        def __init__(self, value=""):
            self.value = value

        def get(self):
            return self.value

        def set(self, value):
            self.value = value

    app = FaultTreeApp.__new__(FaultTreeApp)
    lb = DummyListbox()
    menu_arch = DummyMenu()
    app.tool_listboxes = {"System Design (Item Definition)": lb}
    app.tool_categories = {"System Design (Item Definition)": []}
    app.tool_actions = {}
    app.work_product_menus = {"Architecture Diagram": [(menu_arch, 0)]}
    app.enabled_work_products = set()
    app.enable_process_area = lambda area: None
    app.manage_architecture = lambda: None
    app.tool_to_work_product = {
        info[1]: name for name, info in FaultTreeApp.WORK_PRODUCT_INFO.items()
    }
    app.update_views = lambda: None
    app.refresh_tool_enablement = FaultTreeApp.refresh_tool_enablement.__get__(
        app, FaultTreeApp
    )
    app.enable_work_product = FaultTreeApp.enable_work_product.__get__(
        app, FaultTreeApp
    )
    app.disable_work_product = FaultTreeApp.disable_work_product.__get__(
        app, FaultTreeApp
    )
    app.on_lifecycle_selected = FaultTreeApp.on_lifecycle_selected.__get__(
        app, FaultTreeApp
    )
    app.safety_mgmt_toolbox = toolbox
    toolbox.on_change = app.refresh_tool_enablement

    toolbox.add_work_product("Gov1", "Architecture Diagram", "r")
    toolbox.set_active_module("P1")
    toolbox.register_created_work_product("Architecture Diagram", "Arch1")
    toolbox.set_active_module(None)

    app.lifecycle_var = DummyVar("P1")
    app.on_lifecycle_selected()
    assert menu_arch.state == tk.NORMAL
    assert lb.items == ["AutoML Explorer"]

    app.lifecycle_var.set("P2")
    app.on_lifecycle_selected()
    assert menu_arch.state == tk.DISABLED
    assert lb.items == []


def test_governance_without_declarations_keeps_tools_enabled():
    """Tools remain enabled when no work products are declared."""

    toolbox = SafetyManagementToolbox()

    class DummyListbox:
        def __init__(self):
            self.items: list[str] = []
            self.colors: list[str] = []

        def get(self, *args):
            if len(args) == 1:
                return self.items[args[0]]
            return list(self.items)

        def insert(self, _index, item):
            self.items.append(item)
            self.colors.append("black")

        def itemconfig(self, index, foreground="black"):
            self.colors[index] = foreground

    class DummyMenu:
        def __init__(self):
            self.state = None

        def entryconfig(self, _idx, state=tk.DISABLED):
            self.state = state

    app = FaultTreeApp.__new__(FaultTreeApp)
    lb = DummyListbox()
    menu_arch = DummyMenu()
    menu_req = DummyMenu()
    app.tool_listboxes = {"System Design (Item Definition)": lb}
    app.tool_categories = {"System Design (Item Definition)": []}
    app.tool_actions = {}
    app.work_product_menus = {
        "Architecture Diagram": [(menu_arch, 0)],
        "Requirement Specification": [(menu_req, 0)],
    }
    app.enabled_work_products = set()
    app.enable_process_area = lambda area: None
    app.manage_architecture = lambda: None
    app.show_requirements_editor = lambda: None
    app.tool_to_work_product = {
        info[1]: name for name, info in FaultTreeApp.WORK_PRODUCT_INFO.items()
    }
    app.update_views = lambda: None
    app.refresh_tool_enablement = FaultTreeApp.refresh_tool_enablement.__get__(
        app, FaultTreeApp
    )
    app.enable_work_product = FaultTreeApp.enable_work_product.__get__(
        app, FaultTreeApp
    )
    app.disable_work_product = FaultTreeApp.disable_work_product.__get__(
        app, FaultTreeApp
    )
    app.safety_mgmt_toolbox = toolbox

    app.enable_work_product("Architecture Diagram")
    app.enable_work_product("Requirement Specification")

    app.refresh_tool_enablement()

    assert menu_arch.state == tk.NORMAL and menu_req.state == tk.NORMAL
    assert lb.colors == ["black", "black"]


def test_safety_management_explorer_creates_folders_and_diagrams(monkeypatch):
    SysMLRepository._instance = None
    SysMLRepository.get_instance()
    toolbox = SafetyManagementToolbox()

    explorer = SafetyManagementExplorer.__new__(SafetyManagementExplorer)

    class DummyTree:
        def __init__(self):
            self.items = {}
            self.counter = 0
            self.selection_item = None

        def delete(self, *items):
            self.items = {}

        def get_children(self, item=""):
            return [iid for iid, meta in self.items.items() if meta["parent"] == item]

        def insert(self, parent, index, text="", image=None, **_kwargs):
            iid = f"i{self.counter}"
            self.counter += 1
            self.items[iid] = {"parent": parent, "text": text}
            return iid

        def parent(self, item):
            return self.items[item]["parent"]

        def selection(self):
            return (self.selection_item,) if self.selection_item else ()

    explorer.tree = DummyTree()
    explorer.toolbox = toolbox
    explorer.item_map = {}
    explorer.folder_icon = None
    explorer.diagram_icon = None
    explorer.app = types.SimpleNamespace(open_arch_window=lambda _id: None)

    SafetyManagementExplorer.populate(explorer)
    monkeypatch.setattr(simpledialog, "askstring", lambda *args, **kwargs: "Pkg")
    explorer.new_folder()
    assert toolbox.modules and toolbox.modules[0].name == "Pkg"

    for iid, (typ, obj) in explorer.item_map.items():
        if typ == "module" and obj.name == "Pkg":
            explorer.tree.selection_item = iid
            break
    monkeypatch.setattr(simpledialog, "askstring", lambda *args, **kwargs: "Diag")
    explorer.new_diagram()
    assert "Diag" in toolbox.modules[0].diagrams
    assert "Diag" in toolbox.diagrams


def test_explorer_renames_folders_and_diagrams(monkeypatch):
    SysMLRepository._instance = None
    SysMLRepository.get_instance()
    toolbox = SafetyManagementToolbox()

    explorer = SafetyManagementExplorer.__new__(SafetyManagementExplorer)

    class DummyTree:
        def __init__(self):
            self.items = {}
            self.counter = 0
            self.selection_item = None

        def delete(self, *items):
            self.items = {}

        def get_children(self, item=""):
            return [iid for iid, meta in self.items.items() if meta["parent"] == item]

        def insert(self, parent, index, text="", image=None, **_kwargs):
            iid = f"i{self.counter}"
            self.counter += 1
            self.items[iid] = {"parent": parent, "text": text}
            return iid

        def parent(self, item):
            return self.items[item]["parent"]

        def selection(self):
            return (self.selection_item,) if self.selection_item else ()

    explorer.tree = DummyTree()
    explorer.toolbox = toolbox
    explorer.item_map = {}
    explorer.folder_icon = None
    explorer.diagram_icon = None
    explorer.app = types.SimpleNamespace(open_arch_window=lambda _id: None)

    SafetyManagementExplorer.populate(explorer)
    monkeypatch.setattr(simpledialog, "askstring", lambda *args, **kwargs: "Pkg")
    explorer.new_folder()

    # Find folder iid
    for iid, (typ, obj) in explorer.item_map.items():
        if typ == "module" and obj.name == "Pkg":
            explorer.tree.selection_item = iid
            break

    monkeypatch.setattr(simpledialog, "askstring", lambda *args, **kwargs: "Diag")
    explorer.new_diagram()

    # Locate folder iid again after repopulate
    for fid, (typ, obj) in explorer.item_map.items():
        if typ == "module" and obj.name == "Pkg":
            iid = fid
            break

    # Rename folder
    explorer.tree.selection_item = iid
    monkeypatch.setattr(simpledialog, "askstring", lambda *args, **kwargs: "PkgRen")
    explorer.rename_item()
    assert toolbox.modules[0].name == "PkgRen"

    # Find diagram iid and rename
    for di, (typ, obj) in explorer.item_map.items():
        if typ == "diagram" and obj == "Diag":
            explorer.tree.selection_item = di
            break
    monkeypatch.setattr(simpledialog, "askstring", lambda *args, **kwargs: "DiagRen")
    explorer.rename_item()
    assert "DiagRen" in toolbox.modules[0].diagrams
    assert "DiagRen" in toolbox.diagrams


def test_explorer_prevents_diagrams_outside_folders(monkeypatch):
    SysMLRepository._instance = None
    SysMLRepository.get_instance()
    toolbox = SafetyManagementToolbox()

    explorer = SafetyManagementExplorer.__new__(SafetyManagementExplorer)

    class DummyTree:
        def selection(self):
            return ()

    explorer.tree = DummyTree()
    explorer.toolbox = toolbox
    explorer.item_map = {}
    explorer.folder_icon = None
    explorer.diagram_icon = None

    monkeypatch.setattr(simpledialog, "askstring", lambda *args, **kwargs: "Diag")
    from gui import messagebox as gui_messagebox
    called = {"count": 0}

    def fake_error(*args, **kwargs):
        called["count"] += 1

    monkeypatch.setattr(gui_messagebox, "showerror", fake_error)
    explorer.new_diagram()
    assert not toolbox.diagrams
    assert called["count"] == 1


def test_explorer_allows_diagram_at_root(monkeypatch):
    toolbox = SafetyManagementToolbox()
    explorer = SafetyManagementExplorer.__new__(SafetyManagementExplorer)

    class DummyTree:
        def __init__(self):
            self.items = {}
            self.counter = 0
            self.selection_item = None

        def delete(self, *items):
            self.items = {}

        def get_children(self, item=""):
            return [iid for iid, meta in self.items.items() if meta["parent"] == item]

        def insert(self, parent, index, text="", image=None, **_kwargs):
            iid = f"i{self.counter}"
            self.counter += 1
            self.items[iid] = {"parent": parent, "text": text}
            return iid

        def selection(self):
            return (self.selection_item,) if self.selection_item else ()

    explorer.tree = DummyTree()
    explorer.toolbox = toolbox
    explorer.item_map = {}
    explorer.folder_icon = None
    explorer.diagram_icon = None

    SafetyManagementExplorer.populate(explorer)
    explorer.tree.selection_item = explorer.root_iid
    monkeypatch.setattr(simpledialog, "askstring", lambda *args, **kwargs: "Diag")
    explorer.new_diagram()
    assert "Diag" in toolbox.diagrams
    assert all("Diag" not in m.diagrams for m in toolbox.modules)


def test_tools_include_safety_management_explorer():
    app = FaultTreeApp.__new__(FaultTreeApp)
    app.manage_safety_management = lambda: None
    app.open_safety_management_toolbox = lambda: None
    app.show_safety_performance_indicators = lambda: None
    app.show_safety_case = lambda: None
    app.manage_gsn = lambda: None

    app.tools = {
        "Safety & Security Management": app.open_safety_management_toolbox,
        "Safety Performance Indicators": app.show_safety_performance_indicators,
        "Safety & Security Case": app.show_safety_case,
        "Safety & Security Management Explorer": app.manage_safety_management,
        "GSN Explorer": app.manage_gsn,
    }
    app.tool_categories = {
        "Safety & Security Management": [
            "Safety & Security Management",
            "Safety & Security Management Explorer",
            "Safety & Security Case",
            "Safety Performance Indicators",
            "GSN Explorer",
        ]
    }

    assert "Safety & Security Management Explorer" in app.tools
    assert "Safety & Security Management Explorer" in app.tool_categories["Safety & Security Management"]


def test_diagram_drag_and_drop_between_modules():
    toolbox = SafetyManagementToolbox()
    toolbox.create_diagram("Diag1")
    mod1 = GovernanceModule("Mod1", diagrams=["Diag1"])
    mod2 = GovernanceModule("Mod2")
    toolbox.modules.extend([mod1, mod2])

    class DummyTree:
        def __init__(self):
            self.drop_target = ""
            self.parents = {"mod1": "", "mod2": "", "diag1": "mod1"}

        def identify_row(self, _y):
            return self.drop_target

        def move(self, item, parent, _index):
            self.parents[item] = parent

        def parent(self, item):
            return self.parents.get(item, "")

    explorer = types.SimpleNamespace()
    explorer.toolbox = toolbox
    explorer.tree = DummyTree()
    explorer.item_map = {
        "mod1": ("module", mod1),
        "mod2": ("module", mod2),
        "diag1": ("diagram", "Diag1"),
    }
    explorer.root_iid = ""
    explorer._remove_name = SafetyManagementExplorer._remove_name.__get__(
        explorer, types.SimpleNamespace
    )
    explorer._remove_module = SafetyManagementExplorer._remove_module.__get__(
        explorer, types.SimpleNamespace
    )
    explorer._drag_item = "diag1"
    explorer.tree.drop_target = "mod2"
    SafetyManagementExplorer._on_drop(explorer, types.SimpleNamespace(y=0))
    assert "Diag1" in mod2.diagrams and "Diag1" not in mod1.diagrams

    explorer._drag_item = "diag1"
    explorer.tree.drop_target = ""
    SafetyManagementExplorer._on_drop(explorer, types.SimpleNamespace(y=0))
    assert "Diag1" not in mod2.diagrams
    assert explorer.tree.parents["diag1"] == ""


def test_governance_hierarchy_in_analysis_tree():
    SysMLRepository._instance = None
    repo = SysMLRepository.get_instance()
    toolbox = SafetyManagementToolbox()
    toolbox.create_diagram("Loose")
    toolbox.create_diagram("Child Diagram")
    child = GovernanceModule("Child", diagrams=["Child Diagram"])
    parent = GovernanceModule("Parent", modules=[child])
    toolbox.modules.append(parent)

    class DummyTree:
        def __init__(self):
            self.items = {}
            self.counter = 0

        def delete(self, *items):
            pass

        def get_children(self, item=""):
            return [iid for iid, meta in self.items.items() if meta["parent"] == item]

        def insert(self, parent, index, iid=None, text="", image=None, tags=(), **kwargs):
            if iid is None:
                iid = f"i{self.counter}"
                self.counter += 1
            self.items[iid] = {
                "parent": parent,
                "text": text,
                "image": image,
                "tags": tags,
            }
            return iid

    app = FaultTreeApp.__new__(FaultTreeApp)
    app.refresh_model = lambda: None
    app.compute_occurrence_counts = lambda: {}
    app.diagram_icons = {}
    app.hazop_docs = []
    app.stpa_docs = []
    app.threat_docs = []
    app.fi2tc_docs = []
    app.tc2fi_docs = []
    app.hara_docs = []
    app.top_events = []
    app.fmeas = []
    app.fmedas = []
    app.analysis_tree = DummyTree()
    app.pkg_icon = "PKG"
    app.gsn_diagram_icon = "DIAG"
    app.safety_mgmt_toolbox = toolbox

    app.update_views()
    items = app.analysis_tree.items
    gov_id = next(i for i, m in items.items() if m["text"] == "Safety & Security Governance Diagrams")
    parent_id = next(i for i, m in items.items() if m["text"] == "Parent")
    child_id = next(i for i, m in items.items() if m["text"] == "Child")
    loose_id = next(i for i, m in items.items() if m["text"] == "Loose")
    diag_id = next(i for i, m in items.items() if m["text"] == "Child Diagram")

    assert items[parent_id]["parent"] == gov_id
    assert items[parent_id]["image"] == "PKG"
    assert items[child_id]["parent"] == parent_id
    assert items[child_id]["image"] == "PKG"
    assert items[diag_id]["parent"] == child_id
    assert items[diag_id]["image"] == "DIAG"
    assert items[loose_id]["parent"] == gov_id


def test_folder_double_click_opens_safety_management_explorer():
    SysMLRepository._instance = None
    repo = SysMLRepository.get_instance()
    toolbox = SafetyManagementToolbox()
    toolbox.create_diagram("Gov1")
    toolbox.modules = [GovernanceModule(name="Folder", diagrams=["Gov1"])]

    class DummyTree:
        def __init__(self):
            self.items = {}
            self.counter = 0
            self._focus = None

        def delete(self, *items):
            pass

        def insert(self, parent, index, text="", tags=(), image=None, **kwargs):
            iid = f"i{self.counter}"
            self.counter += 1
            self.items[iid] = {"parent": parent, "text": text, "tags": tags}
            if parent in self.items:
                self.items[parent].setdefault("children", []).append(iid)
            return iid

        def get_children(self, item=""):
            return [iid for iid, meta in self.items.items() if meta["parent"] == item]

        def item(self, iid, option=None):
            meta = self.items[iid]
            if option == "tags":
                return meta.get("tags", ())
            if option == "text":
                return meta.get("text", "")
            return meta

        def parent(self, iid):
            return self.items[iid]["parent"]

        def focus(self, iid=None):
            if iid is None:
                return self._focus
            self._focus = iid

    app = FaultTreeApp.__new__(FaultTreeApp)
    app.refresh_model = lambda: None
    app.compute_occurrence_counts = lambda: {}
    app.diagram_icons = {}
    app.hazop_docs = []
    app.stpa_docs = []
    app.threat_docs = []
    app.fi2tc_docs = []
    app.tc2fi_docs = []
    app.hara_docs = []
    app.top_events = []
    app.fmeas = []
    app.fmedas = []
    app.analysis_tree = DummyTree()
    app.safety_mgmt_toolbox = toolbox

    called = {"explorer": False}
    app.manage_safety_management = lambda: called.__setitem__("explorer", True)

    app.update_views()

    folder_id = next(
        i for i, meta in app.analysis_tree.items.items() if meta["text"] == "Folder"
    )
    app.analysis_tree.focus(folder_id)
    app.on_analysis_tree_double_click(None)

    assert called["explorer"]


def test_add_work_product_uses_half_width(monkeypatch):
    SysMLRepository._instance = None
    repo = SysMLRepository.get_instance()
    diag = repo.create_diagram("Governance Diagram")
    win = GovernanceDiagramWindow.__new__(GovernanceDiagramWindow)
    win.repo = repo
    win.diagram_id = diag.diag_id
    win.objects = [
        SysMLObject(
            2,
            "System Boundary",
            0.0,
            0.0,
            width=200.0,
            height=150.0,
            properties={"name": "Hazard & Threat Analysis"},
        )
    ]
    win.sort_objects = lambda: None
    win._sync_to_repository = lambda: None
    win.redraw = lambda: None
    win.app = types.SimpleNamespace(enable_work_product=lambda name, *, refresh=True: None)

    class FakeDialog:
        def __init__(self, *args, **kwargs):
            self.selection = "HAZOP"

    monkeypatch.setattr(GovernanceDiagramWindow, "_SelectDialog", FakeDialog)

    win.add_work_product()

    wp = [o for o in win.objects if o.obj_type == "Work Product"][0]
    assert wp.width == 60.0


def test_work_product_color_and_text_wrapping():
    SysMLRepository._instance = None
    repo = SysMLRepository.get_instance()
    diag = repo.create_diagram("Governance Diagram")
    win = GovernanceDiagramWindow.__new__(GovernanceDiagramWindow)
    win.repo = repo
    win.diagram_id = diag.diag_id
    win.zoom = 1.0
    win.canvas = DummyCanvas()
    win.font = None
    win._draw_gradient_rect = lambda *args, **kwargs: None
    win.selected_objs = []

    obj = SysMLObject(
        1,
        "Work Product",
        0.0,
        0.0,
        width=60.0,
        height=80.0,
        properties={"name": "Architecture Diagram"},
    )
    win.draw_object(obj)
    _, poly_kwargs = win.canvas.polygon_calls[0]
    assert poly_kwargs["fill"] == "#cfe2f3"
    assert win.canvas.text_calls[0][2]["width"] == 60.0
    assert win.canvas.text_calls[0][2]["text"] == "Architecture\nDiagram"

    win.canvas.polygon_calls.clear()
    win.canvas.text_calls.clear()
    obj.properties["name"] = "HAZOP"
    win.draw_object(obj)
    _, poly_kwargs = win.canvas.polygon_calls[0]
    assert poly_kwargs["fill"] == "#d5e8d4"


def test_work_product_shapes_fixed_size():
    SysMLRepository._instance = None
    repo = SysMLRepository.get_instance()
    diag = repo.create_diagram("Governance Diagram")
    win = GovernanceDiagramWindow.__new__(GovernanceDiagramWindow)
    win.repo = repo
    win.diagram_id = diag.diag_id
    win.zoom = 1.0
    win.canvas = DummyCanvas()
    win.start = None
    win.current_tool = "Select"
    win.select_rect_start = None
    win.dragging_endpoint = None
    win.selected_conn = None
    win.dragging_point_index = None
    win.conn_drag_offset = None
    obj = SysMLObject(
        1,
        "Work Product",
        0.0,
        0.0,
        width=60.0,
        height=80.0,
        properties={"name": "HAZOP"},
    )
    win.objects = [obj]
    win.selected_obj = obj
    assert win.hit_resize_handle(obj, 0.0, 0.0) is None
    win.resizing_obj = obj
    win.resize_edge = "se"
    event = types.SimpleNamespace(x=100, y=100)
    win.on_left_drag(event)
    assert obj.width == 60.0
    assert obj.height == 80.0


def test_propagation_connection_validation():
    SysMLRepository._instance = None
    repo = SysMLRepository.get_instance()
    diag = repo.create_diagram("Governance Diagram")
    win = GovernanceDiagramWindow.__new__(GovernanceDiagramWindow)
    win.repo = repo
    win.diagram_id = diag.diag_id
    wp1 = SysMLObject(1, "Work Product", 0.0, 0.0, properties={"name": "Risk Assessment"})
    wp2 = SysMLObject(2, "Work Product", 0.0, 0.0, properties={"name": "FTA"})
    win.objects = [wp1, wp2]
    valid, _ = GovernanceDiagramWindow.validate_connection(win, wp1, wp2, "Propagate")
    assert valid
    wp3 = SysMLObject(3, "Work Product", 0.0, 0.0, properties={"name": "STPA"})
    win.objects.append(wp3)
    valid, _ = GovernanceDiagramWindow.validate_connection(win, wp1, wp3, "Propagate")
    assert not valid


def test_can_propagate_respects_review_states():
    SysMLRepository._instance = None
    repo = SysMLRepository.get_instance()
    toolbox = SafetyManagementToolbox()
    diag = repo.create_diagram("Governance Diagram", name="Gov")
    toolbox.diagrams["Gov"] = diag.diag_id
    diag.objects = [
        {"obj_id": 1, "obj_type": "Work Product", "x": 0.0, "y": 0.0, "properties": {"name": "Risk Assessment"}},
        {"obj_id": 2, "obj_type": "Work Product", "x": 0.0, "y": 0.0, "properties": {"name": "FTA"}},
    ]
    diag.connections = [{"src": 1, "dst": 2, "conn_type": "Propagate by Review"}]
    assert not toolbox.can_propagate("Risk Assessment", "FTA", reviewed=False)
    assert toolbox.can_propagate("Risk Assessment", "FTA", reviewed=True)
    diag.connections = [{"src": 1, "dst": 2, "conn_type": "Propagate by Approval"}]
    assert not toolbox.can_propagate("Risk Assessment", "FTA", joint_review=False)
    assert toolbox.can_propagate("Risk Assessment", "FTA", joint_review=True)
    diag.connections = [{"src": 1, "dst": 2, "conn_type": "Propagate"}]
    assert toolbox.can_propagate("Risk Assessment", "FTA", reviewed=False)


def test_propagation_type_uses_stereotype_when_conn_type_missing():
    SysMLRepository._instance = None
    repo = SysMLRepository.get_instance()
    toolbox = SafetyManagementToolbox()
    diag = repo.create_diagram("Governance Diagram", name="Gov")
    toolbox.diagrams["Gov"] = diag.diag_id
    diag.objects = [
        {"obj_id": 1, "obj_type": "Work Product", "x": 0.0, "y": 0.0, "properties": {"name": "Risk Assessment"}},
        {"obj_id": 2, "obj_type": "Work Product", "x": 0.0, "y": 0.0, "properties": {"name": "FTA"}},
    ]
    diag.connections = [{"src": 1, "dst": 2, "stereotype": "propagate by review"}]
    assert toolbox.propagation_type("Risk Assessment", "FTA") == "Propagate by Review"


def test_list_modules_includes_submodules():
    toolbox = SafetyManagementToolbox()
    child = GovernanceModule("Child")
    parent = GovernanceModule("Parent", modules=[child])
    toolbox.modules = [parent]
    assert set(toolbox.list_modules()) == {"Parent", "Child"}


def test_active_module_filters_enabled_products():
    toolbox = SafetyManagementToolbox()
    toolbox.work_products = [
        SafetyWorkProduct("D1", "HAZOP", ""),
        SafetyWorkProduct("D2", "FMEA", ""),
    ]
    toolbox.modules = [
        GovernanceModule("Phase1", diagrams=["D1"]),
        GovernanceModule("Phase2", diagrams=["D2"]),
    ]

    assert toolbox.enabled_products() == set()
    toolbox.set_active_module("Phase1")
    assert toolbox.enabled_products() == {"HAZOP"}
    toolbox.set_active_module(None)
    assert toolbox.enabled_products() == set()


def test_work_product_info_includes_requirement_types():
    for wp in REQUIREMENT_WORK_PRODUCTS:
        assert wp in FaultTreeApp.WORK_PRODUCT_INFO


def test_disable_requirement_work_product_keeps_editor():
    app = FaultTreeApp.__new__(FaultTreeApp)
    app.update_views = lambda: None
    app.tool_listboxes = {}
    app.tool_categories = {}
    app.work_product_menus = {}
    app.tool_actions = {}
    app.enabled_work_products = set()
    app.enable_process_area = lambda area: None

    wp1, wp2 = REQUIREMENT_WORK_PRODUCTS[:2]
    FaultTreeApp.enable_work_product(app, wp1)
    FaultTreeApp.enable_work_product(app, wp2)
    assert "Requirements Editor" in app.tool_actions
    FaultTreeApp.disable_work_product(app, wp1)
    assert "Requirements Editor" in app.tool_actions
    FaultTreeApp.disable_work_product(app, wp2)
    assert "Requirements Editor" not in app.tool_actions


def test_focus_governance_diagram_sets_phase_and_hides_functions():
    SysMLRepository._instance = None
    toolbox = SafetyManagementToolbox()
    d1 = toolbox.create_diagram("Gov1")
    d2 = toolbox.create_diagram("Gov2")
    toolbox.modules = [
        GovernanceModule("Phase1", diagrams=["Gov1"]),
        GovernanceModule("Phase2", diagrams=["Gov2"]),
    ]

    class DummyNotebook:
        def __init__(self, app):
            self.app = app
            self._tabs = []
            self._selected = None

        def tabs(self):
            return list(self._tabs)

        def add(self, tab, text=""):
            self._tabs.append(tab)

        def select(self, tab=None):
            if tab is None:
                return self._selected
            self._selected = tab
            self.app._on_tab_change(types.SimpleNamespace(widget=self))

        def nametowidget(self, widget):
            return widget

    class DummyTab:
        def winfo_exists(self):
            return True

        def winfo_children(self):
            return []

    def _new_tab(self, _title):
        tab = DummyTab()
        self.doc_nb.add(tab, text=_title)
        return tab

    def _fmt(self, diag):
        return diag.name or diag.diag_id

    class DummyVar:
        def __init__(self):
            self.value = ""

        def set(self, v):
            self.value = v

    app = FaultTreeApp.__new__(FaultTreeApp)
    app.diagram_tabs = {}
    app.doc_nb = DummyNotebook(app)
    app._new_tab = types.MethodType(_new_tab, app)
    app._format_diag_title = types.MethodType(_fmt, app)
    app.refresh_all = types.MethodType(lambda self: None, app)
    app.lifecycle_var = DummyVar()
    app.safety_mgmt_toolbox = toolbox
    changes: list[str] = []
    toolbox.on_change = lambda: changes.append("x")
    AutoML.GovernanceDiagramWindow = lambda *args, **kwargs: None

    FaultTreeApp.open_arch_window(app, d1)
    app.doc_nb.select(app.diagram_tabs[d1])
    assert toolbox.active_module == "Phase1"
    assert app.lifecycle_var.value == "Phase1"

    FaultTreeApp.open_arch_window(app, d2)
    app.doc_nb.select(app.diagram_tabs[d2])
    assert toolbox.active_module == "Phase2"
    assert app.lifecycle_var.value == "Phase2"

    app.doc_nb.select(app.diagram_tabs[d1])
    assert toolbox.active_module == "Phase1"
    assert app.lifecycle_var.value == "Phase1"
    assert len(changes) == 3<|MERGE_RESOLUTION|>--- conflicted
+++ resolved
@@ -112,7 +112,6 @@
     assert "\n" in kwargs.get("text", ""), "label not wrapped inside boundary"
     assert x == obj.x - obj.width / 2 + 8
     assert y == obj.y
-<<<<<<< HEAD
     # compartment line drawn to separate title
     assert win.canvas.line_calls, "compartment not drawn"
     (line_args, _line_kwargs) = win.canvas.line_calls[0]
@@ -121,8 +120,6 @@
     lines = kwargs.get("text", "").count("\n") + 1
     expected_x = x + lines * 16 + 8
     assert x1 == expected_x
-=======
->>>>>>> 1fbedcfc
 
 
 def test_toolbox_manages_diagram_lifecycle():
