import sys
from pathlib import Path

sys.path.append(str(Path(__file__).resolve().parents[1]))
import types
import sys

# Stub out Pillow dependencies so importing the main app doesn't require Pillow
PIL_stub = types.ModuleType("PIL")
PIL_stub.Image = types.SimpleNamespace()
PIL_stub.ImageTk = types.SimpleNamespace()
PIL_stub.ImageDraw = types.SimpleNamespace()
PIL_stub.ImageFont = types.SimpleNamespace()
sys.modules.setdefault("PIL", PIL_stub)
sys.modules.setdefault("PIL.Image", PIL_stub.Image)
sys.modules.setdefault("PIL.ImageTk", PIL_stub.ImageTk)
sys.modules.setdefault("PIL.ImageDraw", PIL_stub.ImageDraw)
sys.modules.setdefault("PIL.ImageFont", PIL_stub.ImageFont)

from AutoML import FaultTreeApp
import AutoML
from analysis import SafetyManagementToolbox
from gui.architecture import BPMNDiagramWindow, SysMLObject, ArchitectureManagerDialog
from gui.review_toolbox import ReviewData
from sysml.sysml_repository import SysMLRepository


def test_work_product_registration():
    toolbox = SafetyManagementToolbox()
    toolbox.add_work_product("BPMN Diagram", "HAZOP", "Link action to hazard")

    products = toolbox.get_work_products()
    assert len(products) == 1
    assert products[0].diagram == "BPMN Diagram"
    assert products[0].analysis == "HAZOP"
    assert products[0].rationale == "Link action to hazard"


def test_lifecycle_and_workflow_storage():
    toolbox = SafetyManagementToolbox()
    toolbox.build_lifecycle(["concept", "development", "operation"])
    toolbox.define_workflow("risk", ["identify", "assess", "mitigate"])

    assert toolbox.lifecycle == ["concept", "development", "operation"]
    assert toolbox.get_workflow("risk") == ["identify", "assess", "mitigate"]
    assert toolbox.get_workflow("missing") == []


class DummyCanvas:
    def __init__(self):
        self.text_calls = []

    def create_text(self, x, y, **kw):
        self.text_calls.append((x, y, kw))

    def create_rectangle(self, *args, **kwargs):
        pass

    def create_line(self, *args, **kwargs):
        pass

    def create_polygon(self, *args, **kwargs):
        pass


def test_activity_boundary_label_rotated_left():
    SysMLRepository._instance = None
    repo = SysMLRepository.get_instance()
    diag = repo.create_diagram("BPMN Diagram")
    win = BPMNDiagramWindow.__new__(BPMNDiagramWindow)
    win.repo = repo
    win.diagram_id = diag.diag_id
    win.zoom = 1.0
    win.canvas = DummyCanvas()
    win.font = None
    win._draw_gradient_rect = lambda *args, **kwargs: None
    win.selected_objs = []
    obj = SysMLObject(1, "System Boundary", 0.0, 0.0, width=100.0, height=80.0, properties={"name": "Lane"})
    win.draw_object(obj)

    assert win.canvas.text_calls, "label not drawn"
    x, _, kwargs = win.canvas.text_calls[0]
    assert kwargs.get("angle") == 90
    assert x < obj.x - obj.width / 2


def test_toolbox_manages_diagram_lifecycle():
    """Toolbox creates tagged diagrams, can rename, and delete them."""
    SysMLRepository._instance = None
    repo = SysMLRepository.get_instance()
    toolbox = SafetyManagementToolbox()

    diag_id = toolbox.create_diagram("Gov1")
    assert diag_id in repo.diagrams
    assert "safety-management" in repo.diagrams[diag_id].tags

    toolbox.rename_diagram("Gov1", "Gov2")
    assert repo.diagrams[diag_id].name == "Gov2"
    assert "Gov2" in toolbox.list_diagrams()

    toolbox.delete_diagram("Gov2")
    assert diag_id not in repo.diagrams
    assert not toolbox.diagrams


def test_open_safety_management_toolbox_uses_browser():
    """FaultTreeApp opens the Safety Management window and toolbox."""
    SysMLRepository._instance = None

    class DummyTab:
        def __init__(self):
            self._exists = True

        def winfo_exists(self):
            return self._exists

    class DummyNotebook:
        def add(self, tab, text):
            pass

        def select(self, tab):
            pass

    class DummySMW:
        def __init__(self, master, app, toolbox):
            DummySMW.created = True
            assert toolbox is app.safety_mgmt_toolbox

    import gui.safety_management_toolbox as smt
    smt.SafetyManagementWindow = DummySMW

    class DummyApp:
        open_safety_management_toolbox = FaultTreeApp.open_safety_management_toolbox

        def __init__(self):
            self.doc_nb = DummyNotebook()

        def _new_tab(self, title):
            return DummyTab()

    DummySMW.created = False
    app = DummyApp()
    app.open_safety_management_toolbox()
    assert DummySMW.created
    assert hasattr(app, "safety_mgmt_toolbox")


def test_safety_diagrams_hidden_and_immutable_in_explorer():
    SysMLRepository._instance = None
    repo = SysMLRepository.get_instance()
    toolbox = SafetyManagementToolbox()
    diag_id = toolbox.create_diagram("Gov")

    class DummyTree:
        def __init__(self):
            self.items = {}

        def delete(self, *items):
            for iid in items:
                self.items.pop(iid, None)

        def get_children(self, item=""):
            if item:
                return self.items.get(item, {}).get("children", [])
            return [iid for iid, meta in self.items.items() if meta["parent"] == ""]

        def exists(self, iid):
            return iid in self.items

        def insert(self, parent, index, iid=None, text="", values=(), image=None, **kwargs):
            self.items[iid] = {
                "parent": parent,
                "text": text,
                "values": values,
                "image": image,
                "children": [],
            }
            if parent in self.items:
                self.items[parent]["children"].append(iid)
            return iid

    class DummyExplorer:
        def __init__(self):
            self.repo = repo
            self.tree = DummyTree()
            self.diagram_icons = {}
            self.elem_icons = {}
            self.default_diag_icon = None
            self.default_elem_icon = None
            self.pkg_icon = None
            self.app = None

        populate = ArchitectureManagerDialog.populate
        rename_item = ArchitectureManagerDialog.rename_item

    explorer = DummyExplorer()
    explorer.populate()
    assert not explorer.tree.exists(f"diag_{diag_id}")
    explorer.rename_item(f"diag_{diag_id}")
    assert repo.diagrams[diag_id].name == "Gov"

def test_safety_diagrams_visible_in_analysis_tree():
    SysMLRepository._instance = None
    repo = SysMLRepository.get_instance()
    toolbox = SafetyManagementToolbox()
    toolbox.create_diagram("Gov")
    repo.create_diagram("Block Definition Diagram", name="Arch")

    class DummyTree:
        def __init__(self):
            self.items = {}
            self.counter = 0

        def delete(self, *items):
            pass

        def get_children(self, item=""):
            return [iid for iid, meta in self.items.items() if meta["parent"] == item]

        def insert(self, parent, index, iid=None, text="", **kwargs):
            if iid is None:
                iid = f"i{self.counter}"
                self.counter += 1
            self.items[iid] = {"parent": parent, "text": text}
            return iid

    app = FaultTreeApp.__new__(FaultTreeApp)
    app.refresh_model = lambda: None
    app.compute_occurrence_counts = lambda: {}
    app.diagram_icons = {}
    app.hazop_docs = []
    app.stpa_docs = []
    app.threat_docs = []
    app.fi2tc_docs = []
    app.tc2fi_docs = []
    app.hara_docs = []
    app.top_events = []
    app.fmeas = []
    app.fmedas = []
    app.analysis_tree = DummyTree()

    app.update_views()
    texts = [meta["text"] for meta in app.analysis_tree.items.values()]
    assert "Safety Management" in texts
    assert "Safety & Security Governance Diagrams" in texts
    assert "Gov" in texts
    assert "Arch" in texts


def test_gsn_diagrams_visible_in_analysis_tree():
    SysMLRepository._instance = None
    SysMLRepository.get_instance()

    class DummyTree:
        def __init__(self):
            self.items = {}
            self.counter = 0

        def delete(self, *items):
            pass

        def get_children(self, item=""):
            return [iid for iid, meta in self.items.items() if meta["parent"] == item]

        def insert(self, parent, index, iid=None, text="", **kwargs):
            if iid is None:
                iid = f"i{self.counter}"
                self.counter += 1
            self.items[iid] = {"parent": parent, "text": text}
            return iid

    from gsn import GSNNode, GSNDiagram

    root = GSNNode("Goal1", "Goal")
    diag = GSNDiagram(root)

    app = FaultTreeApp.__new__(FaultTreeApp)
    app.refresh_model = lambda: None
    app.compute_occurrence_counts = lambda: {}
    app.diagram_icons = {}
    app.hazop_docs = []
    app.stpa_docs = []
    app.threat_docs = []
    app.fi2tc_docs = []
    app.tc2fi_docs = []
    app.hara_docs = []
    app.top_events = []
    app.fmeas = []
    app.fmedas = []
    app.gsn_diagrams = [diag]
    app.gsn_modules = []
    app.analysis_tree = DummyTree()

    app.update_views()
    texts = [meta["text"] for meta in app.analysis_tree.items.values()]
    assert "GSN Diagrams" in texts
    assert "Goal1" in texts


def test_joint_reviews_visible_in_analysis_tree():
    SysMLRepository._instance = None
    SysMLRepository.get_instance()

    class DummyTree:
        def __init__(self):
            self.items = {}
            self.counter = 0

        def delete(self, *items):
            pass

        def get_children(self, item=""):
            return [iid for iid, meta in self.items.items() if meta["parent"] == item]

        def insert(self, parent, index, iid=None, text="", **kwargs):
            if iid is None:
                iid = f"i{self.counter}"
                self.counter += 1
            self.items[iid] = {"parent": parent, "text": text}
            return iid

    joint = ReviewData(name="JR1", mode="joint")
    peer = ReviewData(name="PR1", mode="peer")

    app = FaultTreeApp.__new__(FaultTreeApp)
    app.refresh_model = lambda: None
    app.compute_occurrence_counts = lambda: {}
    app.diagram_icons = {}
    app.hazop_docs = []
    app.stpa_docs = []
    app.threat_docs = []
    app.fi2tc_docs = []
    app.tc2fi_docs = []
    app.hara_docs = []
    app.top_events = []
    app.fmeas = []
    app.fmedas = []
    app.gsn_diagrams = []
    app.gsn_modules = []
    app.reviews = [joint, peer]
    app.analysis_tree = DummyTree()

    app.update_views()
    texts = [meta["text"] for meta in app.analysis_tree.items.values()]
    assert "Verification Reviews" in texts
    assert "JR1" in texts
    assert "PR1" not in texts


def test_external_safety_diagrams_load_in_toolbox_list():
    """Diagrams tagged for governance appear even if created elsewhere."""
    SysMLRepository._instance = None
    repo = SysMLRepository.get_instance()
    diag = repo.create_diagram("BPMN Diagram", name="GovX")
    diag.tags.append("safety-management")
    toolbox = SafetyManagementToolbox()
    names = toolbox.list_diagrams()
    assert "GovX" in names


def test_governance_diagram_opens_with_bpmn_toolbox(monkeypatch):
    """Governance diagrams open as BPMN diagrams with their toolbox."""
    SysMLRepository._instance = None
    repo = SysMLRepository.get_instance()
    diag = repo.create_diagram("BPMN Diagram", name="GovA")
    diag.tags.append("safety-management")

    app = FaultTreeApp.__new__(FaultTreeApp)
    app.management_diagrams = [diag]
    app.diagram_tabs = {}

    class DummyNotebook:
        def __init__(self):
            self._tabs = []
        def tabs(self):
            return self._tabs
        def select(self, tab):
            self.selected = tab

    app.doc_nb = DummyNotebook()
    app._format_diag_title = lambda d: d.name

    def _new_tab(title):
        app.doc_nb._tabs.append(title)
        return title

    app._new_tab = _new_tab
    app.refresh_all = lambda: None

    calls = {"bpmn": False, "activity": False}

    def fake_bpmn(tab, _app, diagram_id):
        calls["bpmn"] = True
        assert diagram_id == diag.diag_id

    def fake_activity(tab, _app, diagram_id):
        calls["activity"] = True

    monkeypatch.setattr(AutoML, "BPMNDiagramWindow", fake_bpmn)
    monkeypatch.setattr(AutoML, "ActivityDiagramWindow", fake_activity)

    app.open_management_window(0)

    assert calls["bpmn"]
    assert not calls["activity"]


def test_diagram_hierarchy_orders_levels():
    SysMLRepository._instance = None
    repo = SysMLRepository.get_instance()
    toolbox = SafetyManagementToolbox()

    a = repo.create_diagram("BPMN Diagram", name="A")
    b = repo.create_diagram("BPMN Diagram", name="B")
    c = repo.create_diagram("BPMN Diagram", name="C")
    for diag in (a, b, c):
        diag.tags.append("safety-management")

    toolbox.list_diagrams()

    act_ab = repo.create_element("Action", name="AB", owner=a.package)
    repo.add_element_to_diagram(a.diag_id, act_ab.elem_id)
    repo.link_diagram(act_ab.elem_id, b.diag_id)
    a.objects.append(
        SysMLObject(1, "Action", 0.0, 0.0, element_id=act_ab.elem_id, properties={}).__dict__
    )

    act_bc = repo.create_element("Action", name="BC", owner=b.package)
    repo.add_element_to_diagram(b.diag_id, act_bc.elem_id)
    repo.link_diagram(act_bc.elem_id, c.diag_id)
    b.objects.append(
        SysMLObject(2, "Action", 0.0, 0.0, element_id=act_bc.elem_id, properties={}).__dict__
    )

    hierarchy = toolbox.diagram_hierarchy()
    assert hierarchy == [["A"], ["B"], ["C"]]
<<<<<<< HEAD


def test_diagram_hierarchy_from_object_properties():
    SysMLRepository._instance = None
    repo = SysMLRepository.get_instance()
    toolbox = SafetyManagementToolbox()

    parent = repo.create_diagram("BPMN Diagram", name="Parent")
    child = repo.create_diagram("BPMN Diagram", name="Child")
    for d in (parent, child):
        d.tags.append("safety-management")

    toolbox.list_diagrams()

    # Create an action object on the parent that references the child diagram
    act = repo.create_element("Action", name="link", owner=parent.package)
    repo.add_element_to_diagram(parent.diag_id, act.elem_id)
    parent.objects.append(
        SysMLObject(
            3,
            "Action",
            0.0,
            0.0,
            element_id=act.elem_id,
            properties={"view": child.diag_id},
        )
    )

    hierarchy = toolbox.diagram_hierarchy()
    assert hierarchy == [["Parent"], ["Child"]]
=======
>>>>>>> c05fbcb6
<|MERGE_RESOLUTION|>--- conflicted
+++ resolved
@@ -434,8 +434,6 @@
 
     hierarchy = toolbox.diagram_hierarchy()
     assert hierarchy == [["A"], ["B"], ["C"]]
-<<<<<<< HEAD
-
 
 def test_diagram_hierarchy_from_object_properties():
     SysMLRepository._instance = None
@@ -465,5 +463,3 @@
 
     hierarchy = toolbox.diagram_hierarchy()
     assert hierarchy == [["Parent"], ["Child"]]
-=======
->>>>>>> c05fbcb6
