import sys
from pathlib import Path

sys.path.append(str(Path(__file__).resolve().parents[1]))
import types
import sys
import tkinter as tk

# Stub out Pillow dependencies so importing the main app doesn't require Pillow
PIL_stub = types.ModuleType("PIL")
PIL_stub.Image = types.SimpleNamespace()
PIL_stub.ImageTk = types.SimpleNamespace()
PIL_stub.ImageDraw = types.SimpleNamespace()
PIL_stub.ImageFont = types.SimpleNamespace()
sys.modules.setdefault("PIL", PIL_stub)
sys.modules.setdefault("PIL.Image", PIL_stub.Image)
sys.modules.setdefault("PIL.ImageTk", PIL_stub.ImageTk)
sys.modules.setdefault("PIL.ImageDraw", PIL_stub.ImageDraw)
sys.modules.setdefault("PIL.ImageFont", PIL_stub.ImageFont)

from AutoML import FaultTreeApp
import AutoML
from analysis.safety_management import (
    SafetyManagementToolbox,
    GovernanceModule,
    SafetyWorkProduct,
)
from gui.architecture import BPMNDiagramWindow, SysMLObject, ArchitectureManagerDialog
from gui.safety_management_explorer import SafetyManagementExplorer
from gui.review_toolbox import ReviewData
from sysml.sysml_repository import SysMLRepository
from tkinter import simpledialog
from analysis.models import HazopDoc, StpaDoc


def test_work_product_registration():
    toolbox = SafetyManagementToolbox()
    toolbox.add_work_product("BPMN Diagram", "HAZOP", "Link action to hazard")

    products = toolbox.get_work_products()
    assert len(products) == 1
    assert products[0].diagram == "BPMN Diagram"
    assert products[0].analysis == "HAZOP"
    assert products[0].rationale == "Link action to hazard"


def test_lifecycle_and_workflow_storage():
    toolbox = SafetyManagementToolbox()
    toolbox.build_lifecycle(["concept", "development", "operation"])
    toolbox.define_workflow("risk", ["identify", "assess", "mitigate"])

    assert toolbox.lifecycle == ["concept", "development", "operation"]
    assert toolbox.get_workflow("risk") == ["identify", "assess", "mitigate"]
    assert toolbox.get_workflow("missing") == []


class DummyCanvas:
    def __init__(self):
        self.text_calls = []
        self.rect_calls = []
        self.polygon_calls = []

    def create_text(self, x, y, **kw):
        self.text_calls.append((x, y, kw))

    def create_rectangle(self, *args, **kwargs):
        self.rect_calls.append((args, kwargs))

    def create_line(self, *args, **kwargs):
        pass

    def create_polygon(self, *args, **kwargs):
        self.polygon_calls.append((args, kwargs))

    def canvasx(self, x):
        return x

    def canvasy(self, y):
        return y


def test_activity_boundary_label_rotated_left():
    SysMLRepository._instance = None
    repo = SysMLRepository.get_instance()
    diag = repo.create_diagram("BPMN Diagram")
    win = BPMNDiagramWindow.__new__(BPMNDiagramWindow)
    win.repo = repo
    win.diagram_id = diag.diag_id
    win.zoom = 1.0
    win.canvas = DummyCanvas()
    win.font = None
    win._draw_gradient_rect = lambda *args, **kwargs: None
    win.selected_objs = []
    obj = SysMLObject(1, "System Boundary", 0.0, 0.0, width=100.0, height=80.0, properties={"name": "Lane"})
    win.draw_object(obj)

    assert win.canvas.text_calls, "label not drawn"
    x, _, kwargs = win.canvas.text_calls[0]
    assert kwargs.get("angle") == 90
    assert x < obj.x - obj.width / 2


def test_toolbox_manages_diagram_lifecycle():
    """Toolbox creates tagged diagrams, can rename, and delete them."""
    SysMLRepository._instance = None
    repo = SysMLRepository.get_instance()
    toolbox = SafetyManagementToolbox()

    diag_id = toolbox.create_diagram("Gov1")
    assert diag_id in repo.diagrams
    assert "safety-management" in repo.diagrams[diag_id].tags

    toolbox.rename_diagram("Gov1", "Gov2")
    assert repo.diagrams[diag_id].name == "Gov2"
    assert "Gov2" in toolbox.list_diagrams()

    toolbox.delete_diagram("Gov2")
    assert diag_id not in repo.diagrams
    assert not toolbox.diagrams


def test_sync_diagrams_updates_module_references():
    """Renamed diagrams should update module references and avoid duplicates."""
    SysMLRepository._instance = None
    repo = SysMLRepository.get_instance()
    toolbox = SafetyManagementToolbox()

    diag_id = toolbox.create_diagram("Orig")
    toolbox.modules = [GovernanceModule("Mod1", diagrams=["Orig"])]

    # Rename the diagram directly in the repository to simulate external change
    repo.diagrams[diag_id].name = "Renamed"

    # Trigger a sync and ensure the module reflects the new name
    toolbox.list_diagrams()
    assert toolbox.modules[0].diagrams == ["Renamed"]
    assert "Orig" not in toolbox.diagrams


def test_rename_module_updates_active():
    toolbox = SafetyManagementToolbox()
    toolbox.modules = [GovernanceModule("Phase1")]
    toolbox.set_active_module("Phase1")
    toolbox.rename_module("Phase1", "PhaseX")
    assert toolbox.modules[0].name == "PhaseX"
    assert toolbox.active_module == "PhaseX"


def test_disable_work_product_rejects_existing_docs():
    """Work product types with existing documents cannot be removed."""
    app = FaultTreeApp.__new__(FaultTreeApp)
    app.enabled_work_products = {"HAZOP"}
    app.work_product_menus = {}
    app.tool_listboxes = {}
    app.tool_actions = {}
    app.hazop_docs = [object()]
    assert not app.disable_work_product("HAZOP")

    # When no documents exist the work product can be disabled
    class DummyMenu:
        def __init__(self):
            self.state = None

        def entryconfig(self, idx, state=tk.DISABLED):
            self.state = state

    menu = DummyMenu()
    app.hazop_docs = []
    app.work_product_menus["HAZOP"] = [(menu, 0)]
    assert app.disable_work_product("HAZOP")
    assert menu.state == tk.DISABLED


def test_open_safety_management_toolbox_uses_browser():
    """FaultTreeApp opens the Safety & Security Management window and toolbox."""
    SysMLRepository._instance = None

    class DummyTab:
        def __init__(self):
            self._exists = True

        def winfo_exists(self):
            return self._exists

    class DummyNotebook:
        def add(self, tab, text):
            pass

        def select(self, tab):
            pass

    class DummySMW:
        def __init__(self, master, app, toolbox):
            DummySMW.created = True
            assert toolbox is app.safety_mgmt_toolbox

    import gui.safety_management_toolbox as smt
    smt.SafetyManagementWindow = DummySMW

    class DummyApp:
        open_safety_management_toolbox = FaultTreeApp.open_safety_management_toolbox

        def __init__(self):
            self.doc_nb = DummyNotebook()

        def _new_tab(self, title):
            return DummyTab()

    DummySMW.created = False
    app = DummyApp()
    app.open_safety_management_toolbox()
    assert DummySMW.created
    assert hasattr(app, "safety_mgmt_toolbox")


def test_safety_diagrams_hidden_and_immutable_in_explorer():
    SysMLRepository._instance = None
    repo = SysMLRepository.get_instance()
    toolbox = SafetyManagementToolbox()
    diag_id = toolbox.create_diagram("Gov")

    class DummyTree:
        def __init__(self):
            self.items = {}

        def delete(self, *items):
            for iid in items:
                self.items.pop(iid, None)

        def get_children(self, item=""):
            if item:
                return self.items.get(item, {}).get("children", [])
            return [iid for iid, meta in self.items.items() if meta["parent"] == ""]

        def exists(self, iid):
            return iid in self.items

        def insert(self, parent, index, iid=None, text="", values=(), image=None, **kwargs):
            self.items[iid] = {
                "parent": parent,
                "text": text,
                "values": values,
                "image": image,
                "children": [],
            }
            if parent in self.items:
                self.items[parent]["children"].append(iid)
            return iid

    class DummyExplorer:
        def __init__(self):
            self.repo = repo
            self.tree = DummyTree()
            self.diagram_icons = {}
            self.elem_icons = {}
            self.default_diag_icon = None
            self.default_elem_icon = None
            self.pkg_icon = None
            self.app = None

        populate = ArchitectureManagerDialog.populate
        rename_item = ArchitectureManagerDialog.rename_item

    explorer = DummyExplorer()
    explorer.populate()
    assert not explorer.tree.exists(f"diag_{diag_id}")


def test_work_product_enabling_and_deletion_guard():
    """Governance diagrams enable work products and prevent unsafe removal."""
    toolbox = SafetyManagementToolbox()

    # HAZOP creation disabled until explicitly registered
    assert not toolbox.is_enabled("HAZOP")

    toolbox.add_work_product("Gov", "HAZOP", "Link action to hazard")
    assert toolbox.is_enabled("HAZOP")

    # An existing document blocks removal of the work product declaration
    toolbox.register_created_work_product("HAZOP", "Doc1")
    removed = toolbox.remove_work_product("Gov", "HAZOP")
    assert removed is False

    # After deleting the document removal succeeds
    toolbox.register_deleted_work_product("HAZOP", "Doc1")
    removed = toolbox.remove_work_product("Gov", "HAZOP")
    assert removed is True
    assert not toolbox.is_enabled("HAZOP")

def test_safety_diagrams_visible_in_analysis_tree():
    SysMLRepository._instance = None
    repo = SysMLRepository.get_instance()
    toolbox = SafetyManagementToolbox()
    toolbox.create_diagram("Gov")
    repo.create_diagram("Block Definition Diagram", name="Arch")

    class DummyTree:
        def __init__(self):
            self.items = {}
            self.counter = 0

        def delete(self, *items):
            pass

        def get_children(self, item=""):
            return [iid for iid, meta in self.items.items() if meta["parent"] == item]

        def insert(self, parent, index, iid=None, text="", **kwargs):
            if iid is None:
                iid = f"i{self.counter}"
                self.counter += 1
            self.items[iid] = {"parent": parent, "text": text}
            return iid

    app = FaultTreeApp.__new__(FaultTreeApp)
    app.refresh_model = lambda: None
    app.compute_occurrence_counts = lambda: {}
    app.diagram_icons = {}
    app.hazop_docs = []
    app.stpa_docs = []
    app.threat_docs = []
    app.fi2tc_docs = []
    app.tc2fi_docs = []
    app.hara_docs = []
    app.top_events = []
    app.fmeas = []
    app.fmedas = []
    app.analysis_tree = DummyTree()

    app.update_views()
    texts = [meta["text"] for meta in app.analysis_tree.items.values()]
    assert "Safety & Security Management" in texts
    assert "Safety & Security Governance Diagrams" in texts
    assert "Gov" in texts
    assert "Arch" in texts


def test_gsn_diagrams_visible_in_analysis_tree():
    SysMLRepository._instance = None
    SysMLRepository.get_instance()

    class DummyTree:
        def __init__(self):
            self.items = {}
            self.counter = 0

        def delete(self, *items):
            pass

        def get_children(self, item=""):
            return [iid for iid, meta in self.items.items() if meta["parent"] == item]

        def insert(self, parent, index, iid=None, text="", **kwargs):
            if iid is None:
                iid = f"i{self.counter}"
                self.counter += 1
            self.items[iid] = {"parent": parent, "text": text}
            return iid

    from gsn import GSNNode, GSNDiagram

    root = GSNNode("Goal1", "Goal")
    diag = GSNDiagram(root)

    app = FaultTreeApp.__new__(FaultTreeApp)
    app.refresh_model = lambda: None
    app.compute_occurrence_counts = lambda: {}
    app.diagram_icons = {}
    app.hazop_docs = []
    app.stpa_docs = []
    app.threat_docs = []
    app.fi2tc_docs = []
    app.tc2fi_docs = []
    app.hara_docs = []
    app.top_events = []
    app.fmeas = []
    app.fmedas = []
    app.gsn_diagrams = [diag]
    app.gsn_modules = []
    app.analysis_tree = DummyTree()

    app.update_views()
    texts = [meta["text"] for meta in app.analysis_tree.items.values()]
    assert "GSN Diagrams" in texts
    assert "Goal1" in texts


def test_explorers_removed_from_safety_concept_group():
    SysMLRepository._instance = None
    SysMLRepository.get_instance()

    class DummyTree:
        def __init__(self):
            self.items = {}
            self.counter = 0

        def delete(self, *items):
            pass

        def get_children(self, item=""):
            return [iid for iid, meta in self.items.items() if meta["parent"] == item]

        def insert(self, parent, index, iid=None, text="", tags=(), **kwargs):
            if iid is None:
                iid = f"i{self.counter}"
                self.counter += 1
            self.items[iid] = {"parent": parent, "text": text, "tags": tags}
            return iid

    app = FaultTreeApp.__new__(FaultTreeApp)
    app.refresh_model = lambda: None
    app.compute_occurrence_counts = lambda: {}
    app.diagram_icons = {}
    app.hazop_docs = []
    app.stpa_docs = []
    app.threat_docs = []
    app.fi2tc_docs = []
    app.tc2fi_docs = []
    app.hara_docs = []
    app.top_events = []
    app.fmeas = []
    app.fmedas = []
    app.analysis_tree = DummyTree()

    app.update_views()
    texts = [meta["text"] for meta in app.analysis_tree.items.values()]
    assert "Safety & Security Management Explorer" not in texts
    assert "GSN Explorer" not in texts


def test_joint_reviews_visible_in_analysis_tree():
    SysMLRepository._instance = None
    SysMLRepository.get_instance()

    class DummyTree:
        def __init__(self):
            self.items = {}
            self.counter = 0

        def delete(self, *items):
            pass

        def get_children(self, item=""):
            return [iid for iid, meta in self.items.items() if meta["parent"] == item]

        def insert(self, parent, index, iid=None, text="", **kwargs):
            if iid is None:
                iid = f"i{self.counter}"
                self.counter += 1
            self.items[iid] = {"parent": parent, "text": text}
            return iid

    joint = ReviewData(name="JR1", mode="joint")
    peer = ReviewData(name="PR1", mode="peer")

    app = FaultTreeApp.__new__(FaultTreeApp)
    app.refresh_model = lambda: None
    app.compute_occurrence_counts = lambda: {}
    app.diagram_icons = {}
    app.hazop_docs = []
    app.stpa_docs = []
    app.threat_docs = []
    app.fi2tc_docs = []
    app.tc2fi_docs = []
    app.hara_docs = []
    app.top_events = []
    app.fmeas = []
    app.fmedas = []
    app.gsn_diagrams = []
    app.gsn_modules = []
    app.reviews = [joint, peer]
    app.analysis_tree = DummyTree()

    app.update_views()
    texts = [meta["text"] for meta in app.analysis_tree.items.values()]
    assert "Verification Reviews" in texts
    assert "JR1" in texts
    assert "PR1" not in texts


def test_external_safety_diagrams_load_in_toolbox_list():
    """Diagrams tagged for governance appear even if created elsewhere."""
    SysMLRepository._instance = None
    repo = SysMLRepository.get_instance()
    diag = repo.create_diagram("BPMN Diagram", name="GovX")
    diag.tags.append("safety-management")
    toolbox = SafetyManagementToolbox()
    names = toolbox.list_diagrams()
    assert "GovX" in names


def test_toolbox_serializes_modules():
    """Folder hierarchy survives a save/load round trip."""
    toolbox = SafetyManagementToolbox()
    toolbox.diagrams = {"D1": "id1", "D2": "id2"}
    child = GovernanceModule(name="Child", diagrams=["D1"])
    toolbox.modules = [GovernanceModule(name="Root", modules=[child], diagrams=["D2"])]

    data = toolbox.to_dict()
    loaded = SafetyManagementToolbox.from_dict(data)

    assert loaded.modules[0].name == "Root"
    assert loaded.modules[0].modules[0].name == "Child"
    assert loaded.modules[0].modules[0].diagrams == ["D1"]
    assert loaded.modules[0].diagrams == ["D2"]


def test_enabled_products_filter_by_module():
    toolbox = SafetyManagementToolbox()
    toolbox.diagrams = {"D1": "id1", "D2": "id2"}
    toolbox.work_products = [
        SafetyWorkProduct("D1", "HAZOP", ""),
        SafetyWorkProduct("D2", "FTA", ""),
    ]
    toolbox.modules = [
        GovernanceModule(name="Phase1", diagrams=["D1"]),
        GovernanceModule(name="Phase2", diagrams=["D2"]),
    ]

    toolbox.set_active_module("Phase1")
    assert toolbox.enabled_products() == {"HAZOP"}

    toolbox.set_active_module("Phase2")
    assert toolbox.enabled_products() == {"FTA"}

    toolbox.set_active_module(None)
    assert toolbox.enabled_products() == {"HAZOP", "FTA"}


def test_disabled_work_products_absent_from_analysis_tree():
    SysMLRepository._instance = None
    SysMLRepository.get_instance()

    class DummyTree:
        def __init__(self):
            self.items = {}
            self.counter = 0

        def delete(self, *items):
            self.items.clear()

        def get_children(self, item=""):
            return [iid for iid, meta in self.items.items() if meta["parent"] == item]

        def insert(self, parent, index, iid=None, text="", **kwargs):
            if iid is None:
                iid = f"i{self.counter}"
                self.counter += 1
            self.items[iid] = {"parent": parent, "text": text}
            return iid

    app = FaultTreeApp.__new__(FaultTreeApp)
    app.refresh_model = lambda: None
    app.compute_occurrence_counts = lambda: {}
    app.diagram_icons = {}
    app.hazop_docs = []
    app.stpa_docs = []
    app.threat_docs = []
    app.fi2tc_docs = []
    app.tc2fi_docs = []
    app.hara_docs = []
    app.top_events = []
    app.fmeas = []
    app.fmedas = []
    app.arch_diagrams = []
    app.management_diagrams = []
    app.gsn_diagrams = []
    app.gsn_modules = []
    app.reviews = []
    app.enabled_work_products = set()
    app.analysis_tree = DummyTree()
    app.update_views()
    texts = [meta["text"] for meta in app.analysis_tree.items.values()]
    assert "Hazard & Threat Analysis" not in texts
    assert "Risk Assessment" not in texts
    assert "Safety Analysis" not in texts

    app.enabled_work_products = {"HAZOP"}
    app.analysis_tree = DummyTree()
    app.update_views()
    texts = [meta["text"] for meta in app.analysis_tree.items.values()]
    assert "Hazard & Threat Analysis" in texts
    assert "HAZOPs" in texts


def test_enable_work_product_refreshes_views():
    app = FaultTreeApp.__new__(FaultTreeApp)
    called = {"count": 0}
    app.update_views = lambda: called.__setitem__("count", called["count"] + 1)
    app.tool_listboxes = {}
    app.tool_categories = {}
    app.work_product_menus = {}
    app.tool_actions = {}
    app.enabled_work_products = set()
    app.enable_process_area = lambda area: None
    FaultTreeApp.enable_work_product(app, "HAZOP")
    assert called["count"] == 1
    app.hazop_docs = []
    FaultTreeApp.disable_work_product(app, "HAZOP")
    assert called["count"] == 2


def test_open_work_product_requires_enablement():
    app = FaultTreeApp.__new__(FaultTreeApp)
    opened = {"count": 0}
    app.tool_actions = {"HAZOP Analysis": lambda: opened.__setitem__("count", opened["count"] + 1)}
    app.arch_diagrams = []
    app.management_diagrams = []
    app.all_gsn_diagrams = []
    app.enabled_work_products = set()
    app.open_work_product("HAZOP Analysis")
    assert opened["count"] == 0
    app.enabled_work_products.add("HAZOP")
    app.open_work_product("HAZOP Analysis")
    assert opened["count"] == 1


def test_phase_without_diagrams_keeps_products_enabled():
    toolbox = SafetyManagementToolbox()
    toolbox.add_work_product("Gov1", "HAZOP", "link")
    toolbox.modules = [GovernanceModule(name="P1")]
    toolbox.set_active_module("P1")
    assert toolbox.enabled_products() == {"HAZOP"}


def test_menu_work_products_toggle_and_guard_existing_docs():
    app = FaultTreeApp.__new__(FaultTreeApp)
    app.tool_listboxes = {}
    app.tool_categories = {}
    app.tool_actions = {}
    app.enable_process_area = lambda area: None

    class DummyMenu:
        def __init__(self):
            self.state = None

        def entryconfig(self, idx, state=tk.DISABLED):
            self.state = state

    cases = [
        ("Process", None),
        ("Quantitative Analysis", "fmeas"),
        ("Qualitative Analysis", "hazop_docs"),
        ("Architecture Diagram", "arch_diagrams"),
        ("Scenario", "scenario_libraries"),
        ("FTA", "top_events"),
    ]

    for name, attr in cases:
        menu = DummyMenu()
        app.work_product_menus = {name: [(menu, 0)]}
        app.enabled_work_products = set()
        app.tool_actions = {}
        app.tool_listboxes = {}
        app.tool_categories = {}
        if attr:
            setattr(app, attr, [])
        FaultTreeApp.enable_work_product(app, name)
        assert menu.state == tk.NORMAL
        if attr:
            getattr(app, attr).append(object())
            assert not FaultTreeApp.disable_work_product(app, name)
            assert menu.state == tk.NORMAL
            getattr(app, attr).clear()
        assert FaultTreeApp.disable_work_product(app, name)
        assert menu.state == tk.DISABLED

def test_governance_diagram_opens_with_bpmn_toolbox(monkeypatch):
    """Governance diagrams open as BPMN diagrams with their toolbox."""
    SysMLRepository._instance = None
    repo = SysMLRepository.get_instance()
    diag = repo.create_diagram("BPMN Diagram", name="GovA")
    diag.tags.append("safety-management")

    app = FaultTreeApp.__new__(FaultTreeApp)
    app.management_diagrams = [diag]
    app.diagram_tabs = {}

    class DummyNotebook:
        def __init__(self):
            self._tabs = []
        def tabs(self):
            return self._tabs
        def select(self, tab):
            self.selected = tab

    app.doc_nb = DummyNotebook()
    app._format_diag_title = lambda d: d.name

    def _new_tab(title):
        app.doc_nb._tabs.append(title)
        return title

    app._new_tab = _new_tab
    app.refresh_all = lambda: None

    calls = {"bpmn": False, "activity": False}

    def fake_bpmn(tab, _app, diagram_id):
        calls["bpmn"] = True
        assert diagram_id == diag.diag_id

    def fake_activity(tab, _app, diagram_id):
        calls["activity"] = True

    monkeypatch.setattr(AutoML, "BPMNDiagramWindow", fake_bpmn)
    monkeypatch.setattr(AutoML, "ActivityDiagramWindow", fake_activity)

    app.open_management_window(0)

    assert calls["bpmn"]
    assert not calls["activity"]


def test_diagram_hierarchy_orders_levels():
    SysMLRepository._instance = None
    repo = SysMLRepository.get_instance()
    toolbox = SafetyManagementToolbox()

    a = repo.create_diagram("BPMN Diagram", name="A")
    b = repo.create_diagram("BPMN Diagram", name="B")
    c = repo.create_diagram("BPMN Diagram", name="C")
    for diag in (a, b, c):
        diag.tags.append("safety-management")

    toolbox.list_diagrams()

    act_ab = repo.create_element("Action", name="AB", owner=a.package)
    repo.add_element_to_diagram(a.diag_id, act_ab.elem_id)
    repo.link_diagram(act_ab.elem_id, b.diag_id)
    a.objects.append(
        SysMLObject(1, "Action", 0.0, 0.0, element_id=act_ab.elem_id, properties={}).__dict__
    )

    act_bc = repo.create_element("Action", name="BC", owner=b.package)
    repo.add_element_to_diagram(b.diag_id, act_bc.elem_id)
    repo.link_diagram(act_bc.elem_id, c.diag_id)
    b.objects.append(
        SysMLObject(2, "Action", 0.0, 0.0, element_id=act_bc.elem_id, properties={}).__dict__
    )

    hierarchy = toolbox.diagram_hierarchy()
    assert hierarchy == [["A"], ["B"], ["C"]]


def test_diagram_hierarchy_from_object_properties():
    SysMLRepository._instance = None
    repo = SysMLRepository.get_instance()
    toolbox = SafetyManagementToolbox()

    parent = repo.create_diagram("BPMN Diagram", name="Parent")
    child = repo.create_diagram("BPMN Diagram", name="Child")
    for d in (parent, child):
        d.tags.append("safety-management")

    toolbox.list_diagrams()

    # Create an action object on the parent that references the child diagram
    act = repo.create_element("Action", name="link", owner=parent.package)
    repo.add_element_to_diagram(parent.diag_id, act.elem_id)
    parent.objects.append(
        SysMLObject(
            3,
            "Action",
            0.0,
            0.0,
            element_id=act.elem_id,
            properties={"view": child.diag_id},
        )
    )

    hierarchy = toolbox.diagram_hierarchy()
    assert hierarchy == [["Parent"], ["Child"]]


def test_work_products_filtered_by_phase_in_tree():
    """Documents appear only when their creation phase is active."""
    SysMLRepository._instance = None
    repo = SysMLRepository.get_instance()

    d1 = repo.create_diagram("BPMN Diagram", name="Gov1")
    d2 = repo.create_diagram("BPMN Diagram", name="Gov2")
    for d in (d1, d2):
        d.tags.append("safety-management")

    toolbox = SafetyManagementToolbox()
    toolbox.list_diagrams()
    toolbox.modules = [
        GovernanceModule(name="P1", diagrams=["Gov1"]),
        GovernanceModule(name="P2", diagrams=["Gov2"]),
    ]

    class DummyTree:
        def __init__(self):
            self.items = {}
            self.counter = 0

        def delete(self, *items):
            self.items = {}

        def get_children(self, item=""):
            return [iid for iid, meta in self.items.items() if meta["parent"] == item]

        def insert(self, parent, index, iid=None, text="", **kwargs):
            if iid is None:
                iid = f"i{self.counter}"
                self.counter += 1
            self.items[iid] = {"parent": parent, "text": text}
            return iid

    app = FaultTreeApp.__new__(FaultTreeApp)
    app.refresh_model = lambda: None
    app.compute_occurrence_counts = lambda: {}
    app.diagram_icons = {}
    app.hazop_docs = [HazopDoc("HZ1", []), HazopDoc("HZ2", [])]
    app.stpa_docs = [StpaDoc("S1", "", []), StpaDoc("S2", "", [])]
    app.threat_docs = []
    app.fi2tc_docs = []
    app.tc2fi_docs = []
    app.hara_docs = []
    app.top_events = []
    app.fmeas = []
    app.fmedas = []
    app.tool_listboxes = {}
    app.analysis_tree = DummyTree()
    app.safety_mgmt_toolbox = toolbox

    class DummyVar:
        def __init__(self, value=""):
            self.value = value

        def get(self):
            return self.value

        def set(self, value):
            self.value = value

    app.lifecycle_var = DummyVar("P1")
    app.on_lifecycle_selected()
    toolbox.register_created_work_product("HAZOP", "HZ1")
    toolbox.register_created_work_product("STPA", "S1")
    app.lifecycle_var.set("P2")
    app.on_lifecycle_selected()
    toolbox.register_created_work_product("HAZOP", "HZ2")
    toolbox.register_created_work_product("STPA", "S2")

    app.lifecycle_var.set("P1")
    app.on_lifecycle_selected()
    names = [meta["text"] for meta in app.analysis_tree.items.values()]
    assert "HZ1" in names and "HZ2" not in names
    assert "S1" in names and "S2" not in names

    app.lifecycle_var.set("P2")
    app.on_lifecycle_selected()
    names = [meta["text"] for meta in app.analysis_tree.items.values()]
    assert "HZ2" in names and "HZ1" not in names
    assert "S2" in names and "S1" not in names


def test_governance_enables_tools_per_phase():
    SysMLRepository._instance = None
    repo = SysMLRepository.get_instance()
    d1 = repo.create_diagram("BPMN Diagram", name="Gov1")
    d2 = repo.create_diagram("BPMN Diagram", name="Gov2")
    for d in (d1, d2):
        d.tags.append("safety-management")

    toolbox = SafetyManagementToolbox()
    toolbox.list_diagrams()
    toolbox.modules = [
        GovernanceModule(name="P1", diagrams=["Gov1"]),
        GovernanceModule(name="P2", diagrams=["Gov2"]),
    ]

    class DummyListbox:
        def __init__(self):
            self.items: list[str] = []
            self.colors: list[str] = []

        def get(self, *args):
            if len(args) == 1:
                return self.items[args[0]]
            return list(self.items)

        def insert(self, _index, item):
            self.items.append(item)
            self.colors.append("black")

        def itemconfig(self, index, foreground="black"):
            self.colors[index] = foreground

        def size(self):
            return len(self.items)

        def delete(self, index):
            del self.items[index]
            del self.colors[index]

    class DummyMenu:
        def __init__(self):
            self.state = None

        def entryconfig(self, _idx, state=tk.DISABLED):
            self.state = state

    class DummyVar:
        def __init__(self, value=""):
            self.value = value

        def get(self):
            return self.value

        def set(self, value):
            self.value = value

    app = FaultTreeApp.__new__(FaultTreeApp)
    lb = DummyListbox()
    menu_arch = DummyMenu()
    menu_req = DummyMenu()
    app.tool_listboxes = {"System Design (Item Definition)": lb}
    app.tool_categories = {"System Design (Item Definition)": []}
    app.tool_actions = {}
    app.work_product_menus = {
        "Architecture Diagram": [(menu_arch, 0)],
        "Requirement Specification": [(menu_req, 0)],
    }
    app.enabled_work_products = set()
    app.enable_process_area = lambda area: None
    app.manage_architecture = lambda: None
    app.show_requirements_editor = lambda: None
    app.tool_to_work_product = {
        info[1]: name for name, info in FaultTreeApp.WORK_PRODUCT_INFO.items()
    }
    app.update_views = lambda: None
    app.refresh_tool_enablement = FaultTreeApp.refresh_tool_enablement.__get__(
        app, FaultTreeApp
    )
    app.enable_work_product = FaultTreeApp.enable_work_product.__get__(
        app, FaultTreeApp
    )
    app.disable_work_product = FaultTreeApp.disable_work_product.__get__(
        app, FaultTreeApp
    )
    app.on_lifecycle_selected = FaultTreeApp.on_lifecycle_selected.__get__(
        app, FaultTreeApp
    )
    app.safety_mgmt_toolbox = toolbox
    toolbox.on_change = app.refresh_tool_enablement

    toolbox.add_work_product("Gov1", "Architecture Diagram", "r")
    toolbox.add_work_product("Gov2", "Requirement Specification", "r")

    app.lifecycle_var = DummyVar("P1")
    app.on_lifecycle_selected()
    assert menu_arch.state == tk.NORMAL and menu_req.state == tk.DISABLED
    assert lb.items == ["AutoML Explorer"]
    assert lb.colors == ["black"]

    app.lifecycle_var.set("P2")
    app.on_lifecycle_selected()
    assert menu_arch.state == tk.DISABLED and menu_req.state == tk.NORMAL
    assert lb.items == ["Requirements Editor"]
    assert lb.colors == ["black"]

    app.lifecycle_var.set("P1")
    app.on_lifecycle_selected()
    assert menu_arch.state == tk.NORMAL and menu_req.state == tk.DISABLED
    assert lb.items == ["AutoML Explorer"]
    assert lb.colors == ["black"]


def test_governance_without_declarations_keeps_tools_enabled():
    """Tools remain enabled when no work products are declared."""

    toolbox = SafetyManagementToolbox()

    class DummyListbox:
        def __init__(self):
            self.items: list[str] = []
            self.colors: list[str] = []

        def get(self, *args):
            if len(args) == 1:
                return self.items[args[0]]
            return list(self.items)

        def insert(self, _index, item):
            self.items.append(item)
            self.colors.append("black")

        def itemconfig(self, index, foreground="black"):
            self.colors[index] = foreground

    class DummyMenu:
        def __init__(self):
            self.state = None

        def entryconfig(self, _idx, state=tk.DISABLED):
            self.state = state

    app = FaultTreeApp.__new__(FaultTreeApp)
    lb = DummyListbox()
    menu_arch = DummyMenu()
    menu_req = DummyMenu()
    app.tool_listboxes = {"System Design (Item Definition)": lb}
    app.tool_categories = {"System Design (Item Definition)": []}
    app.tool_actions = {}
    app.work_product_menus = {
        "Architecture Diagram": [(menu_arch, 0)],
        "Requirement Specification": [(menu_req, 0)],
    }
    app.enabled_work_products = set()
    app.enable_process_area = lambda area: None
    app.manage_architecture = lambda: None
    app.show_requirements_editor = lambda: None
    app.tool_to_work_product = {
        info[1]: name for name, info in FaultTreeApp.WORK_PRODUCT_INFO.items()
    }
    app.update_views = lambda: None
    app.refresh_tool_enablement = FaultTreeApp.refresh_tool_enablement.__get__(
        app, FaultTreeApp
    )
    app.enable_work_product = FaultTreeApp.enable_work_product.__get__(
        app, FaultTreeApp
    )
    app.disable_work_product = FaultTreeApp.disable_work_product.__get__(
        app, FaultTreeApp
    )
    app.safety_mgmt_toolbox = toolbox

    app.enable_work_product("Architecture Diagram")
    app.enable_work_product("Requirement Specification")

    app.refresh_tool_enablement()

    assert menu_arch.state == tk.NORMAL and menu_req.state == tk.NORMAL
    assert lb.colors == ["black", "black"]


def test_safety_management_explorer_creates_folders_and_diagrams(monkeypatch):
    SysMLRepository._instance = None
    SysMLRepository.get_instance()
    toolbox = SafetyManagementToolbox()

    explorer = SafetyManagementExplorer.__new__(SafetyManagementExplorer)

    class DummyTree:
        def __init__(self):
            self.items = {}
            self.counter = 0
            self.selection_item = None

        def delete(self, *items):
            self.items = {}

        def get_children(self, item=""):
            return [iid for iid, meta in self.items.items() if meta["parent"] == item]

        def insert(self, parent, index, text="", image=None, **_kwargs):
            iid = f"i{self.counter}"
            self.counter += 1
            self.items[iid] = {"parent": parent, "text": text}
            return iid

        def parent(self, item):
            return self.items[item]["parent"]

        def selection(self):
            return (self.selection_item,) if self.selection_item else ()

    explorer.tree = DummyTree()
    explorer.toolbox = toolbox
    explorer.item_map = {}
    explorer.folder_icon = None
    explorer.diagram_icon = None
    explorer.app = types.SimpleNamespace(open_arch_window=lambda _id: None)

    SafetyManagementExplorer.populate(explorer)
    monkeypatch.setattr(simpledialog, "askstring", lambda *args, **kwargs: "Pkg")
    explorer.new_folder()
    assert toolbox.modules and toolbox.modules[0].name == "Pkg"

    for iid, (typ, obj) in explorer.item_map.items():
        if typ == "module" and obj.name == "Pkg":
            explorer.tree.selection_item = iid
            break
    monkeypatch.setattr(simpledialog, "askstring", lambda *args, **kwargs: "Diag")
    explorer.new_diagram()
    assert "Diag" in toolbox.modules[0].diagrams
    assert "Diag" in toolbox.diagrams


def test_explorer_renames_folders_and_diagrams(monkeypatch):
    SysMLRepository._instance = None
    SysMLRepository.get_instance()
    toolbox = SafetyManagementToolbox()

    explorer = SafetyManagementExplorer.__new__(SafetyManagementExplorer)

    class DummyTree:
        def __init__(self):
            self.items = {}
            self.counter = 0
            self.selection_item = None

        def delete(self, *items):
            self.items = {}

        def get_children(self, item=""):
            return [iid for iid, meta in self.items.items() if meta["parent"] == item]

        def insert(self, parent, index, text="", image=None, **_kwargs):
            iid = f"i{self.counter}"
            self.counter += 1
            self.items[iid] = {"parent": parent, "text": text}
            return iid

        def parent(self, item):
            return self.items[item]["parent"]

        def selection(self):
            return (self.selection_item,) if self.selection_item else ()

    explorer.tree = DummyTree()
    explorer.toolbox = toolbox
    explorer.item_map = {}
    explorer.folder_icon = None
    explorer.diagram_icon = None
    explorer.app = types.SimpleNamespace(open_arch_window=lambda _id: None)

    SafetyManagementExplorer.populate(explorer)
    monkeypatch.setattr(simpledialog, "askstring", lambda *args, **kwargs: "Pkg")
    explorer.new_folder()

    # Find folder iid
    for iid, (typ, obj) in explorer.item_map.items():
        if typ == "module" and obj.name == "Pkg":
            explorer.tree.selection_item = iid
            break

    monkeypatch.setattr(simpledialog, "askstring", lambda *args, **kwargs: "Diag")
    explorer.new_diagram()

    # Locate folder iid again after repopulate
    for fid, (typ, obj) in explorer.item_map.items():
        if typ == "module" and obj.name == "Pkg":
            iid = fid
            break

    # Rename folder
    explorer.tree.selection_item = iid
    monkeypatch.setattr(simpledialog, "askstring", lambda *args, **kwargs: "PkgRen")
    explorer.rename_item()
    assert toolbox.modules[0].name == "PkgRen"

    # Find diagram iid and rename
    for di, (typ, obj) in explorer.item_map.items():
        if typ == "diagram" and obj == "Diag":
            explorer.tree.selection_item = di
            break
    monkeypatch.setattr(simpledialog, "askstring", lambda *args, **kwargs: "DiagRen")
    explorer.rename_item()
    assert "DiagRen" in toolbox.modules[0].diagrams
    assert "DiagRen" in toolbox.diagrams


def test_explorer_prevents_diagrams_outside_folders(monkeypatch):
    SysMLRepository._instance = None
    SysMLRepository.get_instance()
    toolbox = SafetyManagementToolbox()

    explorer = SafetyManagementExplorer.__new__(SafetyManagementExplorer)

    class DummyTree:
        def selection(self):
            return ()

    explorer.tree = DummyTree()
    explorer.toolbox = toolbox
    explorer.item_map = {}
    explorer.folder_icon = None
    explorer.diagram_icon = None

    monkeypatch.setattr(simpledialog, "askstring", lambda *args, **kwargs: "Diag")
    from gui import messagebox as gui_messagebox
    called = {"count": 0}

    def fake_error(*args, **kwargs):
        called["count"] += 1

    monkeypatch.setattr(gui_messagebox, "showerror", fake_error)
    explorer.new_diagram()
    assert not toolbox.diagrams
    assert called["count"] == 1


def test_explorer_allows_diagram_at_root(monkeypatch):
    toolbox = SafetyManagementToolbox()
    explorer = SafetyManagementExplorer.__new__(SafetyManagementExplorer)

    class DummyTree:
        def __init__(self):
            self.items = {}
            self.counter = 0
            self.selection_item = None

        def delete(self, *items):
            self.items = {}

        def get_children(self, item=""):
            return [iid for iid, meta in self.items.items() if meta["parent"] == item]

        def insert(self, parent, index, text="", image=None, **_kwargs):
            iid = f"i{self.counter}"
            self.counter += 1
            self.items[iid] = {"parent": parent, "text": text}
            return iid

        def selection(self):
            return (self.selection_item,) if self.selection_item else ()

    explorer.tree = DummyTree()
    explorer.toolbox = toolbox
    explorer.item_map = {}
    explorer.folder_icon = None
    explorer.diagram_icon = None

    SafetyManagementExplorer.populate(explorer)
    explorer.tree.selection_item = explorer.root_iid
    monkeypatch.setattr(simpledialog, "askstring", lambda *args, **kwargs: "Diag")
    explorer.new_diagram()
    assert "Diag" in toolbox.diagrams
    assert all("Diag" not in m.diagrams for m in toolbox.modules)


def test_tools_include_safety_management_explorer():
    app = FaultTreeApp.__new__(FaultTreeApp)
    app.manage_safety_management = lambda: None
    app.open_safety_management_toolbox = lambda: None
    app.show_safety_performance_indicators = lambda: None
    app.show_safety_case = lambda: None
    app.manage_gsn = lambda: None

    app.tools = {
        "Safety & Security Management": app.open_safety_management_toolbox,
        "Safety Performance Indicators": app.show_safety_performance_indicators,
        "Safety & Security Case": app.show_safety_case,
        "Safety & Security Management Explorer": app.manage_safety_management,
        "GSN Explorer": app.manage_gsn,
    }
    app.tool_categories = {
        "Safety & Security Management": [
            "Safety & Security Management",
            "Safety & Security Management Explorer",
            "Safety & Security Case",
            "Safety Performance Indicators",
            "GSN Explorer",
        ]
    }

    assert "Safety & Security Management Explorer" in app.tools
    assert "Safety & Security Management Explorer" in app.tool_categories["Safety & Security Management"]


def test_diagram_drag_and_drop_between_modules():
    toolbox = SafetyManagementToolbox()
    toolbox.create_diagram("Diag1")
    mod1 = GovernanceModule("Mod1", diagrams=["Diag1"])
    mod2 = GovernanceModule("Mod2")
    toolbox.modules.extend([mod1, mod2])

    class DummyTree:
        def __init__(self):
            self.drop_target = ""
            self.parents = {"mod1": "", "mod2": "", "diag1": "mod1"}

        def identify_row(self, _y):
            return self.drop_target

        def move(self, item, parent, _index):
            self.parents[item] = parent

        def parent(self, item):
            return self.parents.get(item, "")

    explorer = types.SimpleNamespace()
    explorer.toolbox = toolbox
    explorer.tree = DummyTree()
    explorer.item_map = {
        "mod1": ("module", mod1),
        "mod2": ("module", mod2),
        "diag1": ("diagram", "Diag1"),
    }
    explorer.root_iid = ""
    explorer._remove_name = SafetyManagementExplorer._remove_name.__get__(
        explorer, types.SimpleNamespace
    )
    explorer._remove_module = SafetyManagementExplorer._remove_module.__get__(
        explorer, types.SimpleNamespace
    )
    explorer._drag_item = "diag1"
    explorer.tree.drop_target = "mod2"
    SafetyManagementExplorer._on_drop(explorer, types.SimpleNamespace(y=0))
    assert "Diag1" in mod2.diagrams and "Diag1" not in mod1.diagrams

    explorer._drag_item = "diag1"
    explorer.tree.drop_target = ""
    SafetyManagementExplorer._on_drop(explorer, types.SimpleNamespace(y=0))
    assert "Diag1" not in mod2.diagrams
    assert explorer.tree.parents["diag1"] == ""


def test_governance_hierarchy_in_analysis_tree():
    SysMLRepository._instance = None
    repo = SysMLRepository.get_instance()
    toolbox = SafetyManagementToolbox()
    toolbox.create_diagram("Loose")
    toolbox.create_diagram("Child Diagram")
    child = GovernanceModule("Child", diagrams=["Child Diagram"])
    parent = GovernanceModule("Parent", modules=[child])
    toolbox.modules.append(parent)

    class DummyTree:
        def __init__(self):
            self.items = {}
            self.counter = 0

        def delete(self, *items):
            pass

        def get_children(self, item=""):
            return [iid for iid, meta in self.items.items() if meta["parent"] == item]

        def insert(self, parent, index, iid=None, text="", image=None, tags=(), **kwargs):
            if iid is None:
                iid = f"i{self.counter}"
                self.counter += 1
            self.items[iid] = {
                "parent": parent,
                "text": text,
                "image": image,
                "tags": tags,
            }
            return iid

    app = FaultTreeApp.__new__(FaultTreeApp)
    app.refresh_model = lambda: None
    app.compute_occurrence_counts = lambda: {}
    app.diagram_icons = {}
    app.hazop_docs = []
    app.stpa_docs = []
    app.threat_docs = []
    app.fi2tc_docs = []
    app.tc2fi_docs = []
    app.hara_docs = []
    app.top_events = []
    app.fmeas = []
    app.fmedas = []
    app.analysis_tree = DummyTree()
    app.pkg_icon = "PKG"
    app.gsn_diagram_icon = "DIAG"
    app.safety_mgmt_toolbox = toolbox

    app.update_views()
    items = app.analysis_tree.items
    gov_id = next(i for i, m in items.items() if m["text"] == "Safety & Security Governance Diagrams")
    parent_id = next(i for i, m in items.items() if m["text"] == "Parent")
    child_id = next(i for i, m in items.items() if m["text"] == "Child")
    loose_id = next(i for i, m in items.items() if m["text"] == "Loose")
    diag_id = next(i for i, m in items.items() if m["text"] == "Child Diagram")

    assert items[parent_id]["parent"] == gov_id
    assert items[parent_id]["image"] == "PKG"
    assert items[child_id]["parent"] == parent_id
    assert items[child_id]["image"] == "PKG"
    assert items[diag_id]["parent"] == child_id
    assert items[diag_id]["image"] == "DIAG"
    assert items[loose_id]["parent"] == gov_id


def test_folder_double_click_opens_safety_management_explorer():
    SysMLRepository._instance = None
    repo = SysMLRepository.get_instance()
    toolbox = SafetyManagementToolbox()
    toolbox.create_diagram("Gov1")
    toolbox.modules = [GovernanceModule(name="Folder", diagrams=["Gov1"])]

    class DummyTree:
        def __init__(self):
            self.items = {}
            self.counter = 0
            self._focus = None

        def delete(self, *items):
            pass

        def insert(self, parent, index, text="", tags=(), image=None, **kwargs):
            iid = f"i{self.counter}"
            self.counter += 1
            self.items[iid] = {"parent": parent, "text": text, "tags": tags}
            if parent in self.items:
                self.items[parent].setdefault("children", []).append(iid)
            return iid

        def get_children(self, item=""):
            return [iid for iid, meta in self.items.items() if meta["parent"] == item]

        def item(self, iid, option=None):
            meta = self.items[iid]
            if option == "tags":
                return meta.get("tags", ())
            if option == "text":
                return meta.get("text", "")
            return meta

        def parent(self, iid):
            return self.items[iid]["parent"]

        def focus(self, iid=None):
            if iid is None:
                return self._focus
            self._focus = iid

    app = FaultTreeApp.__new__(FaultTreeApp)
    app.refresh_model = lambda: None
    app.compute_occurrence_counts = lambda: {}
    app.diagram_icons = {}
    app.hazop_docs = []
    app.stpa_docs = []
    app.threat_docs = []
    app.fi2tc_docs = []
    app.tc2fi_docs = []
    app.hara_docs = []
    app.top_events = []
    app.fmeas = []
    app.fmedas = []
    app.analysis_tree = DummyTree()
    app.safety_mgmt_toolbox = toolbox

    called = {"explorer": False}
    app.manage_safety_management = lambda: called.__setitem__("explorer", True)

    app.update_views()

    folder_id = next(
        i for i, meta in app.analysis_tree.items.items() if meta["text"] == "Folder"
    )
    app.analysis_tree.focus(folder_id)
    app.on_analysis_tree_double_click(None)

    assert called["explorer"]


def test_add_work_product_uses_half_width(monkeypatch):
    SysMLRepository._instance = None
    repo = SysMLRepository.get_instance()
    diag = repo.create_diagram("BPMN Diagram")
    win = BPMNDiagramWindow.__new__(BPMNDiagramWindow)
    win.repo = repo
    win.diagram_id = diag.diag_id
    win.objects = [
        SysMLObject(
            2,
            "System Boundary",
            0.0,
            0.0,
            width=200.0,
            height=150.0,
            properties={"name": "Hazard & Threat Analysis"},
        )
    ]
    win.sort_objects = lambda: None
    win._sync_to_repository = lambda: None
    win.redraw = lambda: None
    win.app = types.SimpleNamespace(enable_work_product=lambda name: None)

    class FakeDialog:
        def __init__(self, *args, **kwargs):
            self.selection = "HAZOP"

    monkeypatch.setattr(BPMNDiagramWindow, "_SelectDialog", FakeDialog)

    win.add_work_product()

    wp = [o for o in win.objects if o.obj_type == "Work Product"][0]
    assert wp.width == 60.0


def test_work_product_color_and_text_wrapping():
    SysMLRepository._instance = None
    repo = SysMLRepository.get_instance()
    diag = repo.create_diagram("BPMN Diagram")
    win = BPMNDiagramWindow.__new__(BPMNDiagramWindow)
    win.repo = repo
    win.diagram_id = diag.diag_id
    win.zoom = 1.0
    win.canvas = DummyCanvas()
    win.font = None
    win._draw_gradient_rect = lambda *args, **kwargs: None
    win.selected_objs = []

    obj = SysMLObject(
        1,
        "Work Product",
        0.0,
        0.0,
        width=60.0,
        height=80.0,
        properties={"name": "Architecture Diagram"},
    )
    win.draw_object(obj)
    _, poly_kwargs = win.canvas.polygon_calls[0]
    assert poly_kwargs["fill"] == "#cfe2f3"
    assert win.canvas.text_calls[0][2]["width"] == 60.0
    assert win.canvas.text_calls[0][2]["text"] == "Architecture\nDiagram"

    win.canvas.polygon_calls.clear()
    win.canvas.text_calls.clear()
    obj.properties["name"] = "HAZOP"
    win.draw_object(obj)
    _, poly_kwargs = win.canvas.polygon_calls[0]
    assert poly_kwargs["fill"] == "#d5e8d4"


def test_work_product_shapes_fixed_size():
    SysMLRepository._instance = None
    repo = SysMLRepository.get_instance()
    diag = repo.create_diagram("BPMN Diagram")
    win = BPMNDiagramWindow.__new__(BPMNDiagramWindow)
    win.repo = repo
    win.diagram_id = diag.diag_id
    win.zoom = 1.0
    win.canvas = DummyCanvas()
    win.start = None
    win.current_tool = "Select"
    win.select_rect_start = None
    win.dragging_endpoint = None
    win.selected_conn = None
    win.dragging_point_index = None
    win.conn_drag_offset = None
    obj = SysMLObject(
        1,
        "Work Product",
        0.0,
        0.0,
        width=60.0,
        height=80.0,
        properties={"name": "HAZOP"},
    )
    win.objects = [obj]
    win.selected_obj = obj
    assert win.hit_resize_handle(obj, 0.0, 0.0) is None
    win.resizing_obj = obj
    win.resize_edge = "se"
    event = types.SimpleNamespace(x=100, y=100)
    win.on_left_drag(event)
    assert obj.width == 60.0
    assert obj.height == 80.0


def test_propagation_connection_validation():
    SysMLRepository._instance = None
    repo = SysMLRepository.get_instance()
    diag = repo.create_diagram("BPMN Diagram")
    win = BPMNDiagramWindow.__new__(BPMNDiagramWindow)
    win.repo = repo
    win.diagram_id = diag.diag_id
    wp1 = SysMLObject(1, "Work Product", 0.0, 0.0, properties={"name": "Risk Assessment"})
    wp2 = SysMLObject(2, "Work Product", 0.0, 0.0, properties={"name": "FTA"})
    win.objects = [wp1, wp2]
    valid, _ = BPMNDiagramWindow.validate_connection(win, wp1, wp2, "Propagate")
    assert valid
    wp3 = SysMLObject(3, "Work Product", 0.0, 0.0, properties={"name": "STPA"})
    win.objects.append(wp3)
    valid, _ = BPMNDiagramWindow.validate_connection(win, wp1, wp3, "Propagate")
    assert not valid


def test_can_propagate_respects_review_states():
    SysMLRepository._instance = None
    repo = SysMLRepository.get_instance()
    toolbox = SafetyManagementToolbox()
    diag = repo.create_diagram("BPMN Diagram", name="Gov")
    toolbox.diagrams["Gov"] = diag.diag_id
    diag.objects = [
        {"obj_id": 1, "obj_type": "Work Product", "x": 0.0, "y": 0.0, "properties": {"name": "Risk Assessment"}},
        {"obj_id": 2, "obj_type": "Work Product", "x": 0.0, "y": 0.0, "properties": {"name": "FTA"}},
    ]
    diag.connections = [{"src": 1, "dst": 2, "conn_type": "Propagate by Review"}]
    assert not toolbox.can_propagate("Risk Assessment", "FTA", reviewed=False)
    assert toolbox.can_propagate("Risk Assessment", "FTA", reviewed=True)
    diag.connections = [{"src": 1, "dst": 2, "conn_type": "Propagate by Approval"}]
    assert not toolbox.can_propagate("Risk Assessment", "FTA", joint_review=False)
    assert toolbox.can_propagate("Risk Assessment", "FTA", joint_review=True)
    diag.connections = [{"src": 1, "dst": 2, "conn_type": "Propagate"}]
    assert toolbox.can_propagate("Risk Assessment", "FTA", reviewed=False)


def test_propagation_type_uses_stereotype_when_conn_type_missing():
    SysMLRepository._instance = None
    repo = SysMLRepository.get_instance()
    toolbox = SafetyManagementToolbox()
    diag = repo.create_diagram("BPMN Diagram", name="Gov")
    toolbox.diagrams["Gov"] = diag.diag_id
    diag.objects = [
        {"obj_id": 1, "obj_type": "Work Product", "x": 0.0, "y": 0.0, "properties": {"name": "Risk Assessment"}},
        {"obj_id": 2, "obj_type": "Work Product", "x": 0.0, "y": 0.0, "properties": {"name": "FTA"}},
    ]
    diag.connections = [{"src": 1, "dst": 2, "stereotype": "propagate by review"}]
    assert toolbox.propagation_type("Risk Assessment", "FTA") == "Propagate by Review"


def test_list_modules_includes_submodules():
    toolbox = SafetyManagementToolbox()
    child = GovernanceModule("Child")
    parent = GovernanceModule("Parent", modules=[child])
    toolbox.modules = [parent]
    assert set(toolbox.list_modules()) == {"Parent", "Child"}


def test_active_module_filters_enabled_products():
    toolbox = SafetyManagementToolbox()
    toolbox.work_products = [
        SafetyWorkProduct("D1", "HAZOP", ""),
        SafetyWorkProduct("D2", "FMEA", ""),
    ]
    toolbox.modules = [
        GovernanceModule("Phase1", diagrams=["D1"]),
        GovernanceModule("Phase2", diagrams=["D2"]),
    ]

    assert toolbox.enabled_products() == {"HAZOP", "FMEA"}
    toolbox.set_active_module("Phase1")
    assert toolbox.enabled_products() == {"HAZOP"}
    toolbox.set_active_module(None)
    assert toolbox.enabled_products() == {"HAZOP", "FMEA"}


def test_work_product_info_includes_requirement_types():
    for wp in REQUIREMENT_WORK_PRODUCTS:
        assert wp in FaultTreeApp.WORK_PRODUCT_INFO


def test_disable_requirement_work_product_keeps_editor():
    app = FaultTreeApp.__new__(FaultTreeApp)
    app.update_views = lambda: None
    app.tool_listboxes = {}
    app.tool_categories = {}
    app.work_product_menus = {}
    app.tool_actions = {}
    app.enabled_work_products = set()
    app.enable_process_area = lambda area: None

    wp1, wp2 = REQUIREMENT_WORK_PRODUCTS[:2]
    FaultTreeApp.enable_work_product(app, wp1)
    FaultTreeApp.enable_work_product(app, wp2)
    assert "Requirements Editor" in app.tool_actions
    FaultTreeApp.disable_work_product(app, wp1)
    assert "Requirements Editor" in app.tool_actions
    FaultTreeApp.disable_work_product(app, wp2)
    assert "Requirements Editor" not in app.tool_actions


<<<<<<< HEAD
def test_focus_bpmn_diagram_sets_phase_and_hides_functions():
    SysMLRepository._instance = None
    toolbox = SafetyManagementToolbox()
    d1 = toolbox.create_diagram("Gov1")
    d2 = toolbox.create_diagram("Gov2")
    toolbox.modules = [
        GovernanceModule("Phase1", diagrams=["Gov1"]),
        GovernanceModule("Phase2", diagrams=["Gov2"]),
    ]

    class DummyNotebook:
        def __init__(self, app):
            self.app = app
            self._tabs = []
            self._selected = None

        def tabs(self):
            return list(self._tabs)

        def add(self, tab, text=""):
            self._tabs.append(tab)

        def select(self, tab=None):
            if tab is None:
                return self._selected
            self._selected = tab
            self.app._on_tab_change(types.SimpleNamespace(widget=self))

        def nametowidget(self, widget):
            return widget

    class DummyTab:
        def winfo_exists(self):
            return True

        def winfo_children(self):
            return []

    def _new_tab(self, _title):
        tab = DummyTab()
        self.doc_nb.add(tab, text=_title)
        return tab

    def _fmt(self, diag):
        return diag.name or diag.diag_id

    class DummyVar:
        def __init__(self):
            self.value = ""

        def set(self, v):
            self.value = v

    app = FaultTreeApp.__new__(FaultTreeApp)
    app.diagram_tabs = {}
    app.doc_nb = DummyNotebook(app)
    app._new_tab = types.MethodType(_new_tab, app)
    app._format_diag_title = types.MethodType(_fmt, app)
    app.refresh_all = types.MethodType(lambda self: None, app)
    app.lifecycle_var = DummyVar()
    app.safety_mgmt_toolbox = toolbox
    changes: list[str] = []
    toolbox.on_change = lambda: changes.append("x")
    AutoML.BPMNDiagramWindow = lambda *args, **kwargs: None

    FaultTreeApp.open_arch_window(app, d1)
    app.doc_nb.select(app.diagram_tabs[d1])
    assert toolbox.active_module == "Phase1"
    assert app.lifecycle_var.value == "Phase1"

    FaultTreeApp.open_arch_window(app, d2)
    app.doc_nb.select(app.diagram_tabs[d2])
    assert toolbox.active_module == "Phase2"
    assert app.lifecycle_var.value == "Phase2"

    app.doc_nb.select(app.diagram_tabs[d1])
    assert toolbox.active_module == "Phase1"
    assert app.lifecycle_var.value == "Phase1"
    assert len(changes) == 3
=======
def test_tool_double_click_uses_global_enablement():
    toolbox = SafetyManagementToolbox()
    toolbox.add_work_product("Gov2", "Requirement Specification", "r")

    class DummyListbox:
        def __init__(self):
            self.items: list[str] = []

        def insert(self, _index, item):
            self.items.append(item)

        def curselection(self):
            return [0] if self.items else []

        def get(self, idx):
            return self.items[idx]

    lb = DummyListbox()
    app = FaultTreeApp.__new__(FaultTreeApp)
    app.tool_listboxes = {"System Design (Item Definition)": lb}
    app.tool_categories = {"System Design (Item Definition)": []}
    app.tool_actions = {}
    app.enabled_work_products = set()
    app.enable_process_area = lambda area: None
    app.work_product_menus = {}
    called = {"flag": False}
    app.manage_architecture = lambda: called.__setitem__("flag", True)
    app.tool_to_work_product = {
        info[1]: name for name, info in FaultTreeApp.WORK_PRODUCT_INFO.items()
    }
    app.enable_work_product = FaultTreeApp.enable_work_product.__get__(
        app, FaultTreeApp
    )
    app.on_tool_list_double_click = FaultTreeApp.on_tool_list_double_click.__get__(
        app, FaultTreeApp
    )
    app.safety_mgmt_toolbox = toolbox

    app.enable_work_product("Architecture Diagram")

    event = types.SimpleNamespace(widget=lb)
    app.on_tool_list_double_click(event)

    assert called["flag"] is True
>>>>>>> 53cb9e18
<|MERGE_RESOLUTION|>--- conflicted
+++ resolved
@@ -1661,7 +1661,6 @@
     assert "Requirements Editor" not in app.tool_actions
 
 
-<<<<<<< HEAD
 def test_focus_bpmn_diagram_sets_phase_and_hides_functions():
     SysMLRepository._instance = None
     toolbox = SafetyManagementToolbox()
@@ -1740,50 +1739,4 @@
     app.doc_nb.select(app.diagram_tabs[d1])
     assert toolbox.active_module == "Phase1"
     assert app.lifecycle_var.value == "Phase1"
-    assert len(changes) == 3
-=======
-def test_tool_double_click_uses_global_enablement():
-    toolbox = SafetyManagementToolbox()
-    toolbox.add_work_product("Gov2", "Requirement Specification", "r")
-
-    class DummyListbox:
-        def __init__(self):
-            self.items: list[str] = []
-
-        def insert(self, _index, item):
-            self.items.append(item)
-
-        def curselection(self):
-            return [0] if self.items else []
-
-        def get(self, idx):
-            return self.items[idx]
-
-    lb = DummyListbox()
-    app = FaultTreeApp.__new__(FaultTreeApp)
-    app.tool_listboxes = {"System Design (Item Definition)": lb}
-    app.tool_categories = {"System Design (Item Definition)": []}
-    app.tool_actions = {}
-    app.enabled_work_products = set()
-    app.enable_process_area = lambda area: None
-    app.work_product_menus = {}
-    called = {"flag": False}
-    app.manage_architecture = lambda: called.__setitem__("flag", True)
-    app.tool_to_work_product = {
-        info[1]: name for name, info in FaultTreeApp.WORK_PRODUCT_INFO.items()
-    }
-    app.enable_work_product = FaultTreeApp.enable_work_product.__get__(
-        app, FaultTreeApp
-    )
-    app.on_tool_list_double_click = FaultTreeApp.on_tool_list_double_click.__get__(
-        app, FaultTreeApp
-    )
-    app.safety_mgmt_toolbox = toolbox
-
-    app.enable_work_product("Architecture Diagram")
-
-    event = types.SimpleNamespace(widget=lb)
-    app.on_tool_list_double_click(event)
-
-    assert called["flag"] is True
->>>>>>> 53cb9e18
+    assert len(changes) == 3