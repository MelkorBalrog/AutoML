import types
<<<<<<< HEAD
import os
import sys
import types

sys.path.append(os.path.dirname(os.path.dirname(__file__)))
=======
>>>>>>> 0841c79c

from gui.causal_bayesian_network_window import CausalBayesianNetworkWindow
from analysis.causal_bayesian_network import CausalBayesianNetworkDoc


def _make_window(app, doc):
    win = object.__new__(CausalBayesianNetworkWindow)
    win.app = app
    win.nodes = {}
    win.id_to_node = {}
    win.edges = []
    win.NODE_RADIUS = 10
    win.canvas = types.SimpleNamespace(delete=lambda *a, **k: None)
    win.drawing_helper = types.SimpleNamespace(_fill_gradient_circle=lambda *a, **k: [])
    win._draw_node = lambda *a, **k: None
    win._draw_edge = lambda *a, **k: None
    win._place_table = lambda *a, **k: None
    win._update_scroll_region = lambda: None
    return win


def test_copy_paste_between_cbn_diagrams():
    doc1 = CausalBayesianNetworkDoc(name="d1")
    doc1.network.add_node("A", cpd=0.5)
    doc1.network.add_node(
        "B",
        parents=["A"],
        cpd={(True,): 0.8, (False,): 0.1},
    )
    doc1.positions["B"] = (0, 0)
    doc1.types["B"] = "variable"
    app = types.SimpleNamespace(active_cbn=doc1, diagram_clipboard=None, diagram_clipboard_type=None)

    win1 = _make_window(app, doc1)
    snap1 = win1._clone_node_strategy1("B")
    snap2 = win1._clone_node_strategy2("B")
    snap3 = win1._clone_node_strategy3("B")
    snap4 = win1._clone_node_strategy4("B")
    assert snap1 == snap2 == snap3 == snap4
    assert snap1["cpd"] is doc1.network.cpds["B"]

    win1.selected_node = "B"
    win1.copy_selected()
    assert app.diagram_clipboard == snap1
    assert app.diagram_clipboard["cpd"] is doc1.network.cpds["B"]
    assert app.diagram_clipboard_type == "Causal Bayesian Network"

    doc2 = CausalBayesianNetworkDoc(name="d2")
    app.active_cbn = doc2
    win2 = _make_window(app, doc2)

<<<<<<< HEAD
    app.diagram_clipboard = snap1
    win2.paste_selected()
    assert "B" in doc2.network.nodes
    assert doc2.positions["B"] == (snap1["x"] + 20, snap1["y"] + 20)
    assert doc2.network.cpds["B"] is doc1.network.cpds["B"]
    doc2.network.cpds["B"][(True,)] = 0.9
    assert doc1.network.cpds["B"][(True,)] == 0.9
=======
    for strat in (
        win2._reconstruct_node_strategy1,
        win2._reconstruct_node_strategy2,
        win2._reconstruct_node_strategy3,
        win2._reconstruct_node_strategy4,
    ):
        app.diagram_clipboard = snap1
        doc2.network.nodes.clear()
        doc2.network.parents.clear()
        doc2.network.cpds.clear()
        doc2.positions.clear()
        doc2.types.clear()
        name = strat(app.diagram_clipboard, doc2)
        assert name.startswith("A")
        assert name in doc2.network.nodes
        assert doc2.positions[name] == (doc1.positions["A"][0] + 20, doc1.positions["A"][1] + 20)
        assert doc2.network.cpds[name] is doc1.network.cpds["A"]
        assert doc2.network.parents[name] is doc1.network.parents["A"]

    doc2.network.nodes.clear()
    doc2.network.parents.clear()
    doc2.network.cpds.clear()
    doc2.positions.clear()
    doc2.types.clear()
    app.diagram_clipboard = snap1
    win2.paste_selected()
    assert "A" in doc2.network.nodes
    assert doc2.positions["A"] == (doc1.positions["A"][0] + 20, doc1.positions["A"][1] + 20)
    assert doc2.network.cpds["A"] is doc1.network.cpds["A"]
    assert doc2.network.parents["A"] is doc1.network.parents["A"]


def test_copy_paste_creates_clone_with_shared_data():
    doc = CausalBayesianNetworkDoc(name="d")
    doc.network.add_node("A", cpd=0.5)
    doc.network.add_node("B", parents=["A"], cpd={(True,): 0.9, (False,): 0.1})
    doc.positions["A"] = (0, 0)
    doc.positions["B"] = (0, 0)
    doc.types["A"] = doc.types["B"] = "variable"
    app = types.SimpleNamespace(active_cbn=doc, diagram_clipboard=None, diagram_clipboard_type=None)
    win = _make_window(app, doc)
    win.selected_node = "B"
    win.copy_selected()
    win.paste_selected()
    clones = [n for n in doc.network.nodes if n.startswith("B") and n != "B"]
    assert clones
    clone_name = clones[0]
    assert doc.network.cpds[clone_name] is doc.network.cpds["B"]
    assert doc.network.parents[clone_name] is doc.network.parents["B"]
    doc.network.cpds["B"][(True,)] = 0.8
    assert doc.network.cpds[clone_name][(True,)] == 0.8
>>>>>>> 0841c79c
<|MERGE_RESOLUTION|>--- conflicted
+++ resolved
@@ -1,12 +1,9 @@
 import types
-<<<<<<< HEAD
 import os
 import sys
 import types
 
 sys.path.append(os.path.dirname(os.path.dirname(__file__)))
-=======
->>>>>>> 0841c79c
 
 from gui.causal_bayesian_network_window import CausalBayesianNetworkWindow
 from analysis.causal_bayesian_network import CausalBayesianNetworkDoc
@@ -58,7 +55,6 @@
     app.active_cbn = doc2
     win2 = _make_window(app, doc2)
 
-<<<<<<< HEAD
     app.diagram_clipboard = snap1
     win2.paste_selected()
     assert "B" in doc2.network.nodes
@@ -66,37 +62,6 @@
     assert doc2.network.cpds["B"] is doc1.network.cpds["B"]
     doc2.network.cpds["B"][(True,)] = 0.9
     assert doc1.network.cpds["B"][(True,)] == 0.9
-=======
-    for strat in (
-        win2._reconstruct_node_strategy1,
-        win2._reconstruct_node_strategy2,
-        win2._reconstruct_node_strategy3,
-        win2._reconstruct_node_strategy4,
-    ):
-        app.diagram_clipboard = snap1
-        doc2.network.nodes.clear()
-        doc2.network.parents.clear()
-        doc2.network.cpds.clear()
-        doc2.positions.clear()
-        doc2.types.clear()
-        name = strat(app.diagram_clipboard, doc2)
-        assert name.startswith("A")
-        assert name in doc2.network.nodes
-        assert doc2.positions[name] == (doc1.positions["A"][0] + 20, doc1.positions["A"][1] + 20)
-        assert doc2.network.cpds[name] is doc1.network.cpds["A"]
-        assert doc2.network.parents[name] is doc1.network.parents["A"]
-
-    doc2.network.nodes.clear()
-    doc2.network.parents.clear()
-    doc2.network.cpds.clear()
-    doc2.positions.clear()
-    doc2.types.clear()
-    app.diagram_clipboard = snap1
-    win2.paste_selected()
-    assert "A" in doc2.network.nodes
-    assert doc2.positions["A"] == (doc1.positions["A"][0] + 20, doc1.positions["A"][1] + 20)
-    assert doc2.network.cpds["A"] is doc1.network.cpds["A"]
-    assert doc2.network.parents["A"] is doc1.network.parents["A"]
 
 
 def test_copy_paste_creates_clone_with_shared_data():
@@ -117,5 +82,4 @@
     assert doc.network.cpds[clone_name] is doc.network.cpds["B"]
     assert doc.network.parents[clone_name] is doc.network.parents["B"]
     doc.network.cpds["B"][(True,)] = 0.8
-    assert doc.network.cpds[clone_name][(True,)] == 0.8
->>>>>>> 0841c79c
+    assert doc.network.cpds[clone_name][(True,)] == 0.8