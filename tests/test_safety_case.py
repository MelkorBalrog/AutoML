--- conflicted
+++ resolved
@@ -127,54 +127,7 @@
     tree = app._safety_case_tree
     iid = next(iter(tree.data))
 
-<<<<<<< HEAD
     event = types.SimpleNamespace(x=0, y=0)
     tree.bindings["<Double-Button-1>"](event)
     assert not sol.evidence_sufficient
-    assert tree.data[iid]["values"][5] == ""
-=======
-    called = {"count": 0}
-
-    def fake_refresh():
-        called["count"] += 1
-
-    app.refresh_safety_case_table = fake_refresh
-
-    class Notebook:
-        def select(self):
-            return "tab1"
-
-        def nametowidget(self, tab_id):
-            assert tab_id == "tab1"
-            return app._safety_case_tab
-
-    event = types.SimpleNamespace(widget=Notebook())
-    app._on_tab_change(event)
-
-    assert called["count"] == 1
-
-
-def test_safety_case_add_notes(monkeypatch):
-    root = GSNNode("G", "Goal")
-    sol = GSNNode("E", "Solution")
-    root.add_child(sol)
-    diag = GSNDiagram(root)
-    diag.add_node(sol)
-
-    app = FaultTreeApp.__new__(FaultTreeApp)
-    app.doc_nb = types.SimpleNamespace(select=lambda tab: None)
-    app._new_tab = lambda title: DummyTab()
-    app.all_gsn_diagrams = [diag]
-
-    monkeypatch.setattr("AutoML.ttk.Treeview", DummyTree)
-    monkeypatch.setattr("AutoML.simpledialog.askstring", lambda title, prompt, initialvalue=None: "note")
-
-    FaultTreeApp.show_safety_case(app)
-    tree = app._safety_case_tree
-    tree.next_column = "Notes"
-    event = types.SimpleNamespace(x=0, y=0)
-    tree.bindings["<Double-1>"](event)
-    iid = next(iter(tree.data))
-    assert sol.manager_notes == "note"
-    assert tree.data[iid]["values"][6] == "note"
->>>>>>> 12592418
+    assert tree.data[iid]["values"][5] == ""