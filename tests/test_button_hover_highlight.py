import sys
from pathlib import Path
import tkinter as tk
from tkinter import ttk

import pytest

sys.path.append(str(Path(__file__).resolve().parents[1]))
from gui.button_utils import add_hover_highlight


def _sum_rgb(value):
    if isinstance(value, tuple):
        return sum(value[:3])
    return sum(int(value[i : i + 2], 16) for i in (1, 3, 5))


def _get_rgb(value):
    if isinstance(value, tuple):
        return value[:3]
    return tuple(int(value[i : i + 2], 16) for i in (1, 3, 5))


def test_add_hover_highlight_swaps_to_lighter_image():
    try:
        root = tk.Tk()
    except tk.TclError:
        pytest.skip("Tk not available")

    img = tk.PhotoImage(width=2, height=2)
    img.put("#808080", to=(0, 0, 2, 2))
    btn = ttk.Button(root, image=img)
    hover_img = add_hover_highlight(btn, img)

    btn.event_generate("<Enter>")
    root.update_idletasks()

    assert btn.cget("image") == str(hover_img)
    # Entire image should be lighter
    assert _sum_rgb(hover_img.get(0, 0)) > _sum_rgb(img.get(0, 0))
    # Bottom pixels receive an extra boost creating a light glow
    assert _sum_rgb(hover_img.get(0, 1)) > _sum_rgb(hover_img.get(0, 0))
<<<<<<< HEAD
    # Hover image gains a subtle green tint
    r, g, b = _get_rgb(hover_img.get(0, 0))
    assert g > r and g > b
=======
    root.destroy()


def test_add_hover_highlight_blends_white_and_green():
    try:
        root = tk.Tk()
    except tk.TclError:
        pytest.skip("Tk not available")

    img = tk.PhotoImage(width=2, height=2)
    img.put("#808080", to=(0, 0, 2, 2))
    btn = ttk.Button(root, image=img)
    hover_img = add_hover_highlight(btn, img)

    bottom = hover_img.get(0, 1)
    top = hover_img.get(0, 0)

    def _rgb(value):
        if isinstance(value, tuple):
            return value[:3]
        return tuple(int(value[i : i + 2], 16) for i in (1, 3, 5))

    br, bg, bb = _rgb(bottom)
    tr, tg, tb = _rgb(top)

    assert bg > br and bg > bb
    assert abs(tr - tg) < 5 and abs(tg - tb) < 5
>>>>>>> b8471151
    root.destroy()<|MERGE_RESOLUTION|>--- conflicted
+++ resolved
@@ -40,11 +40,9 @@
     assert _sum_rgb(hover_img.get(0, 0)) > _sum_rgb(img.get(0, 0))
     # Bottom pixels receive an extra boost creating a light glow
     assert _sum_rgb(hover_img.get(0, 1)) > _sum_rgb(hover_img.get(0, 0))
-<<<<<<< HEAD
     # Hover image gains a subtle green tint
     r, g, b = _get_rgb(hover_img.get(0, 0))
     assert g > r and g > b
-=======
     root.destroy()
 
 
@@ -72,5 +70,4 @@
 
     assert bg > br and bg > bb
     assert abs(tr - tg) < 5 and abs(tg - tb) < 5
->>>>>>> b8471151
     root.destroy()