--- conflicted
+++ resolved
@@ -87,8 +87,6 @@
     texts = [r.text for r in reqs]
     assert "Engineering team shall acquire the DAQ1 using the DB1." in texts
 
-
-<<<<<<< HEAD
 def test_propagate_by_review_pattern():
     diagram = GovernanceDiagram()
     diagram.add_task("WP1", node_type="Work Product")
@@ -98,9 +96,6 @@
     texts = [r.text for r in reqs]
     assert "System shall propagate by review the WP2." in texts
 
-
-=======
->>>>>>> a949a5c6
 def test_data_acquisition_compartment_sources():
     diagram = GovernanceDiagram()
     diagram.add_task(
