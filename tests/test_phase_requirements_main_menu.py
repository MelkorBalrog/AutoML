import types
import sys
from pathlib import Path

sys.path.append(str(Path(__file__).resolve().parents[1]))

# Provide dummy PIL modules so AutoML can be imported without Pillow
sys.modules.setdefault("PIL", types.ModuleType("PIL"))
sys.modules.setdefault("PIL.Image", types.ModuleType("Image"))
sys.modules.setdefault("PIL.ImageTk", types.ModuleType("ImageTk"))
sys.modules.setdefault("PIL.ImageDraw", types.ModuleType("ImageDraw"))
sys.modules.setdefault("PIL.ImageFont", types.ModuleType("ImageFont"))

from AutoML import FaultTreeApp
from analysis import SafetyManagementToolbox


def test_phase_requirements_menu_populated(monkeypatch):
    app = FaultTreeApp.__new__(FaultTreeApp)
    toolbox = SafetyManagementToolbox()
    toolbox.add_module("Phase1")
    app.safety_mgmt_toolbox = toolbox

    called = []

    def fake_generate_phase(phase):
        called.append(phase)

    def fake_generate_lifecycle():
        called.append("lifecycle")

    app.generate_phase_requirements = fake_generate_phase
    app.generate_lifecycle_requirements = fake_generate_lifecycle

    class DummyMenu:
        def __init__(self):
            self.items = []

        def delete(self, start, end):
            self.items.clear()

        def add_command(self, label, command):
            self.items.append((label, command))

        def add_separator(self):
            self.items.append(("-", None))
<<<<<<< HEAD
=======

    app.phase_req_menu = DummyMenu()
>>>>>>> 1c60e49d

    app.phase_req_menu = DummyMenu()
    req_menu = DummyMenu()
    FaultTreeApp._add_lifecycle_requirements_menu(app, req_menu)
    FaultTreeApp._refresh_phase_requirements_menu(app)

    labels = [label for label, _ in app.phase_req_menu.items]
<<<<<<< HEAD
    assert "Phase1" in labels and "Lifecycle" not in labels
=======
    assert "Phase1" in labels and "Lifecycle" in labels
>>>>>>> 1c60e49d
    for label, cmd in app.phase_req_menu.items:
        if label == "Phase1" or label == "Lifecycle":
            cmd()
<<<<<<< HEAD
    req_labels = [label for label, _ in req_menu.items]
    assert "Lifecycle Requirements" in req_labels
    for label, cmd in req_menu.items:
        if label == "Lifecycle Requirements":
            cmd()
=======
>>>>>>> 1c60e49d
    assert called == ["Phase1", "lifecycle"]


def test_generate_phase_requirements_delegates(monkeypatch):
    app = FaultTreeApp.__new__(FaultTreeApp)
    events = []

    def fake_open(show_diagrams=True):
        events.append(show_diagrams)

    app.open_safety_management_toolbox = fake_open
    app.safety_mgmt_window = types.SimpleNamespace(
        generate_phase_requirements=lambda p: events.append(p)
    )

    FaultTreeApp.generate_phase_requirements(app, "PhaseX")

    assert events == [False, "PhaseX"]


def test_generate_lifecycle_requirements_delegates(monkeypatch):
    app = FaultTreeApp.__new__(FaultTreeApp)
    events = []

    def fake_open(show_diagrams=True):
        events.append(show_diagrams)

    app.open_safety_management_toolbox = fake_open
    app.safety_mgmt_window = types.SimpleNamespace(
        generate_lifecycle_requirements=lambda: events.append("lifecycle")
    )

    FaultTreeApp.generate_lifecycle_requirements(app)

    assert events == [False, "lifecycle"]<|MERGE_RESOLUTION|>--- conflicted
+++ resolved
@@ -44,11 +44,7 @@
 
         def add_separator(self):
             self.items.append(("-", None))
-<<<<<<< HEAD
-=======
 
-    app.phase_req_menu = DummyMenu()
->>>>>>> 1c60e49d
 
     app.phase_req_menu = DummyMenu()
     req_menu = DummyMenu()
@@ -56,22 +52,15 @@
     FaultTreeApp._refresh_phase_requirements_menu(app)
 
     labels = [label for label, _ in app.phase_req_menu.items]
-<<<<<<< HEAD
     assert "Phase1" in labels and "Lifecycle" not in labels
-=======
-    assert "Phase1" in labels and "Lifecycle" in labels
->>>>>>> 1c60e49d
     for label, cmd in app.phase_req_menu.items:
         if label == "Phase1" or label == "Lifecycle":
             cmd()
-<<<<<<< HEAD
     req_labels = [label for label, _ in req_menu.items]
     assert "Lifecycle Requirements" in req_labels
     for label, cmd in req_menu.items:
         if label == "Lifecycle Requirements":
             cmd()
-=======
->>>>>>> 1c60e49d
     assert called == ["Phase1", "lifecycle"]
 
 
