--- conflicted
+++ resolved
@@ -61,7 +61,6 @@
     assert toolbox.document_visible("Risk Assessment", "RA1")
     assert toolbox.document_read_only("Risk Assessment", "RA1")
     assert "Risk Assessment" in toolbox.enabled_products()
-<<<<<<< HEAD
 
 
 def test_activity_diagram_reuse_read_only():
@@ -84,6 +83,4 @@
 
     toolbox.set_active_module("P2")
     assert toolbox.document_visible("Activity Diagram", "Act1")
-    assert toolbox.document_read_only("Activity Diagram", "Act1")
-=======
->>>>>>> fe364804
+    assert toolbox.document_read_only("Activity Diagram", "Act1")