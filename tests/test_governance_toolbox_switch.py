import sys
from pathlib import Path
import types

sys.path.append(str(Path(__file__).resolve().parents[1]))

from gui.architecture import GovernanceDiagramWindow


def test_switch_toolbox_combines_governance_elements():
    win = GovernanceDiagramWindow.__new__(GovernanceDiagramWindow)

    class Frame:
        def __init__(self):
            self.packed = False

        def pack(self, *a, **k):
            self.packed = True

        def pack_forget(self, *a, **k):
            self.packed = False

<<<<<<< HEAD
    ent_frame = Frame()
    ai_frame = Frame()
    win._toolbox_frames = {
        "Entities": [ent_frame],
        "Safety & AI Lifecycle": [ai_frame],
    }

    win.toolbox_var = types.SimpleNamespace(get=lambda: "Entities")
=======
    win.gov_tools_frame = Frame()
    win.gov_rel_frame = Frame()
    win.ai_tools_frame = Frame()
    win.gov_elements_frame = Frame()
    win.prop_frame = Frame()
    win._toolbox_frames = {
        "Governance": [win.gov_tools_frame, win.gov_elements_frame],
        "Safety & AI Lifecycle": [win.ai_tools_frame],
    }

    win.toolbox_var = types.SimpleNamespace(get=lambda: "Governance")
>>>>>>> 18a5a7c1
    GovernanceDiagramWindow._switch_toolbox(win)
    assert ent_frame.packed
    assert not ai_frame.packed

    win.toolbox_var = types.SimpleNamespace(get=lambda: "Safety & AI Lifecycle")
    GovernanceDiagramWindow._switch_toolbox(win)
    assert ai_frame.packed
    assert not ent_frame.packed
<|MERGE_RESOLUTION|>--- conflicted
+++ resolved
@@ -20,7 +20,6 @@
         def pack_forget(self, *a, **k):
             self.packed = False
 
-<<<<<<< HEAD
     ent_frame = Frame()
     ai_frame = Frame()
     win._toolbox_frames = {
@@ -29,19 +28,6 @@
     }
 
     win.toolbox_var = types.SimpleNamespace(get=lambda: "Entities")
-=======
-    win.gov_tools_frame = Frame()
-    win.gov_rel_frame = Frame()
-    win.ai_tools_frame = Frame()
-    win.gov_elements_frame = Frame()
-    win.prop_frame = Frame()
-    win._toolbox_frames = {
-        "Governance": [win.gov_tools_frame, win.gov_elements_frame],
-        "Safety & AI Lifecycle": [win.ai_tools_frame],
-    }
-
-    win.toolbox_var = types.SimpleNamespace(get=lambda: "Governance")
->>>>>>> 18a5a7c1
     GovernanceDiagramWindow._switch_toolbox(win)
     assert ent_frame.packed
     assert not ai_frame.packed
