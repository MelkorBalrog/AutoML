--- conflicted
+++ resolved
@@ -27,7 +27,6 @@
     win.prop_frame = Frame()
 
     win.toolbox_var = types.SimpleNamespace(get=lambda: "Governance Elements")
-<<<<<<< HEAD
     GovernanceDiagramWindow._switch_toolbox(win)
     assert win.gov_elements_frame.packed
     assert not win.gov_tools_frame.packed
@@ -35,9 +34,4 @@
     win.toolbox_var = types.SimpleNamespace(get=lambda: "Governance")
     GovernanceDiagramWindow._switch_toolbox(win)
     assert win.gov_tools_frame.packed
-    assert not win.gov_elements_frame.packed
-=======
-    GovernanceDiagramWindow._switch_toolbox(win)
-    assert win.gov_elements_frame.packed
-    assert not win.gov_tools_frame.packed
->>>>>>> c5c391eb
+    assert not win.gov_elements_frame.packed