import types
import unittest

from gui.architecture import GovernanceDiagramWindow, SysMLObject
from gui.toolboxes import allowed_action_labels
from gui.stpa_window import StpaWindow
from gui.review_toolbox import ReviewData
from analysis.models import StpaDoc
from sysml.sysml_repository import SysMLRepository
from analysis.safety_management import (
    SafetyManagementToolbox,
    SafetyWorkProduct,
    SAFETY_ANALYSIS_WORK_PRODUCTS,
)


class DummyCanvas:
    def canvasx(self, x):
        return x

    def canvasy(self, y):
        return y

    def configure(self, **kwargs):
        pass


class GovernanceRelationshipStereotypeTests(unittest.TestCase):
    def setUp(self):
        SysMLRepository.reset_instance()
        self.repo = SysMLRepository.get_instance()
        from gui import architecture
        self._orig_conn_dialog = architecture.ConnectionDialog

    def tearDown(self):
        from gui import architecture
        architecture.ConnectionDialog = self._orig_conn_dialog

    def _create_window(self, tool, src, dst, diag):
        win = GovernanceDiagramWindow.__new__(GovernanceDiagramWindow)
        win.repo = self.repo
        win.diagram_id = diag.diag_id
        win.zoom = 1
        win.canvas = DummyCanvas()
        win.find_object = lambda x, y, prefer_port=False: src if win.start is None else dst
        win.validate_connection = GovernanceDiagramWindow.validate_connection.__get__(
            win, GovernanceDiagramWindow
        )
        win.update_property_view = lambda: None
        win.redraw = lambda: None
        win.current_tool = tool
        win.start = None
        win.temp_line_end = None
        win.selected_obj = None
        win.connections = []
        win._sync_to_repository = lambda: None
        from gui import architecture
        architecture.ConnectionDialog = lambda *args, **kwargs: None
        return win

    def test_propagate_relationship_stereotype(self):
        repo = self.repo
        e1 = repo.create_element("Block", name="E1")
        e2 = repo.create_element("Block", name="E2")
        diag = repo.create_diagram("Governance Diagram", name="Gov")
        repo.add_element_to_diagram(diag.diag_id, e1.elem_id)
        repo.add_element_to_diagram(diag.diag_id, e2.elem_id)
        o1 = SysMLObject(
            1,
            "Work Product",
            0,
            0,
            element_id=e1.elem_id,
            properties={"name": "Risk Assessment"},
        )
        o2 = SysMLObject(
            2,
            "Work Product",
            0,
            100,
            element_id=e2.elem_id,
            properties={"name": "FTA"},
        )
        diag.objects = [o1.__dict__, o2.__dict__]
        win = self._create_window("Propagate", o1, o2, diag)
        event1 = types.SimpleNamespace(x=0, y=0, state=0)
        GovernanceDiagramWindow.on_left_press(win, event1)
        event2 = types.SimpleNamespace(x=0, y=100, state=0)
        GovernanceDiagramWindow.on_left_press(win, event2)
        self.assertEqual(repo.relationships[0].stereotype, "propagate")

    def test_used_by_relationship_stereotype(self):
        repo = self.repo
        e1 = repo.create_element("Block", name="E1")
        e2 = repo.create_element("Block", name="E2")
        diag = repo.create_diagram("Governance Diagram", name="Gov")
        repo.add_element_to_diagram(diag.diag_id, e1.elem_id)
        repo.add_element_to_diagram(diag.diag_id, e2.elem_id)
        o1 = SysMLObject(
            1,
            "Work Product",
            0,
            0,
            element_id=e1.elem_id,
            properties={"name": "Architecture Diagram"},
        )
        o2 = SysMLObject(
            2,
            "Work Product",
            0,
            100,
            element_id=e2.elem_id,
            properties={"name": "FTA"},
        )
        diag.objects = [o1.__dict__, o2.__dict__]
        win = self._create_window("Used By", o1, o2, diag)
        event1 = types.SimpleNamespace(x=0, y=0, state=0)
        GovernanceDiagramWindow.on_left_press(win, event1)
        event2 = types.SimpleNamespace(x=0, y=100, state=0)
        GovernanceDiagramWindow.on_left_press(win, event2)
        self.assertEqual(repo.relationships[0].stereotype, "used by")

    def test_used_after_review_relationship_stereotype(self):
        repo = self.repo
        e1 = repo.create_element("Block", name="E1")
        e2 = repo.create_element("Block", name="E2")
        diag = repo.create_diagram("Governance Diagram", name="Gov")
        repo.add_element_to_diagram(diag.diag_id, e1.elem_id)
        repo.add_element_to_diagram(diag.diag_id, e2.elem_id)
        o1 = SysMLObject(
            1,
            "Work Product",
            0,
            0,
            element_id=e1.elem_id,
            properties={"name": "Architecture Diagram"},
        )
        o2 = SysMLObject(
            2,
            "Work Product",
            0,
            100,
            element_id=e2.elem_id,
            properties={"name": "FTA"},
        )
        diag.objects = [o1.__dict__, o2.__dict__]
        win = self._create_window("Used after Review", o1, o2, diag)
        event1 = types.SimpleNamespace(x=0, y=0, state=0)
        GovernanceDiagramWindow.on_left_press(win, event1)
        event2 = types.SimpleNamespace(x=0, y=100, state=0)
        GovernanceDiagramWindow.on_left_press(win, event2)
        self.assertEqual(repo.relationships[0].stereotype, "used after review")

    def test_used_after_approval_relationship_stereotype(self):
        repo = self.repo
        e1 = repo.create_element("Block", name="E1")
        e2 = repo.create_element("Block", name="E2")
        diag = repo.create_diagram("Governance Diagram", name="Gov")
        repo.add_element_to_diagram(diag.diag_id, e1.elem_id)
        repo.add_element_to_diagram(diag.diag_id, e2.elem_id)
        o1 = SysMLObject(
            1,
            "Work Product",
            0,
            0,
            element_id=e1.elem_id,
            properties={"name": "Architecture Diagram"},
        )
        o2 = SysMLObject(
            2,
            "Work Product",
            0,
            100,
            element_id=e2.elem_id,
            properties={"name": "FTA"},
        )
        diag.objects = [o1.__dict__, o2.__dict__]
        win = self._create_window("Used after Approval", o1, o2, diag)
        event1 = types.SimpleNamespace(x=0, y=0, state=0)
        GovernanceDiagramWindow.on_left_press(win, event1)
        event2 = types.SimpleNamespace(x=0, y=100, state=0)
        GovernanceDiagramWindow.on_left_press(win, event2)
        self.assertEqual(repo.relationships[0].stereotype, "used after approval")

    def test_used_relations_reject_non_analysis_targets(self):
        repo = self.repo
        e1 = repo.create_element("Block", name="E1")
        e2 = repo.create_element("Block", name="E2")
        diag = repo.create_diagram("Governance Diagram", name="Gov")
        repo.add_element_to_diagram(diag.diag_id, e1.elem_id)
        repo.add_element_to_diagram(diag.diag_id, e2.elem_id)
        o1 = SysMLObject(
            1,
            "Work Product",
            0,
            0,
            element_id=e1.elem_id,
            properties={"name": "Architecture Diagram"},
        )
        o2 = SysMLObject(
            2,
            "Work Product",
            0,
            100,
            element_id=e2.elem_id,
            properties={"name": "FTA"},
        )
        diag.objects = [o1.__dict__, o2.__dict__]
        win = self._create_window("Used after Approval", o1, o2, diag)
        event1 = types.SimpleNamespace(x=0, y=0, state=0)
        GovernanceDiagramWindow.on_left_press(win, event1)
        event2 = types.SimpleNamespace(x=0, y=100, state=0)
        GovernanceDiagramWindow.on_left_press(win, event2)
        diag.connections = [c.__dict__ for c in win.connections]
        toolbox.work_products = [
            SafetyWorkProduct("Gov", "Architecture Diagram", ""),
            SafetyWorkProduct("Gov", "FTA", ""),
        ]
        self.assertEqual(toolbox.analysis_targets("Architecture Diagram"), set())
        self.assertEqual(
            toolbox.analysis_targets("Architecture Diagram", reviewed=True), set()
        )
        self.assertEqual(
            toolbox.analysis_targets("Architecture Diagram", approved=True), {"FTA"}
        )
        diag.objects = [o1.__dict__, o2.__dict__]
        for rel in ["Used By", "Used after Review", "Used after Approval"]:
            repo.relationships.clear()
            win = self._create_window(rel, o1, o2, diag)
            event1 = types.SimpleNamespace(x=0, y=0, state=0)
            GovernanceDiagramWindow.on_left_press(win, event1)
            event2 = types.SimpleNamespace(x=0, y=100, state=0)
            GovernanceDiagramWindow.on_left_press(win, event2)
            self.assertEqual(repo.relationships, [])

    def test_used_relationship_validation(self):
        repo = self.repo
        diag = repo.create_diagram("Governance Diagram", name="Gov")
        e1 = repo.create_element("Block", name="E1")
        e2 = repo.create_element("Block", name="E2")
        win = GovernanceDiagramWindow.__new__(GovernanceDiagramWindow)
        win.repo = repo
        win.diagram_id = diag.diag_id
        rels = ["Used By", "Used after Review", "Used after Approval"]
        for rel in rels:
            o1 = SysMLObject(
                1,
                "Work Product",
                0,
                0,
                element_id=e1.elem_id,
                properties={"name": "Architecture Diagram"},
            )
            o2 = SysMLObject(
                2,
                "Work Product",
                0,
                100,
                element_id=e2.elem_id,
                properties={"name": "Architecture Diagram"},
            )
            valid, _ = GovernanceDiagramWindow.validate_connection(win, o1, o2, rel)
            self.assertFalse(valid)
            o2 = SysMLObject(
                2,
                "Work Product",
                0,
                100,
                element_id=e2.elem_id,
                properties={"name": "FTA"},
            )
            valid, _ = GovernanceDiagramWindow.validate_connection(win, o1, o2, rel)
            self.assertTrue(valid)

<<<<<<< HEAD
    def test_used_relationships_disallow_analysis_sources(self):
        repo = self.repo
        diag = repo.create_diagram("Governance Diagram", name="Gov")
        e1 = repo.create_element("Block", name="E1")
        e2 = repo.create_element("Block", name="E2")
        win = GovernanceDiagramWindow.__new__(GovernanceDiagramWindow)
        win.repo = repo
        win.diagram_id = diag.diag_id
        o1 = SysMLObject(
            1,
            "Work Product",
            0,
            0,
            element_id=e1.elem_id,
            properties={"name": "FMEA"},
        )
        o2 = SysMLObject(
            2,
            "Work Product",
            0,
            100,
            element_id=e2.elem_id,
            properties={"name": "FTA"},
        )
        for rel in ["Used By", "Used after Review", "Used after Approval"]:
            valid, _ = GovernanceDiagramWindow.validate_connection(win, o1, o2, rel)
            self.assertFalse(valid)

    def test_analysis_targets_used_after_review_visibility(self):
=======

    def test_analysis_inputs_mapping(self):
>>>>>>> fb9caf80
        repo = self.repo
        toolbox = SafetyManagementToolbox()
        diag = repo.create_diagram("Governance Diagram", name="Gov")
        toolbox.diagrams = {"Gov": diag.diag_id}
        e1 = repo.create_element("Block", name="E1")
        e2 = repo.create_element("Block", name="E2")
        repo.add_element_to_diagram(diag.diag_id, e1.elem_id)
        repo.add_element_to_diagram(diag.diag_id, e2.elem_id)
        o1 = SysMLObject(
            1,
            "Work Product",
            0,
            0,
            element_id=e1.elem_id,
            properties={"name": "Architecture Diagram"},
        )
        o2 = SysMLObject(
            2,
            "Work Product",
            0,
            100,
            element_id=e2.elem_id,
            properties={"name": "FTA"},
        )
        diag.objects = [o1.__dict__, o2.__dict__]
        win = self._create_window("Used By", o1, o2, diag)
        event1 = types.SimpleNamespace(x=0, y=0, state=0)
        GovernanceDiagramWindow.on_left_press(win, event1)
        event2 = types.SimpleNamespace(x=0, y=100, state=0)
        GovernanceDiagramWindow.on_left_press(win, event2)
        diag.connections = [c.__dict__ for c in win.connections]
        toolbox.work_products = [
            SafetyWorkProduct("Gov", "Architecture Diagram", ""),
            SafetyWorkProduct("Gov", "FTA", ""),
        ]
        self.assertEqual(toolbox.analysis_inputs("FTA"), {"Architecture Diagram"})

    def test_analysis_inputs_trace_propagation(self):
        repo = self.repo
        toolbox = SafetyManagementToolbox()
        diag = repo.create_diagram("Governance Diagram", name="Gov")
        toolbox.diagrams = {"Gov": diag.diag_id}
        e1 = repo.create_element("Block", name="E1")
        e2 = repo.create_element("Block", name="E2")
        e3 = repo.create_element("Block", name="E3")
        repo.add_element_to_diagram(diag.diag_id, e1.elem_id)
        repo.add_element_to_diagram(diag.diag_id, e2.elem_id)
        repo.add_element_to_diagram(diag.diag_id, e3.elem_id)
        o1 = SysMLObject(1, "Work Product", 0, 0, element_id=e1.elem_id, properties={"name": "Architecture Diagram"})
        o2 = SysMLObject(2, "Work Product", 0, 100, element_id=e2.elem_id, properties={"name": "Requirement Specification"})
        o3 = SysMLObject(3, "Work Product", 0, 200, element_id=e3.elem_id, properties={"name": "HAZOP"})
        diag.objects = [o1.__dict__, o2.__dict__, o3.__dict__]

        # Trace from Architecture Diagram to Requirement Specification
        win = self._create_window("Trace", o1, o2, diag)
        event1 = types.SimpleNamespace(x=0, y=0, state=0)
        GovernanceDiagramWindow.on_left_press(win, event1)
        event2 = types.SimpleNamespace(x=0, y=100, state=0)
        GovernanceDiagramWindow.on_left_press(win, event2)
        trace_conn = win.connections[0]

        # Used By from Requirement Specification to HAZOP
        win2 = self._create_window("Used By", o2, o3, diag)
        event3 = types.SimpleNamespace(x=0, y=100, state=0)
        GovernanceDiagramWindow.on_left_press(win2, event3)
        event4 = types.SimpleNamespace(x=0, y=200, state=0)
        GovernanceDiagramWindow.on_left_press(win2, event4)
        diag.connections = [trace_conn.__dict__, *[c.__dict__ for c in win2.connections]]

        toolbox.work_products = [
            SafetyWorkProduct("Gov", "Architecture Diagram", ""),
            SafetyWorkProduct("Gov", "Requirement Specification", ""),
            SafetyWorkProduct("Gov", "HAZOP", ""),
        ]
        self.assertEqual(
            toolbox.analysis_inputs("HAZOP"),
            {"Architecture Diagram", "Requirement Specification"},
        )

    def test_analysis_inputs_cross_module(self):
        repo = self.repo
        toolbox = SafetyManagementToolbox()
        # Two diagrams in different lifecycle modules
        diag1 = repo.create_diagram("Governance Diagram", name="Prototype")
        diag2 = repo.create_diagram("Governance Diagram", name="Design")
        toolbox.diagrams = {"Prototype": diag1.diag_id, "Design": diag2.diag_id}

        # Architecture and Requirement in Prototype, HAZOP in Design
        ea = repo.create_element("Block", name="A")
        er = repo.create_element("Block", name="R")
        eh = repo.create_element("Block", name="H")
        repo.add_element_to_diagram(diag1.diag_id, ea.elem_id)
        repo.add_element_to_diagram(diag1.diag_id, er.elem_id)
        repo.add_element_to_diagram(diag2.diag_id, er.elem_id)
        repo.add_element_to_diagram(diag2.diag_id, eh.elem_id)
        oa = SysMLObject(1, "Work Product", 0, 0, element_id=ea.elem_id, properties={"name": "Architecture Diagram"})
        orq = SysMLObject(2, "Work Product", 0, 100, element_id=er.elem_id, properties={"name": "Requirement Specification"})
        oh = SysMLObject(3, "Work Product", 0, 0, element_id=eh.elem_id, properties={"name": "HAZOP"})
        diag1.objects = [oa.__dict__, orq.__dict__]
        diag2.objects = [orq.__dict__, oh.__dict__]

        # Trace in Prototype
        win1 = self._create_window("Trace", oa, orq, diag1)
        event1 = types.SimpleNamespace(x=0, y=0, state=0)
        GovernanceDiagramWindow.on_left_press(win1, event1)
        event2 = types.SimpleNamespace(x=0, y=100, state=0)
        GovernanceDiagramWindow.on_left_press(win1, event2)

        # Used By in Design
        win2 = self._create_window("Used By", orq, oh, diag2)
        event3 = types.SimpleNamespace(x=0, y=100, state=0)
        GovernanceDiagramWindow.on_left_press(win2, event3)
        event4 = types.SimpleNamespace(x=0, y=0, state=0)
        GovernanceDiagramWindow.on_left_press(win2, event4)

        diag1.connections = [c.__dict__ for c in win1.connections]
        diag2.connections = [c.__dict__ for c in win2.connections]

        toolbox.work_products = [
            SafetyWorkProduct("Prototype", "Architecture Diagram", ""),
            SafetyWorkProduct("Prototype", "Requirement Specification", ""),
            SafetyWorkProduct("Design", "HAZOP", ""),
        ]

        self.assertEqual(
            toolbox.analysis_inputs("HAZOP"),
            {"Architecture Diagram", "Requirement Specification"},
        )

    def test_analysis_inputs_all_safety_analyses(self):
        repo = self.repo
        toolbox = SafetyManagementToolbox()
        diag = repo.create_diagram("Governance Diagram", name="Gov")
        toolbox.diagrams = {"Gov": diag.diag_id}

        ea = repo.create_element("Block", name="EA")
        repo.add_element_to_diagram(diag.diag_id, ea.elem_id)
        oa = SysMLObject(1, "Work Product", 0, 0, element_id=ea.elem_id, properties={"name": "Architecture Diagram"})
        objects = [oa.__dict__]
        connections = []

        for idx, analysis in enumerate(SAFETY_ANALYSIS_WORK_PRODUCTS, start=2):
            e = repo.create_element("Block", name=f"E{idx}")
            repo.add_element_to_diagram(diag.diag_id, e.elem_id)
            o = SysMLObject(idx, "Work Product", 0, idx * 100, element_id=e.elem_id, properties={"name": analysis})
            objects.append(o.__dict__)
            win = self._create_window("Used By", oa, o, diag)
            event1 = types.SimpleNamespace(x=0, y=0, state=0)
            GovernanceDiagramWindow.on_left_press(win, event1)
            event2 = types.SimpleNamespace(x=0, y=idx * 100, state=0)
            GovernanceDiagramWindow.on_left_press(win, event2)
            connections.extend(c.__dict__ for c in win.connections)

        diag.objects = objects
        diag.connections = connections

        toolbox.work_products = [SafetyWorkProduct("Gov", "Architecture Diagram", "")]
        toolbox.work_products.extend(
            SafetyWorkProduct("Gov", a, "") for a in SAFETY_ANALYSIS_WORK_PRODUCTS
        )

        for analysis in SAFETY_ANALYSIS_WORK_PRODUCTS:
            self.assertEqual(toolbox.analysis_inputs(analysis), {"Architecture Diagram"})

    def test_hazop_functions_hidden_until_governed(self):
        repo = self.repo
        toolbox = SafetyManagementToolbox()
        app = types.SimpleNamespace(
            get_all_action_labels=lambda: ["Func1"],
            safety_mgmt_toolbox=toolbox,
        )
        self.assertEqual(allowed_action_labels(app, "HAZOP"), [])
        diag = repo.create_diagram("Governance Diagram", name="Gov")
        toolbox.diagrams = {"Gov": diag.diag_id}
        e1 = repo.create_element("Block", name="E1")
        e2 = repo.create_element("Block", name="E2")
        repo.add_element_to_diagram(diag.diag_id, e1.elem_id)
        repo.add_element_to_diagram(diag.diag_id, e2.elem_id)
        o1 = SysMLObject(1, "Work Product", 0, 0, element_id=e1.elem_id, properties={"name": "Architecture Diagram"})
        o2 = SysMLObject(2, "Work Product", 0, 100, element_id=e2.elem_id, properties={"name": "HAZOP"})
        diag.objects = [o1.__dict__, o2.__dict__]
        win = self._create_window("Used By", o1, o2, diag)
        event1 = types.SimpleNamespace(x=0, y=0, state=0)
        GovernanceDiagramWindow.on_left_press(win, event1)
        event2 = types.SimpleNamespace(x=0, y=100, state=0)
        GovernanceDiagramWindow.on_left_press(win, event2)
        diag.connections = [c.__dict__ for c in win.connections]
        self.assertEqual(allowed_action_labels(app, "HAZOP"), ["Func1"])

    def test_analysis_targets_used_after_review_visibility(self):
        repo = self.repo
        toolbox = SafetyManagementToolbox()
        diag = repo.create_diagram("Governance Diagram", name="Gov")
        toolbox.diagrams = {"Gov": diag.diag_id}
        e1 = repo.create_element("Block", name="E1")
        e2 = repo.create_element("Block", name="E2")
        repo.add_element_to_diagram(diag.diag_id, e1.elem_id)
        repo.add_element_to_diagram(diag.diag_id, e2.elem_id)
        o1 = SysMLObject(
            1,
            "Work Product",
            0,
            0,
            element_id=e1.elem_id,
            properties={"name": "Architecture Diagram"},
        )
        o2 = SysMLObject(
            2,
            "Work Product",
            0,
            100,
            element_id=e2.elem_id,
            properties={"name": "FTA"},
        )
        diag.objects = [o1.__dict__, o2.__dict__]
        win = self._create_window("Used after Review", o1, o2, diag)
        event1 = types.SimpleNamespace(x=0, y=0, state=0)
        GovernanceDiagramWindow.on_left_press(win, event1)
        event2 = types.SimpleNamespace(x=0, y=100, state=0)
        GovernanceDiagramWindow.on_left_press(win, event2)
        diag.connections = [c.__dict__ for c in win.connections]
        toolbox.work_products = [
            SafetyWorkProduct("Gov", "Architecture Diagram", ""),
            SafetyWorkProduct("Gov", "FTA", ""),
        ]
        self.assertEqual(toolbox.analysis_targets("Architecture Diagram"), set())
        self.assertEqual(
            toolbox.analysis_targets("Architecture Diagram", reviewed=True), {"FTA"}
        )
        self.assertEqual(
            toolbox.analysis_targets("Architecture Diagram", approved=True), {"FTA"}
        )

    def test_analysis_targets_used_after_approval_visibility(self):
        repo = self.repo
        toolbox = SafetyManagementToolbox()
        diag = repo.create_diagram("Governance Diagram", name="Gov")
        toolbox.diagrams = {"Gov": diag.diag_id}
        e1 = repo.create_element("Block", name="E1")
        e2 = repo.create_element("Block", name="E2")
        repo.add_element_to_diagram(diag.diag_id, e1.elem_id)
        repo.add_element_to_diagram(diag.diag_id, e2.elem_id)
        o1 = SysMLObject(
            1,
            "Work Product",
            0,
            0,
            element_id=e1.elem_id,
            properties={"name": "Architecture Diagram"},
        )
        o2 = SysMLObject(
            2,
            "Work Product",
            0,
            100,
            element_id=e2.elem_id,
            properties={"name": "FTA"},
        )
        diag.objects = [o1.__dict__, o2.__dict__]
        win = self._create_window("Used after Approval", o1, o2, diag)
        event1 = types.SimpleNamespace(x=0, y=0, state=0)
        GovernanceDiagramWindow.on_left_press(win, event1)
        event2 = types.SimpleNamespace(x=0, y=100, state=0)
        GovernanceDiagramWindow.on_left_press(win, event2)
        diag.connections = [c.__dict__ for c in win.connections]
        toolbox.work_products = [
            SafetyWorkProduct("Gov", "Architecture Diagram", ""),
            SafetyWorkProduct("Gov", "FTA", ""),
        ]
        self.assertEqual(toolbox.analysis_targets("Architecture Diagram"), set())
        self.assertEqual(
            toolbox.analysis_targets("Architecture Diagram", reviewed=True), set()
        )
        self.assertEqual(
            toolbox.analysis_targets("Architecture Diagram", approved=True), {"FTA"}
        )

    def test_analysis_inputs_mapping(self):
        repo = self.repo
        toolbox = SafetyManagementToolbox()
        diag = repo.create_diagram("Governance Diagram", name="Gov")
        toolbox.diagrams = {"Gov": diag.diag_id}
        e1 = repo.create_element("Block", name="E1")
        e2 = repo.create_element("Block", name="E2")
        repo.add_element_to_diagram(diag.diag_id, e1.elem_id)
        repo.add_element_to_diagram(diag.diag_id, e2.elem_id)
        o1 = SysMLObject(
            1,
            "Work Product",
            0,
            0,
            element_id=e1.elem_id,
            properties={"name": "Architecture Diagram"},
        )
        o2 = SysMLObject(
            2,
            "Work Product",
            0,
            100,
            element_id=e2.elem_id,
            properties={"name": "FTA"},
        )
        diag.objects = [o1.__dict__, o2.__dict__]
        win = self._create_window("Used By", o1, o2, diag)
        event1 = types.SimpleNamespace(x=0, y=0, state=0)
        GovernanceDiagramWindow.on_left_press(win, event1)
        event2 = types.SimpleNamespace(x=0, y=100, state=0)
        GovernanceDiagramWindow.on_left_press(win, event2)
        diag.connections = [c.__dict__ for c in win.connections]
        toolbox.work_products = [
            SafetyWorkProduct("Gov", "Architecture Diagram", ""),
            SafetyWorkProduct("Gov", "FTA", ""),
        ]
        self.assertEqual(toolbox.analysis_inputs("FTA"), {"Architecture Diagram"})

    def test_analysis_inputs_trace_propagation(self):
        repo = self.repo
        toolbox = SafetyManagementToolbox()
        diag = repo.create_diagram("Governance Diagram", name="Gov")
        toolbox.diagrams = {"Gov": diag.diag_id}
        e1 = repo.create_element("Block", name="E1")
        e2 = repo.create_element("Block", name="E2")
        e3 = repo.create_element("Block", name="E3")
        repo.add_element_to_diagram(diag.diag_id, e1.elem_id)
        repo.add_element_to_diagram(diag.diag_id, e2.elem_id)
        repo.add_element_to_diagram(diag.diag_id, e3.elem_id)
        o1 = SysMLObject(1, "Work Product", 0, 0, element_id=e1.elem_id, properties={"name": "Architecture Diagram"})
        o2 = SysMLObject(2, "Work Product", 0, 100, element_id=e2.elem_id, properties={"name": "Requirement Specification"})
        o3 = SysMLObject(3, "Work Product", 0, 200, element_id=e3.elem_id, properties={"name": "HAZOP"})
        diag.objects = [o1.__dict__, o2.__dict__, o3.__dict__]

        # Trace from Architecture Diagram to Requirement Specification
        win = self._create_window("Trace", o1, o2, diag)
        event1 = types.SimpleNamespace(x=0, y=0, state=0)
        GovernanceDiagramWindow.on_left_press(win, event1)
        event2 = types.SimpleNamespace(x=0, y=100, state=0)
        GovernanceDiagramWindow.on_left_press(win, event2)
        trace_conn = win.connections[0]

        # Used By from Requirement Specification to HAZOP
        win2 = self._create_window("Used By", o2, o3, diag)
        event3 = types.SimpleNamespace(x=0, y=100, state=0)
        GovernanceDiagramWindow.on_left_press(win2, event3)
        event4 = types.SimpleNamespace(x=0, y=200, state=0)
        GovernanceDiagramWindow.on_left_press(win2, event4)
        diag.connections = [trace_conn.__dict__, *[c.__dict__ for c in win2.connections]]

        toolbox.work_products = [
            SafetyWorkProduct("Gov", "Architecture Diagram", ""),
            SafetyWorkProduct("Gov", "Requirement Specification", ""),
            SafetyWorkProduct("Gov", "HAZOP", ""),
        ]
        self.assertEqual(
            toolbox.analysis_inputs("HAZOP"),
            {"Architecture Diagram", "Requirement Specification"},
        )

    def test_analysis_inputs_cross_module(self):
        repo = self.repo
        toolbox = SafetyManagementToolbox()
        # Two diagrams in different lifecycle modules
        diag1 = repo.create_diagram("Governance Diagram", name="Prototype")
        diag2 = repo.create_diagram("Governance Diagram", name="Design")
        toolbox.diagrams = {"Prototype": diag1.diag_id, "Design": diag2.diag_id}

        # Architecture and Requirement in Prototype, HAZOP in Design
        ea = repo.create_element("Block", name="A")
        er = repo.create_element("Block", name="R")
        eh = repo.create_element("Block", name="H")
        repo.add_element_to_diagram(diag1.diag_id, ea.elem_id)
        repo.add_element_to_diagram(diag1.diag_id, er.elem_id)
        repo.add_element_to_diagram(diag2.diag_id, er.elem_id)
        repo.add_element_to_diagram(diag2.diag_id, eh.elem_id)
        oa = SysMLObject(1, "Work Product", 0, 0, element_id=ea.elem_id, properties={"name": "Architecture Diagram"})
        orq = SysMLObject(2, "Work Product", 0, 100, element_id=er.elem_id, properties={"name": "Requirement Specification"})
        oh = SysMLObject(3, "Work Product", 0, 0, element_id=eh.elem_id, properties={"name": "HAZOP"})
        diag1.objects = [oa.__dict__, orq.__dict__]
        diag2.objects = [orq.__dict__, oh.__dict__]

        # Trace in Prototype
        win1 = self._create_window("Trace", oa, orq, diag1)
        event1 = types.SimpleNamespace(x=0, y=0, state=0)
        GovernanceDiagramWindow.on_left_press(win1, event1)
        event2 = types.SimpleNamespace(x=0, y=100, state=0)
        GovernanceDiagramWindow.on_left_press(win1, event2)

        # Used By in Design
        win2 = self._create_window("Used By", orq, oh, diag2)
        event3 = types.SimpleNamespace(x=0, y=100, state=0)
        GovernanceDiagramWindow.on_left_press(win2, event3)
        event4 = types.SimpleNamespace(x=0, y=0, state=0)
        GovernanceDiagramWindow.on_left_press(win2, event4)

        diag1.connections = [c.__dict__ for c in win1.connections]
        diag2.connections = [c.__dict__ for c in win2.connections]

        toolbox.work_products = [
            SafetyWorkProduct("Prototype", "Architecture Diagram", ""),
            SafetyWorkProduct("Prototype", "Requirement Specification", ""),
            SafetyWorkProduct("Design", "HAZOP", ""),
        ]

        self.assertEqual(
            toolbox.analysis_inputs("HAZOP"),
            {"Architecture Diagram", "Requirement Specification"},
        )

    def test_analysis_inputs_all_safety_analyses(self):
        repo = self.repo
        toolbox = SafetyManagementToolbox()
        diag = repo.create_diagram("Governance Diagram", name="Gov")
        toolbox.diagrams = {"Gov": diag.diag_id}

        ea = repo.create_element("Block", name="EA")
        repo.add_element_to_diagram(diag.diag_id, ea.elem_id)
        oa = SysMLObject(1, "Work Product", 0, 0, element_id=ea.elem_id, properties={"name": "Architecture Diagram"})
        objects = [oa.__dict__]
        connections = []

        for idx, analysis in enumerate(SAFETY_ANALYSIS_WORK_PRODUCTS, start=2):
            e = repo.create_element("Block", name=f"E{idx}")
            repo.add_element_to_diagram(diag.diag_id, e.elem_id)
            o = SysMLObject(idx, "Work Product", 0, idx * 100, element_id=e.elem_id, properties={"name": analysis})
            objects.append(o.__dict__)
            win = self._create_window("Used By", oa, o, diag)
            event1 = types.SimpleNamespace(x=0, y=0, state=0)
            GovernanceDiagramWindow.on_left_press(win, event1)
            event2 = types.SimpleNamespace(x=0, y=idx * 100, state=0)
            GovernanceDiagramWindow.on_left_press(win, event2)
            connections.extend(c.__dict__ for c in win.connections)

        diag.objects = objects
        diag.connections = connections

        toolbox.work_products = [SafetyWorkProduct("Gov", "Architecture Diagram", "")]
        toolbox.work_products.extend(
            SafetyWorkProduct("Gov", a, "") for a in SAFETY_ANALYSIS_WORK_PRODUCTS
        )

        for analysis in SAFETY_ANALYSIS_WORK_PRODUCTS:
            self.assertEqual(toolbox.analysis_inputs(analysis), {"Architecture Diagram"})

    def test_hazop_functions_hidden_until_governed(self):
        repo = self.repo
        toolbox = SafetyManagementToolbox()
        app = types.SimpleNamespace(
            get_all_action_labels=lambda: ["Func1"],
            safety_mgmt_toolbox=toolbox,
        )
        self.assertEqual(allowed_action_labels(app, "HAZOP"), [])
        diag = repo.create_diagram("Governance Diagram", name="Gov")
        toolbox.diagrams = {"Gov": diag.diag_id}
        e1 = repo.create_element("Block", name="E1")
        e2 = repo.create_element("Block", name="E2")
        repo.add_element_to_diagram(diag.diag_id, e1.elem_id)
        repo.add_element_to_diagram(diag.diag_id, e2.elem_id)
        o1 = SysMLObject(1, "Work Product", 0, 0, element_id=e1.elem_id, properties={"name": "Architecture Diagram"})
        o2 = SysMLObject(2, "Work Product", 0, 100, element_id=e2.elem_id, properties={"name": "HAZOP"})
        diag.objects = [o1.__dict__, o2.__dict__]
        win = self._create_window("Used By", o1, o2, diag)
        event1 = types.SimpleNamespace(x=0, y=0, state=0)
        GovernanceDiagramWindow.on_left_press(win, event1)
        event2 = types.SimpleNamespace(x=0, y=100, state=0)
        GovernanceDiagramWindow.on_left_press(win, event2)
        diag.connections = [c.__dict__ for c in win.connections]
        self.assertEqual(allowed_action_labels(app, "HAZOP"), ["Func1"])


    def test_hazop_functions_visible_via_traces(self):
        repo = self.repo
        toolbox = SafetyManagementToolbox()
        app = types.SimpleNamespace(
            get_all_action_labels=lambda: ["Func1"],
            safety_mgmt_toolbox=toolbox,
        )
        self.assertEqual(allowed_action_labels(app, "HAZOP"), [])
        diag = repo.create_diagram("Governance Diagram", name="Gov")
        toolbox.diagrams = {"Gov": diag.diag_id}
        e1 = repo.create_element("Block", name="E1")
        e2 = repo.create_element("Block", name="E2")
        e3 = repo.create_element("Block", name="E3")
        repo.add_element_to_diagram(diag.diag_id, e1.elem_id)
        repo.add_element_to_diagram(diag.diag_id, e2.elem_id)
        repo.add_element_to_diagram(diag.diag_id, e3.elem_id)
        o1 = SysMLObject(1, "Work Product", 0, 0, element_id=e1.elem_id, properties={"name": "Architecture Diagram"})
        o2 = SysMLObject(2, "Work Product", 0, 100, element_id=e2.elem_id, properties={"name": "Requirement Specification"})
        o3 = SysMLObject(3, "Work Product", 0, 200, element_id=e3.elem_id, properties={"name": "HAZOP"})
        diag.objects = [o1.__dict__, o2.__dict__, o3.__dict__]

        win = self._create_window("Trace", o1, o2, diag)
        event1 = types.SimpleNamespace(x=0, y=0, state=0)
        GovernanceDiagramWindow.on_left_press(win, event1)
        event2 = types.SimpleNamespace(x=0, y=100, state=0)
        GovernanceDiagramWindow.on_left_press(win, event2)
        trace_conn = win.connections[0]

        win2 = self._create_window("Used By", o2, o3, diag)
        event3 = types.SimpleNamespace(x=0, y=100, state=0)
        GovernanceDiagramWindow.on_left_press(win2, event3)
        event4 = types.SimpleNamespace(x=0, y=200, state=0)
        GovernanceDiagramWindow.on_left_press(win2, event4)
        diag.connections = [trace_conn.__dict__, *[c.__dict__ for c in win2.connections]]

        self.assertEqual(allowed_action_labels(app, "HAZOP"), ["Func1"])

    def test_allowed_action_labels_respects_review_states(self):
        repo = self.repo
        toolbox = SafetyManagementToolbox()
        app = types.SimpleNamespace(
            get_all_action_labels=lambda: ["Func1"],
            safety_mgmt_toolbox=toolbox,
            current_review=ReviewData(name="R1"),
        )
        diag = repo.create_diagram("Governance Diagram", name="Gov")
        toolbox.diagrams = {"Gov": diag.diag_id}
        e1 = repo.create_element("Block", name="E1")
        e2 = repo.create_element("Block", name="E2")
        repo.add_element_to_diagram(diag.diag_id, e1.elem_id)
        repo.add_element_to_diagram(diag.diag_id, e2.elem_id)
        o1 = SysMLObject(1, "Work Product", 0, 0, element_id=e1.elem_id, properties={"name": "Architecture Diagram"})
        o2 = SysMLObject(2, "Work Product", 0, 100, element_id=e2.elem_id, properties={"name": "HAZOP"})
        diag.objects = [o1.__dict__, o2.__dict__]
        diag.connections = [
            {
                "src": 1,
                "dst": 2,
                "conn_type": "Used after Approval",
                "stereotype": "used after approval",
            }
        ]
        self.assertEqual(allowed_action_labels(app, "HAZOP"), [])
        app.current_review.reviewed = True
        self.assertEqual(allowed_action_labels(app, "HAZOP"), [])
        app.current_review.approved = True
        self.assertEqual(allowed_action_labels(app, "HAZOP"), ["Func1"])

    def test_stpa_control_actions_hidden_until_governed(self):
        repo = self.repo
        toolbox = SafetyManagementToolbox()
        cfd = repo.create_diagram("Control Flow Diagram", name="CFD")
        cfd.connections = [
            {"src": 1, "dst": 2, "conn_type": "Control Action", "name": "CA"}
        ]
        stpa_doc = StpaDoc("S1", cfd.diag_id, [])
        app = types.SimpleNamespace(active_stpa=stpa_doc, safety_mgmt_toolbox=toolbox)
        win = StpaWindow.__new__(StpaWindow)
        win.app = app
        self.assertEqual(win._get_control_actions(), [])
        gov = repo.create_diagram("Governance Diagram", name="Gov")
        toolbox.diagrams = {"Gov": gov.diag_id}
        e1 = repo.create_element("Block", name="E1")
        e2 = repo.create_element("Block", name="E2")
        repo.add_element_to_diagram(gov.diag_id, e1.elem_id)
        repo.add_element_to_diagram(gov.diag_id, e2.elem_id)
        o1 = SysMLObject(1, "Work Product", 0, 0, element_id=e1.elem_id, properties={"name": "Architecture Diagram"})
        o2 = SysMLObject(2, "Work Product", 0, 100, element_id=e2.elem_id, properties={"name": "STPA"})
        gov.objects = [o1.__dict__, o2.__dict__]
        gov.connections = [
            {
                "src": 1,
                "dst": 2,
                "conn_type": "Used By",
                "stereotype": "used by",
            }
        ]
        self.assertEqual(win._get_control_actions(), ["<<control action>> CA"])


    def test_analysis_inputs_used_after_review_visibility(self):
        repo = self.repo
        toolbox = SafetyManagementToolbox()
        diag = repo.create_diagram("Governance Diagram", name="Gov")
        toolbox.diagrams = {"Gov": diag.diag_id}
        e1 = repo.create_element("Block", name="E1")
        e2 = repo.create_element("Block", name="E2")
        repo.add_element_to_diagram(diag.diag_id, e1.elem_id)
        repo.add_element_to_diagram(diag.diag_id, e2.elem_id)
        o1 = SysMLObject(
            1,
            "Work Product",
            0,
            0,
            element_id=e1.elem_id,
            properties={"name": "Architecture Diagram"},
        )
        o2 = SysMLObject(
            2,
            "Work Product",
            0,
            100,
            element_id=e2.elem_id,
            properties={"name": "FTA"},
        )
        diag.objects = [o1.__dict__, o2.__dict__]
        win = self._create_window("Used after Review", o1, o2, diag)
        event1 = types.SimpleNamespace(x=0, y=0, state=0)
        GovernanceDiagramWindow.on_left_press(win, event1)
        event2 = types.SimpleNamespace(x=0, y=100, state=0)
        GovernanceDiagramWindow.on_left_press(win, event2)
        diag.connections = [c.__dict__ for c in win.connections]
        toolbox.work_products = [
            SafetyWorkProduct("Gov", "Architecture Diagram", ""),
            SafetyWorkProduct("Gov", "FTA", ""),
        ]
        self.assertEqual(toolbox.analysis_inputs("FTA"), set())
        self.assertEqual(toolbox.analysis_inputs("FTA", reviewed=True), {"Architecture Diagram"})
        self.assertEqual(toolbox.analysis_inputs("FTA", approved=True), {"Architecture Diagram"})

    def test_analysis_inputs_used_after_approval_visibility(self):
        repo = self.repo
        toolbox = SafetyManagementToolbox()
        diag = repo.create_diagram("Governance Diagram", name="Gov")
        toolbox.diagrams = {"Gov": diag.diag_id}
        e1 = repo.create_element("Block", name="E1")
        e2 = repo.create_element("Block", name="E2")
        repo.add_element_to_diagram(diag.diag_id, e1.elem_id)
        repo.add_element_to_diagram(diag.diag_id, e2.elem_id)
        o1 = SysMLObject(
            1,
            "Work Product",
            0,
            0,
            element_id=e1.elem_id,
            properties={"name": "Architecture Diagram"},
        )
        o2 = SysMLObject(
            2,
            "Work Product",
            0,
            100,
            element_id=e2.elem_id,
            properties={"name": "FTA"},
        )
        diag.objects = [o1.__dict__, o2.__dict__]
        win = self._create_window("Used after Approval", o1, o2, diag)
        event1 = types.SimpleNamespace(x=0, y=0, state=0)
        GovernanceDiagramWindow.on_left_press(win, event1)
        event2 = types.SimpleNamespace(x=0, y=100, state=0)
        GovernanceDiagramWindow.on_left_press(win, event2)
        diag.connections = [c.__dict__ for c in win.connections]
        toolbox.work_products = [
            SafetyWorkProduct("Gov", "Architecture Diagram", ""),
            SafetyWorkProduct("Gov", "FTA", ""),
        ]
        self.assertEqual(toolbox.analysis_inputs("FTA"), set())
        self.assertEqual(toolbox.analysis_inputs("FTA", reviewed=True), set())
        self.assertEqual(toolbox.analysis_inputs("FTA", approved=True), {"Architecture Diagram"})


if __name__ == "__main__":
    unittest.main()
<|MERGE_RESOLUTION|>--- conflicted
+++ resolved
@@ -272,7 +272,6 @@
             valid, _ = GovernanceDiagramWindow.validate_connection(win, o1, o2, rel)
             self.assertTrue(valid)
 
-<<<<<<< HEAD
     def test_used_relationships_disallow_analysis_sources(self):
         repo = self.repo
         diag = repo.create_diagram("Governance Diagram", name="Gov")
@@ -302,10 +301,6 @@
             self.assertFalse(valid)
 
     def test_analysis_targets_used_after_review_visibility(self):
-=======
-
-    def test_analysis_inputs_mapping(self):
->>>>>>> fb9caf80
         repo = self.repo
         toolbox = SafetyManagementToolbox()
         diag = repo.create_diagram("Governance Diagram", name="Gov")
