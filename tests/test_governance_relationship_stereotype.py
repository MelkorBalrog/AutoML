import types
import unittest

from gui.architecture import GovernanceDiagramWindow, SysMLObject
from gui.toolboxes import allowed_action_labels
from sysml.sysml_repository import SysMLRepository
from analysis.safety_management import SafetyManagementToolbox, SafetyWorkProduct


class DummyCanvas:
    def canvasx(self, x):
        return x

    def canvasy(self, y):
        return y

    def configure(self, **kwargs):
        pass


class GovernanceRelationshipStereotypeTests(unittest.TestCase):
    def setUp(self):
        SysMLRepository.reset_instance()
        self.repo = SysMLRepository.get_instance()
        from gui import architecture
        self._orig_conn_dialog = architecture.ConnectionDialog

    def tearDown(self):
        from gui import architecture
        architecture.ConnectionDialog = self._orig_conn_dialog

    def _create_window(self, tool, src, dst, diag):
        win = GovernanceDiagramWindow.__new__(GovernanceDiagramWindow)
        win.repo = self.repo
        win.diagram_id = diag.diag_id
        win.zoom = 1
        win.canvas = DummyCanvas()
        win.find_object = lambda x, y, prefer_port=False: src if win.start is None else dst
        win.validate_connection = GovernanceDiagramWindow.validate_connection.__get__(
            win, GovernanceDiagramWindow
        )
        win.update_property_view = lambda: None
        win.redraw = lambda: None
        win.current_tool = tool
        win.start = None
        win.temp_line_end = None
        win.selected_obj = None
        win.connections = []
        win._sync_to_repository = lambda: None
        from gui import architecture
        architecture.ConnectionDialog = lambda *args, **kwargs: None
        return win

    def test_propagate_relationship_stereotype(self):
        repo = self.repo
        e1 = repo.create_element("Block", name="E1")
        e2 = repo.create_element("Block", name="E2")
        diag = repo.create_diagram("Governance Diagram", name="Gov")
        repo.add_element_to_diagram(diag.diag_id, e1.elem_id)
        repo.add_element_to_diagram(diag.diag_id, e2.elem_id)
        o1 = SysMLObject(
            1,
            "Work Product",
            0,
            0,
            element_id=e1.elem_id,
            properties={"name": "Risk Assessment"},
        )
        o2 = SysMLObject(
            2,
            "Work Product",
            0,
            100,
            element_id=e2.elem_id,
            properties={"name": "FTA"},
        )
        diag.objects = [o1.__dict__, o2.__dict__]
        win = self._create_window("Propagate", o1, o2, diag)
        event1 = types.SimpleNamespace(x=0, y=0, state=0)
        GovernanceDiagramWindow.on_left_press(win, event1)
        event2 = types.SimpleNamespace(x=0, y=100, state=0)
        GovernanceDiagramWindow.on_left_press(win, event2)
        self.assertEqual(repo.relationships[0].stereotype, "propagate")

    def test_used_by_relationship_stereotype(self):
        repo = self.repo
        e1 = repo.create_element("Block", name="E1")
        e2 = repo.create_element("Block", name="E2")
        diag = repo.create_diagram("Governance Diagram", name="Gov")
        repo.add_element_to_diagram(diag.diag_id, e1.elem_id)
        repo.add_element_to_diagram(diag.diag_id, e2.elem_id)
        o1 = SysMLObject(
            1,
            "Work Product",
            0,
            0,
            element_id=e1.elem_id,
            properties={"name": "Architecture Diagram"},
        )
        o2 = SysMLObject(
            2,
            "Work Product",
            0,
            100,
            element_id=e2.elem_id,
            properties={"name": "FTA"},
        )
        diag.objects = [o1.__dict__, o2.__dict__]
        win = self._create_window("Used By", o1, o2, diag)
        event1 = types.SimpleNamespace(x=0, y=0, state=0)
        GovernanceDiagramWindow.on_left_press(win, event1)
        event2 = types.SimpleNamespace(x=0, y=100, state=0)
        GovernanceDiagramWindow.on_left_press(win, event2)
        self.assertEqual(repo.relationships[0].stereotype, "used by")

    def test_used_after_review_relationship_stereotype(self):
        repo = self.repo
        e1 = repo.create_element("Block", name="E1")
        e2 = repo.create_element("Block", name="E2")
        diag = repo.create_diagram("Governance Diagram", name="Gov")
        repo.add_element_to_diagram(diag.diag_id, e1.elem_id)
        repo.add_element_to_diagram(diag.diag_id, e2.elem_id)
        o1 = SysMLObject(
            1,
            "Work Product",
            0,
            0,
            element_id=e1.elem_id,
            properties={"name": "Architecture Diagram"},
        )
        o2 = SysMLObject(
            2,
            "Work Product",
            0,
            100,
            element_id=e2.elem_id,
            properties={"name": "FTA"},
        )
        diag.objects = [o1.__dict__, o2.__dict__]
        win = self._create_window("Used after Review", o1, o2, diag)
        event1 = types.SimpleNamespace(x=0, y=0, state=0)
        GovernanceDiagramWindow.on_left_press(win, event1)
        event2 = types.SimpleNamespace(x=0, y=100, state=0)
        GovernanceDiagramWindow.on_left_press(win, event2)
        self.assertEqual(repo.relationships[0].stereotype, "used after review")

    def test_used_after_approval_relationship_stereotype(self):
        repo = self.repo
        e1 = repo.create_element("Block", name="E1")
        e2 = repo.create_element("Block", name="E2")
        diag = repo.create_diagram("Governance Diagram", name="Gov")
        repo.add_element_to_diagram(diag.diag_id, e1.elem_id)
        repo.add_element_to_diagram(diag.diag_id, e2.elem_id)
        o1 = SysMLObject(
            1,
            "Work Product",
            0,
            0,
            element_id=e1.elem_id,
            properties={"name": "Architecture Diagram"},
        )
        o2 = SysMLObject(
            2,
            "Work Product",
            0,
            100,
            element_id=e2.elem_id,
            properties={"name": "FTA"},
        )
        diag.objects = [o1.__dict__, o2.__dict__]
        win = self._create_window("Used after Approval", o1, o2, diag)
        event1 = types.SimpleNamespace(x=0, y=0, state=0)
        GovernanceDiagramWindow.on_left_press(win, event1)
        event2 = types.SimpleNamespace(x=0, y=100, state=0)
        GovernanceDiagramWindow.on_left_press(win, event2)
        self.assertEqual(repo.relationships[0].stereotype, "used after approval")

    def test_used_relationship_validation(self):
        repo = self.repo
        diag = repo.create_diagram("Governance Diagram", name="Gov")
        e1 = repo.create_element("Block", name="E1")
        e2 = repo.create_element("Block", name="E2")
        win = GovernanceDiagramWindow.__new__(GovernanceDiagramWindow)
        win.repo = repo
        win.diagram_id = diag.diag_id
        rels = ["Used By", "Used after Review", "Used after Approval"]
        for rel in rels:
            o1 = SysMLObject(
                1,
                "Work Product",
                0,
                0,
                element_id=e1.elem_id,
                properties={"name": "Mission Profile"},
            )
            o2 = SysMLObject(
                2,
                "Work Product",
                0,
                100,
                element_id=e2.elem_id,
                properties={"name": "Architecture Diagram"},
            )
            valid, _ = GovernanceDiagramWindow.validate_connection(win, o1, o2, rel)
            self.assertFalse(valid)
            o2 = SysMLObject(
                2,
                "Work Product",
                0,
                100,
                element_id=e2.elem_id,
                properties={"name": "FTA"},
            )
            valid, _ = GovernanceDiagramWindow.validate_connection(win, o1, o2, rel)
            self.assertTrue(valid)

    def test_analysis_targets_mapping(self):
        repo = self.repo
        toolbox = SafetyManagementToolbox()
        diag = repo.create_diagram("Governance Diagram", name="Gov")
        toolbox.diagrams = {"Gov": diag.diag_id}
        e1 = repo.create_element("Block", name="E1")
        e2 = repo.create_element("Block", name="E2")
        repo.add_element_to_diagram(diag.diag_id, e1.elem_id)
        repo.add_element_to_diagram(diag.diag_id, e2.elem_id)
<<<<<<< HEAD
=======
        o1 = SysMLObject(
            1,
            "Work Product",
            0,
            0,
            element_id=e1.elem_id,
            properties={"name": "Architecture Diagram"},
        )
        o2 = SysMLObject(
            2,
            "Work Product",
            0,
            100,
            element_id=e2.elem_id,
            properties={"name": "FTA"},
        )
        diag.objects = [o1.__dict__, o2.__dict__]
        win = self._create_window("Used By", o1, o2, diag)
        event1 = types.SimpleNamespace(x=0, y=0, state=0)
        GovernanceDiagramWindow.on_left_press(win, event1)
        event2 = types.SimpleNamespace(x=0, y=100, state=0)
        GovernanceDiagramWindow.on_left_press(win, event2)
        diag.connections = [c.__dict__ for c in win.connections]
        toolbox.work_products = [
            SafetyWorkProduct("Gov", "Architecture Diagram", ""),
            SafetyWorkProduct("Gov", "FTA", ""),
        ]
        targets = toolbox.analysis_targets("Architecture Diagram")
        self.assertEqual(targets, {"FTA"})

    def test_analysis_targets_used_after_review_visibility(self):
        repo = self.repo
        toolbox = SafetyManagementToolbox()
        diag = repo.create_diagram("Governance Diagram", name="Gov")
        toolbox.diagrams = {"Gov": diag.diag_id}
        e1 = repo.create_element("Block", name="E1")
        e2 = repo.create_element("Block", name="E2")
        repo.add_element_to_diagram(diag.diag_id, e1.elem_id)
        repo.add_element_to_diagram(diag.diag_id, e2.elem_id)

>>>>>>> 1b6838cd
        o1 = SysMLObject(
            1,
            "Work Product",
            0,
            0,
            element_id=e1.elem_id,
            properties={"name": "Architecture Diagram"},
        )
        o2 = SysMLObject(
            2,
            "Work Product",
            0,
            100,
            element_id=e2.elem_id,
            properties={"name": "FTA"},
<<<<<<< HEAD
        )
        diag.objects = [o1.__dict__, o2.__dict__]
        win = self._create_window("Used By", o1, o2, diag)
        event1 = types.SimpleNamespace(x=0, y=0, state=0)
        GovernanceDiagramWindow.on_left_press(win, event1)
        event2 = types.SimpleNamespace(x=0, y=100, state=0)
        GovernanceDiagramWindow.on_left_press(win, event2)
        diag.connections = [c.__dict__ for c in win.connections]
        toolbox.work_products = [
            SafetyWorkProduct("Gov", "Architecture Diagram", ""),
            SafetyWorkProduct("Gov", "FTA", ""),
        ]
        targets = toolbox.analysis_targets("Architecture Diagram")
        self.assertEqual(targets, {"FTA"})

    def test_analysis_targets_used_after_review_visibility(self):
=======
        )
        diag.objects = [o1.__dict__, o2.__dict__]
        win = self._create_window("Used after Review", o1, o2, diag)
        event1 = types.SimpleNamespace(x=0, y=0, state=0)
        GovernanceDiagramWindow.on_left_press(win, event1)
        event2 = types.SimpleNamespace(x=0, y=100, state=0)
        GovernanceDiagramWindow.on_left_press(win, event2)
        diag.connections = [c.__dict__ for c in win.connections]
        toolbox.work_products = [
            SafetyWorkProduct("Gov", "Architecture Diagram", ""),
            SafetyWorkProduct("Gov", "FTA", ""),
        ]
        self.assertEqual(toolbox.analysis_targets("Architecture Diagram"), set())
        self.assertEqual(
            toolbox.analysis_targets("Architecture Diagram", reviewed=True), {"FTA"}
        )
        self.assertEqual(
            toolbox.analysis_targets("Architecture Diagram", approved=True), {"FTA"}
        )

    def test_analysis_targets_used_after_approval_visibility(self):
>>>>>>> 1b6838cd
        repo = self.repo
        toolbox = SafetyManagementToolbox()
        diag = repo.create_diagram("Governance Diagram", name="Gov")
        toolbox.diagrams = {"Gov": diag.diag_id}
        e1 = repo.create_element("Block", name="E1")
        e2 = repo.create_element("Block", name="E2")
        repo.add_element_to_diagram(diag.diag_id, e1.elem_id)
        repo.add_element_to_diagram(diag.diag_id, e2.elem_id)
        o1 = SysMLObject(
            1,
            "Work Product",
            0,
            0,
            element_id=e1.elem_id,
            properties={"name": "Architecture Diagram"},
        )
        o2 = SysMLObject(
            2,
            "Work Product",
            0,
            100,
            element_id=e2.elem_id,
            properties={"name": "FTA"},
        )
        diag.objects = [o1.__dict__, o2.__dict__]
<<<<<<< HEAD
        win = self._create_window("Used after Review", o1, o2, diag)
=======
        win = self._create_window("Used after Approval", o1, o2, diag)
>>>>>>> 1b6838cd
        event1 = types.SimpleNamespace(x=0, y=0, state=0)
        GovernanceDiagramWindow.on_left_press(win, event1)
        event2 = types.SimpleNamespace(x=0, y=100, state=0)
        GovernanceDiagramWindow.on_left_press(win, event2)
        diag.connections = [c.__dict__ for c in win.connections]
        toolbox.work_products = [
            SafetyWorkProduct("Gov", "Architecture Diagram", ""),
            SafetyWorkProduct("Gov", "FTA", ""),
        ]
        self.assertEqual(toolbox.analysis_targets("Architecture Diagram"), set())
        self.assertEqual(
<<<<<<< HEAD
            toolbox.analysis_targets("Architecture Diagram", reviewed=True), {"FTA"}
        )
        self.assertEqual(
            toolbox.analysis_targets("Architecture Diagram", approved=True), {"FTA"}
        )

    def test_analysis_targets_used_after_approval_visibility(self):
        repo = self.repo
        toolbox = SafetyManagementToolbox()
        diag = repo.create_diagram("Governance Diagram", name="Gov")
        toolbox.diagrams = {"Gov": diag.diag_id}
        e1 = repo.create_element("Block", name="E1")
        e2 = repo.create_element("Block", name="E2")
        repo.add_element_to_diagram(diag.diag_id, e1.elem_id)
        repo.add_element_to_diagram(diag.diag_id, e2.elem_id)
        o1 = SysMLObject(
            1,
            "Work Product",
            0,
            0,
            element_id=e1.elem_id,
            properties={"name": "Architecture Diagram"},
        )
        o2 = SysMLObject(
            2,
            "Work Product",
            0,
            100,
            element_id=e2.elem_id,
            properties={"name": "FTA"},
        )
        diag.objects = [o1.__dict__, o2.__dict__]
        win = self._create_window("Used after Approval", o1, o2, diag)
        event1 = types.SimpleNamespace(x=0, y=0, state=0)
        GovernanceDiagramWindow.on_left_press(win, event1)
        event2 = types.SimpleNamespace(x=0, y=100, state=0)
        GovernanceDiagramWindow.on_left_press(win, event2)
        diag.connections = [c.__dict__ for c in win.connections]
        toolbox.work_products = [
            SafetyWorkProduct("Gov", "Architecture Diagram", ""),
            SafetyWorkProduct("Gov", "FTA", ""),
        ]
        self.assertEqual(toolbox.analysis_targets("Architecture Diagram"), set())
        self.assertEqual(
=======
>>>>>>> 1b6838cd
            toolbox.analysis_targets("Architecture Diagram", reviewed=True), set()
        )
        self.assertEqual(
            toolbox.analysis_targets("Architecture Diagram", approved=True), {"FTA"}
        )
<<<<<<< HEAD

    def test_analysis_inputs_mapping(self):
        repo = self.repo
        toolbox = SafetyManagementToolbox()
        diag = repo.create_diagram("Governance Diagram", name="Gov")
        toolbox.diagrams = {"Gov": diag.diag_id}
        e1 = repo.create_element("Block", name="E1")
        e2 = repo.create_element("Block", name="E2")
        repo.add_element_to_diagram(diag.diag_id, e1.elem_id)
        repo.add_element_to_diagram(diag.diag_id, e2.elem_id)
        o1 = SysMLObject(
            1,
            "Work Product",
            0,
            0,
            element_id=e1.elem_id,
            properties={"name": "Architecture Diagram"},
        )
        o2 = SysMLObject(
            2,
            "Work Product",
            0,
            100,
            element_id=e2.elem_id,
            properties={"name": "FTA"},
        )
        diag.objects = [o1.__dict__, o2.__dict__]
        win = self._create_window("Used By", o1, o2, diag)
        event1 = types.SimpleNamespace(x=0, y=0, state=0)
        GovernanceDiagramWindow.on_left_press(win, event1)
        event2 = types.SimpleNamespace(x=0, y=100, state=0)
        GovernanceDiagramWindow.on_left_press(win, event2)
        diag.connections = [c.__dict__ for c in win.connections]
        toolbox.work_products = [
            SafetyWorkProduct("Gov", "Architecture Diagram", ""),
            SafetyWorkProduct("Gov", "FTA", ""),
        ]
        self.assertEqual(toolbox.analysis_inputs("FTA"), {"Architecture Diagram"})

    def test_analysis_inputs_trace_propagation(self):
        repo = self.repo
        toolbox = SafetyManagementToolbox()
        diag = repo.create_diagram("Governance Diagram", name="Gov")
        toolbox.diagrams = {"Gov": diag.diag_id}
        e1 = repo.create_element("Block", name="E1")
        e2 = repo.create_element("Block", name="E2")
        e3 = repo.create_element("Block", name="E3")
        repo.add_element_to_diagram(diag.diag_id, e1.elem_id)
        repo.add_element_to_diagram(diag.diag_id, e2.elem_id)
        repo.add_element_to_diagram(diag.diag_id, e3.elem_id)
        o1 = SysMLObject(1, "Work Product", 0, 0, element_id=e1.elem_id, properties={"name": "Architecture Diagram"})
        o2 = SysMLObject(2, "Work Product", 0, 100, element_id=e2.elem_id, properties={"name": "Requirement Specification"})
        o3 = SysMLObject(3, "Work Product", 0, 200, element_id=e3.elem_id, properties={"name": "HAZOP"})
        diag.objects = [o1.__dict__, o2.__dict__, o3.__dict__]

        # Trace from Architecture Diagram to Requirement Specification
        win = self._create_window("Trace", o1, o2, diag)
        event1 = types.SimpleNamespace(x=0, y=0, state=0)
        GovernanceDiagramWindow.on_left_press(win, event1)
        event2 = types.SimpleNamespace(x=0, y=100, state=0)
        GovernanceDiagramWindow.on_left_press(win, event2)
        trace_conn = win.connections[0]

        # Used By from Requirement Specification to HAZOP
        win2 = self._create_window("Used By", o2, o3, diag)
        event3 = types.SimpleNamespace(x=0, y=100, state=0)
        GovernanceDiagramWindow.on_left_press(win2, event3)
        event4 = types.SimpleNamespace(x=0, y=200, state=0)
        GovernanceDiagramWindow.on_left_press(win2, event4)
        diag.connections = [trace_conn.__dict__, *[c.__dict__ for c in win2.connections]]

        toolbox.work_products = [
            SafetyWorkProduct("Gov", "Architecture Diagram", ""),
            SafetyWorkProduct("Gov", "Requirement Specification", ""),
            SafetyWorkProduct("Gov", "HAZOP", ""),
        ]
        self.assertEqual(
            toolbox.analysis_inputs("HAZOP"),
            {"Architecture Diagram", "Requirement Specification"},
        )

    def test_hazop_functions_hidden_until_governed(self):
        repo = self.repo
        toolbox = SafetyManagementToolbox()
        app = types.SimpleNamespace(
            get_all_action_labels=lambda: ["Func1"],
            safety_mgmt_toolbox=toolbox,
        )
        self.assertEqual(allowed_action_labels(app, "HAZOP"), [])
        diag = repo.create_diagram("Governance Diagram", name="Gov")
        toolbox.diagrams = {"Gov": diag.diag_id}
        e1 = repo.create_element("Block", name="E1")
        e2 = repo.create_element("Block", name="E2")
        repo.add_element_to_diagram(diag.diag_id, e1.elem_id)
        repo.add_element_to_diagram(diag.diag_id, e2.elem_id)
        o1 = SysMLObject(1, "Work Product", 0, 0, element_id=e1.elem_id, properties={"name": "Architecture Diagram"})
        o2 = SysMLObject(2, "Work Product", 0, 100, element_id=e2.elem_id, properties={"name": "HAZOP"})
        diag.objects = [o1.__dict__, o2.__dict__]
        win = self._create_window("Used By", o1, o2, diag)
        event1 = types.SimpleNamespace(x=0, y=0, state=0)
        GovernanceDiagramWindow.on_left_press(win, event1)
        event2 = types.SimpleNamespace(x=0, y=100, state=0)
        GovernanceDiagramWindow.on_left_press(win, event2)
        diag.connections = [c.__dict__ for c in win.connections]
        self.assertEqual(allowed_action_labels(app, "HAZOP"), ["Func1"])

    def test_hazop_functions_visible_via_traces(self):
        repo = self.repo
        toolbox = SafetyManagementToolbox()
        app = types.SimpleNamespace(
            get_all_action_labels=lambda: ["Func1"],
            safety_mgmt_toolbox=toolbox,
        )
        self.assertEqual(allowed_action_labels(app, "HAZOP"), [])
        diag = repo.create_diagram("Governance Diagram", name="Gov")
        toolbox.diagrams = {"Gov": diag.diag_id}
        e1 = repo.create_element("Block", name="E1")
        e2 = repo.create_element("Block", name="E2")
        e3 = repo.create_element("Block", name="E3")
        repo.add_element_to_diagram(diag.diag_id, e1.elem_id)
        repo.add_element_to_diagram(diag.diag_id, e2.elem_id)
        repo.add_element_to_diagram(diag.diag_id, e3.elem_id)
        o1 = SysMLObject(1, "Work Product", 0, 0, element_id=e1.elem_id, properties={"name": "Architecture Diagram"})
        o2 = SysMLObject(2, "Work Product", 0, 100, element_id=e2.elem_id, properties={"name": "Requirement Specification"})
        o3 = SysMLObject(3, "Work Product", 0, 200, element_id=e3.elem_id, properties={"name": "HAZOP"})
        diag.objects = [o1.__dict__, o2.__dict__, o3.__dict__]

        win = self._create_window("Trace", o1, o2, diag)
        event1 = types.SimpleNamespace(x=0, y=0, state=0)
        GovernanceDiagramWindow.on_left_press(win, event1)
        event2 = types.SimpleNamespace(x=0, y=100, state=0)
        GovernanceDiagramWindow.on_left_press(win, event2)
        trace_conn = win.connections[0]

        win2 = self._create_window("Used By", o2, o3, diag)
        event3 = types.SimpleNamespace(x=0, y=100, state=0)
        GovernanceDiagramWindow.on_left_press(win2, event3)
        event4 = types.SimpleNamespace(x=0, y=200, state=0)
        GovernanceDiagramWindow.on_left_press(win2, event4)
        diag.connections = [trace_conn.__dict__, *[c.__dict__ for c in win2.connections]]

        self.assertEqual(allowed_action_labels(app, "HAZOP"), ["Func1"])

    def test_analysis_inputs_used_after_review_visibility(self):
        repo = self.repo
        toolbox = SafetyManagementToolbox()
        diag = repo.create_diagram("Governance Diagram", name="Gov")
        toolbox.diagrams = {"Gov": diag.diag_id}
        e1 = repo.create_element("Block", name="E1")
        e2 = repo.create_element("Block", name="E2")
        repo.add_element_to_diagram(diag.diag_id, e1.elem_id)
        repo.add_element_to_diagram(diag.diag_id, e2.elem_id)
        o1 = SysMLObject(
            1,
            "Work Product",
            0,
            0,
            element_id=e1.elem_id,
            properties={"name": "Architecture Diagram"},
        )
        o2 = SysMLObject(
            2,
            "Work Product",
            0,
            100,
            element_id=e2.elem_id,
            properties={"name": "FTA"},
        )
        diag.objects = [o1.__dict__, o2.__dict__]
        win = self._create_window("Used after Review", o1, o2, diag)
        event1 = types.SimpleNamespace(x=0, y=0, state=0)
        GovernanceDiagramWindow.on_left_press(win, event1)
        event2 = types.SimpleNamespace(x=0, y=100, state=0)
        GovernanceDiagramWindow.on_left_press(win, event2)
        diag.connections = [c.__dict__ for c in win.connections]
        toolbox.work_products = [
            SafetyWorkProduct("Gov", "Architecture Diagram", ""),
            SafetyWorkProduct("Gov", "FTA", ""),
        ]
        self.assertEqual(toolbox.analysis_inputs("FTA"), set())
        self.assertEqual(toolbox.analysis_inputs("FTA", reviewed=True), {"Architecture Diagram"})
        self.assertEqual(toolbox.analysis_inputs("FTA", approved=True), {"Architecture Diagram"})

    def test_analysis_inputs_used_after_approval_visibility(self):
        repo = self.repo
        toolbox = SafetyManagementToolbox()
        diag = repo.create_diagram("Governance Diagram", name="Gov")
        toolbox.diagrams = {"Gov": diag.diag_id}
        e1 = repo.create_element("Block", name="E1")
        e2 = repo.create_element("Block", name="E2")
        repo.add_element_to_diagram(diag.diag_id, e1.elem_id)
        repo.add_element_to_diagram(diag.diag_id, e2.elem_id)
        o1 = SysMLObject(
            1,
            "Work Product",
            0,
            0,
            element_id=e1.elem_id,
            properties={"name": "Architecture Diagram"},
        )
        o2 = SysMLObject(
            2,
            "Work Product",
            0,
            100,
            element_id=e2.elem_id,
            properties={"name": "FTA"},
        )
        diag.objects = [o1.__dict__, o2.__dict__]
        win = self._create_window("Used after Approval", o1, o2, diag)
        event1 = types.SimpleNamespace(x=0, y=0, state=0)
        GovernanceDiagramWindow.on_left_press(win, event1)
        event2 = types.SimpleNamespace(x=0, y=100, state=0)
        GovernanceDiagramWindow.on_left_press(win, event2)
        diag.connections = [c.__dict__ for c in win.connections]
        toolbox.work_products = [
            SafetyWorkProduct("Gov", "Architecture Diagram", ""),
            SafetyWorkProduct("Gov", "FTA", ""),
        ]
        self.assertEqual(toolbox.analysis_inputs("FTA"), set())
        self.assertEqual(toolbox.analysis_inputs("FTA", reviewed=True), set())
        self.assertEqual(toolbox.analysis_inputs("FTA", approved=True), {"Architecture Diagram"})
=======
>>>>>>> 1b6838cd

    def test_analysis_inputs_mapping(self):
        repo = self.repo
        toolbox = SafetyManagementToolbox()
        diag = repo.create_diagram("Governance Diagram", name="Gov")
        toolbox.diagrams = {"Gov": diag.diag_id}
        e1 = repo.create_element("Block", name="E1")
        e2 = repo.create_element("Block", name="E2")
        repo.add_element_to_diagram(diag.diag_id, e1.elem_id)
        repo.add_element_to_diagram(diag.diag_id, e2.elem_id)
        o1 = SysMLObject(
            1,
            "Work Product",
            0,
            0,
            element_id=e1.elem_id,
            properties={"name": "Architecture Diagram"},
        )
        o2 = SysMLObject(
            2,
            "Work Product",
            0,
            100,
            element_id=e2.elem_id,
            properties={"name": "FTA"},
        )
        diag.objects = [o1.__dict__, o2.__dict__]
        win = self._create_window("Used By", o1, o2, diag)
        event1 = types.SimpleNamespace(x=0, y=0, state=0)
        GovernanceDiagramWindow.on_left_press(win, event1)
        event2 = types.SimpleNamespace(x=0, y=100, state=0)
        GovernanceDiagramWindow.on_left_press(win, event2)
        diag.connections = [c.__dict__ for c in win.connections]
        toolbox.work_products = [
            SafetyWorkProduct("Gov", "Architecture Diagram", ""),
            SafetyWorkProduct("Gov", "FTA", ""),
        ]
        self.assertEqual(toolbox.analysis_inputs("FTA"), {"Architecture Diagram"})

    def test_hazop_functions_hidden_until_governed(self):
        repo = self.repo
        toolbox = SafetyManagementToolbox()
        app = types.SimpleNamespace(
            get_all_action_labels=lambda: ["Func1"],
            safety_mgmt_toolbox=toolbox,
        )
        self.assertEqual(allowed_action_labels(app, "HAZOP"), [])
        diag = repo.create_diagram("Governance Diagram", name="Gov")
        toolbox.diagrams = {"Gov": diag.diag_id}
        e1 = repo.create_element("Block", name="E1")
        e2 = repo.create_element("Block", name="E2")
        repo.add_element_to_diagram(diag.diag_id, e1.elem_id)
        repo.add_element_to_diagram(diag.diag_id, e2.elem_id)
        o1 = SysMLObject(1, "Work Product", 0, 0, element_id=e1.elem_id, properties={"name": "Architecture Diagram"})
        o2 = SysMLObject(2, "Work Product", 0, 100, element_id=e2.elem_id, properties={"name": "HAZOP"})
        diag.objects = [o1.__dict__, o2.__dict__]
        win = self._create_window("Used By", o1, o2, diag)
        event1 = types.SimpleNamespace(x=0, y=0, state=0)
        GovernanceDiagramWindow.on_left_press(win, event1)
        event2 = types.SimpleNamespace(x=0, y=100, state=0)
        GovernanceDiagramWindow.on_left_press(win, event2)
        diag.connections = [c.__dict__ for c in win.connections]
        self.assertEqual(allowed_action_labels(app, "HAZOP"), ["Func1"])

    def test_analysis_inputs_used_after_review_visibility(self):
        repo = self.repo
        toolbox = SafetyManagementToolbox()
        diag = repo.create_diagram("Governance Diagram", name="Gov")
        toolbox.diagrams = {"Gov": diag.diag_id}
        e1 = repo.create_element("Block", name="E1")
        e2 = repo.create_element("Block", name="E2")
        repo.add_element_to_diagram(diag.diag_id, e1.elem_id)
        repo.add_element_to_diagram(diag.diag_id, e2.elem_id)
        o1 = SysMLObject(
            1,
            "Work Product",
            0,
            0,
            element_id=e1.elem_id,
            properties={"name": "Architecture Diagram"},
        )
        o2 = SysMLObject(
            2,
            "Work Product",
            0,
            100,
            element_id=e2.elem_id,
            properties={"name": "FTA"},
        )
        diag.objects = [o1.__dict__, o2.__dict__]
        win = self._create_window("Used after Review", o1, o2, diag)
        event1 = types.SimpleNamespace(x=0, y=0, state=0)
        GovernanceDiagramWindow.on_left_press(win, event1)
        event2 = types.SimpleNamespace(x=0, y=100, state=0)
        GovernanceDiagramWindow.on_left_press(win, event2)
        diag.connections = [c.__dict__ for c in win.connections]
        toolbox.work_products = [
            SafetyWorkProduct("Gov", "Architecture Diagram", ""),
            SafetyWorkProduct("Gov", "FTA", ""),
        ]
        self.assertEqual(toolbox.analysis_inputs("FTA"), set())
        self.assertEqual(toolbox.analysis_inputs("FTA", reviewed=True), {"Architecture Diagram"})
        self.assertEqual(toolbox.analysis_inputs("FTA", approved=True), {"Architecture Diagram"})

    def test_analysis_inputs_used_after_approval_visibility(self):
        repo = self.repo
        toolbox = SafetyManagementToolbox()
        diag = repo.create_diagram("Governance Diagram", name="Gov")
        toolbox.diagrams = {"Gov": diag.diag_id}
        e1 = repo.create_element("Block", name="E1")
        e2 = repo.create_element("Block", name="E2")
        repo.add_element_to_diagram(diag.diag_id, e1.elem_id)
        repo.add_element_to_diagram(diag.diag_id, e2.elem_id)
        o1 = SysMLObject(
            1,
            "Work Product",
            0,
            0,
            element_id=e1.elem_id,
            properties={"name": "Architecture Diagram"},
        )
        o2 = SysMLObject(
            2,
            "Work Product",
            0,
            100,
            element_id=e2.elem_id,
            properties={"name": "FTA"},
        )
        diag.objects = [o1.__dict__, o2.__dict__]
        win = self._create_window("Used after Approval", o1, o2, diag)
        event1 = types.SimpleNamespace(x=0, y=0, state=0)
        GovernanceDiagramWindow.on_left_press(win, event1)
        event2 = types.SimpleNamespace(x=0, y=100, state=0)
        GovernanceDiagramWindow.on_left_press(win, event2)
        diag.connections = [c.__dict__ for c in win.connections]
        toolbox.work_products = [
            SafetyWorkProduct("Gov", "Architecture Diagram", ""),
            SafetyWorkProduct("Gov", "FTA", ""),
        ]
        self.assertEqual(toolbox.analysis_inputs("FTA"), set())
        self.assertEqual(toolbox.analysis_inputs("FTA", reviewed=True), set())
        self.assertEqual(toolbox.analysis_inputs("FTA", approved=True), {"Architecture Diagram"})

if __name__ == "__main__":
    unittest.main()
<|MERGE_RESOLUTION|>--- conflicted
+++ resolved
@@ -223,8 +223,6 @@
         e2 = repo.create_element("Block", name="E2")
         repo.add_element_to_diagram(diag.diag_id, e1.elem_id)
         repo.add_element_to_diagram(diag.diag_id, e2.elem_id)
-<<<<<<< HEAD
-=======
         o1 = SysMLObject(
             1,
             "Work Product",
@@ -264,41 +262,21 @@
         e2 = repo.create_element("Block", name="E2")
         repo.add_element_to_diagram(diag.diag_id, e1.elem_id)
         repo.add_element_to_diagram(diag.diag_id, e2.elem_id)
-
->>>>>>> 1b6838cd
-        o1 = SysMLObject(
-            1,
-            "Work Product",
-            0,
-            0,
-            element_id=e1.elem_id,
-            properties={"name": "Architecture Diagram"},
-        )
-        o2 = SysMLObject(
-            2,
-            "Work Product",
-            0,
-            100,
-            element_id=e2.elem_id,
-            properties={"name": "FTA"},
-<<<<<<< HEAD
-        )
-        diag.objects = [o1.__dict__, o2.__dict__]
-        win = self._create_window("Used By", o1, o2, diag)
-        event1 = types.SimpleNamespace(x=0, y=0, state=0)
-        GovernanceDiagramWindow.on_left_press(win, event1)
-        event2 = types.SimpleNamespace(x=0, y=100, state=0)
-        GovernanceDiagramWindow.on_left_press(win, event2)
-        diag.connections = [c.__dict__ for c in win.connections]
-        toolbox.work_products = [
-            SafetyWorkProduct("Gov", "Architecture Diagram", ""),
-            SafetyWorkProduct("Gov", "FTA", ""),
-        ]
-        targets = toolbox.analysis_targets("Architecture Diagram")
-        self.assertEqual(targets, {"FTA"})
-
-    def test_analysis_targets_used_after_review_visibility(self):
-=======
+        o1 = SysMLObject(
+            1,
+            "Work Product",
+            0,
+            0,
+            element_id=e1.elem_id,
+            properties={"name": "Architecture Diagram"},
+        )
+        o2 = SysMLObject(
+            2,
+            "Work Product",
+            0,
+            100,
+            element_id=e2.elem_id,
+            properties={"name": "FTA"},
         )
         diag.objects = [o1.__dict__, o2.__dict__]
         win = self._create_window("Used after Review", o1, o2, diag)
@@ -320,37 +298,32 @@
         )
 
     def test_analysis_targets_used_after_approval_visibility(self):
->>>>>>> 1b6838cd
-        repo = self.repo
-        toolbox = SafetyManagementToolbox()
-        diag = repo.create_diagram("Governance Diagram", name="Gov")
-        toolbox.diagrams = {"Gov": diag.diag_id}
-        e1 = repo.create_element("Block", name="E1")
-        e2 = repo.create_element("Block", name="E2")
-        repo.add_element_to_diagram(diag.diag_id, e1.elem_id)
-        repo.add_element_to_diagram(diag.diag_id, e2.elem_id)
-        o1 = SysMLObject(
-            1,
-            "Work Product",
-            0,
-            0,
-            element_id=e1.elem_id,
-            properties={"name": "Architecture Diagram"},
-        )
-        o2 = SysMLObject(
-            2,
-            "Work Product",
-            0,
-            100,
-            element_id=e2.elem_id,
-            properties={"name": "FTA"},
-        )
-        diag.objects = [o1.__dict__, o2.__dict__]
-<<<<<<< HEAD
-        win = self._create_window("Used after Review", o1, o2, diag)
-=======
+        repo = self.repo
+        toolbox = SafetyManagementToolbox()
+        diag = repo.create_diagram("Governance Diagram", name="Gov")
+        toolbox.diagrams = {"Gov": diag.diag_id}
+        e1 = repo.create_element("Block", name="E1")
+        e2 = repo.create_element("Block", name="E2")
+        repo.add_element_to_diagram(diag.diag_id, e1.elem_id)
+        repo.add_element_to_diagram(diag.diag_id, e2.elem_id)
+        o1 = SysMLObject(
+            1,
+            "Work Product",
+            0,
+            0,
+            element_id=e1.elem_id,
+            properties={"name": "Architecture Diagram"},
+        )
+        o2 = SysMLObject(
+            2,
+            "Work Product",
+            0,
+            100,
+            element_id=e2.elem_id,
+            properties={"name": "FTA"},
+        )
+        diag.objects = [o1.__dict__, o2.__dict__]
         win = self._create_window("Used after Approval", o1, o2, diag)
->>>>>>> 1b6838cd
         event1 = types.SimpleNamespace(x=0, y=0, state=0)
         GovernanceDiagramWindow.on_left_press(win, event1)
         event2 = types.SimpleNamespace(x=0, y=100, state=0)
@@ -362,59 +335,11 @@
         ]
         self.assertEqual(toolbox.analysis_targets("Architecture Diagram"), set())
         self.assertEqual(
-<<<<<<< HEAD
-            toolbox.analysis_targets("Architecture Diagram", reviewed=True), {"FTA"}
+            toolbox.analysis_targets("Architecture Diagram", reviewed=True), set()
         )
         self.assertEqual(
             toolbox.analysis_targets("Architecture Diagram", approved=True), {"FTA"}
         )
-
-    def test_analysis_targets_used_after_approval_visibility(self):
-        repo = self.repo
-        toolbox = SafetyManagementToolbox()
-        diag = repo.create_diagram("Governance Diagram", name="Gov")
-        toolbox.diagrams = {"Gov": diag.diag_id}
-        e1 = repo.create_element("Block", name="E1")
-        e2 = repo.create_element("Block", name="E2")
-        repo.add_element_to_diagram(diag.diag_id, e1.elem_id)
-        repo.add_element_to_diagram(diag.diag_id, e2.elem_id)
-        o1 = SysMLObject(
-            1,
-            "Work Product",
-            0,
-            0,
-            element_id=e1.elem_id,
-            properties={"name": "Architecture Diagram"},
-        )
-        o2 = SysMLObject(
-            2,
-            "Work Product",
-            0,
-            100,
-            element_id=e2.elem_id,
-            properties={"name": "FTA"},
-        )
-        diag.objects = [o1.__dict__, o2.__dict__]
-        win = self._create_window("Used after Approval", o1, o2, diag)
-        event1 = types.SimpleNamespace(x=0, y=0, state=0)
-        GovernanceDiagramWindow.on_left_press(win, event1)
-        event2 = types.SimpleNamespace(x=0, y=100, state=0)
-        GovernanceDiagramWindow.on_left_press(win, event2)
-        diag.connections = [c.__dict__ for c in win.connections]
-        toolbox.work_products = [
-            SafetyWorkProduct("Gov", "Architecture Diagram", ""),
-            SafetyWorkProduct("Gov", "FTA", ""),
-        ]
-        self.assertEqual(toolbox.analysis_targets("Architecture Diagram"), set())
-        self.assertEqual(
-=======
->>>>>>> 1b6838cd
-            toolbox.analysis_targets("Architecture Diagram", reviewed=True), set()
-        )
-        self.assertEqual(
-            toolbox.analysis_targets("Architecture Diagram", approved=True), {"FTA"}
-        )
-<<<<<<< HEAD
 
     def test_analysis_inputs_mapping(self):
         repo = self.repo
@@ -637,8 +562,6 @@
         self.assertEqual(toolbox.analysis_inputs("FTA"), set())
         self.assertEqual(toolbox.analysis_inputs("FTA", reviewed=True), set())
         self.assertEqual(toolbox.analysis_inputs("FTA", approved=True), {"Architecture Diagram"})
-=======
->>>>>>> 1b6838cd
 
     def test_analysis_inputs_mapping(self):
         repo = self.repo
