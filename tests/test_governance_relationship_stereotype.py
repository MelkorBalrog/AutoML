--- conflicted
+++ resolved
@@ -179,13 +179,39 @@
         GovernanceDiagramWindow.on_left_press(win, event2)
         self.assertEqual(repo.relationships[0].stereotype, "used after approval")
 
-<<<<<<< HEAD
     def test_used_relations_reject_non_analysis_targets(self):
         repo = self.repo
         e1 = repo.create_element("Block", name="E1")
         e2 = repo.create_element("Block", name="E2")
         diag = repo.create_diagram("Governance Diagram", name="Gov")
-=======
+        repo.add_element_to_diagram(diag.diag_id, e1.elem_id)
+        repo.add_element_to_diagram(diag.diag_id, e2.elem_id)
+        o1 = SysMLObject(
+            1,
+            "Work Product",
+            0,
+            0,
+            element_id=e1.elem_id,
+            properties={"name": "Architecture Diagram"},
+        )
+        o2 = SysMLObject(
+            2,
+            "Work Product",
+            0,
+            100,
+            element_id=e2.elem_id,
+            properties={"name": "FTA"},
+        )
+        diag.objects = [o1.__dict__, o2.__dict__]
+        for rel in ["Used By", "Used after Review", "Used after Approval"]:
+            repo.relationships.clear()
+            win = self._create_window(rel, o1, o2, diag)
+            event1 = types.SimpleNamespace(x=0, y=0, state=0)
+            GovernanceDiagramWindow.on_left_press(win, event1)
+            event2 = types.SimpleNamespace(x=0, y=100, state=0)
+            GovernanceDiagramWindow.on_left_press(win, event2)
+            self.assertEqual(repo.relationships, [])
+
     def test_used_relationship_validation(self):
         repo = self.repo
         diag = repo.create_diagram("Governance Diagram", name="Gov")
@@ -225,82 +251,32 @@
             valid, _ = GovernanceDiagramWindow.validate_connection(win, o1, o2, rel)
             self.assertTrue(valid)
 
-    def test_analysis_targets_mapping(self):
-        repo = self.repo
-        toolbox = SafetyManagementToolbox()
-        diag = repo.create_diagram("Governance Diagram", name="Gov")
-        toolbox.diagrams = {"Gov": diag.diag_id}
-        e1 = repo.create_element("Block", name="E1")
-        e2 = repo.create_element("Block", name="E2")
->>>>>>> 9ea91e5a
-        repo.add_element_to_diagram(diag.diag_id, e1.elem_id)
-        repo.add_element_to_diagram(diag.diag_id, e2.elem_id)
-        o1 = SysMLObject(
-            1,
-            "Work Product",
-            0,
-            0,
-            element_id=e1.elem_id,
-            properties={"name": "Architecture Diagram"},
-        )
-        o2 = SysMLObject(
-            2,
-            "Work Product",
-            0,
-            100,
-            element_id=e2.elem_id,
-            properties={"name": "FTA"},
-        )
-        diag.objects = [o1.__dict__, o2.__dict__]
-<<<<<<< HEAD
-        for rel in ["Used By", "Used after Review", "Used after Approval"]:
-            repo.relationships.clear()
-            win = self._create_window(rel, o1, o2, diag)
-            event1 = types.SimpleNamespace(x=0, y=0, state=0)
-            GovernanceDiagramWindow.on_left_press(win, event1)
-            event2 = types.SimpleNamespace(x=0, y=100, state=0)
-            GovernanceDiagramWindow.on_left_press(win, event2)
-            self.assertEqual(repo.relationships, [])
-
-    def test_used_relationship_validation(self):
-        repo = self.repo
-        diag = repo.create_diagram("Governance Diagram", name="Gov")
-        e1 = repo.create_element("Block", name="E1")
-        e2 = repo.create_element("Block", name="E2")
-        win = GovernanceDiagramWindow.__new__(GovernanceDiagramWindow)
-        win.repo = repo
-        win.diagram_id = diag.diag_id
-        rels = ["Used By", "Used after Review", "Used after Approval"]
-        for rel in rels:
-            o1 = SysMLObject(
-                1,
-                "Work Product",
-                0,
-                0,
-                element_id=e1.elem_id,
-                properties={"name": "Mission Profile"},
-            )
-            o2 = SysMLObject(
-                2,
-                "Work Product",
-                0,
-                100,
-                element_id=e2.elem_id,
-                properties={"name": "Architecture Diagram"},
-            )
-            valid, _ = GovernanceDiagramWindow.validate_connection(win, o1, o2, rel)
-            self.assertFalse(valid)
-            o2 = SysMLObject(
-                2,
-                "Work Product",
-                0,
-                100,
-                element_id=e2.elem_id,
-                properties={"name": "FTA"},
-            )
-            valid, _ = GovernanceDiagramWindow.validate_connection(win, o1, o2, rel)
-            self.assertTrue(valid)
-=======
+    def test_analysis_targets_used_after_review_visibility(self):
+        repo = self.repo
+        toolbox = SafetyManagementToolbox()
+        diag = repo.create_diagram("Governance Diagram", name="Gov")
+        toolbox.diagrams = {"Gov": diag.diag_id}
+        e1 = repo.create_element("Block", name="E1")
+        e2 = repo.create_element("Block", name="E2")
+        repo.add_element_to_diagram(diag.diag_id, e1.elem_id)
+        repo.add_element_to_diagram(diag.diag_id, e2.elem_id)
+        o1 = SysMLObject(
+            1,
+            "Work Product",
+            0,
+            0,
+            element_id=e1.elem_id,
+            properties={"name": "Architecture Diagram"},
+        )
+        o2 = SysMLObject(
+            2,
+            "Work Product",
+            0,
+            100,
+            element_id=e2.elem_id,
+            properties={"name": "FTA"},
+        )
+        diag.objects = [o1.__dict__, o2.__dict__]
         win = self._create_window("Used By", o1, o2, diag)
         event1 = types.SimpleNamespace(x=0, y=0, state=0)
         GovernanceDiagramWindow.on_left_press(win, event1)
@@ -311,41 +287,41 @@
             SafetyWorkProduct("Gov", "Architecture Diagram", ""),
             SafetyWorkProduct("Gov", "FTA", ""),
         ]
-        targets = toolbox.analysis_targets("Architecture Diagram")
-        self.assertEqual(targets, {"FTA"})
->>>>>>> 9ea91e5a
-
-    def test_analysis_targets_used_after_review_visibility(self):
-        repo = self.repo
-        toolbox = SafetyManagementToolbox()
-        diag = repo.create_diagram("Governance Diagram", name="Gov")
-        toolbox.diagrams = {"Gov": diag.diag_id}
-        e1 = repo.create_element("Block", name="E1")
-        e2 = repo.create_element("Block", name="E2")
-        repo.add_element_to_diagram(diag.diag_id, e1.elem_id)
-        repo.add_element_to_diagram(diag.diag_id, e2.elem_id)
-        o1 = SysMLObject(
-            1,
-            "Work Product",
-            0,
-            0,
-            element_id=e1.elem_id,
-            properties={"name": "Architecture Diagram"},
-        )
-        o2 = SysMLObject(
-            2,
-            "Work Product",
-            0,
-            100,
-            element_id=e2.elem_id,
-            properties={"name": "FTA"},
-        )
-        diag.objects = [o1.__dict__, o2.__dict__]
-<<<<<<< HEAD
-        win = self._create_window("Used By", o1, o2, diag)
-=======
-        win = self._create_window("Used after Review", o1, o2, diag)
->>>>>>> 9ea91e5a
+        self.assertEqual(toolbox.analysis_targets("Architecture Diagram"), set())
+        self.assertEqual(
+            toolbox.analysis_targets("Architecture Diagram", reviewed=True), {"FTA"}
+        )
+        self.assertEqual(
+            toolbox.analysis_targets("Architecture Diagram", approved=True), {"FTA"}
+        )
+
+    def test_analysis_targets_used_after_approval_visibility(self):
+        repo = self.repo
+        toolbox = SafetyManagementToolbox()
+        diag = repo.create_diagram("Governance Diagram", name="Gov")
+        toolbox.diagrams = {"Gov": diag.diag_id}
+        e1 = repo.create_element("Block", name="E1")
+        e2 = repo.create_element("Block", name="E2")
+        repo.add_element_to_diagram(diag.diag_id, e1.elem_id)
+        repo.add_element_to_diagram(diag.diag_id, e2.elem_id)
+        o1 = SysMLObject(
+            1,
+            "Work Product",
+            0,
+            0,
+            element_id=e1.elem_id,
+            properties={"name": "Architecture Diagram"},
+        )
+        o2 = SysMLObject(
+            2,
+            "Work Product",
+            0,
+            100,
+            element_id=e2.elem_id,
+            properties={"name": "FTA"},
+        )
+        diag.objects = [o1.__dict__, o2.__dict__]
+        win = self._create_window("Used after Approval", o1, o2, diag)
         event1 = types.SimpleNamespace(x=0, y=0, state=0)
         GovernanceDiagramWindow.on_left_press(win, event1)
         event2 = types.SimpleNamespace(x=0, y=100, state=0)
@@ -357,39 +333,39 @@
         ]
         self.assertEqual(toolbox.analysis_targets("Architecture Diagram"), set())
         self.assertEqual(
-            toolbox.analysis_targets("Architecture Diagram", reviewed=True), {"FTA"}
+            toolbox.analysis_targets("Architecture Diagram", reviewed=True), set()
         )
         self.assertEqual(
             toolbox.analysis_targets("Architecture Diagram", approved=True), {"FTA"}
         )
 
-    def test_analysis_targets_used_after_approval_visibility(self):
-        repo = self.repo
-        toolbox = SafetyManagementToolbox()
-        diag = repo.create_diagram("Governance Diagram", name="Gov")
-        toolbox.diagrams = {"Gov": diag.diag_id}
-        e1 = repo.create_element("Block", name="E1")
-        e2 = repo.create_element("Block", name="E2")
-        repo.add_element_to_diagram(diag.diag_id, e1.elem_id)
-        repo.add_element_to_diagram(diag.diag_id, e2.elem_id)
-        o1 = SysMLObject(
-            1,
-            "Work Product",
-            0,
-            0,
-            element_id=e1.elem_id,
-            properties={"name": "Architecture Diagram"},
-        )
-        o2 = SysMLObject(
-            2,
-            "Work Product",
-            0,
-            100,
-            element_id=e2.elem_id,
-            properties={"name": "FTA"},
-        )
-        diag.objects = [o1.__dict__, o2.__dict__]
-        win = self._create_window("Used after Approval", o1, o2, diag)
+    def test_analysis_targets_used_after_review_visibility(self):
+        repo = self.repo
+        toolbox = SafetyManagementToolbox()
+        diag = repo.create_diagram("Governance Diagram", name="Gov")
+        toolbox.diagrams = {"Gov": diag.diag_id}
+        e1 = repo.create_element("Block", name="E1")
+        e2 = repo.create_element("Block", name="E2")
+        repo.add_element_to_diagram(diag.diag_id, e1.elem_id)
+        repo.add_element_to_diagram(diag.diag_id, e2.elem_id)
+        o1 = SysMLObject(
+            1,
+            "Work Product",
+            0,
+            0,
+            element_id=e1.elem_id,
+            properties={"name": "Architecture Diagram"},
+        )
+        o2 = SysMLObject(
+            2,
+            "Work Product",
+            0,
+            100,
+            element_id=e2.elem_id,
+            properties={"name": "FTA"},
+        )
+        diag.objects = [o1.__dict__, o2.__dict__]
+        win = self._create_window("Used after Review", o1, o2, diag)
         event1 = types.SimpleNamespace(x=0, y=0, state=0)
         GovernanceDiagramWindow.on_left_press(win, event1)
         event2 = types.SimpleNamespace(x=0, y=100, state=0)
@@ -401,40 +377,39 @@
         ]
         self.assertEqual(toolbox.analysis_targets("Architecture Diagram"), set())
         self.assertEqual(
-            toolbox.analysis_targets("Architecture Diagram", reviewed=True), set()
+            toolbox.analysis_targets("Architecture Diagram", reviewed=True), {"FTA"}
         )
         self.assertEqual(
             toolbox.analysis_targets("Architecture Diagram", approved=True), {"FTA"}
         )
 
-<<<<<<< HEAD
-    def test_analysis_targets_used_after_review_visibility(self):
-        repo = self.repo
-        toolbox = SafetyManagementToolbox()
-        diag = repo.create_diagram("Governance Diagram", name="Gov")
-        toolbox.diagrams = {"Gov": diag.diag_id}
-        e1 = repo.create_element("Block", name="E1")
-        e2 = repo.create_element("Block", name="E2")
-        repo.add_element_to_diagram(diag.diag_id, e1.elem_id)
-        repo.add_element_to_diagram(diag.diag_id, e2.elem_id)
-        o1 = SysMLObject(
-            1,
-            "Work Product",
-            0,
-            0,
-            element_id=e1.elem_id,
-            properties={"name": "Architecture Diagram"},
-        )
-        o2 = SysMLObject(
-            2,
-            "Work Product",
-            0,
-            100,
-            element_id=e2.elem_id,
-            properties={"name": "FTA"},
-        )
-        diag.objects = [o1.__dict__, o2.__dict__]
-        win = self._create_window("Used after Review", o1, o2, diag)
+    def test_analysis_targets_used_after_approval_visibility(self):
+        repo = self.repo
+        toolbox = SafetyManagementToolbox()
+        diag = repo.create_diagram("Governance Diagram", name="Gov")
+        toolbox.diagrams = {"Gov": diag.diag_id}
+        e1 = repo.create_element("Block", name="E1")
+        e2 = repo.create_element("Block", name="E2")
+        repo.add_element_to_diagram(diag.diag_id, e1.elem_id)
+        repo.add_element_to_diagram(diag.diag_id, e2.elem_id)
+        o1 = SysMLObject(
+            1,
+            "Work Product",
+            0,
+            0,
+            element_id=e1.elem_id,
+            properties={"name": "Architecture Diagram"},
+        )
+        o2 = SysMLObject(
+            2,
+            "Work Product",
+            0,
+            100,
+            element_id=e2.elem_id,
+            properties={"name": "FTA"},
+        )
+        diag.objects = [o1.__dict__, o2.__dict__]
+        win = self._create_window("Used after Approval", o1, o2, diag)
         event1 = types.SimpleNamespace(x=0, y=0, state=0)
         GovernanceDiagramWindow.on_left_press(win, event1)
         event2 = types.SimpleNamespace(x=0, y=100, state=0)
@@ -446,58 +421,13 @@
         ]
         self.assertEqual(toolbox.analysis_targets("Architecture Diagram"), set())
         self.assertEqual(
-            toolbox.analysis_targets("Architecture Diagram", reviewed=True), {"FTA"}
+            toolbox.analysis_targets("Architecture Diagram", reviewed=True), set()
         )
         self.assertEqual(
             toolbox.analysis_targets("Architecture Diagram", approved=True), {"FTA"}
         )
 
-    def test_analysis_targets_used_after_approval_visibility(self):
-        repo = self.repo
-        toolbox = SafetyManagementToolbox()
-        diag = repo.create_diagram("Governance Diagram", name="Gov")
-        toolbox.diagrams = {"Gov": diag.diag_id}
-        e1 = repo.create_element("Block", name="E1")
-        e2 = repo.create_element("Block", name="E2")
-        repo.add_element_to_diagram(diag.diag_id, e1.elem_id)
-        repo.add_element_to_diagram(diag.diag_id, e2.elem_id)
-        o1 = SysMLObject(
-            1,
-            "Work Product",
-            0,
-            0,
-            element_id=e1.elem_id,
-            properties={"name": "Architecture Diagram"},
-        )
-        o2 = SysMLObject(
-            2,
-            "Work Product",
-            0,
-            100,
-            element_id=e2.elem_id,
-            properties={"name": "FTA"},
-        )
-        diag.objects = [o1.__dict__, o2.__dict__]
-        win = self._create_window("Used after Approval", o1, o2, diag)
-        event1 = types.SimpleNamespace(x=0, y=0, state=0)
-        GovernanceDiagramWindow.on_left_press(win, event1)
-        event2 = types.SimpleNamespace(x=0, y=100, state=0)
-        GovernanceDiagramWindow.on_left_press(win, event2)
-        diag.connections = [c.__dict__ for c in win.connections]
-        toolbox.work_products = [
-            SafetyWorkProduct("Gov", "Architecture Diagram", ""),
-            SafetyWorkProduct("Gov", "FTA", ""),
-        ]
-        self.assertEqual(toolbox.analysis_targets("Architecture Diagram"), set())
-        self.assertEqual(
-            toolbox.analysis_targets("Architecture Diagram", reviewed=True), set()
-        )
-        self.assertEqual(
-            toolbox.analysis_targets("Architecture Diagram", approved=True), {"FTA"}
-        )
-
-=======
->>>>>>> 9ea91e5a
+
     def test_analysis_inputs_mapping(self):
         repo = self.repo
         toolbox = SafetyManagementToolbox()
@@ -805,240 +735,5 @@
         self.assertEqual(toolbox.analysis_inputs("FTA", reviewed=True), set())
         self.assertEqual(toolbox.analysis_inputs("FTA", approved=True), {"Architecture Diagram"})
 
-<<<<<<< HEAD
-=======
-        win2 = self._create_window("Used By", o2, o3, diag)
-        event3 = types.SimpleNamespace(x=0, y=100, state=0)
-        GovernanceDiagramWindow.on_left_press(win2, event3)
-        event4 = types.SimpleNamespace(x=0, y=200, state=0)
-        GovernanceDiagramWindow.on_left_press(win2, event4)
-        diag.connections = [trace_conn.__dict__, *[c.__dict__ for c in win2.connections]]
-
-        self.assertEqual(allowed_action_labels(app, "HAZOP"), ["Func1"])
-
-    def test_analysis_inputs_used_after_review_visibility(self):
-        repo = self.repo
-        toolbox = SafetyManagementToolbox()
-        diag = repo.create_diagram("Governance Diagram", name="Gov")
-        toolbox.diagrams = {"Gov": diag.diag_id}
-        e1 = repo.create_element("Block", name="E1")
-        e2 = repo.create_element("Block", name="E2")
-        repo.add_element_to_diagram(diag.diag_id, e1.elem_id)
-        repo.add_element_to_diagram(diag.diag_id, e2.elem_id)
-        o1 = SysMLObject(
-            1,
-            "Work Product",
-            0,
-            0,
-            element_id=e1.elem_id,
-            properties={"name": "Architecture Diagram"},
-        )
-        o2 = SysMLObject(
-            2,
-            "Work Product",
-            0,
-            100,
-            element_id=e2.elem_id,
-            properties={"name": "FTA"},
-        )
-        diag.objects = [o1.__dict__, o2.__dict__]
-        win = self._create_window("Used after Review", o1, o2, diag)
-        event1 = types.SimpleNamespace(x=0, y=0, state=0)
-        GovernanceDiagramWindow.on_left_press(win, event1)
-        event2 = types.SimpleNamespace(x=0, y=100, state=0)
-        GovernanceDiagramWindow.on_left_press(win, event2)
-        diag.connections = [c.__dict__ for c in win.connections]
-        toolbox.work_products = [
-            SafetyWorkProduct("Gov", "Architecture Diagram", ""),
-            SafetyWorkProduct("Gov", "FTA", ""),
-        ]
-        self.assertEqual(toolbox.analysis_inputs("FTA"), set())
-        self.assertEqual(toolbox.analysis_inputs("FTA", reviewed=True), {"Architecture Diagram"})
-        self.assertEqual(toolbox.analysis_inputs("FTA", approved=True), {"Architecture Diagram"})
-
-    def test_analysis_inputs_used_after_approval_visibility(self):
-        repo = self.repo
-        toolbox = SafetyManagementToolbox()
-        diag = repo.create_diagram("Governance Diagram", name="Gov")
-        toolbox.diagrams = {"Gov": diag.diag_id}
-        e1 = repo.create_element("Block", name="E1")
-        e2 = repo.create_element("Block", name="E2")
-        repo.add_element_to_diagram(diag.diag_id, e1.elem_id)
-        repo.add_element_to_diagram(diag.diag_id, e2.elem_id)
-        o1 = SysMLObject(
-            1,
-            "Work Product",
-            0,
-            0,
-            element_id=e1.elem_id,
-            properties={"name": "Architecture Diagram"},
-        )
-        o2 = SysMLObject(
-            2,
-            "Work Product",
-            0,
-            100,
-            element_id=e2.elem_id,
-            properties={"name": "FTA"},
-        )
-        diag.objects = [o1.__dict__, o2.__dict__]
-        win = self._create_window("Used after Approval", o1, o2, diag)
-        event1 = types.SimpleNamespace(x=0, y=0, state=0)
-        GovernanceDiagramWindow.on_left_press(win, event1)
-        event2 = types.SimpleNamespace(x=0, y=100, state=0)
-        GovernanceDiagramWindow.on_left_press(win, event2)
-        diag.connections = [c.__dict__ for c in win.connections]
-        toolbox.work_products = [
-            SafetyWorkProduct("Gov", "Architecture Diagram", ""),
-            SafetyWorkProduct("Gov", "FTA", ""),
-        ]
-        self.assertEqual(toolbox.analysis_inputs("FTA"), set())
-        self.assertEqual(toolbox.analysis_inputs("FTA", reviewed=True), set())
-        self.assertEqual(toolbox.analysis_inputs("FTA", approved=True), {"Architecture Diagram"})
-
-    def test_analysis_inputs_mapping(self):
-        repo = self.repo
-        toolbox = SafetyManagementToolbox()
-        diag = repo.create_diagram("Governance Diagram", name="Gov")
-        toolbox.diagrams = {"Gov": diag.diag_id}
-        e1 = repo.create_element("Block", name="E1")
-        e2 = repo.create_element("Block", name="E2")
-        repo.add_element_to_diagram(diag.diag_id, e1.elem_id)
-        repo.add_element_to_diagram(diag.diag_id, e2.elem_id)
-        o1 = SysMLObject(
-            1,
-            "Work Product",
-            0,
-            0,
-            element_id=e1.elem_id,
-            properties={"name": "Architecture Diagram"},
-        )
-        o2 = SysMLObject(
-            2,
-            "Work Product",
-            0,
-            100,
-            element_id=e2.elem_id,
-            properties={"name": "FTA"},
-        )
-        diag.objects = [o1.__dict__, o2.__dict__]
-        win = self._create_window("Used By", o1, o2, diag)
-        event1 = types.SimpleNamespace(x=0, y=0, state=0)
-        GovernanceDiagramWindow.on_left_press(win, event1)
-        event2 = types.SimpleNamespace(x=0, y=100, state=0)
-        GovernanceDiagramWindow.on_left_press(win, event2)
-        diag.connections = [c.__dict__ for c in win.connections]
-        toolbox.work_products = [
-            SafetyWorkProduct("Gov", "Architecture Diagram", ""),
-            SafetyWorkProduct("Gov", "FTA", ""),
-        ]
-        self.assertEqual(toolbox.analysis_inputs("FTA"), {"Architecture Diagram"})
-
-    def test_hazop_functions_hidden_until_governed(self):
-        repo = self.repo
-        toolbox = SafetyManagementToolbox()
-        app = types.SimpleNamespace(
-            get_all_action_labels=lambda: ["Func1"],
-            safety_mgmt_toolbox=toolbox,
-        )
-        self.assertEqual(allowed_action_labels(app, "HAZOP"), [])
-        diag = repo.create_diagram("Governance Diagram", name="Gov")
-        toolbox.diagrams = {"Gov": diag.diag_id}
-        e1 = repo.create_element("Block", name="E1")
-        e2 = repo.create_element("Block", name="E2")
-        repo.add_element_to_diagram(diag.diag_id, e1.elem_id)
-        repo.add_element_to_diagram(diag.diag_id, e2.elem_id)
-        o1 = SysMLObject(1, "Work Product", 0, 0, element_id=e1.elem_id, properties={"name": "Architecture Diagram"})
-        o2 = SysMLObject(2, "Work Product", 0, 100, element_id=e2.elem_id, properties={"name": "HAZOP"})
-        diag.objects = [o1.__dict__, o2.__dict__]
-        win = self._create_window("Used By", o1, o2, diag)
-        event1 = types.SimpleNamespace(x=0, y=0, state=0)
-        GovernanceDiagramWindow.on_left_press(win, event1)
-        event2 = types.SimpleNamespace(x=0, y=100, state=0)
-        GovernanceDiagramWindow.on_left_press(win, event2)
-        diag.connections = [c.__dict__ for c in win.connections]
-        self.assertEqual(allowed_action_labels(app, "HAZOP"), ["Func1"])
-
-    def test_analysis_inputs_used_after_review_visibility(self):
-        repo = self.repo
-        toolbox = SafetyManagementToolbox()
-        diag = repo.create_diagram("Governance Diagram", name="Gov")
-        toolbox.diagrams = {"Gov": diag.diag_id}
-        e1 = repo.create_element("Block", name="E1")
-        e2 = repo.create_element("Block", name="E2")
-        repo.add_element_to_diagram(diag.diag_id, e1.elem_id)
-        repo.add_element_to_diagram(diag.diag_id, e2.elem_id)
-        o1 = SysMLObject(
-            1,
-            "Work Product",
-            0,
-            0,
-            element_id=e1.elem_id,
-            properties={"name": "Architecture Diagram"},
-        )
-        o2 = SysMLObject(
-            2,
-            "Work Product",
-            0,
-            100,
-            element_id=e2.elem_id,
-            properties={"name": "FTA"},
-        )
-        diag.objects = [o1.__dict__, o2.__dict__]
-        win = self._create_window("Used after Review", o1, o2, diag)
-        event1 = types.SimpleNamespace(x=0, y=0, state=0)
-        GovernanceDiagramWindow.on_left_press(win, event1)
-        event2 = types.SimpleNamespace(x=0, y=100, state=0)
-        GovernanceDiagramWindow.on_left_press(win, event2)
-        diag.connections = [c.__dict__ for c in win.connections]
-        toolbox.work_products = [
-            SafetyWorkProduct("Gov", "Architecture Diagram", ""),
-            SafetyWorkProduct("Gov", "FTA", ""),
-        ]
-        self.assertEqual(toolbox.analysis_inputs("FTA"), set())
-        self.assertEqual(toolbox.analysis_inputs("FTA", reviewed=True), {"Architecture Diagram"})
-        self.assertEqual(toolbox.analysis_inputs("FTA", approved=True), {"Architecture Diagram"})
-
-    def test_analysis_inputs_used_after_approval_visibility(self):
-        repo = self.repo
-        toolbox = SafetyManagementToolbox()
-        diag = repo.create_diagram("Governance Diagram", name="Gov")
-        toolbox.diagrams = {"Gov": diag.diag_id}
-        e1 = repo.create_element("Block", name="E1")
-        e2 = repo.create_element("Block", name="E2")
-        repo.add_element_to_diagram(diag.diag_id, e1.elem_id)
-        repo.add_element_to_diagram(diag.diag_id, e2.elem_id)
-        o1 = SysMLObject(
-            1,
-            "Work Product",
-            0,
-            0,
-            element_id=e1.elem_id,
-            properties={"name": "Architecture Diagram"},
-        )
-        o2 = SysMLObject(
-            2,
-            "Work Product",
-            0,
-            100,
-            element_id=e2.elem_id,
-            properties={"name": "FTA"},
-        )
-        diag.objects = [o1.__dict__, o2.__dict__]
-        win = self._create_window("Used after Approval", o1, o2, diag)
-        event1 = types.SimpleNamespace(x=0, y=0, state=0)
-        GovernanceDiagramWindow.on_left_press(win, event1)
-        event2 = types.SimpleNamespace(x=0, y=100, state=0)
-        GovernanceDiagramWindow.on_left_press(win, event2)
-        diag.connections = [c.__dict__ for c in win.connections]
-        toolbox.work_products = [
-            SafetyWorkProduct("Gov", "Architecture Diagram", ""),
-            SafetyWorkProduct("Gov", "FTA", ""),
-        ]
-        self.assertEqual(toolbox.analysis_inputs("FTA"), set())
-        self.assertEqual(toolbox.analysis_inputs("FTA", reviewed=True), set())
-        self.assertEqual(toolbox.analysis_inputs("FTA", approved=True), {"Architecture Diagram"})
->>>>>>> 9ea91e5a
-
 if __name__ == "__main__":
     unittest.main()
