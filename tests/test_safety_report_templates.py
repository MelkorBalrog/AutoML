from pathlib import Path
import json

from config import load_report_template
from gsn import GSNDiagram, GSNNode
from analysis.safety_case import SafetyCase


BASE_DIR = Path(__file__).resolve().parents[1]

def _load(name: str):
    path = BASE_DIR / "config" / name
    return load_report_template(path)


def test_item_definition_template_valid():
    data = _load("item_definition_template.json")
    titles = {sec["title"] for sec in data["sections"]}
    assert {
        "Item Description",
        "Assumptions",
        "Use Case Diagrams",
        "Activity Diagrams",
        "Block Diagrams",
        "Internal Block Diagrams",
        "Product Requirements",
        "Vehicle Requirements",
        "Operational Requirements",
        "Activity Actions",
    } <= titles


def test_functional_cybersecurity_concept_template_valid():
    data = _load("functional_cybersecurity_concept_template.json")
    titles = {sec["title"] for sec in data["sections"]}
    assert {
        "Product Goals",
        "Functional & Cybersecurity Concept",
        "ODD Library",
        "Scenario Library",
        "Internal Block Diagrams",
        "Fault Tree Analyses (FTA)",
        "Threat Analysis",
        "Bayesian Network Analysis",
        "STPA Analyses",
        "FI2TC Mapping",
        "TC2FI Mapping",
        "Triggering Conditions",
        "Functional Insufficiencies",
        "Functional Safety Requirements",
        "Operational Safety Requirements",
        "Cybersecurity Requirements",
        "Requirements Allocation Matrix",
        "Traceability Matrix",
    } <= titles


def test_technical_cybersecurity_concept_template_valid():
    data = _load("technical_cybersecurity_concept_template.json")
    titles = {sec["title"] for sec in data["sections"]}
    assert {
        "Internal Block Diagrams",
        "Fault Tree Analyses (FTA)",
        "FMEA Analyses",
        "FMEDA Analyses",
        "Reliability Analysis",
        "Mission Profile",
        "Functional Modifications",
        "Cybersecurity Requirements",
        "AI Safety Requirements",
        "Technical Safety Requirements",
        "Requirements Allocation Matrix",
        "Traceability to Functional & Cybersecurity Concept",
        "PMHF Results",
        "SPFM Results",
        "LPFM Results",
        "Diagnostic Coverage Results",
    } <= titles


def test_pdf_report_template_includes_diagram_sections():
    data = _load("report_template.json")
    titles = [sec["title"] for sec in data["sections"]]
    assert {
        "Block Diagrams",
        "State Diagrams",
        "Fault Tree Analyses (FTA)",
        "Hazard Analyses",
        "Threat Analyses",
        "FMEA Analyses",
        "FMEDA Analyses",
        "Reliability Analysis",
        "Safety & Security Report",
    } <= set(titles)


def test_report_template_includes_item_definition_section():
    data = _load("report_template.json")
    assert {"item_description", "assumptions"} <= set(data["elements"].keys())
    section = next(sec for sec in data["sections"] if sec["title"] == "Item Definition")
    assert "<item_description>" in section["content"]
    assert "<assumptions>" in section["content"]


def test_report_template_includes_odd_and_scenario_sections():
    data = _load("report_template.json")
    titles = {sec["title"] for sec in data["sections"]}
    assert {"ODD Library", "Scenario Library"} <= titles


def test_report_template_includes_operational_safety_and_decommissioning_sections():
    data = _load("report_template.json")
    titles = {sec["title"] for sec in data["sections"]}
    assert {"Operational Safety Requirements", "Decommissioning Requirements"} <= titles

<<<<<<< HEAD

=======
    
>>>>>>> 4ae5f0af
def test_safety_security_report_template_valid():
    data = _load("safety_security_report_template.json")
    titles = {sec["title"] for sec in data["sections"]}
    assert {
        "GSR Argumentation",
        "Related Safety & Security Reports",
        "SPI Table",
        "Work Products and Evidence",
    } <= titles

def test_report_template_includes_trigger_and_insufficiency_sections():
    data = _load("report_template.json")
    titles = {sec["title"] for sec in data["sections"]}
    assert {
        "Triggering Conditions",
        "Functional Insufficiencies",
        "Functional Modifications",
    } <= titles


def test_production_service_decommissioning_template_valid():
    data = _load("production_service_decommissioning_template.json")
    titles = {sec["title"] for sec in data["sections"]}
    assert {
        "Production Requirements",
        "Service Requirements",
        "Decommissioning Requirements",
    } <= titles


def test_field_monitoring_template_valid():
    data = _load("field_monitoring_template.json")
    titles = {sec["title"] for sec in data["sections"]}
    assert {"Field Monitoring Requirements"} <= titles


def test_safety_security_management_template_valid():
    data = _load("safety_security_management_template.json")
    titles = {sec["title"] for sec in data["sections"]}
    assert {
        "Governance Diagrams",
        "GSN Diagrams",
        "Organizational Requirements",
        "Legal Requirements",
    } <= titles

<<<<<<< HEAD

def test_diagram_rules_include_lifecycle_requirements():
    path = BASE_DIR / "config" / "diagram_rules.json"
    with path.open() as fh:
        data = json.load(fh)
    sequences = set(data.get("requirement_sequences", {}))
    assert {
        "production requirements",
        "service requirements",
        "decommissioning requirements",
    } <= sequences

=======
>>>>>>> 4ae5f0af
def test_safety_case_dynamic_sections():
    root = GSNNode("G", "Goal")
    diag = GSNDiagram(root)
    s1 = GSNNode("S1", "Solution")
    s1.work_product = "FTA report"
    s2 = GSNNode("S2", "Solution")
    s2.work_product = "FMEA"
    diag.nodes.extend([s1, s2])
    case = SafetyCase("C", diag)
    case.collect_solutions()
    tpl = case.build_report_template()
    titles = {sec["title"] for sec in tpl["sections"]}
    assert "Fault Tree Analyses (FTA)" in titles
    assert "FMEA Analyses" in titles
    assert "FMEDA Analyses" not in titles<|MERGE_RESOLUTION|>--- conflicted
+++ resolved
@@ -113,11 +113,7 @@
     titles = {sec["title"] for sec in data["sections"]}
     assert {"Operational Safety Requirements", "Decommissioning Requirements"} <= titles
 
-<<<<<<< HEAD
 
-=======
-    
->>>>>>> 4ae5f0af
 def test_safety_security_report_template_valid():
     data = _load("safety_security_report_template.json")
     titles = {sec["title"] for sec in data["sections"]}
@@ -164,7 +160,6 @@
         "Legal Requirements",
     } <= titles
 
-<<<<<<< HEAD
 
 def test_diagram_rules_include_lifecycle_requirements():
     path = BASE_DIR / "config" / "diagram_rules.json"
@@ -177,8 +172,7 @@
         "decommissioning requirements",
     } <= sequences
 
-=======
->>>>>>> 4ae5f0af
+
 def test_safety_case_dynamic_sections():
     root = GSNNode("G", "Goal")
     diag = GSNDiagram(root)
