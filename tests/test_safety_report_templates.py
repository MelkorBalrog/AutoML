--- conflicted
+++ resolved
@@ -41,19 +41,13 @@
         "Fault Tree Analyses (FTA)",
         "Threat Analysis",
         "Bayesian Network Analysis",
-<<<<<<< HEAD
         "STPA Analyses",
-=======
->>>>>>> ddc525ba
         "FI2TC Mapping",
         "TC2FI Mapping",
         "Triggering Conditions",
         "Functional Insufficiencies",
         "Functional Safety Requirements",
-<<<<<<< HEAD
         "Operational Safety Requirements",
-=======
->>>>>>> ddc525ba
         "Cybersecurity Requirements",
         "Requirements Allocation Matrix",
         "Traceability Matrix",
@@ -113,15 +107,12 @@
     assert {"ODD Library", "Scenario Library"} <= titles
 
 
-<<<<<<< HEAD
 def test_report_template_includes_operational_safety_and_decommissioning_sections():
     data = _load("report_template.json")
     titles = {sec["title"] for sec in data["sections"]}
     assert {"Operational Safety Requirements", "Decommissioning Requirements"} <= titles
 
-
-=======
->>>>>>> ddc525ba
+    
 def test_safety_security_report_template_valid():
     data = _load("safety_security_report_template.json")
     titles = {sec["title"] for sec in data["sections"]}
@@ -148,11 +139,7 @@
     assert {
         "Production Requirements",
         "Service Requirements",
-<<<<<<< HEAD
         "Decommissioning Requirements",
-=======
->>>>>>> ddc525ba
-        "Decommissioning Instructions",
     } <= titles
 
 
