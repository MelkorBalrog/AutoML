from pathlib import Path

from config import load_report_template


BASE_DIR = Path(__file__).resolve().parents[1]

def _load(name: str):
    path = BASE_DIR / "config" / name
    return load_report_template(path)


def test_item_definition_template_valid():
    data = _load("item_definition_template.json")
    titles = {sec["title"] for sec in data["sections"]}
    assert {
        "Item Description",
        "Assumptions",
        "Use Case Diagrams",
        "Activity Diagrams",
        "Block Diagrams",
        "Internal Block Diagrams",
        "Product Requirements",
        "Vehicle Requirements",
        "Activity Actions",
    } <= titles


def test_functional_safety_concept_template_valid():
    data = _load("functional_safety_concept_template.json")
    titles = {sec["title"] for sec in data["sections"]}
    assert {
        "Product Goals",
        "Functional Safety Concept",
        "Internal Block Diagrams",
<<<<<<< HEAD
        "Fault Tree Analyses (FTA)",
=======
>>>>>>> 1083d520
        "Functional Safety Requirements",
        "Requirements Allocation Matrix",
        "Traceability Matrix",
    } <= titles


def test_technical_safety_concept_template_valid():
    data = _load("technical_safety_concept_template.json")
    titles = {sec["title"] for sec in data["sections"]}
    assert {
        "Internal Block Diagrams",
<<<<<<< HEAD
        "Fault Tree Analyses (FTA)",
        "FMEA Analyses",
        "FMEDA Analyses",
=======
>>>>>>> 1083d520
        "Technical Safety Requirements",
        "Requirements Allocation Matrix",
        "Traceability to Functional Safety Concept",
    } <= titles


def test_pdf_report_template_includes_diagram_sections():
    data = _load("report_template.json")
    titles = [sec["title"] for sec in data["sections"]]
    assert {
        "Block Diagrams",
        "State Diagrams",
        "Fault Tree Analyses (FTA)",
        "Hazard Analyses",
        "FMEA Analyses",
        "FMEDA Analyses",
    } <= set(titles)

<<<<<<< HEAD

=======
>>>>>>> 1083d520
def test_report_template_includes_item_definition_section():
    data = _load("report_template.json")
    assert {"item_description", "assumptions"} <= set(data["elements"].keys())
    section = next(sec for sec in data["sections"] if sec["title"] == "Item Definition")
    assert "<item_description>" in section["content"]
    assert "<assumptions>" in section["content"]<|MERGE_RESOLUTION|>--- conflicted
+++ resolved
@@ -33,10 +33,7 @@
         "Product Goals",
         "Functional Safety Concept",
         "Internal Block Diagrams",
-<<<<<<< HEAD
         "Fault Tree Analyses (FTA)",
-=======
->>>>>>> 1083d520
         "Functional Safety Requirements",
         "Requirements Allocation Matrix",
         "Traceability Matrix",
@@ -48,12 +45,9 @@
     titles = {sec["title"] for sec in data["sections"]}
     assert {
         "Internal Block Diagrams",
-<<<<<<< HEAD
         "Fault Tree Analyses (FTA)",
         "FMEA Analyses",
         "FMEDA Analyses",
-=======
->>>>>>> 1083d520
         "Technical Safety Requirements",
         "Requirements Allocation Matrix",
         "Traceability to Functional Safety Concept",
@@ -72,10 +66,6 @@
         "FMEDA Analyses",
     } <= set(titles)
 
-<<<<<<< HEAD
-
-=======
->>>>>>> 1083d520
 def test_report_template_includes_item_definition_section():
     data = _load("report_template.json")
     assert {"item_description", "assumptions"} <= set(data["elements"].keys())
