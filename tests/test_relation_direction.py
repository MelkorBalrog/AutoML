from pathlib import Path
import sys

sys.path.append(str(Path(__file__).resolve().parents[1]))
from config import load_diagram_rules

def _safety_ai_rules():
    cfg_path = Path(__file__).resolve().parents[1] / 'config' / 'diagram_rules.json'
    cfg = load_diagram_rules(cfg_path)
    return cfg.get('safety_ai_relation_rules', {})

def test_data_acquisition_relation_direction():
    rules = _safety_ai_rules()
<<<<<<< HEAD
    assert rules.get("Acquisition") == {"Database": ["Data acquisition"]}
    assert rules.get("Field risk evaluation") == {"Database": ["Data acquisition"]}
    assert rules.get("Field data collection") == {
        "Database": ["Data acquisition"],
        "Task": ["Database"],
    }
=======
    expected = {"Database": ["Data acquisition"]}
    assert rules.get("Acquisition") == expected
    assert rules.get("Field risk evaluation") == expected
    expected_collect = {"Database": ["Data acquisition", "Task"]}
    assert rules.get("Field data collection") == expected_collect
>>>>>>> 86e6c928
<|MERGE_RESOLUTION|>--- conflicted
+++ resolved
@@ -11,17 +11,9 @@
 
 def test_data_acquisition_relation_direction():
     rules = _safety_ai_rules()
-<<<<<<< HEAD
     assert rules.get("Acquisition") == {"Database": ["Data acquisition"]}
     assert rules.get("Field risk evaluation") == {"Database": ["Data acquisition"]}
     assert rules.get("Field data collection") == {
         "Database": ["Data acquisition"],
         "Task": ["Database"],
-    }
-=======
-    expected = {"Database": ["Data acquisition"]}
-    assert rules.get("Acquisition") == expected
-    assert rules.get("Field risk evaluation") == expected
-    expected_collect = {"Database": ["Data acquisition", "Task"]}
-    assert rules.get("Field data collection") == expected_collect
->>>>>>> 86e6c928
+    }