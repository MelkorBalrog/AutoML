--- conflicted
+++ resolved
@@ -64,7 +64,6 @@
         self.app.paste_node()
         self.assertEqual(len(self.diagram.nodes), 3)
         self.assertEqual(len(self.other.children), 0)
-<<<<<<< HEAD
 
     def test_context_relation_preserved_on_paste(self):
         for typ in ("Context", "Assumption", "Justification"):
@@ -94,8 +93,6 @@
             pasted = root.context_children[-1]
             assert pasted is not node
             assert pasted.original is node
-=======
->>>>>>> 3171ba66
 
     def test_context_relation_preserved_on_paste(self):
         root = GSNNode("Root", "Goal")
