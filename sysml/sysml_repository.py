--- conflicted
+++ resolved
@@ -149,7 +149,6 @@
     # ------------------------------------------------------------
     # Undo support
     # ------------------------------------------------------------
-<<<<<<< HEAD
     def _strip_object_positions(self, data: dict) -> dict:
         """Return a copy of *data* without concrete object positions.
 
@@ -174,9 +173,6 @@
         return cleaned
 
     def push_undo_state(self, strategy: str = "v4", sync_app: bool = True) -> None:
-=======
-    def push_undo_state(self) -> None:
->>>>>>> ef83fb39
         """Save the current repository state for undo.
 
         Repeated calls that do not change the repository would otherwise
@@ -190,7 +186,6 @@
         """
 
         state = self.to_dict()
-<<<<<<< HEAD
         stripped = self._strip_object_positions(state)
         changed = False
 
@@ -256,9 +251,6 @@
         return True
 
     def _push_undo_state_v3(self, state: dict, stripped: dict) -> bool:
-=======
-        # Avoid pushing duplicate consecutive states
->>>>>>> ef83fb39
         if self._undo_stack and self._undo_stack[-1] == state:
             return
 
